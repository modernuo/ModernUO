/*************************************************************************
 * ModernUO                                                              *
 * Copyright 2019-2021 - ModernUO Development Team                       *
 * Email: hi@modernuo.com                                                *
 * File: HashSetMigrationRule.cs                                         *
 *                                                                       *
 * This program is free software: you can redistribute it and/or modify  *
 * it under the terms of the GNU General Public License as published by  *
 * the Free Software Foundation, either version 3 of the License, or     *
 * (at your option) any later version.                                   *
 *                                                                       *
 * You should have received a copy of the GNU General Public License     *
 * along with this program.  If not, see <http://www.gnu.org/licenses/>. *
 *************************************************************************/

using System;
using System.Collections.Immutable;
using System.Text;
using Microsoft.CodeAnalysis;
using SourceGeneration;

namespace SerializableMigration
{
    public class HashSetMigrationRule : ISerializableMigrationRule
    {
        public string RuleName => nameof(HashSetMigrationRule);

        public bool GenerateRuleState(
            Compilation compilation,
            ISymbol symbol,
            ImmutableArray<AttributeData> attributes,
            ImmutableArray<INamedTypeSymbol> serializableTypes,
            out string[] ruleArguments
        )
        {
            if (symbol is not INamedTypeSymbol namedTypeSymbol || !symbol.IsHashSet(compilation))
            {
                ruleArguments = null;
                return false;
            }

            var setTypeSymbol = namedTypeSymbol.TypeArguments[0];

            var serializableSetType = SerializableMigrationRulesEngine.GenerateSerializableProperty(
                compilation,
                "SetEntry",
                setTypeSymbol,
                0,
                attributes,
                serializableTypes
            );

            var length = serializableSetType.RuleArguments.Length;
            ruleArguments = new string[length + 2];
            ruleArguments[0] = setTypeSymbol.ToDisplayString();
            ruleArguments[1] = serializableSetType.Rule;
            Array.Copy(serializableSetType.RuleArguments, 0, ruleArguments, 2, length);

            return true;
        }

        public void GenerateDeserializationMethod(StringBuilder source, string indent, SerializableProperty property)
        {
            const string expectedRule = nameof(HashSetMigrationRule);
            var ruleName = property.Rule;
            if (expectedRule != ruleName)
            {
                throw new ArgumentException($"Invalid rule applied to property {ruleName}. Expecting {expectedRule}, but received {ruleName}.");
            }

            var ruleArguments = property.RuleArguments;
            var setElementRule = SerializableMigrationRulesEngine.Rules[ruleArguments[1]];
            var setElementRuleArguments = new string[ruleArguments.Length - 2];
            Array.Copy(ruleArguments, 2, setElementRuleArguments, 0, ruleArguments.Length - 2);

            var propertyName = property.Name;
            var propertyVarPrefix = $"{char.ToLower(propertyName[0])}{propertyName.Substring(1, propertyName.Length - 1)}";
            var propertyIndex = $"{propertyVarPrefix}Index";
            var propertyEntry = $"{propertyVarPrefix}Entry";
            var propertyCount = $"{propertyVarPrefix}Count";

            source.AppendLine($"{indent}{ruleArguments[0]} {propertyEntry};");
            source.AppendLine($"{indent}var {propertyCount} = reader.ReadInt();");
            source.AppendLine($"{indent}{property.Name} = new System.Collections.Generic.HashSet<{ruleArguments[0]}>({propertyCount});");
            source.AppendLine($"{indent}for (var {propertyIndex} = 0; i < {propertyCount}; {propertyIndex}++)");
            source.AppendLine($"{indent}{{");

            var serializableSetElement = new SerializableProperty
            {
                Name = propertyEntry,
                Type = ruleArguments[0],
                Rule = setElementRule.RuleName,
                RuleArguments = setElementRuleArguments
            };

            setElementRule.GenerateDeserializationMethod(source, $"{indent}    ", serializableSetElement);
            source.AppendLine($"{indent}    {property.Name}.Add({propertyEntry});");

            source.AppendLine($"{indent}}}");
        }

        public void GenerateSerializationMethod(StringBuilder source, string indent, SerializableProperty property)
        {
            const string expectedRule = nameof(HashSetMigrationRule);
            var ruleName = property.Rule;
            if (expectedRule != ruleName)
            {
                throw new ArgumentException($"Invalid rule applied to property {ruleName}. Expecting {expectedRule}, but received {ruleName}.");
            }

            var ruleArguments = property.RuleArguments;
            var setElementRule = SerializableMigrationRulesEngine.Rules[ruleArguments[1]];
            var setElementRuleArguments = new string[ruleArguments.Length - 2];
            Array.Copy(ruleArguments, 2, setElementRuleArguments, 0, ruleArguments.Length - 2);

            var propertyName = property.Name;
            var propertyVarPrefix = $"{char.ToLower(propertyName[0])}{propertyName.Substring(1, propertyName.Length - 1)}";
            var propertyEntry = $"{propertyVarPrefix}Entry";
<<<<<<< HEAD
            source.AppendLine($"{indent}writer.WriteInt({property.Name}.Count);");
=======
            source.AppendLine($"{indent}writer.Write({property.Name}.Count);");
>>>>>>> 72d39665
            source.AppendLine($"{indent}foreach (var {propertyEntry} in {property.Name});");
            source.AppendLine($"{indent}{{");

            var serializableSetElement = new SerializableProperty
            {
                Name = propertyEntry,
                Type = ruleArguments[0],
                Rule = setElementRule.RuleName,
                RuleArguments = setElementRuleArguments
            };

            setElementRule.GenerateSerializationMethod(source, $"{indent}    ", serializableSetElement);

            source.AppendLine($"{indent}}}");
        }
    }
}<|MERGE_RESOLUTION|>--- conflicted
+++ resolved
@@ -116,11 +116,7 @@
             var propertyName = property.Name;
             var propertyVarPrefix = $"{char.ToLower(propertyName[0])}{propertyName.Substring(1, propertyName.Length - 1)}";
             var propertyEntry = $"{propertyVarPrefix}Entry";
-<<<<<<< HEAD
-            source.AppendLine($"{indent}writer.WriteInt({property.Name}.Count);");
-=======
             source.AppendLine($"{indent}writer.Write({property.Name}.Count);");
->>>>>>> 72d39665
             source.AppendLine($"{indent}foreach (var {propertyEntry} in {property.Name});");
             source.AppendLine($"{indent}{{");
 
