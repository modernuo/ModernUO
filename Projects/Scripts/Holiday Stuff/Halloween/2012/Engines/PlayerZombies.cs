﻿using System;
using Server.Items;
using Server.Mobiles;
using System.Collections.Generic;
using Server.Events.Halloween;

namespace Server.Engines.Events
{
  public class HalloweenHauntings
  {
    public static Dictionary<PlayerMobile, ZombieSkeleton> ReAnimated { get; set; }

    private static Timer m_Timer;
    private static Timer m_ClearTimer;

    private static int m_TotalZombieLimit;
    private static int m_DeathQueueLimit;
    private static int m_QueueDelaySeconds;
    private static int m_QueueClearIntervalSeconds;

    private static List<PlayerMobile> m_DeathQueue;

<<<<<<< HEAD
    private static readonly Rectangle2D[] m_Cemetaries = {
=======
    private static Rectangle2D[] m_Cemetaries = {
>>>>>>> 64d59ce2
      new Rectangle2D(1272,3712,30,20), // Jhelom
      new Rectangle2D(1337,1444,48,52), // Britain
      new Rectangle2D(2424,1098,20,28), // Trinsic
      new Rectangle2D(2728,840,54,54), // Vesper
      new Rectangle2D(4528,1314,20,28), // Moonglow
      new Rectangle2D(712,1104,30,22), // Yew
      new Rectangle2D(5824,1464,22,6), // Fire Dungeon
      new Rectangle2D(5224,3655,14,5), // T2A

      new Rectangle2D(1272,3712,20,30), // Jhelom
      new Rectangle2D(1337,1444,52,48), // Britain
      new Rectangle2D(2424,1098,28,20), // Trinsic
      new Rectangle2D(2728,840,54,54), // Vesper
      new Rectangle2D(4528,1314,28,20), // Moonglow
      new Rectangle2D(712,1104,22,30), // Yew
      new Rectangle2D(5824,1464,6,22), // Fire Dungeon
      new Rectangle2D(5224,3655,5,14) // T2A
    };

    public static void Initialize()
    {
      m_TotalZombieLimit = 200;
      m_DeathQueueLimit = 200;
      m_QueueDelaySeconds = 120;
      m_QueueClearIntervalSeconds = 1800;

      DateTime today = DateTime.UtcNow;
      TimeSpan tick = TimeSpan.FromSeconds( m_QueueDelaySeconds );
      TimeSpan clear = TimeSpan.FromSeconds( m_QueueClearIntervalSeconds );

      ReAnimated = new Dictionary<PlayerMobile, ZombieSkeleton>();
      m_DeathQueue = new List<PlayerMobile>();

      if ( today >= HolidaySettings.StartHalloween && today <= HolidaySettings.FinishHalloween )
      {
        m_Timer = Timer.DelayCall( tick, tick, Timer_Callback );

        m_ClearTimer = Timer.DelayCall( clear, clear, Clear_Callback );

        EventSink.PlayerDeath += EventSink_PlayerDeath;
      }
    }

    public static void EventSink_PlayerDeath( PlayerDeathEventArgs e )
    {
      if ( e.Mobile is PlayerMobile player && !player.Deleted && m_Timer.Running && !m_DeathQueue.Contains( player ) && m_DeathQueue.Count < m_DeathQueueLimit )
        m_DeathQueue.Add( player );
    }

    private static void Clear_Callback()
    {
      ReAnimated.Clear();

      m_DeathQueue.Clear();

      if ( DateTime.UtcNow <= HolidaySettings.FinishHalloween ) m_ClearTimer.Stop();
    }

    private static void Timer_Callback()
    {
      PlayerMobile player = null;

      if ( DateTime.UtcNow <= HolidaySettings.FinishHalloween )
      {
        for( int index = 0; m_DeathQueue.Count > 0 && index < m_DeathQueue.Count; index++ )
          if ( !ReAnimated.ContainsKey( m_DeathQueue[ index ] ) )
          {
            player = m_DeathQueue[ index ];

            break;
          }

        if (player?.Deleted == false && ReAnimated.Count < m_TotalZombieLimit )
        {
          Map map = Utility.RandomBool() ? Map.Trammel : Map.Felucca;

          Point3D home = GetRandomPointInRect( m_Cemetaries[ Utility.Random( m_Cemetaries.Length ) ], map );

          if ( map.CanSpawnMobile( home ) )
          {
            ZombieSkeleton zombieskel = new ZombieSkeleton( player );

            ReAnimated.Add( player, zombieskel );
            zombieskel.Home = home;
            zombieskel.RangeHome = 10;

            zombieskel.MoveToWorld( home, map );

            m_DeathQueue.Remove( player );
          }
        }
      }
      else
      {
        m_Timer.Stop();
      }
    }

    private static Point3D GetRandomPointInRect( Rectangle2D rect, Map map )
    {
      int x = Utility.Random( rect.X, rect.Width );
      int y = Utility.Random( rect.Y, rect.Height );

      return new Point3D( x, y, map.GetAverageZ( x, y ) );
    }
  }

  public class PlayerBones : BaseContainer
  {
    [Constructible]
    public PlayerBones( string name )
      : base( Utility.RandomMinMax( 0x0ECA, 0x0ED2 ) )
    {
      Name = $"{name}'s bones";

      Hue = Utility.Random(10) switch
      {
        0 => 0xa09,
        1 => 0xa93,
        2 => 0xa47,
        _ => Hue
      };
    }

    public PlayerBones( Serial serial )
      : base( serial )
    {
    }

    public override void Serialize( GenericWriter writer )
    {
      base.Serialize( writer );
      writer.Write( 0 );
    }

    public override void Deserialize( GenericReader reader )
    {
      base.Deserialize( reader );
      int version = reader.ReadInt();
    }
  }

  public class ZombieSkeleton : BaseCreature
  {
    public override string CorpseName => "a rotting corpse";
    private static readonly string m_Name = "Zombie Skeleton";

    private PlayerMobile m_DeadPlayer;

    public ZombieSkeleton(PlayerMobile player = null)
      : base( AIType.AI_Melee, FightMode.Closest, 10, 1, 0.2, 0.4 )
    {
      m_DeadPlayer = player;

      Name = player != null ? $"{player.Name}'s {m_Name}" : m_Name;

      Body = 0x93;
      BaseSoundID = 0x1c3;

      SetStr( 500 );
      SetDex( 500 );
      SetInt( 500 );

      SetHits( 2500 );
      SetMana( 500 );
      SetStam( 500 );

      SetDamage( 8, 18 );

      SetDamageType( ResistanceType.Physical, 40 );
      SetDamageType( ResistanceType.Cold, 60 );

      SetResistance( ResistanceType.Fire, 50 );
      SetResistance( ResistanceType.Energy, 50 );
      SetResistance( ResistanceType.Physical, 50 );
      SetResistance( ResistanceType.Cold, 50 );
      SetResistance( ResistanceType.Poison, 50 );

      SetSkill( SkillName.MagicResist, 65.1, 80.0 );
      SetSkill( SkillName.Tactics, 95.1, 100 );
      SetSkill( SkillName.Wrestling, 85.1, 95 );

      Fame = 1000;
      Karma = -1000;

      VirtualArmor = 18;
    }

    public override void GenerateLoot()
    {
<<<<<<< HEAD
      switch ( Utility.Random( 10 ) )
=======
      switch( Utility.Random( 10 ) )
>>>>>>> 64d59ce2
      {
        case 0: PackItem( new LeftArm() ); break;
        case 1: PackItem( new RightArm() ); break;
        case 2: PackItem( new Torso() ); break;
        case 3: PackItem( new Bone() ); break;
        case 4: PackItem( new RibCage() ); break;
<<<<<<< HEAD
        case 5:
          if (m_DeadPlayer?.Deleted == false)
            PackItem( new PlayerBones( m_DeadPlayer.Name ) );
=======
        case 5: if (m_DeadPlayer?.Deleted == false) PackItem( new PlayerBones( m_DeadPlayer.Name ) );
>>>>>>> 64d59ce2
          break;
      }

      AddLoot( LootPack.Meager );
    }

    public override bool BleedImmune => true;

    public override Poison PoisonImmune => Poison.Regular;

    public ZombieSkeleton( Serial serial )
      : base( serial )
    {
    }

    public override void OnDelete()
    {
<<<<<<< HEAD
      if (m_DeadPlayer?.Deleted == false && HalloweenHauntings.ReAnimated?.ContainsKey(m_DeadPlayer) == true)
        HalloweenHauntings.ReAnimated.Remove(m_DeadPlayer);
=======
      if ( HalloweenHauntings.ReAnimated != null )
        if (m_DeadPlayer?.Deleted == false)
          if ( HalloweenHauntings.ReAnimated.ContainsKey( m_DeadPlayer ) )
            HalloweenHauntings.ReAnimated.Remove( m_DeadPlayer );
>>>>>>> 64d59ce2
    }

    public override void Serialize( GenericWriter writer )
    {
      base.Serialize( writer );
      writer.Write( 0 );

      writer.WriteMobile( m_DeadPlayer );
    }

    public override void Deserialize( GenericReader reader )
    {
      base.Deserialize( reader );
      int version = reader.ReadInt();

      m_DeadPlayer = reader.ReadMobile<PlayerMobile>();
    }
  }
}
<|MERGE_RESOLUTION|>--- conflicted
+++ resolved
@@ -1,280 +1,261 @@
-﻿using System;
-using Server.Items;
-using Server.Mobiles;
-using System.Collections.Generic;
-using Server.Events.Halloween;
-
-namespace Server.Engines.Events
-{
-  public class HalloweenHauntings
-  {
-    public static Dictionary<PlayerMobile, ZombieSkeleton> ReAnimated { get; set; }
-
-    private static Timer m_Timer;
-    private static Timer m_ClearTimer;
-
-    private static int m_TotalZombieLimit;
-    private static int m_DeathQueueLimit;
-    private static int m_QueueDelaySeconds;
-    private static int m_QueueClearIntervalSeconds;
-
-    private static List<PlayerMobile> m_DeathQueue;
-
-<<<<<<< HEAD
-    private static readonly Rectangle2D[] m_Cemetaries = {
-=======
-    private static Rectangle2D[] m_Cemetaries = {
->>>>>>> 64d59ce2
-      new Rectangle2D(1272,3712,30,20), // Jhelom
-      new Rectangle2D(1337,1444,48,52), // Britain
-      new Rectangle2D(2424,1098,20,28), // Trinsic
-      new Rectangle2D(2728,840,54,54), // Vesper
-      new Rectangle2D(4528,1314,20,28), // Moonglow
-      new Rectangle2D(712,1104,30,22), // Yew
-      new Rectangle2D(5824,1464,22,6), // Fire Dungeon
-      new Rectangle2D(5224,3655,14,5), // T2A
-
-      new Rectangle2D(1272,3712,20,30), // Jhelom
-      new Rectangle2D(1337,1444,52,48), // Britain
-      new Rectangle2D(2424,1098,28,20), // Trinsic
-      new Rectangle2D(2728,840,54,54), // Vesper
-      new Rectangle2D(4528,1314,28,20), // Moonglow
-      new Rectangle2D(712,1104,22,30), // Yew
-      new Rectangle2D(5824,1464,6,22), // Fire Dungeon
-      new Rectangle2D(5224,3655,5,14) // T2A
-    };
-
-    public static void Initialize()
-    {
-      m_TotalZombieLimit = 200;
-      m_DeathQueueLimit = 200;
-      m_QueueDelaySeconds = 120;
-      m_QueueClearIntervalSeconds = 1800;
-
-      DateTime today = DateTime.UtcNow;
-      TimeSpan tick = TimeSpan.FromSeconds( m_QueueDelaySeconds );
-      TimeSpan clear = TimeSpan.FromSeconds( m_QueueClearIntervalSeconds );
-
-      ReAnimated = new Dictionary<PlayerMobile, ZombieSkeleton>();
-      m_DeathQueue = new List<PlayerMobile>();
-
-      if ( today >= HolidaySettings.StartHalloween && today <= HolidaySettings.FinishHalloween )
-      {
-        m_Timer = Timer.DelayCall( tick, tick, Timer_Callback );
-
-        m_ClearTimer = Timer.DelayCall( clear, clear, Clear_Callback );
-
-        EventSink.PlayerDeath += EventSink_PlayerDeath;
-      }
-    }
-
-    public static void EventSink_PlayerDeath( PlayerDeathEventArgs e )
-    {
-      if ( e.Mobile is PlayerMobile player && !player.Deleted && m_Timer.Running && !m_DeathQueue.Contains( player ) && m_DeathQueue.Count < m_DeathQueueLimit )
-        m_DeathQueue.Add( player );
-    }
-
-    private static void Clear_Callback()
-    {
-      ReAnimated.Clear();
-
-      m_DeathQueue.Clear();
-
-      if ( DateTime.UtcNow <= HolidaySettings.FinishHalloween ) m_ClearTimer.Stop();
-    }
-
-    private static void Timer_Callback()
-    {
-      PlayerMobile player = null;
-
-      if ( DateTime.UtcNow <= HolidaySettings.FinishHalloween )
-      {
-        for( int index = 0; m_DeathQueue.Count > 0 && index < m_DeathQueue.Count; index++ )
-          if ( !ReAnimated.ContainsKey( m_DeathQueue[ index ] ) )
-          {
-            player = m_DeathQueue[ index ];
-
-            break;
-          }
-
-        if (player?.Deleted == false && ReAnimated.Count < m_TotalZombieLimit )
-        {
-          Map map = Utility.RandomBool() ? Map.Trammel : Map.Felucca;
-
-          Point3D home = GetRandomPointInRect( m_Cemetaries[ Utility.Random( m_Cemetaries.Length ) ], map );
-
-          if ( map.CanSpawnMobile( home ) )
-          {
-            ZombieSkeleton zombieskel = new ZombieSkeleton( player );
-
-            ReAnimated.Add( player, zombieskel );
-            zombieskel.Home = home;
-            zombieskel.RangeHome = 10;
-
-            zombieskel.MoveToWorld( home, map );
-
-            m_DeathQueue.Remove( player );
-          }
-        }
-      }
-      else
-      {
-        m_Timer.Stop();
-      }
-    }
-
-    private static Point3D GetRandomPointInRect( Rectangle2D rect, Map map )
-    {
-      int x = Utility.Random( rect.X, rect.Width );
-      int y = Utility.Random( rect.Y, rect.Height );
-
-      return new Point3D( x, y, map.GetAverageZ( x, y ) );
-    }
-  }
-
-  public class PlayerBones : BaseContainer
-  {
-    [Constructible]
-    public PlayerBones( string name )
-      : base( Utility.RandomMinMax( 0x0ECA, 0x0ED2 ) )
-    {
-      Name = $"{name}'s bones";
-
-      Hue = Utility.Random(10) switch
-      {
-        0 => 0xa09,
-        1 => 0xa93,
-        2 => 0xa47,
-        _ => Hue
-      };
-    }
-
-    public PlayerBones( Serial serial )
-      : base( serial )
-    {
-    }
-
-    public override void Serialize( GenericWriter writer )
-    {
-      base.Serialize( writer );
-      writer.Write( 0 );
-    }
-
-    public override void Deserialize( GenericReader reader )
-    {
-      base.Deserialize( reader );
-      int version = reader.ReadInt();
-    }
-  }
-
-  public class ZombieSkeleton : BaseCreature
-  {
-    public override string CorpseName => "a rotting corpse";
-    private static readonly string m_Name = "Zombie Skeleton";
-
-    private PlayerMobile m_DeadPlayer;
-
-    public ZombieSkeleton(PlayerMobile player = null)
-      : base( AIType.AI_Melee, FightMode.Closest, 10, 1, 0.2, 0.4 )
-    {
-      m_DeadPlayer = player;
-
-      Name = player != null ? $"{player.Name}'s {m_Name}" : m_Name;
-
-      Body = 0x93;
-      BaseSoundID = 0x1c3;
-
-      SetStr( 500 );
-      SetDex( 500 );
-      SetInt( 500 );
-
-      SetHits( 2500 );
-      SetMana( 500 );
-      SetStam( 500 );
-
-      SetDamage( 8, 18 );
-
-      SetDamageType( ResistanceType.Physical, 40 );
-      SetDamageType( ResistanceType.Cold, 60 );
-
-      SetResistance( ResistanceType.Fire, 50 );
-      SetResistance( ResistanceType.Energy, 50 );
-      SetResistance( ResistanceType.Physical, 50 );
-      SetResistance( ResistanceType.Cold, 50 );
-      SetResistance( ResistanceType.Poison, 50 );
-
-      SetSkill( SkillName.MagicResist, 65.1, 80.0 );
-      SetSkill( SkillName.Tactics, 95.1, 100 );
-      SetSkill( SkillName.Wrestling, 85.1, 95 );
-
-      Fame = 1000;
-      Karma = -1000;
-
-      VirtualArmor = 18;
-    }
-
-    public override void GenerateLoot()
-    {
-<<<<<<< HEAD
-      switch ( Utility.Random( 10 ) )
-=======
-      switch( Utility.Random( 10 ) )
->>>>>>> 64d59ce2
-      {
-        case 0: PackItem( new LeftArm() ); break;
-        case 1: PackItem( new RightArm() ); break;
-        case 2: PackItem( new Torso() ); break;
-        case 3: PackItem( new Bone() ); break;
-        case 4: PackItem( new RibCage() ); break;
-<<<<<<< HEAD
-        case 5:
-          if (m_DeadPlayer?.Deleted == false)
-            PackItem( new PlayerBones( m_DeadPlayer.Name ) );
-=======
-        case 5: if (m_DeadPlayer?.Deleted == false) PackItem( new PlayerBones( m_DeadPlayer.Name ) );
->>>>>>> 64d59ce2
-          break;
-      }
-
-      AddLoot( LootPack.Meager );
-    }
-
-    public override bool BleedImmune => true;
-
-    public override Poison PoisonImmune => Poison.Regular;
-
-    public ZombieSkeleton( Serial serial )
-      : base( serial )
-    {
-    }
-
-    public override void OnDelete()
-    {
-<<<<<<< HEAD
-      if (m_DeadPlayer?.Deleted == false && HalloweenHauntings.ReAnimated?.ContainsKey(m_DeadPlayer) == true)
-        HalloweenHauntings.ReAnimated.Remove(m_DeadPlayer);
-=======
-      if ( HalloweenHauntings.ReAnimated != null )
-        if (m_DeadPlayer?.Deleted == false)
-          if ( HalloweenHauntings.ReAnimated.ContainsKey( m_DeadPlayer ) )
-            HalloweenHauntings.ReAnimated.Remove( m_DeadPlayer );
->>>>>>> 64d59ce2
-    }
-
-    public override void Serialize( GenericWriter writer )
-    {
-      base.Serialize( writer );
-      writer.Write( 0 );
-
-      writer.WriteMobile( m_DeadPlayer );
-    }
-
-    public override void Deserialize( GenericReader reader )
-    {
-      base.Deserialize( reader );
-      int version = reader.ReadInt();
-
-      m_DeadPlayer = reader.ReadMobile<PlayerMobile>();
-    }
-  }
-}
+﻿using System;
+using Server.Items;
+using Server.Mobiles;
+using System.Collections.Generic;
+using Server.Events.Halloween;
+
+namespace Server.Engines.Events
+{
+  public class HalloweenHauntings
+  {
+    public static Dictionary<PlayerMobile, ZombieSkeleton> ReAnimated { get; set; }
+
+    private static Timer m_Timer;
+    private static Timer m_ClearTimer;
+
+    private static int m_TotalZombieLimit;
+    private static int m_DeathQueueLimit;
+    private static int m_QueueDelaySeconds;
+    private static int m_QueueClearIntervalSeconds;
+
+    private static List<PlayerMobile> m_DeathQueue;
+
+    private static Rectangle2D[] m_Cemetaries = {
+      new Rectangle2D(1272,3712,30,20), // Jhelom
+      new Rectangle2D(1337,1444,48,52), // Britain
+      new Rectangle2D(2424,1098,20,28), // Trinsic
+      new Rectangle2D(2728,840,54,54), // Vesper
+      new Rectangle2D(4528,1314,20,28), // Moonglow
+      new Rectangle2D(712,1104,30,22), // Yew
+      new Rectangle2D(5824,1464,22,6), // Fire Dungeon
+      new Rectangle2D(5224,3655,14,5), // T2A
+
+      new Rectangle2D(1272,3712,20,30), // Jhelom
+      new Rectangle2D(1337,1444,52,48), // Britain
+      new Rectangle2D(2424,1098,28,20), // Trinsic
+      new Rectangle2D(2728,840,54,54), // Vesper
+      new Rectangle2D(4528,1314,28,20), // Moonglow
+      new Rectangle2D(712,1104,22,30), // Yew
+      new Rectangle2D(5824,1464,6,22), // Fire Dungeon
+      new Rectangle2D(5224,3655,5,14) // T2A
+    };
+
+    public static void Initialize()
+    {
+      m_TotalZombieLimit = 200;
+      m_DeathQueueLimit = 200;
+      m_QueueDelaySeconds = 120;
+      m_QueueClearIntervalSeconds = 1800;
+
+      DateTime today = DateTime.UtcNow;
+      TimeSpan tick = TimeSpan.FromSeconds( m_QueueDelaySeconds );
+      TimeSpan clear = TimeSpan.FromSeconds( m_QueueClearIntervalSeconds );
+
+      ReAnimated = new Dictionary<PlayerMobile, ZombieSkeleton>();
+      m_DeathQueue = new List<PlayerMobile>();
+
+      if ( today >= HolidaySettings.StartHalloween && today <= HolidaySettings.FinishHalloween )
+      {
+        m_Timer = Timer.DelayCall( tick, tick, Timer_Callback );
+
+        m_ClearTimer = Timer.DelayCall( clear, clear, Clear_Callback );
+
+        EventSink.PlayerDeath += EventSink_PlayerDeath;
+      }
+    }
+
+    public static void EventSink_PlayerDeath( PlayerDeathEventArgs e )
+    {
+      if ( e.Mobile is PlayerMobile player && !player.Deleted && m_Timer.Running && !m_DeathQueue.Contains( player ) && m_DeathQueue.Count < m_DeathQueueLimit )
+        m_DeathQueue.Add( player );
+    }
+
+    private static void Clear_Callback()
+    {
+      ReAnimated.Clear();
+
+      m_DeathQueue.Clear();
+
+      if ( DateTime.UtcNow <= HolidaySettings.FinishHalloween ) m_ClearTimer.Stop();
+    }
+
+    private static void Timer_Callback()
+    {
+      PlayerMobile player = null;
+
+      if ( DateTime.UtcNow <= HolidaySettings.FinishHalloween )
+      {
+        for( int index = 0; m_DeathQueue.Count > 0 && index < m_DeathQueue.Count; index++ )
+          if ( !ReAnimated.ContainsKey( m_DeathQueue[ index ] ) )
+          {
+            player = m_DeathQueue[ index ];
+
+            break;
+          }
+
+        if (player?.Deleted == false && ReAnimated.Count < m_TotalZombieLimit )
+        {
+          Map map = Utility.RandomBool() ? Map.Trammel : Map.Felucca;
+
+          Point3D home = GetRandomPointInRect( m_Cemetaries[ Utility.Random( m_Cemetaries.Length ) ], map );
+
+          if ( map.CanSpawnMobile( home ) )
+          {
+            ZombieSkeleton zombieskel = new ZombieSkeleton( player );
+
+            ReAnimated.Add( player, zombieskel );
+            zombieskel.Home = home;
+            zombieskel.RangeHome = 10;
+
+            zombieskel.MoveToWorld( home, map );
+
+            m_DeathQueue.Remove( player );
+          }
+        }
+      }
+      else
+      {
+        m_Timer.Stop();
+      }
+    }
+
+    private static Point3D GetRandomPointInRect( Rectangle2D rect, Map map )
+    {
+      int x = Utility.Random( rect.X, rect.Width );
+      int y = Utility.Random( rect.Y, rect.Height );
+
+      return new Point3D( x, y, map.GetAverageZ( x, y ) );
+    }
+  }
+
+  public class PlayerBones : BaseContainer
+  {
+    [Constructible]
+    public PlayerBones( string name )
+      : base( Utility.RandomMinMax( 0x0ECA, 0x0ED2 ) )
+    {
+      Name = $"{name}'s bones";
+
+      Hue = Utility.Random(10) switch
+      {
+        0 => 0xa09,
+        1 => 0xa93,
+        2 => 0xa47,
+        _ => Hue
+      };
+    }
+
+    public PlayerBones( Serial serial )
+      : base( serial )
+    {
+    }
+
+    public override void Serialize( GenericWriter writer )
+    {
+      base.Serialize( writer );
+      writer.Write( 0 );
+    }
+
+    public override void Deserialize( GenericReader reader )
+    {
+      base.Deserialize( reader );
+      int version = reader.ReadInt();
+    }
+  }
+
+  public class ZombieSkeleton : BaseCreature
+  {
+    public override string CorpseName => "a rotting corpse";
+    private static readonly string m_Name = "Zombie Skeleton";
+
+    private PlayerMobile m_DeadPlayer;
+
+    public ZombieSkeleton(PlayerMobile player = null)
+      : base( AIType.AI_Melee, FightMode.Closest, 10, 1, 0.2, 0.4 )
+    {
+      m_DeadPlayer = player;
+
+      Name = player != null ? $"{player.Name}'s {m_Name}" : m_Name;
+
+      Body = 0x93;
+      BaseSoundID = 0x1c3;
+
+      SetStr( 500 );
+      SetDex( 500 );
+      SetInt( 500 );
+
+      SetHits( 2500 );
+      SetMana( 500 );
+      SetStam( 500 );
+
+      SetDamage( 8, 18 );
+
+      SetDamageType( ResistanceType.Physical, 40 );
+      SetDamageType( ResistanceType.Cold, 60 );
+
+      SetResistance( ResistanceType.Fire, 50 );
+      SetResistance( ResistanceType.Energy, 50 );
+      SetResistance( ResistanceType.Physical, 50 );
+      SetResistance( ResistanceType.Cold, 50 );
+      SetResistance( ResistanceType.Poison, 50 );
+
+      SetSkill( SkillName.MagicResist, 65.1, 80.0 );
+      SetSkill( SkillName.Tactics, 95.1, 100 );
+      SetSkill( SkillName.Wrestling, 85.1, 95 );
+
+      Fame = 1000;
+      Karma = -1000;
+
+      VirtualArmor = 18;
+    }
+
+    public override void GenerateLoot()
+    {
+      switch( Utility.Random( 10 ) )
+      {
+        case 0: PackItem( new LeftArm() ); break;
+        case 1: PackItem( new RightArm() ); break;
+        case 2: PackItem( new Torso() ); break;
+        case 3: PackItem( new Bone() ); break;
+        case 4: PackItem( new RibCage() ); break;
+        case 5: if (m_DeadPlayer?.Deleted == false) PackItem( new PlayerBones( m_DeadPlayer.Name ) );
+          break;
+      }
+
+      AddLoot( LootPack.Meager );
+    }
+
+    public override bool BleedImmune => true;
+
+    public override Poison PoisonImmune => Poison.Regular;
+
+    public ZombieSkeleton( Serial serial )
+      : base( serial )
+    {
+    }
+
+    public override void OnDelete()
+    {
+      if ( HalloweenHauntings.ReAnimated != null )
+        if (m_DeadPlayer?.Deleted == false)
+          if ( HalloweenHauntings.ReAnimated.ContainsKey( m_DeadPlayer ) )
+            HalloweenHauntings.ReAnimated.Remove( m_DeadPlayer );
+    }
+
+    public override void Serialize( GenericWriter writer )
+    {
+      base.Serialize( writer );
+      writer.Write( 0 );
+
+      writer.WriteMobile( m_DeadPlayer );
+    }
+
+    public override void Deserialize( GenericReader reader )
+    {
+      base.Deserialize( reader );
+      int version = reader.ReadInt();
+
+      m_DeadPlayer = reader.ReadMobile<PlayerMobile>();
+    }
+  }
+}