--- conflicted
+++ resolved
@@ -1,332 +1,324 @@
-using System;
-using System.Collections.Generic;
-using System.Linq;
-using Server.Events.Halloween;
-using Server.Items;
-using Server.Mobiles;
-using Server.Targeting;
-
-namespace Server.Engines.Events
-{
-  public class TrickOrTreat
-  {
-    public static TimeSpan OneSecond = TimeSpan.FromSeconds(1);
-
-    public static void Initialize()
-    {
-      DateTime now = DateTime.UtcNow;
-
-      if (DateTime.UtcNow >= HolidaySettings.StartHalloween && DateTime.UtcNow <= HolidaySettings.FinishHalloween)
-        EventSink.Speech += EventSink_Speech;
-    }
-
-    private static void EventSink_Speech(SpeechEventArgs e)
-    {
-      if (Insensitive.Contains(e.Speech, "trick or treat"))
-      {
-        e.Mobile.Target = new TrickOrTreatTarget();
-
-        e.Mobile.SendLocalizedMessage(1076764); /* Pick someone to Trick or Treat. */
-      }
-    }
-
-    public static void Bleeding(Mobile m_From)
-    {
-      if (CheckMobile(m_From))
-        if (m_From.Location != Point3D.Zero)
-        {
-          int amount = Utility.RandomMinMax(3, 7);
-
-          for (int i = 0; i < amount; i++)
-            new Blood(Utility.RandomMinMax(0x122C, 0x122F)).MoveToWorld(
-              RandomPointOneAway(m_From.X, m_From.Y, m_From.Z, m_From.Map), m_From.Map);
-        }
-    }
-
-    public static void RemoveHueMod(Mobile target)
-    {
-      if (target?.Deleted == false)
-        target.SolidHueOverride = -1;
-    }
-
-    public static void SolidHueMobile(Mobile target)
-    {
-      if (CheckMobile(target))
-      {
-        target.SolidHueOverride = Utility.RandomMinMax(2501, 2644);
-
-        Timer.DelayCall(TimeSpan.FromSeconds(10), RemoveHueMod, target);
-      }
-    }
-
-    public static void MakeTwin(Mobile m_From)
-    {
-      List<Item> m_Items = new List<Item>();
-
-      if (CheckMobile(m_From))
-      {
-        Mobile twin = new NaughtyTwin(m_From);
-
-        if (twin.Deleted)
-          return;
-
-        m_Items.AddRange(m_From.Items.Where(item => item.Layer != Layer.Backpack && item.Layer != Layer.Mount && item.Layer != Layer.Bank));
-
-        if (m_Items.Count > 0)
-        {
-          for (int i = 0; i < m_Items.Count; i++) /* dupe exploits start out like this ... */
-            twin.AddItem(Mobile.LiftItemDupe(m_Items[i], 1));
-
-          foreach (Item item in twin.Items) /* ... and end like this */
-            if (item.Layer != Layer.Backpack && item.Layer != Layer.Mount && item.Layer != Layer.Bank)
-              item.Movable = false;
-        }
-
-        twin.Hue = m_From.Hue;
-        twin.BodyValue = m_From.BodyValue;
-        twin.Kills = m_From.Kills;
-
-        Point3D point = RandomPointOneAway(m_From.X, m_From.Y, m_From.Z, m_From.Map);
-
-        twin.MoveToWorld(m_From.Map.CanSpawnMobile(point) ? point : m_From.Location, m_From.Map);
-
-        Timer.DelayCall(TimeSpan.FromSeconds(5), DeleteTwin, twin);
-      }
-    }
-
-    public static void DeleteTwin(Mobile m_Twin)
-    {
-      if (CheckMobile(m_Twin)) m_Twin.Delete();
-    }
-
-    public static Point3D RandomPointOneAway(int x, int y, int z, Map map)
-    {
-      Point3D loc = new Point3D(x + Utility.Random(-1, 3), y + Utility.Random(-1, 3), 0);
-
-      loc.Z = map.CanFit(loc, 0) ? map.GetAverageZ(loc.X, loc.Y) : z;
-
-      return loc;
-    }
-
-    public static bool CheckMobile(Mobile mobile) => mobile?.Map != null && !mobile.Deleted && mobile.Alive && mobile.Map != Map.Internal;
-
-    private class TrickOrTreatTarget : Target
-    {
-      public TrickOrTreatTarget()
-        : base(15, false, TargetFlags.None)
-      {
-      }
-
-      protected override void OnTarget(Mobile from, object targ)
-      {
-        if (targ == null || !CheckMobile(from))
-          return;
-
-        if (!(targ is Mobile))
-        {
-          from.SendLocalizedMessage(1076781); /* There is little chance of getting candy from that! */
-          return;
-        }
-
-        BaseVendor begged = targ as BaseVendor;
-
-        if (begged?.Deleted != false)
-        {
-          from.SendLocalizedMessage(1076765); /* That doesn't look friendly. */
-          return;
-        }
-
-        DateTime now = DateTime.UtcNow;
-
-
-
-        if (CheckMobile(begged))
-        {
-          if (begged.NextTrickOrTreat > now)
-          {
-            from.SendLocalizedMessage(1076767); /* That doesn't appear to have any more candy. */
-            return;
-          }
-
-          begged.NextTrickOrTreat = now + TimeSpan.FromMinutes(Utility.RandomMinMax(5, 10));
-
-          if (from.Backpack?.Deleted != false)
-            return;
-
-          if (Utility.RandomDouble() > .10)
-          {
-            switch (Utility.Random(3))
-            {
-              case 0:
-                begged.Say(1076768);
-                break; /* Oooooh, aren't you cute! */
-              case 1:
-                begged.Say(1076779);
-                break; /* All right...This better not spoil your dinner! */
-              case 2:
-                begged.Say(1076778);
-                break; /* Here you go! Enjoy! */
-            }
-
-            if (Utility.RandomDouble() <= .01 && from.Skills.Begging.Value >= 100)
-            {
-              from.AddToBackpack(HolidaySettings.RandomGMBeggerItem);
-
-              from.SendLocalizedMessage(1076777); /* You receive a special treat! */
-            }
-            else
-            {
-              from.AddToBackpack(HolidaySettings.RandomTreat);
-
-              from.SendLocalizedMessage(1076769); /* You receive some candy. */
-            }
-          }
-          else
-          {
-            begged.Say(1076770); /* TRICK! */
-
-            int action = Utility.Random(4);
-
-            if (action == 0)
-              Timer.DelayCall(OneSecond, OneSecond, 10, Bleeding, from);
-            else if (action == 1)
-              Timer.DelayCall(TimeSpan.FromSeconds(2), SolidHueMobile, from);
-            else
-              Timer.DelayCall(TimeSpan.FromSeconds(2), MakeTwin, from);
-          }
-        }
-      }
-    }
-  }
-
-  public class NaughtyTwin : BaseCreature
-  {
-    private static Point3D[] Felucca_Locations =
-    {
-      new Point3D(4467, 1283, 5), // Moonglow
-      new Point3D(1336, 1997, 5), // Britain
-      new Point3D(1499, 3771, 5), // Jhelom
-      new Point3D(771, 752, 5), // Yew
-      new Point3D(2701, 692, 5), // Minoc
-      new Point3D(1828, 2948, -20), // Trinsic
-      new Point3D(643, 2067, 5), // Skara Brae
-      new Point3D(3563, 2139, Map.Trammel.GetAverageZ(3563, 2139)) // (New) Magincia
-    };
-
-    private static Point3D[] Malas_Locations =
-    {
-      new Point3D(1015, 527, -65), // Luna
-      new Point3D(1997, 1386, -85) // Umbra
-    };
-
-    private static Point3D[] Ilshenar_Locations =
-    {
-      new Point3D(1215, 467, -13), // Compassion
-      new Point3D(722, 1366, -60), // Honesty
-      new Point3D(744, 724, -28), // Honor
-      new Point3D(281, 1016, 0), // Humility
-      new Point3D(987, 1011, -32), // Justice
-      new Point3D(1174, 1286, -30), // Sacrifice
-      new Point3D(1532, 1340, -3), // Spirituality
-      new Point3D(528, 216, -45), // Valor
-      new Point3D(1721, 218, 96) // Chaos
-    };
-
-    private static Point3D[] Tokuno_Locations =
-    {
-      new Point3D(1169, 998, 41), // Isamu-Jima
-      new Point3D(802, 1204, 25), // Makoto-Jima
-      new Point3D(270, 628, 15) // Homare-Jima
-    };
-
-    private Mobile m_From;
-
-    public NaughtyTwin(Mobile from)
-      : base(AIType.AI_Melee, FightMode.None, 10, 1, 0.2, 0.4)
-    {
-      if (TrickOrTreat.CheckMobile(from))
-      {
-        Body = from.Body;
-
-        m_From = from;
-        Name = $"{from.Name}\'s Naughty Twin";
-
-        Timer.DelayCall(TrickOrTreat.OneSecond, StealCandyOrGate, m_From);
-      }
-    }
-
-    public NaughtyTwin(Serial serial)
-      : base(serial)
-    {
-    }
-
-    public override void OnThink()
-    {
-      if (m_From?.Deleted != false)
-        Delete();
-    }
-
-    public static Item FindCandyTypes(Mobile target)
-    {
-      Type[] types =
-        { typeof(WrappedCandy), typeof(Lollipops), typeof(NougatSwirl), typeof(Taffy), typeof(JellyBeans) };
-
-      if (TrickOrTreat.CheckMobile(target))
-        return target.Backpack.FindItemByType(types);
-
-      return null;
-    }
-
-    public static void StealCandyOrGate(Mobile target)
-    {
-      if (TrickOrTreat.CheckMobile(target))
-      {
-        if (Utility.RandomBool())
-        {
-          Item item = FindCandyTypes(target);
-
-          target.SendLocalizedMessage(1113967); /* Your naughty twin steals some of your candy. */
-
-          if (item?.Deleted == false)
-            item.Delete();
-        }
-        else
-        {
-          target.SendLocalizedMessage(1113972); /* Your naughty twin teleports you away with a naughty laugh! */
-          target.MoveToWorld(RandomMoongate(target), target.Map);
-        }
-      }
-    }
-
-<<<<<<< HEAD
-    public static Point3D RandomMoongate(Mobile target) =>
-      target.Map.MapID switch
-=======
-    public static Point3D RandomMoongate(Mobile target)
-    {
-      return target.Map.MapID switch
->>>>>>> 64d59ce2
-      {
-        2 => Ilshenar_Locations[Utility.Random(Ilshenar_Locations.Length)],
-        3 => Malas_Locations[Utility.Random(Malas_Locations.Length)],
-        4 => Tokuno_Locations[Utility.Random(Tokuno_Locations.Length)],
-        _ => Felucca_Locations[Utility.Random(Felucca_Locations.Length)]
-      };
-<<<<<<< HEAD
-=======
-    }
->>>>>>> 64d59ce2
-
-    public override void Serialize(GenericWriter writer)
-    {
-      base.Serialize(writer);
-      writer.Write(0);
-    }
-
-    public override void Deserialize(GenericReader reader)
-    {
-      base.Deserialize(reader);
-      int version = reader.ReadInt();
-    }
-  }
-}
+using System;
+using System.Collections.Generic;
+using System.Linq;
+using Server.Events.Halloween;
+using Server.Items;
+using Server.Mobiles;
+using Server.Targeting;
+
+namespace Server.Engines.Events
+{
+  public class TrickOrTreat
+  {
+    public static TimeSpan OneSecond = TimeSpan.FromSeconds(1);
+
+    public static void Initialize()
+    {
+      DateTime now = DateTime.UtcNow;
+
+      if (DateTime.UtcNow >= HolidaySettings.StartHalloween && DateTime.UtcNow <= HolidaySettings.FinishHalloween)
+        EventSink.Speech += EventSink_Speech;
+    }
+
+    private static void EventSink_Speech(SpeechEventArgs e)
+    {
+      if (Insensitive.Contains(e.Speech, "trick or treat"))
+      {
+        e.Mobile.Target = new TrickOrTreatTarget();
+
+        e.Mobile.SendLocalizedMessage(1076764); /* Pick someone to Trick or Treat. */
+      }
+    }
+
+    public static void Bleeding(Mobile m_From)
+    {
+      if (CheckMobile(m_From))
+        if (m_From.Location != Point3D.Zero)
+        {
+          int amount = Utility.RandomMinMax(3, 7);
+
+          for (int i = 0; i < amount; i++)
+            new Blood(Utility.RandomMinMax(0x122C, 0x122F)).MoveToWorld(
+              RandomPointOneAway(m_From.X, m_From.Y, m_From.Z, m_From.Map), m_From.Map);
+        }
+    }
+
+    public static void RemoveHueMod(Mobile target)
+    {
+      if (target?.Deleted == false)
+        target.SolidHueOverride = -1;
+    }
+
+    public static void SolidHueMobile(Mobile target)
+    {
+      if (CheckMobile(target))
+      {
+        target.SolidHueOverride = Utility.RandomMinMax(2501, 2644);
+
+        Timer.DelayCall(TimeSpan.FromSeconds(10), RemoveHueMod, target);
+      }
+    }
+
+    public static void MakeTwin(Mobile m_From)
+    {
+      List<Item> m_Items = new List<Item>();
+
+      if (CheckMobile(m_From))
+      {
+        Mobile twin = new NaughtyTwin(m_From);
+
+        if (twin.Deleted)
+          return;
+
+        m_Items.AddRange(m_From.Items.Where(item => item.Layer != Layer.Backpack && item.Layer != Layer.Mount && item.Layer != Layer.Bank));
+
+        if (m_Items.Count > 0)
+        {
+          for (int i = 0; i < m_Items.Count; i++) /* dupe exploits start out like this ... */
+            twin.AddItem(Mobile.LiftItemDupe(m_Items[i], 1));
+
+          foreach (Item item in twin.Items) /* ... and end like this */
+            if (item.Layer != Layer.Backpack && item.Layer != Layer.Mount && item.Layer != Layer.Bank)
+              item.Movable = false;
+        }
+
+        twin.Hue = m_From.Hue;
+        twin.BodyValue = m_From.BodyValue;
+        twin.Kills = m_From.Kills;
+
+        Point3D point = RandomPointOneAway(m_From.X, m_From.Y, m_From.Z, m_From.Map);
+
+        twin.MoveToWorld(m_From.Map.CanSpawnMobile(point) ? point : m_From.Location, m_From.Map);
+
+        Timer.DelayCall(TimeSpan.FromSeconds(5), DeleteTwin, twin);
+      }
+    }
+
+    public static void DeleteTwin(Mobile m_Twin)
+    {
+      if (CheckMobile(m_Twin)) m_Twin.Delete();
+    }
+
+    public static Point3D RandomPointOneAway(int x, int y, int z, Map map)
+    {
+      Point3D loc = new Point3D(x + Utility.Random(-1, 3), y + Utility.Random(-1, 3), 0);
+
+      loc.Z = map.CanFit(loc, 0) ? map.GetAverageZ(loc.X, loc.Y) : z;
+
+      return loc;
+    }
+
+    public static bool CheckMobile(Mobile mobile) => mobile?.Map != null && !mobile.Deleted && mobile.Alive && mobile.Map != Map.Internal;
+
+    private class TrickOrTreatTarget : Target
+    {
+      public TrickOrTreatTarget()
+        : base(15, false, TargetFlags.None)
+      {
+      }
+
+      protected override void OnTarget(Mobile from, object targ)
+      {
+        if (targ == null || !CheckMobile(from))
+          return;
+
+        if (!(targ is Mobile))
+        {
+          from.SendLocalizedMessage(1076781); /* There is little chance of getting candy from that! */
+          return;
+        }
+
+        BaseVendor begged = targ as BaseVendor;
+
+        if (begged?.Deleted != false)
+        {
+          from.SendLocalizedMessage(1076765); /* That doesn't look friendly. */
+          return;
+        }
+
+        DateTime now = DateTime.UtcNow;
+
+
+
+        if (CheckMobile(begged))
+        {
+          if (begged.NextTrickOrTreat > now)
+          {
+            from.SendLocalizedMessage(1076767); /* That doesn't appear to have any more candy. */
+            return;
+          }
+
+          begged.NextTrickOrTreat = now + TimeSpan.FromMinutes(Utility.RandomMinMax(5, 10));
+
+          if (from.Backpack?.Deleted != false)
+            return;
+
+          if (Utility.RandomDouble() > .10)
+          {
+            switch (Utility.Random(3))
+            {
+              case 0:
+                begged.Say(1076768);
+                break; /* Oooooh, aren't you cute! */
+              case 1:
+                begged.Say(1076779);
+                break; /* All right...This better not spoil your dinner! */
+              case 2:
+                begged.Say(1076778);
+                break; /* Here you go! Enjoy! */
+            }
+
+            if (Utility.RandomDouble() <= .01 && from.Skills.Begging.Value >= 100)
+            {
+              from.AddToBackpack(HolidaySettings.RandomGMBeggerItem);
+
+              from.SendLocalizedMessage(1076777); /* You receive a special treat! */
+            }
+            else
+            {
+              from.AddToBackpack(HolidaySettings.RandomTreat);
+
+              from.SendLocalizedMessage(1076769); /* You receive some candy. */
+            }
+          }
+          else
+          {
+            begged.Say(1076770); /* TRICK! */
+
+            int action = Utility.Random(4);
+
+            if (action == 0)
+              Timer.DelayCall(OneSecond, OneSecond, 10, Bleeding, from);
+            else if (action == 1)
+              Timer.DelayCall(TimeSpan.FromSeconds(2), SolidHueMobile, from);
+            else
+              Timer.DelayCall(TimeSpan.FromSeconds(2), MakeTwin, from);
+          }
+        }
+      }
+    }
+  }
+
+  public class NaughtyTwin : BaseCreature
+  {
+    private static Point3D[] Felucca_Locations =
+    {
+      new Point3D(4467, 1283, 5), // Moonglow
+      new Point3D(1336, 1997, 5), // Britain
+      new Point3D(1499, 3771, 5), // Jhelom
+      new Point3D(771, 752, 5), // Yew
+      new Point3D(2701, 692, 5), // Minoc
+      new Point3D(1828, 2948, -20), // Trinsic
+      new Point3D(643, 2067, 5), // Skara Brae
+      new Point3D(3563, 2139, Map.Trammel.GetAverageZ(3563, 2139)) // (New) Magincia
+    };
+
+    private static Point3D[] Malas_Locations =
+    {
+      new Point3D(1015, 527, -65), // Luna
+      new Point3D(1997, 1386, -85) // Umbra
+    };
+
+    private static Point3D[] Ilshenar_Locations =
+    {
+      new Point3D(1215, 467, -13), // Compassion
+      new Point3D(722, 1366, -60), // Honesty
+      new Point3D(744, 724, -28), // Honor
+      new Point3D(281, 1016, 0), // Humility
+      new Point3D(987, 1011, -32), // Justice
+      new Point3D(1174, 1286, -30), // Sacrifice
+      new Point3D(1532, 1340, -3), // Spirituality
+      new Point3D(528, 216, -45), // Valor
+      new Point3D(1721, 218, 96) // Chaos
+    };
+
+    private static Point3D[] Tokuno_Locations =
+    {
+      new Point3D(1169, 998, 41), // Isamu-Jima
+      new Point3D(802, 1204, 25), // Makoto-Jima
+      new Point3D(270, 628, 15) // Homare-Jima
+    };
+
+    private Mobile m_From;
+
+    public NaughtyTwin(Mobile from)
+      : base(AIType.AI_Melee, FightMode.None, 10, 1, 0.2, 0.4)
+    {
+      if (TrickOrTreat.CheckMobile(from))
+      {
+        Body = from.Body;
+
+        m_From = from;
+        Name = $"{from.Name}\'s Naughty Twin";
+
+        Timer.DelayCall(TrickOrTreat.OneSecond, StealCandyOrGate, m_From);
+      }
+    }
+
+    public NaughtyTwin(Serial serial)
+      : base(serial)
+    {
+    }
+
+    public override void OnThink()
+    {
+      if (m_From?.Deleted != false)
+        Delete();
+    }
+
+    public static Item FindCandyTypes(Mobile target)
+    {
+      Type[] types =
+        { typeof(WrappedCandy), typeof(Lollipops), typeof(NougatSwirl), typeof(Taffy), typeof(JellyBeans) };
+
+      if (TrickOrTreat.CheckMobile(target))
+        return target.Backpack.FindItemByType(types);
+
+      return null;
+    }
+
+    public static void StealCandyOrGate(Mobile target)
+    {
+      if (TrickOrTreat.CheckMobile(target))
+      {
+        if (Utility.RandomBool())
+        {
+          Item item = FindCandyTypes(target);
+
+          target.SendLocalizedMessage(1113967); /* Your naughty twin steals some of your candy. */
+
+          if (item?.Deleted == false)
+            item.Delete();
+        }
+        else
+        {
+          target.SendLocalizedMessage(1113972); /* Your naughty twin teleports you away with a naughty laugh! */
+          target.MoveToWorld(RandomMoongate(target), target.Map);
+        }
+      }
+    }
+
+    public static Point3D RandomMoongate(Mobile target)
+    {
+      return target.Map.MapID switch
+      {
+        2 => Ilshenar_Locations[Utility.Random(Ilshenar_Locations.Length)],
+        3 => Malas_Locations[Utility.Random(Malas_Locations.Length)],
+        4 => Tokuno_Locations[Utility.Random(Tokuno_Locations.Length)],
+        _ => Felucca_Locations[Utility.Random(Felucca_Locations.Length)]
+      };
+    }
+
+    public override void Serialize(GenericWriter writer)
+    {
+      base.Serialize(writer);
+      writer.Write(0);
+    }
+
+    public override void Deserialize(GenericReader reader)
+    {
+      base.Deserialize(reader);
+      int version = reader.ReadInt();
+    }
+  }
+}