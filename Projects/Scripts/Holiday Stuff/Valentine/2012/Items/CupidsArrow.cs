using System;
using Server.Targeting;

namespace Server.Items
{
  public class CupidsArrow : Item
  {
    // TODO: Check messages

    public override int LabelNumber => 1152270; // Cupid's Arrow 2012

    private string m_From;
    private string m_To;

    [CommandProperty( AccessLevel.GameMaster )]
    public string From
    {
      get => m_From;
      set { m_From = value; InvalidateProperties(); }
    }

    [CommandProperty( AccessLevel.GameMaster )]
    public string To
    {
      get => m_To;
      set { m_To = value; InvalidateProperties(); }
    }

    public bool IsSigned => m_From != null && m_To != null;

    [Constructible]
<<<<<<< HEAD
    public CupidsArrow(): base( 0x4F7F ) =>
=======
    public CupidsArrow()
      : base( 0x4F7F ) =>
>>>>>>> 64d59ce2
      LootType = LootType.Blessed;

    public override void AddNameProperty( ObjectPropertyList list )
    {
      base.AddNameProperty( list );

      if ( IsSigned )
        list.Add( 1152273, $"{m_From}\t{m_To}"); // ~1_val~ is madly in love with ~2_val~
    }

    public static bool CheckSeason( Mobile from )
    {
      if ( DateTime.UtcNow.Month == 2 )
        return true;

      from.SendLocalizedMessage( 1152318 ); // You may not use this item out of season.
      return false;
    }

    public override void OnSingleClick( Mobile from )
    {
      base.OnSingleClick( from );

      if ( IsSigned )
        LabelTo( from, 1152273, $"{m_From}\t{m_To}"); // ~1_val~ is madly in love with ~2_val~
    }

    public override void OnDoubleClick( Mobile from )
    {
      if ( IsSigned || !CheckSeason( from ) )
        return;

      if ( !IsChildOf( from.Backpack ) )
      {
        from.SendLocalizedMessage( 1080063 ); // This must be in your backpack to use it.
        return;
      }

      from.BeginTarget( 10, false, TargetFlags.None, OnTarget );
      from.SendMessage( "Who do you wish to use this on?" );
    }

    private void OnTarget( Mobile from, object targeted )
    {
      if ( IsSigned || !IsChildOf( from.Backpack ) )
        return;

      if ( targeted is Mobile m )
      {
        if ( !m.Alive )
        {
          from.SendLocalizedMessage( 1152269 ); // That target is dead and even Cupid's arrow won't make them love you.
          return;
        }

        m_From = from.Name;
        m_To = m.Name;

        InvalidateProperties();

        from.SendMessage( "You inscribe the arrow." );
      }
      else
      {
        from.SendMessage( "That is not a person." );
      }
    }

    public CupidsArrow( Serial serial )
      : base( serial )
    {
    }

    public override void Serialize( GenericWriter writer )
    {
      base.Serialize( writer );

      writer.Write( 0 );

      writer.Write( m_From );
      writer.Write( m_To );
    }

    public override void Deserialize( GenericReader reader )
    {
      base.Deserialize( reader );

      int version = reader.ReadInt();

      m_From = Utility.Intern( reader.ReadString() );
      m_To = Utility.Intern( reader.ReadString() );
    }
  }
}
<|MERGE_RESOLUTION|>--- conflicted
+++ resolved
@@ -1,131 +1,127 @@
-using System;
-using Server.Targeting;
-
-namespace Server.Items
-{
-  public class CupidsArrow : Item
-  {
-    // TODO: Check messages
-
-    public override int LabelNumber => 1152270; // Cupid's Arrow 2012
-
-    private string m_From;
-    private string m_To;
-
-    [CommandProperty( AccessLevel.GameMaster )]
-    public string From
-    {
-      get => m_From;
-      set { m_From = value; InvalidateProperties(); }
-    }
-
-    [CommandProperty( AccessLevel.GameMaster )]
-    public string To
-    {
-      get => m_To;
-      set { m_To = value; InvalidateProperties(); }
-    }
-
-    public bool IsSigned => m_From != null && m_To != null;
-
-    [Constructible]
-<<<<<<< HEAD
-    public CupidsArrow(): base( 0x4F7F ) =>
-=======
-    public CupidsArrow()
-      : base( 0x4F7F ) =>
->>>>>>> 64d59ce2
-      LootType = LootType.Blessed;
-
-    public override void AddNameProperty( ObjectPropertyList list )
-    {
-      base.AddNameProperty( list );
-
-      if ( IsSigned )
-        list.Add( 1152273, $"{m_From}\t{m_To}"); // ~1_val~ is madly in love with ~2_val~
-    }
-
-    public static bool CheckSeason( Mobile from )
-    {
-      if ( DateTime.UtcNow.Month == 2 )
-        return true;
-
-      from.SendLocalizedMessage( 1152318 ); // You may not use this item out of season.
-      return false;
-    }
-
-    public override void OnSingleClick( Mobile from )
-    {
-      base.OnSingleClick( from );
-
-      if ( IsSigned )
-        LabelTo( from, 1152273, $"{m_From}\t{m_To}"); // ~1_val~ is madly in love with ~2_val~
-    }
-
-    public override void OnDoubleClick( Mobile from )
-    {
-      if ( IsSigned || !CheckSeason( from ) )
-        return;
-
-      if ( !IsChildOf( from.Backpack ) )
-      {
-        from.SendLocalizedMessage( 1080063 ); // This must be in your backpack to use it.
-        return;
-      }
-
-      from.BeginTarget( 10, false, TargetFlags.None, OnTarget );
-      from.SendMessage( "Who do you wish to use this on?" );
-    }
-
-    private void OnTarget( Mobile from, object targeted )
-    {
-      if ( IsSigned || !IsChildOf( from.Backpack ) )
-        return;
-
-      if ( targeted is Mobile m )
-      {
-        if ( !m.Alive )
-        {
-          from.SendLocalizedMessage( 1152269 ); // That target is dead and even Cupid's arrow won't make them love you.
-          return;
-        }
-
-        m_From = from.Name;
-        m_To = m.Name;
-
-        InvalidateProperties();
-
-        from.SendMessage( "You inscribe the arrow." );
-      }
-      else
-      {
-        from.SendMessage( "That is not a person." );
-      }
-    }
-
-    public CupidsArrow( Serial serial )
-      : base( serial )
-    {
-    }
-
-    public override void Serialize( GenericWriter writer )
-    {
-      base.Serialize( writer );
-
-      writer.Write( 0 );
-
-      writer.Write( m_From );
-      writer.Write( m_To );
-    }
-
-    public override void Deserialize( GenericReader reader )
-    {
-      base.Deserialize( reader );
-
-      int version = reader.ReadInt();
-
-      m_From = Utility.Intern( reader.ReadString() );
-      m_To = Utility.Intern( reader.ReadString() );
-    }
-  }
-}
+using System;
+using Server.Targeting;
+
+namespace Server.Items
+{
+  public class CupidsArrow : Item
+  {
+    // TODO: Check messages
+
+    public override int LabelNumber => 1152270; // Cupid's Arrow 2012
+
+    private string m_From;
+    private string m_To;
+
+    [CommandProperty( AccessLevel.GameMaster )]
+    public string From
+    {
+      get => m_From;
+      set { m_From = value; InvalidateProperties(); }
+    }
+
+    [CommandProperty( AccessLevel.GameMaster )]
+    public string To
+    {
+      get => m_To;
+      set { m_To = value; InvalidateProperties(); }
+    }
+
+    public bool IsSigned => m_From != null && m_To != null;
+
+    [Constructible]
+    public CupidsArrow()
+      : base( 0x4F7F ) =>
+      LootType = LootType.Blessed;
+
+    public override void AddNameProperty( ObjectPropertyList list )
+    {
+      base.AddNameProperty( list );
+
+      if ( IsSigned )
+        list.Add( 1152273, $"{m_From}\t{m_To}"); // ~1_val~ is madly in love with ~2_val~
+    }
+
+    public static bool CheckSeason( Mobile from )
+    {
+      if ( DateTime.UtcNow.Month == 2 )
+        return true;
+
+      from.SendLocalizedMessage( 1152318 ); // You may not use this item out of season.
+      return false;
+    }
+
+    public override void OnSingleClick( Mobile from )
+    {
+      base.OnSingleClick( from );
+
+      if ( IsSigned )
+        LabelTo( from, 1152273, $"{m_From}\t{m_To}"); // ~1_val~ is madly in love with ~2_val~
+    }
+
+    public override void OnDoubleClick( Mobile from )
+    {
+      if ( IsSigned || !CheckSeason( from ) )
+        return;
+
+      if ( !IsChildOf( from.Backpack ) )
+      {
+        from.SendLocalizedMessage( 1080063 ); // This must be in your backpack to use it.
+        return;
+      }
+
+      from.BeginTarget( 10, false, TargetFlags.None, OnTarget );
+      from.SendMessage( "Who do you wish to use this on?" );
+    }
+
+    private void OnTarget( Mobile from, object targeted )
+    {
+      if ( IsSigned || !IsChildOf( from.Backpack ) )
+        return;
+
+      if ( targeted is Mobile m )
+      {
+        if ( !m.Alive )
+        {
+          from.SendLocalizedMessage( 1152269 ); // That target is dead and even Cupid's arrow won't make them love you.
+          return;
+        }
+
+        m_From = from.Name;
+        m_To = m.Name;
+
+        InvalidateProperties();
+
+        from.SendMessage( "You inscribe the arrow." );
+      }
+      else
+      {
+        from.SendMessage( "That is not a person." );
+      }
+    }
+
+    public CupidsArrow( Serial serial )
+      : base( serial )
+    {
+    }
+
+    public override void Serialize( GenericWriter writer )
+    {
+      base.Serialize( writer );
+
+      writer.Write( 0 );
+
+      writer.Write( m_From );
+      writer.Write( m_To );
+    }
+
+    public override void Deserialize( GenericReader reader )
+    {
+      base.Deserialize( reader );
+
+      int version = reader.ReadInt();
+
+      m_From = Utility.Intern( reader.ReadString() );
+      m_To = Utility.Intern( reader.ReadString() );
+    }
+  }
+}