--- conflicted
+++ resolved
@@ -1,210 +1,198 @@
-using System;
-using Server.Items;
-using Server.Mobiles;
-
-namespace Server.Multis
-{
-  public class RatCamp : BaseCamp
-  {
-    private Mobile m_Prisoner;
-
-    [Constructible]
-    public RatCamp() : base(0x10EE) // dummy garbage at center
-    {
-    }
-
-    public RatCamp(Serial serial) : base(serial)
-    {
-    }
-
-    public virtual Mobile Ratmen => new Ratman();
-
-    public override void AddComponents()
-    {
-      BaseCreature bc;
-      //BaseEscortable be;
-
-      Visible = false;
-      DecayDelay = TimeSpan.FromMinutes(5.0);
-      AddItem(new Static(0x10ee), 0, 0, 0);
-      AddItem(new Static(0xfac), 0, 6, 0);
-
-      switch (Utility.Random(3))
-      {
-        case 0:
-        {
-          AddItem(new Item(0xDE3), 0, 6, 0); // Campfire
-          AddItem(new Item(0x974), 0, 6, 1); // Cauldron
-          break;
-        }
-        case 1:
-        {
-          AddItem(new Item(0x1E95), 0, 6, 1); // Rabbit on a spit
-          break;
-        }
-        default:
-        {
-          AddItem(new Item(0x1E94), 0, 6, 1); // Chicken on a spit
-          break;
-        }
-      }
-
-      AddItem(new Item(0x41F), 5, 5, 0); // Gruesome Standart South
-
-      AddCampChests();
-
-      for (int i = 0; i < 4; i++) AddMobile(Ratmen, 6, Utility.RandomMinMax(-7, 7), Utility.RandomMinMax(-7, 7), 0);
-
-      m_Prisoner = Utility.Random(2) switch
-      {
-        0 => (Mobile)new Noble(),
-        _ => new SeekerOfAdventure()
-      };
-
-      //be = (BaseEscortable)m_Prisoner;
-      //be.m_Captive = true;
-
-      bc = (BaseCreature)m_Prisoner;
-      bc.IsPrisoner = true;
-      bc.CantWalk = true;
-
-      m_Prisoner.YellHue = Utility.RandomList(0x57, 0x67, 0x77, 0x87, 0x117);
-      AddMobile(m_Prisoner, 2, Utility.RandomMinMax(-2, 2), Utility.RandomMinMax(-2, 2), 0);
-    }
-
-    private void AddCampChests()
-    {
-<<<<<<< HEAD
-      LockableContainer chest = Utility.Random(3) switch
-=======
-      var chest = Utility.Random(3) switch
->>>>>>> 64d59ce2
-      {
-        0 => (LockableContainer)new MetalChest(),
-        1 => new MetalGoldenChest(),
-        _ => new WoodenChest()
-      };
-
-      chest.LiftOverride = true;
-
-      TreasureMapChest.Fill(chest, 1);
-
-      AddItem(chest, -2, -2, 0);
-
-<<<<<<< HEAD
-      LockableContainer crates = Utility.Random(4) switch
-=======
-      var crates = Utility.Random(4) switch
->>>>>>> 64d59ce2
-      {
-        0 => (LockableContainer)new SmallCrate(),
-        1 => new MediumCrate(),
-        2 => new LargeCrate(),
-        _ => new LockableBarrel()
-      };
-
-      crates.TrapType = TrapType.ExplosionTrap;
-      crates.TrapPower = Utility.RandomMinMax(30, 40);
-      crates.TrapLevel = 2;
-
-      crates.RequiredSkill = 76;
-      crates.LockLevel = 66;
-      crates.MaxLockLevel = 116;
-      crates.Locked = true;
-
-      crates.DropItem(new Gold(Utility.RandomMinMax(100, 400)));
-      crates.DropItem(new Arrow(10));
-      crates.DropItem(new Bolt(10));
-
-      crates.LiftOverride = true;
-
-      if (Utility.RandomDouble() < 0.8)
-        switch (Utility.Random(4))
-        {
-          case 0:
-            crates.DropItem(new LesserCurePotion());
-            break;
-          case 1:
-            crates.DropItem(new LesserExplosionPotion());
-            break;
-          case 2:
-            crates.DropItem(new LesserHealPotion());
-            break;
-          default:
-            crates.DropItem(new LesserPoisonPotion());
-            break;
-        }
-
-      AddItem(crates, 2, 2, 0);
-    }
-
-    // Don't refresh decay timer
-    public override void OnEnter(Mobile m)
-    {
-      if (m.Player && m_Prisoner?.CantWalk == true)
-      {
-<<<<<<< HEAD
-        int number = Utility.Random(8) switch
-=======
-        var number = Utility.Random(8) switch
->>>>>>> 64d59ce2
-        {
-          0 => 502261,
-          1 => 502262,
-          2 => 502263,
-          3 => 502264,
-          4 => 502265,
-          5 => 502266,
-          6 => 502267,
-          _ => 502268
-        };
-
-        m_Prisoner.Yell(number);
-      }
-    }
-
-    // Don't refresh decay timer
-    public override void OnExit(Mobile m)
-    {
-    }
-
-    public override void AddItem(Item item, int xOffset, int yOffset, int zOffset)
-    {
-      if (item != null)
-        item.Movable = false;
-
-      base.AddItem(item, xOffset, yOffset, zOffset);
-    }
-
-    public override void Serialize(GenericWriter writer)
-    {
-      base.Serialize(writer);
-
-      writer.Write(1); // version
-
-      writer.Write(m_Prisoner);
-    }
-
-    public override void Deserialize(GenericReader reader)
-    {
-      base.Deserialize(reader);
-
-      int version = reader.ReadInt();
-
-      switch (version)
-      {
-        case 1:
-        {
-          m_Prisoner = reader.ReadMobile();
-          break;
-        }
-        case 0:
-        {
-          m_Prisoner = reader.ReadMobile();
-          reader.ReadItem();
-          break;
-        }
-      }
-    }
-  }
+using System;
+using Server.Items;
+using Server.Mobiles;
+
+namespace Server.Multis
+{
+  public class RatCamp : BaseCamp
+  {
+    private Mobile m_Prisoner;
+
+    [Constructible]
+    public RatCamp() : base(0x10EE) // dummy garbage at center
+    {
+    }
+
+    public RatCamp(Serial serial) : base(serial)
+    {
+    }
+
+    public virtual Mobile Ratmen => new Ratman();
+
+    public override void AddComponents()
+    {
+      BaseCreature bc;
+      //BaseEscortable be;
+
+      Visible = false;
+      DecayDelay = TimeSpan.FromMinutes(5.0);
+      AddItem(new Static(0x10ee), 0, 0, 0);
+      AddItem(new Static(0xfac), 0, 6, 0);
+
+      switch (Utility.Random(3))
+      {
+        case 0:
+        {
+          AddItem(new Item(0xDE3), 0, 6, 0); // Campfire
+          AddItem(new Item(0x974), 0, 6, 1); // Cauldron
+          break;
+        }
+        case 1:
+        {
+          AddItem(new Item(0x1E95), 0, 6, 1); // Rabbit on a spit
+          break;
+        }
+        default:
+        {
+          AddItem(new Item(0x1E94), 0, 6, 1); // Chicken on a spit
+          break;
+        }
+      }
+
+      AddItem(new Item(0x41F), 5, 5, 0); // Gruesome Standart South
+
+      AddCampChests();
+
+      for (int i = 0; i < 4; i++) AddMobile(Ratmen, 6, Utility.RandomMinMax(-7, 7), Utility.RandomMinMax(-7, 7), 0);
+
+      m_Prisoner = Utility.Random(2) switch
+      {
+        0 => (Mobile)new Noble(),
+        _ => new SeekerOfAdventure()
+      };
+
+      //be = (BaseEscortable)m_Prisoner;
+      //be.m_Captive = true;
+
+      bc = (BaseCreature)m_Prisoner;
+      bc.IsPrisoner = true;
+      bc.CantWalk = true;
+
+      m_Prisoner.YellHue = Utility.RandomList(0x57, 0x67, 0x77, 0x87, 0x117);
+      AddMobile(m_Prisoner, 2, Utility.RandomMinMax(-2, 2), Utility.RandomMinMax(-2, 2), 0);
+    }
+
+    private void AddCampChests()
+    {
+      var chest = Utility.Random(3) switch
+      {
+        0 => (LockableContainer)new MetalChest(),
+        1 => new MetalGoldenChest(),
+        _ => new WoodenChest()
+      };
+
+      chest.LiftOverride = true;
+
+      TreasureMapChest.Fill(chest, 1);
+
+      AddItem(chest, -2, -2, 0);
+
+      var crates = Utility.Random(4) switch
+      {
+        0 => (LockableContainer)new SmallCrate(),
+        1 => new MediumCrate(),
+        2 => new LargeCrate(),
+        _ => new LockableBarrel()
+      };
+
+      crates.TrapType = TrapType.ExplosionTrap;
+      crates.TrapPower = Utility.RandomMinMax(30, 40);
+      crates.TrapLevel = 2;
+
+      crates.RequiredSkill = 76;
+      crates.LockLevel = 66;
+      crates.MaxLockLevel = 116;
+      crates.Locked = true;
+
+      crates.DropItem(new Gold(Utility.RandomMinMax(100, 400)));
+      crates.DropItem(new Arrow(10));
+      crates.DropItem(new Bolt(10));
+
+      crates.LiftOverride = true;
+
+      if (Utility.RandomDouble() < 0.8)
+        switch (Utility.Random(4))
+        {
+          case 0:
+            crates.DropItem(new LesserCurePotion());
+            break;
+          case 1:
+            crates.DropItem(new LesserExplosionPotion());
+            break;
+          case 2:
+            crates.DropItem(new LesserHealPotion());
+            break;
+          default:
+            crates.DropItem(new LesserPoisonPotion());
+            break;
+        }
+
+      AddItem(crates, 2, 2, 0);
+    }
+
+    // Don't refresh decay timer
+    public override void OnEnter(Mobile m)
+    {
+      if (m.Player && m_Prisoner?.CantWalk == true)
+      {
+        var number = Utility.Random(8) switch
+        {
+          0 => 502261,
+          1 => 502262,
+          2 => 502263,
+          3 => 502264,
+          4 => 502265,
+          5 => 502266,
+          6 => 502267,
+          _ => 502268
+        };
+
+        m_Prisoner.Yell(number);
+      }
+    }
+
+    // Don't refresh decay timer
+    public override void OnExit(Mobile m)
+    {
+    }
+
+    public override void AddItem(Item item, int xOffset, int yOffset, int zOffset)
+    {
+      if (item != null)
+        item.Movable = false;
+
+      base.AddItem(item, xOffset, yOffset, zOffset);
+    }
+
+    public override void Serialize(GenericWriter writer)
+    {
+      base.Serialize(writer);
+
+      writer.Write(1); // version
+
+      writer.Write(m_Prisoner);
+    }
+
+    public override void Deserialize(GenericReader reader)
+    {
+      base.Deserialize(reader);
+
+      int version = reader.ReadInt();
+
+      switch (version)
+      {
+        case 1:
+        {
+          m_Prisoner = reader.ReadMobile();
+          break;
+        }
+        case 0:
+        {
+          m_Prisoner = reader.ReadMobile();
+          reader.ReadItem();
+          break;
+        }
+      }
+    }
+  }
 }