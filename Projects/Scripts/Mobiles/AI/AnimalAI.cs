// Ideas
// When you run on animals they panic
// When if ( distance < 8 && Utility.RandomDouble() * Math.Sqrt( (8 - distance) / 6 ) >= incoming.Skills.AnimalTaming.Value )
// More your close, the more it can panic
/*
 * AnimalHunterAI, AnimalHidingAI, AnimalDomesticAI...
 *
 */

namespace Server.Mobiles
{
  public class AnimalAI : BaseAI
  {
    public AnimalAI(BaseCreature m) : base(m)
    {
    }

    public override bool DoActionWander()
    {
<<<<<<< HEAD
=======
      // New, only flee @ 10%

>>>>>>> 64d59ce2
      double hitPercent = (double)m_Mobile.Hits / m_Mobile.HitsMax;

      if (!m_Mobile.Summoned && !m_Mobile.Controlled && hitPercent < 0.1 && m_Mobile.CanFlee) // Less than 10% health
      {
        m_Mobile.DebugSay("I am low on health!");
        Action = ActionType.Flee;
      }
      else if (AcquireFocusMob(m_Mobile.RangePerception, m_Mobile.FightMode, false, false, true))
      {
        if (m_Mobile.Debug)
          m_Mobile.DebugSay("I have detected {0}, attacking", m_Mobile.FocusMob.Name);

        m_Mobile.Combatant = m_Mobile.FocusMob;
        Action = ActionType.Combat;
      }
      else
      {
        base.DoActionWander();
      }

      return true;
    }

    public override bool DoActionCombat()
    {
      Mobile combatant = m_Mobile.Combatant;

      if (combatant?.Deleted != false || combatant.Map != m_Mobile.Map)
      {
        m_Mobile.DebugSay("My combatant is gone..");

        Action = ActionType.Wander;

        return true;
      }

      if (WalkMobileRange(combatant, 1, true, m_Mobile.RangeFight, m_Mobile.RangeFight))
      {
        m_Mobile.Direction = m_Mobile.GetDirectionTo(combatant);
      }
      else
      {
        if (m_Mobile.GetDistanceToSqrt(combatant) > m_Mobile.RangePerception + 1)
        {
          if (m_Mobile.Debug)
            m_Mobile.DebugSay("I cannot find {0}", combatant.Name);

          Action = ActionType.Wander;

          return true;
        }

        if (m_Mobile.Debug)
          m_Mobile.DebugSay("I should be closer to {0}", combatant.Name);
      }

      if (!m_Mobile.Controlled && !m_Mobile.Summoned && m_Mobile.CanFlee)
      {
        double hitPercent = (double)m_Mobile.Hits / m_Mobile.HitsMax;

        if (hitPercent < 0.1)
        {
          m_Mobile.DebugSay("I am low on health!");
          Action = ActionType.Flee;
        }
      }

      return true;
    }

    public override bool DoActionBackoff()
    {
      double hitPercent = (double)m_Mobile.Hits / m_Mobile.HitsMax;

      if (!m_Mobile.Summoned && !m_Mobile.Controlled && hitPercent < 0.1 && m_Mobile.CanFlee) // Less than 10% health
      {
        Action = ActionType.Flee;
      }
      else
      {
        if (AcquireFocusMob(m_Mobile.RangePerception * 2, FightMode.Closest, true, false, true))
        {
          if (WalkMobileRange(m_Mobile.FocusMob, 1, false, m_Mobile.RangePerception, m_Mobile.RangePerception * 2))
          {
            m_Mobile.DebugSay("Well, here I am safe");
            Action = ActionType.Wander;
          }
        }
        else
        {
          m_Mobile.DebugSay("I have lost my focus, lets relax");
          Action = ActionType.Wander;
        }
      }

      return true;
    }

    public override bool DoActionFlee()
    {
      AcquireFocusMob(m_Mobile.RangePerception * 2, m_Mobile.FightMode, true, false, true);

      if (m_Mobile.FocusMob == null)
        m_Mobile.FocusMob = m_Mobile.Combatant;

      return base.DoActionFlee();
    }
  }
}
<|MERGE_RESOLUTION|>--- conflicted
+++ resolved
@@ -1,133 +1,130 @@
-// Ideas
-// When you run on animals they panic
-// When if ( distance < 8 && Utility.RandomDouble() * Math.Sqrt( (8 - distance) / 6 ) >= incoming.Skills.AnimalTaming.Value )
-// More your close, the more it can panic
-/*
- * AnimalHunterAI, AnimalHidingAI, AnimalDomesticAI...
- *
- */
-
-namespace Server.Mobiles
-{
-  public class AnimalAI : BaseAI
-  {
-    public AnimalAI(BaseCreature m) : base(m)
-    {
-    }
-
-    public override bool DoActionWander()
-    {
-<<<<<<< HEAD
-=======
-      // New, only flee @ 10%
-
->>>>>>> 64d59ce2
-      double hitPercent = (double)m_Mobile.Hits / m_Mobile.HitsMax;
-
-      if (!m_Mobile.Summoned && !m_Mobile.Controlled && hitPercent < 0.1 && m_Mobile.CanFlee) // Less than 10% health
-      {
-        m_Mobile.DebugSay("I am low on health!");
-        Action = ActionType.Flee;
-      }
-      else if (AcquireFocusMob(m_Mobile.RangePerception, m_Mobile.FightMode, false, false, true))
-      {
-        if (m_Mobile.Debug)
-          m_Mobile.DebugSay("I have detected {0}, attacking", m_Mobile.FocusMob.Name);
-
-        m_Mobile.Combatant = m_Mobile.FocusMob;
-        Action = ActionType.Combat;
-      }
-      else
-      {
-        base.DoActionWander();
-      }
-
-      return true;
-    }
-
-    public override bool DoActionCombat()
-    {
-      Mobile combatant = m_Mobile.Combatant;
-
-      if (combatant?.Deleted != false || combatant.Map != m_Mobile.Map)
-      {
-        m_Mobile.DebugSay("My combatant is gone..");
-
-        Action = ActionType.Wander;
-
-        return true;
-      }
-
-      if (WalkMobileRange(combatant, 1, true, m_Mobile.RangeFight, m_Mobile.RangeFight))
-      {
-        m_Mobile.Direction = m_Mobile.GetDirectionTo(combatant);
-      }
-      else
-      {
-        if (m_Mobile.GetDistanceToSqrt(combatant) > m_Mobile.RangePerception + 1)
-        {
-          if (m_Mobile.Debug)
-            m_Mobile.DebugSay("I cannot find {0}", combatant.Name);
-
-          Action = ActionType.Wander;
-
-          return true;
-        }
-
-        if (m_Mobile.Debug)
-          m_Mobile.DebugSay("I should be closer to {0}", combatant.Name);
-      }
-
-      if (!m_Mobile.Controlled && !m_Mobile.Summoned && m_Mobile.CanFlee)
-      {
-        double hitPercent = (double)m_Mobile.Hits / m_Mobile.HitsMax;
-
-        if (hitPercent < 0.1)
-        {
-          m_Mobile.DebugSay("I am low on health!");
-          Action = ActionType.Flee;
-        }
-      }
-
-      return true;
-    }
-
-    public override bool DoActionBackoff()
-    {
-      double hitPercent = (double)m_Mobile.Hits / m_Mobile.HitsMax;
-
-      if (!m_Mobile.Summoned && !m_Mobile.Controlled && hitPercent < 0.1 && m_Mobile.CanFlee) // Less than 10% health
-      {
-        Action = ActionType.Flee;
-      }
-      else
-      {
-        if (AcquireFocusMob(m_Mobile.RangePerception * 2, FightMode.Closest, true, false, true))
-        {
-          if (WalkMobileRange(m_Mobile.FocusMob, 1, false, m_Mobile.RangePerception, m_Mobile.RangePerception * 2))
-          {
-            m_Mobile.DebugSay("Well, here I am safe");
-            Action = ActionType.Wander;
-          }
-        }
-        else
-        {
-          m_Mobile.DebugSay("I have lost my focus, lets relax");
-          Action = ActionType.Wander;
-        }
-      }
-
-      return true;
-    }
-
-    public override bool DoActionFlee()
-    {
-      AcquireFocusMob(m_Mobile.RangePerception * 2, m_Mobile.FightMode, true, false, true);
-
-      if (m_Mobile.FocusMob == null)
-        m_Mobile.FocusMob = m_Mobile.Combatant;
-
-      return base.DoActionFlee();
-    }
-  }
-}
+// Ideas
+// When you run on animals they panic
+// When if ( distance < 8 && Utility.RandomDouble() * Math.Sqrt( (8 - distance) / 6 ) >= incoming.Skills.AnimalTaming.Value )
+// More your close, the more it can panic
+/*
+ * AnimalHunterAI, AnimalHidingAI, AnimalDomesticAI...
+ *
+ */
+
+namespace Server.Mobiles
+{
+  public class AnimalAI : BaseAI
+  {
+    public AnimalAI(BaseCreature m) : base(m)
+    {
+    }
+
+    public override bool DoActionWander()
+    {
+      // New, only flee @ 10%
+
+      double hitPercent = (double)m_Mobile.Hits / m_Mobile.HitsMax;
+
+      if (!m_Mobile.Summoned && !m_Mobile.Controlled && hitPercent < 0.1 && m_Mobile.CanFlee) // Less than 10% health
+      {
+        m_Mobile.DebugSay("I am low on health!");
+        Action = ActionType.Flee;
+      }
+      else if (AcquireFocusMob(m_Mobile.RangePerception, m_Mobile.FightMode, false, false, true))
+      {
+        if (m_Mobile.Debug)
+          m_Mobile.DebugSay("I have detected {0}, attacking", m_Mobile.FocusMob.Name);
+
+        m_Mobile.Combatant = m_Mobile.FocusMob;
+        Action = ActionType.Combat;
+      }
+      else
+      {
+        base.DoActionWander();
+      }
+
+      return true;
+    }
+
+    public override bool DoActionCombat()
+    {
+      Mobile combatant = m_Mobile.Combatant;
+
+      if (combatant?.Deleted != false || combatant.Map != m_Mobile.Map)
+      {
+        m_Mobile.DebugSay("My combatant is gone..");
+
+        Action = ActionType.Wander;
+
+        return true;
+      }
+
+      if (WalkMobileRange(combatant, 1, true, m_Mobile.RangeFight, m_Mobile.RangeFight))
+      {
+        m_Mobile.Direction = m_Mobile.GetDirectionTo(combatant);
+      }
+      else
+      {
+        if (m_Mobile.GetDistanceToSqrt(combatant) > m_Mobile.RangePerception + 1)
+        {
+          if (m_Mobile.Debug)
+            m_Mobile.DebugSay("I cannot find {0}", combatant.Name);
+
+          Action = ActionType.Wander;
+
+          return true;
+        }
+
+        if (m_Mobile.Debug)
+          m_Mobile.DebugSay("I should be closer to {0}", combatant.Name);
+      }
+
+      if (!m_Mobile.Controlled && !m_Mobile.Summoned && m_Mobile.CanFlee)
+      {
+        double hitPercent = (double)m_Mobile.Hits / m_Mobile.HitsMax;
+
+        if (hitPercent < 0.1)
+        {
+          m_Mobile.DebugSay("I am low on health!");
+          Action = ActionType.Flee;
+        }
+      }
+
+      return true;
+    }
+
+    public override bool DoActionBackoff()
+    {
+      double hitPercent = (double)m_Mobile.Hits / m_Mobile.HitsMax;
+
+      if (!m_Mobile.Summoned && !m_Mobile.Controlled && hitPercent < 0.1 && m_Mobile.CanFlee) // Less than 10% health
+      {
+        Action = ActionType.Flee;
+      }
+      else
+      {
+        if (AcquireFocusMob(m_Mobile.RangePerception * 2, FightMode.Closest, true, false, true))
+        {
+          if (WalkMobileRange(m_Mobile.FocusMob, 1, false, m_Mobile.RangePerception, m_Mobile.RangePerception * 2))
+          {
+            m_Mobile.DebugSay("Well, here I am safe");
+            Action = ActionType.Wander;
+          }
+        }
+        else
+        {
+          m_Mobile.DebugSay("I have lost my focus, lets relax");
+          Action = ActionType.Wander;
+        }
+      }
+
+      return true;
+    }
+
+    public override bool DoActionFlee()
+    {
+      AcquireFocusMob(m_Mobile.RangePerception * 2, m_Mobile.FightMode, true, false, true);
+
+      if (m_Mobile.FocusMob == null)
+        m_Mobile.FocusMob = m_Mobile.Combatant;
+
+      return base.DoActionFlee();
+    }
+  }
+}