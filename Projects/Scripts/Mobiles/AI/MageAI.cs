using System;
using System.Collections.Generic;
using Server.Spells;
using Server.Spells.Fifth;
using Server.Spells.First;
using Server.Spells.Fourth;
using Server.Spells.Necromancy;
using Server.Spells.Second;
using Server.Spells.Seventh;
using Server.Spells.Sixth;
using Server.Spells.Third;
using Server.Targeting;

namespace Server.Mobiles
{
  public class MageAI : BaseAI
  {
    private const double HealChance = 0.10; // 10% chance to heal at gm magery
    private const double TeleportChance = 0.05; // 5% chance to teleport at gm magery
    private const double DispelChance = 0.75; // 75% chance to dispel at gm magery

    private static int[] m_Offsets =
    {
      -1, -1,
      -1, 0,
      -1, 1,
      0, -1,
      0, 1,
      1, -1,
      1, 0,
      1, 1,

      -2, -2,
      -2, -1,
      -2, 0,
      -2, 1,
      -2, 2,
      -1, -2,
      -1, 2,
      0, -2,
      0, 2,
      1, -2,
      1, 2,
      2, -2,
      2, -1,
      2, 0,
      2, 1,
      2, 2
    };

    protected int m_Combo = -1;

    private Mobile m_LastTarget;
    private Point3D m_LastTargetLoc;
    private long m_NextCastTime;
    private long m_NextHealTime;

    private LandTarget m_RevealTarget;

    public MageAI(BaseCreature m)
      : base(m)
    {
    }

    public virtual bool SmartAI => m_Mobile is BaseVendor || m_Mobile is BaseEscortable || m_Mobile is Changeling;

    public virtual bool IsNecromancer => Core.AOS && m_Mobile.Skills.Necromancy.Value > 50;

    public override bool Think()
    {
      if (m_Mobile.Deleted)
        return false;

      if (ProcessTarget())
        return true;
      return base.Think();
    }

    public virtual double ScaleBySkill(double v, SkillName skill) => v * m_Mobile.Skills[skill].Value / 100;

    public override bool DoActionWander()
    {
      if (AcquireFocusMob(m_Mobile.RangePerception, m_Mobile.FightMode, false, false, true))
      {
        m_Mobile.DebugSay("I am going to attack {0}", m_Mobile.FocusMob.Name);

        m_Mobile.Combatant = m_Mobile.FocusMob;
        Action = ActionType.Combat;
        m_NextCastTime = Core.TickCount;
      }
      else if (SmartAI && m_Mobile.Mana < m_Mobile.ManaMax && !m_Mobile.Meditating)
      {
        m_Mobile.DebugSay("I am going to meditate");

        m_Mobile.UseSkill(SkillName.Meditation);
      }
      else
      {
        m_Mobile.DebugSay("I am wandering");

        m_Mobile.Warmode = false;

        base.DoActionWander();

        if (Utility.RandomDouble() < 0.05)
        {
          Spell spell = CheckCastHealingSpell();

          spell?.Cast();
        }
      }

      return true;
    }

    private Spell CheckCastHealingSpell()
    {
      // If I'm poisoned, always attempt to cure.
      if (m_Mobile.Poisoned)
        return new CureSpell(m_Mobile);

      // Summoned creatures never heal themselves.
      if (m_Mobile.Summoned)
        return null;

      if (m_Mobile.Controlled)
        if (Core.TickCount - m_NextHealTime < 0)
          return null;

      if (!SmartAI)
      {
        if (ScaleBySkill(HealChance, SkillName.Magery) < Utility.RandomDouble())
          return null;
      }
      else
      {
        if (Utility.Random(0, 4 + (m_Mobile.Hits == 0 ? m_Mobile.HitsMax : m_Mobile.HitsMax / m_Mobile.Hits)) < 3)
          return null;
      }

      Spell spell = null;

      if (m_Mobile.Hits < m_Mobile.HitsMax - 50)
      {
        if (UseNecromancy())
          m_Mobile.UseSkill(SkillName.SpiritSpeak);
        else
          spell = new GreaterHealSpell(m_Mobile);
      }
      else if (m_Mobile.Hits < m_Mobile.HitsMax - 10)
      {
        spell = new HealSpell(m_Mobile);
      }

      double delay;

      if (m_Mobile.Int >= 500)
        delay = Utility.RandomMinMax(7, 10);
      else
        delay = Math.Sqrt(600 - m_Mobile.Int);

      m_NextHealTime = Core.TickCount + (int)TimeSpan.FromSeconds(delay).TotalMilliseconds;

      return spell;
    }

    public void RunTo(Mobile m)
    {
      if (!SmartAI)
      {
        if (!MoveTo(m, true, m_Mobile.RangeFight))
          OnFailedMove();

        return;
      }

      if (m.Paralyzed || m.Frozen)
      {
        if (m_Mobile.InRange(m, 1))
          RunFrom(m);
        else if (!m_Mobile.InRange(m, m_Mobile.RangeFight > 2 ? m_Mobile.RangeFight : 2) && !MoveTo(m, true, 1))
          OnFailedMove();
      }
      else
      {
        if (!m_Mobile.InRange(m, m_Mobile.RangeFight))
        {
          if (!MoveTo(m, true, 1))
            OnFailedMove();
        }
        else if (m_Mobile.InRange(m, m_Mobile.RangeFight - 1))
        {
          RunFrom(m);
        }
      }
    }

    public void RunFrom(Mobile m)
    {
      Run(m_Mobile.GetDirectionTo(m) - 4 & Direction.Mask);
    }

    public void OnFailedMove()
    {
      if (!m_Mobile.DisallowAllMoves && (SmartAI
            ? Utility.Random(4) == 0
            : ScaleBySkill(TeleportChance, SkillName.Magery) > Utility.RandomDouble()))
      {
        m_Mobile.Target?.Cancel(m_Mobile, TargetCancelType.Canceled);

        new TeleportSpell(m_Mobile).Cast();

        m_Mobile.DebugSay("I am stuck, I'm going to try teleporting away");
      }
      else if (AcquireFocusMob(m_Mobile.RangePerception, m_Mobile.FightMode, false, false, true))
      {
        m_Mobile.DebugSay("My move is blocked, so I am going to attack {0}", m_Mobile.FocusMob.Name);

        m_Mobile.Combatant = m_Mobile.FocusMob;
        Action = ActionType.Combat;
      }
      else
      {
        m_Mobile.DebugSay("I am stuck");
      }
    }

    public void Run(Direction d)
    {
      if (m_Mobile.Spell?.IsCasting == true || m_Mobile.Paralyzed || m_Mobile.Frozen ||
          m_Mobile.DisallowAllMoves)
        return;

      m_Mobile.Direction = d | Direction.Running;

      if (!DoMove(m_Mobile.Direction, true))
        OnFailedMove();
    }

    public virtual bool UseNecromancy()
    {
      if (IsNecromancer)
        return Utility.Random(m_Mobile.Skills.Magery.BaseFixedPoint +
                              m_Mobile.Skills.Necromancy.BaseFixedPoint) >=
               m_Mobile.Skills.Magery.BaseFixedPoint;

      return false;
    }

    public virtual Spell GetRandomDamageSpell() => UseNecromancy() ? GetRandomDamageSpellNecro() : GetRandomDamageSpellMage();

    public virtual Spell GetRandomDamageSpellNecro()
    {
      int bound = m_Mobile.Skills.Necromancy.Value >= 100 ? 5 : 3;

      switch (Utility.Random(bound))
      {
        case 0:
          m_Mobile.DebugSay("Pain Spike");
          return new PainSpikeSpell(m_Mobile);
        case 1:
          m_Mobile.DebugSay("Poison Strike");
          return new PoisonStrikeSpell(m_Mobile);
        case 2:
          m_Mobile.DebugSay("Strangle");
          return new StrangleSpell(m_Mobile);
        case 3:
          m_Mobile.DebugSay("Wither");
          return new WitherSpell(m_Mobile);
        default:
          m_Mobile.DebugSay("Vengeful Spirit");
          return new VengefulSpiritSpell(m_Mobile);
      }
    }

    public virtual Spell GetRandomDamageSpellMage()
    {
      int maxCircle = (int)((m_Mobile.Skills.Magery.Value + 20.0) / (100.0 / 7.0));

      if (maxCircle < 1)
        maxCircle = 1;
      else if (maxCircle > 8)
        maxCircle = 8;

      return Utility.Random(maxCircle * 2) switch
      {
        0 => (Spell)new MagicArrowSpell(m_Mobile),
        1 => new MagicArrowSpell(m_Mobile),
        2 => new HarmSpell(m_Mobile),
        3 => new HarmSpell(m_Mobile),
        4 => new FireballSpell(m_Mobile),
        5 => new FireballSpell(m_Mobile),
        6 => new LightningSpell(m_Mobile),
        7 => new LightningSpell(m_Mobile),
        8 => new MindBlastSpell(m_Mobile),
        9 => new MindBlastSpell(m_Mobile),
        10 => new EnergyBoltSpell(m_Mobile),
        11 => new ExplosionSpell(m_Mobile),
        _ => new FlameStrikeSpell(m_Mobile)
      };
    }

    public virtual Spell GetRandomCurseSpell() => UseNecromancy() ? GetRandomCurseSpellNecro() : GetRandomCurseSpellMage();

    public virtual Spell GetRandomCurseSpellNecro()
    {
      switch (Utility.Random(4))
      {
        case 0:
          m_Mobile.DebugSay("Blood Oath");
          return new BloodOathSpell(m_Mobile);
        case 1:
          m_Mobile.DebugSay("Corpse Skin");
          return new CorpseSkinSpell(m_Mobile);
        case 2:
          m_Mobile.DebugSay("Evil Omen");
          return new EvilOmenSpell(m_Mobile);
        default:
          m_Mobile.DebugSay("Mind Rot");
          return new MindRotSpell(m_Mobile);
      }
    }

<<<<<<< HEAD
    public virtual Spell GetRandomCurseSpellMage() =>
      m_Mobile.Skills.Magery.Value >= 40.0 && Utility.Random(4) == 0 ? new CurseSpell(m_Mobile)
        : Utility.Random(3) switch
        {
          0 => (Spell)new WeakenSpell(m_Mobile),
          1 => new ClumsySpell(m_Mobile),
          _ => new FeeblemindSpell(m_Mobile)
        };
=======
    public virtual Spell GetRandomCurseSpellMage()
    {
      if (m_Mobile.Skills.Magery.Value >= 40.0 && Utility.Random(4) == 0)
        return new CurseSpell(m_Mobile);

      return Utility.Random(3) switch
      {
        0 => (Spell)new WeakenSpell(m_Mobile),
        1 => new ClumsySpell(m_Mobile),
        _ => new FeeblemindSpell(m_Mobile)
      };
    }

    public virtual Spell GetRandomManaDrainSpell()
    {
      if (m_Mobile.Skills.Magery.Value >= 80.0 && Utility.RandomBool())
        return new ManaVampireSpell(m_Mobile);
>>>>>>> 64d59ce2

    public virtual Spell GetRandomManaDrainSpell() =>
      m_Mobile.Skills.Magery.Value >= 80.0 && Utility.RandomBool()
        ? (Spell)new ManaVampireSpell(m_Mobile)
        : new ManaDrainSpell(m_Mobile);

    public virtual Spell DoDispel(Mobile toDispel)
    {
      if (!SmartAI)
        return ScaleBySkill(DispelChance, SkillName.Magery) > Utility.RandomDouble()
          ? new DispelSpell(m_Mobile)
          : ChooseSpell(toDispel);

      Spell spell = CheckCastHealingSpell();

      if (spell == null)
      {
        if (!m_Mobile.DisallowAllMoves && Utility.Random((int)m_Mobile.GetDistanceToSqrt(toDispel)) == 0)
          spell = new TeleportSpell(m_Mobile);
        else if (Utility.Random(3) == 0 && !m_Mobile.InRange(toDispel, 3) && !toDispel.Paralyzed && !toDispel.Frozen)
          spell = new ParalyzeSpell(m_Mobile);
        else
          spell = new DispelSpell(m_Mobile);
      }

      return spell;
    }

    public virtual Spell ChooseSpell(Mobile c)
    {
      Spell spell;

      if (!SmartAI)
      {
        spell = CheckCastHealingSpell();

        if (spell != null)
          return spell;

        if (IsNecromancer)
        {
          double psDamage =
            (m_Mobile.Skills.SpiritSpeak.Value - c.Skills.MagicResist.Value) / 10 +
            (c.Player ? 18 : 30);

          if (psDamage > c.Hits)
            return new PainSpikeSpell(m_Mobile);
        }

        switch (Utility.Random(16))
        {
          case 0:
          case 1: // Poison them
          {
            if (c.Poisoned)
              goto default;

            m_Mobile.DebugSay("Attempting to poison");

            spell = new PoisonSpell(m_Mobile);
            break;
          }
          case 2: // Bless ourselves
          {
            m_Mobile.DebugSay("Blessing myself");

            spell = new BlessSpell(m_Mobile);
            break;
          }
          case 3:
          case 4: // Curse them
          {
            m_Mobile.DebugSay("Attempting to curse");

            spell = GetRandomCurseSpell();
            break;
          }
          case 5: // Paralyze them
          {
            if (c.Paralyzed || m_Mobile.Skills.Magery.Value <= 50.0)
              goto default;

            m_Mobile.DebugSay("Attempting to paralyze");

            spell = new ParalyzeSpell(m_Mobile);
            break;
          }
          case 6: // Drain mana
          {
            m_Mobile.DebugSay("Attempting to drain mana");

            spell = GetRandomManaDrainSpell();
            break;
          }
          case 7: // Invis ourselves
          {
            if (Utility.RandomBool())
              goto default;

            m_Mobile.DebugSay("Attempting to invis myself");

            spell = new InvisibilitySpell(m_Mobile);
            break;
          }
          default: // Damage them
          {
            m_Mobile.DebugSay("Just doing damage");

            spell = GetRandomDamageSpell();
            break;
          }
        }

        return spell;
      }

      spell = CheckCastHealingSpell();

      if (spell != null)
        return spell;

      switch (Utility.Random(3))
      {
        case 0: // Poison them
        {
          if (c.Poisoned)
            goto case 1;

          spell = new PoisonSpell(m_Mobile);
          break;
        }
        case 1: // Deal some damage
        {
          spell = GetRandomDamageSpell();

          break;
        }
        default: // Set up a combo
        {
          if (m_Mobile.Mana > 15 && m_Mobile.Mana < 40)
          {
            if (c.Paralyzed && !c.Poisoned && !m_Mobile.Meditating)
            {
              m_Mobile.DebugSay("I am going to meditate");

              m_Mobile.UseSkill(SkillName.Meditation);
            }
            else if (!c.Poisoned)
            {
              spell = new ParalyzeSpell(m_Mobile);
            }
          }
          else if (m_Mobile.Mana > 60)
          {
            if (Utility.RandomBool() && !c.Paralyzed && !c.Frozen && !c.Poisoned)
            {
              m_Combo = 0;
              spell = new ParalyzeSpell(m_Mobile);
            }
            else
            {
              m_Combo = 1;
              spell = new ExplosionSpell(m_Mobile);
            }
          }

          break;
        }
      }

      return spell;
    }

    public virtual Spell DoCombo(Mobile c)
    {
      Spell spell = null;

      if (m_Combo == 0)
      {
        spell = new ExplosionSpell(m_Mobile);
        ++m_Combo; // Move to next spell
      }
      else if (m_Combo == 1)
      {
        spell = new WeakenSpell(m_Mobile);
        ++m_Combo; // Move to next spell
      }
      else if (m_Combo == 2)
      {
        if (!c.Poisoned)
          spell = new PoisonSpell(m_Mobile);
        else if (IsNecromancer)
          spell = new StrangleSpell(m_Mobile);

        ++m_Combo; // Move to next spell
      }

      if (m_Combo == 3 && spell == null)
      {
        switch (Utility.Random(IsNecromancer ? 4 : 3))
        {
          case 0:
          {
            if (c.Int < c.Dex)
              spell = new FeeblemindSpell(m_Mobile);
            else
              spell = new ClumsySpell(m_Mobile);

            ++m_Combo; // Move to next spell

            break;
          }
          case 1:
          {
            spell = new EnergyBoltSpell(m_Mobile);
            m_Combo = -1; // Reset combo state
            break;
          }
          case 2:
          {
            spell = new FlameStrikeSpell(m_Mobile);
            m_Combo = -1; // Reset combo state
            break;
          }
          default:
          {
            spell = new PainSpikeSpell(m_Mobile);
            m_Combo = -1; // Reset combo state
            break;
          }
        }
      }
      else if (m_Combo == 4 && spell == null)
      {
        spell = new MindBlastSpell(m_Mobile);
        m_Combo = -1;
      }

      return spell;
    }

    private TimeSpan GetDelay(Spell spell)
    {
      if (SmartAI || spell is DispelSpell) return TimeSpan.FromSeconds(m_Mobile.ActiveSpeed);

      double del = ScaleBySkill(3.0, SkillName.Magery);
      double min = 6.0 - del * 0.75;
      double max = 6.0 - del * 1.25;

      return TimeSpan.FromSeconds(min + (max - min) * Utility.RandomDouble());
    }

    public override bool DoActionCombat()
    {
      Mobile c = m_Mobile.Combatant;
      m_Mobile.Warmode = true;

      if (c?.Deleted != false || !c.Alive || c.IsDeadBondedPet || !m_Mobile.CanSee(c) ||
          !m_Mobile.CanBeHarmful(c, false) || c.Map != m_Mobile.Map)
      {
        // Our combatant is deleted, dead, hidden, or we cannot hurt them
        // Try to find another combatant

        if (AcquireFocusMob(m_Mobile.RangePerception, m_Mobile.FightMode, false, false, true))
        {
          m_Mobile.DebugSay("Something happened to my combatant, so I am going to fight {0}",
            m_Mobile.FocusMob.Name);

          m_Mobile.Combatant = c = m_Mobile.FocusMob;
          m_Mobile.FocusMob = null;
        }
        else
        {
          m_Mobile.DebugSay("Something happened to my combatant, and nothing is around. I am on guard.");
          Action = ActionType.Guard;
          return true;
        }
      }

      if (!m_Mobile.InLOS(c))
      {
        m_Mobile.DebugSay("I can't see my target");

        if (AcquireFocusMob(m_Mobile.RangePerception, m_Mobile.FightMode, false, false, true))
        {
          m_Mobile.DebugSay("I will switch to {0}", m_Mobile.FocusMob.Name);
          m_Mobile.Combatant = c = m_Mobile.FocusMob;
          m_Mobile.FocusMob = null;
        }
      }

      if (!Core.AOS && SmartAI && !m_Mobile.StunReady && m_Mobile.Skills.Wrestling.Value >= 80.0 &&
          m_Mobile.Skills.Anatomy.Value >= 80.0)
        EventSink.InvokeStunRequest(new StunRequestEventArgs(m_Mobile));

      if (!m_Mobile.InRange(c, m_Mobile.RangePerception))
      {
        // They are somewhat far away, can we find something else?

        if (AcquireFocusMob(m_Mobile.RangePerception, m_Mobile.FightMode, false, false, true))
        {
          m_Mobile.Combatant = m_Mobile.FocusMob;
          m_Mobile.FocusMob = null;
        }
        else if (!m_Mobile.InRange(c, m_Mobile.RangePerception * 3))
        {
          m_Mobile.Combatant = null;
        }

        c = m_Mobile.Combatant;

        if (c == null)
        {
          m_Mobile.DebugSay("My combatant has fled, so I am on guard");
          Action = ActionType.Guard;

          return true;
        }
      }

      if (!m_Mobile.Controlled && !m_Mobile.Summoned && m_Mobile.CanFlee)
        if (m_Mobile.Hits < m_Mobile.HitsMax * 20 / 100)
        {
          // We are low on health, should we flee?

          bool flee = false;

          if (m_Mobile.Hits < c.Hits)
          {
            // We are more hurt than them

            int diff = c.Hits - m_Mobile.Hits;

            flee = Utility.Random(0, 100) > 10 + diff; // (10 + diff)% chance to flee
          }
          else
          {
            flee = Utility.Random(0, 100) > 10; // 10% chance to flee
          }

          if (flee)
          {
            m_Mobile.DebugSay("I am going to flee from {0}", c.Name);

            Action = ActionType.Flee;
            return true;
          }
        }

      if (m_Mobile.Spell == null && Core.TickCount - m_NextCastTime >= 0 && m_Mobile.InRange(c, Core.ML ? 10 : 12))
      {
        // We are ready to cast a spell

        Spell spell = null;
        Mobile toDispel = FindDispelTarget(true);

        if (m_Mobile.Poisoned) // Top cast priority is cure
        {
          m_Mobile.DebugSay("I am going to cure myself");

          spell = new CureSpell(m_Mobile);
        }
        else if (toDispel != null) // Something dispellable is attacking us
        {
          m_Mobile.DebugSay("I am going to dispel {0}", toDispel);

          spell = DoDispel(toDispel);
        }
        else if (SmartAI && m_Combo != -1) // We are doing a spell combo
        {
          spell = DoCombo(c);
        }
        else if (SmartAI && (c.Spell is HealSpell || c.Spell is GreaterHealSpell) && !c.Poisoned
        ) // They have a heal spell out
        {
          spell = new PoisonSpell(m_Mobile);
        }
        else
        {
          spell = ChooseSpell(c);
        }

        // Now we have a spell picked
        // Move first before casting

        if (SmartAI && toDispel != null)
        {
          if (m_Mobile.InRange(toDispel, 10))
            RunFrom(toDispel);
          else if (!m_Mobile.InRange(toDispel, Core.ML ? 10 : 12))
            RunTo(toDispel);
        }
        else
        {
          RunTo(c);
        }

        spell?.Cast();

        m_NextCastTime = Core.TickCount + (int)GetDelay(spell).TotalMilliseconds;
      }
      else if (m_Mobile.Spell?.IsCasting != true)
      {
        RunTo(c);
      }

      m_LastTarget = c;
      m_LastTargetLoc = c.Location;

      return true;
    }

    public override bool DoActionGuard()
    {
      if (m_LastTarget?.Hidden == true)
      {
        Map map = m_Mobile.Map;

        if (map == null || !m_Mobile.InRange(m_LastTargetLoc, Core.ML ? 10 : 12))
        {
          m_LastTarget = null;
        }
        else if (m_Mobile.Spell == null && Core.TickCount - m_NextCastTime >= 0)
        {
          m_Mobile.DebugSay("I am going to reveal my last target");

          m_RevealTarget = new LandTarget(m_LastTargetLoc, map);
          Spell spell = new RevealSpell(m_Mobile);

          if (spell.Cast())
            m_LastTarget = null; // only do it once

          m_NextCastTime = Core.TickCount + (int)GetDelay(spell).TotalMilliseconds;
        }
      }

      if (AcquireFocusMob(m_Mobile.RangePerception, m_Mobile.FightMode, false, false, true))
      {
        m_Mobile.DebugSay("I am going to attack {0}", m_Mobile.FocusMob.Name);

        m_Mobile.Combatant = m_Mobile.FocusMob;
        Action = ActionType.Combat;
      }
      else
      {
        if (!m_Mobile.Controlled)
        {
          ProcessTarget();

          Spell spell = CheckCastHealingSpell();

          spell?.Cast();
        }

        base.DoActionGuard();
      }

      return true;
    }

    public override bool DoActionFlee()
    {
      Mobile c = m_Mobile.Combatant;

      if ((m_Mobile.Mana > 20 || m_Mobile.Mana == m_Mobile.ManaMax) && m_Mobile.Hits > m_Mobile.HitsMax / 2)
      {
        m_Mobile.DebugSay("I am stronger now, my guard is up");
        Action = ActionType.Guard;
      }
      else if (AcquireFocusMob(m_Mobile.RangePerception, m_Mobile.FightMode, false, false, true))
      {
        m_Mobile.DebugSay("I am scared of {0}", m_Mobile.FocusMob.Name);

        RunFrom(m_Mobile.FocusMob);
        m_Mobile.FocusMob = null;

        if (m_Mobile.Poisoned && Utility.Random(0, 5) == 0)
          new CureSpell(m_Mobile).Cast();
      }
      else
      {
        m_Mobile.DebugSay("Area seems clear, but my guard is up");

        Action = ActionType.Guard;
        m_Mobile.Warmode = true;
      }

      return true;
    }

    public Mobile FindDispelTarget(bool activeOnly)
    {
      if (m_Mobile.Deleted || m_Mobile.Int < 95 || CanDispel(m_Mobile) || m_Mobile.AutoDispel)
        return null;

      if (activeOnly)
      {
        List<AggressorInfo> aggressed = m_Mobile.Aggressed;
        List<AggressorInfo> aggressors = m_Mobile.Aggressors;

        Mobile active = null;
        double activePrio = 0.0;

        Mobile comb = m_Mobile.Combatant;

        if (comb?.Deleted == false && comb.Alive && !comb.IsDeadBondedPet &&
            m_Mobile.InRange(comb, Core.ML ? 10 : 12) && CanDispel(comb))
        {
          active = comb;
          activePrio = m_Mobile.GetDistanceToSqrt(comb);

          if (activePrio <= 2)
            return active;
        }

        for (int i = 0; i < aggressed.Count; ++i)
        {
          AggressorInfo info = aggressed[i];
          Mobile m = info.Defender;

          if (m != comb && m.Combatant == m_Mobile && m_Mobile.InRange(m, Core.ML ? 10 : 12) && CanDispel(m))
          {
            double prio = m_Mobile.GetDistanceToSqrt(m);

            if (active == null || prio < activePrio)
            {
              active = m;
              activePrio = prio;

              if (activePrio <= 2)
                return active;
            }
          }
        }

        for (int i = 0; i < aggressors.Count; ++i)
        {
          AggressorInfo info = aggressors[i];
          Mobile m = info.Attacker;

          if (m != comb && m.Combatant == m_Mobile && m_Mobile.InRange(m, Core.ML ? 10 : 12) && CanDispel(m))
          {
            double prio = m_Mobile.GetDistanceToSqrt(m);

            if (active == null || prio < activePrio)
            {
              active = m;
              activePrio = prio;

              if (activePrio <= 2)
                return active;
            }
          }
        }

        return active;
      }

      Map map = m_Mobile.Map;

      if (map != null)
      {
        Mobile active = null, inactive = null;
        double actPrio = 0.0, inactPrio = 0.0;

        Mobile comb = m_Mobile.Combatant;

        if (comb?.Deleted == false && comb.Alive && !comb.IsDeadBondedPet && CanDispel(comb))
        {
          active = inactive = comb;
          actPrio = inactPrio = m_Mobile.GetDistanceToSqrt(comb);
        }

        foreach (Mobile m in m_Mobile.GetMobilesInRange(Core.ML ? 10 : 12))
          if (m != m_Mobile && CanDispel(m))
          {
            double prio = m_Mobile.GetDistanceToSqrt(m);

            if (inactive == null || prio < inactPrio)
            {
              inactive = m;
              inactPrio = prio;
            }

            if ((m_Mobile.Combatant == m || m.Combatant == m_Mobile) && (active == null || prio < actPrio))
            {
              active = m;
              actPrio = prio;
            }
          }

        return active ?? inactive;
      }

      return null;
    }

    public bool CanDispel(Mobile m) =>
      m is BaseCreature creature && creature.Summoned && m_Mobile.CanBeHarmful(creature, false) &&
      !creature.IsAnimatedDead;

    private bool ProcessTarget()
    {
      Target targ = m_Mobile.Target;

      if (targ == null)
        return false;

      ISpellTarget spellTarg = targ as ISpellTarget;

      bool isReveal = spellTarg?.Spell is RevealSpell;
      bool isDispel = spellTarg?.Spell is DispelSpell;
      bool isParalyze = spellTarg?.Spell is ParalyzeSpell;
      bool isTeleport = spellTarg?.Spell is TeleportSpell;
      bool isInvisible = spellTarg?.Spell is InvisibilitySpell;
      bool teleportAway = false;

      Mobile toTarget;

      if (isInvisible)
      {
        toTarget = m_Mobile;
      }
      else if (isDispel)
      {
        toTarget = FindDispelTarget(false);

        if (!SmartAI && toTarget != null)
          RunTo(toTarget);
        else if (toTarget != null && m_Mobile.InRange(toTarget, 10))
          RunFrom(toTarget);
      }
      else if (SmartAI && (isParalyze || isTeleport))
      {
        toTarget = FindDispelTarget(true);

        if (toTarget == null)
        {
          toTarget = m_Mobile.Combatant;

          if (toTarget != null)
            RunTo(toTarget);
        }
        else if (m_Mobile.InRange(toTarget, 10))
        {
          RunFrom(toTarget);
          teleportAway = true;
        }
        else
        {
          teleportAway = true;
        }
      }
      else
      {
        toTarget = m_Mobile.Combatant;

        if (toTarget != null)
          RunTo(toTarget);
      }

      if ((targ.Flags & TargetFlags.Harmful) != 0 && toTarget != null)
      {
        if ((targ.Range == -1 || m_Mobile.InRange(toTarget, targ.Range)) && m_Mobile.CanSee(toTarget) &&
            m_Mobile.InLOS(toTarget))
          targ.Invoke(m_Mobile, toTarget);
        else if (isDispel) targ.Cancel(m_Mobile, TargetCancelType.Canceled);
      }
      else if ((targ.Flags & TargetFlags.Beneficial) != 0)
      {
        targ.Invoke(m_Mobile, m_Mobile);
      }
      else if (isReveal && m_RevealTarget != null)
      {
        targ.Invoke(m_Mobile, m_RevealTarget);
      }
      else if (isTeleport && toTarget != null)
      {
        Map map = m_Mobile.Map;

        if (map == null)
        {
          targ.Cancel(m_Mobile, TargetCancelType.Canceled);
          return true;
        }

        int px, py;

        if (teleportAway)
        {
          int rx = m_Mobile.X - toTarget.X;
          int ry = m_Mobile.Y - toTarget.Y;

          double d = m_Mobile.GetDistanceToSqrt(toTarget);

          px = toTarget.X + (int)(rx * (10 / d));
          py = toTarget.Y + (int)(ry * (10 / d));
        }
        else
        {
          px = toTarget.X;
          py = toTarget.Y;
        }

        for (int i = 0; i < m_Offsets.Length; i += 2)
        {
          int x = m_Offsets[i], y = m_Offsets[i + 1];

          Point3D p = new Point3D(px + x, py + y, 0);

          LandTarget lt = new LandTarget(p, map);

          if ((targ.Range == -1 || m_Mobile.InRange(p, targ.Range)) && m_Mobile.InLOS(lt) &&
              map.CanSpawnMobile(px + x, py + y, lt.Z) && !SpellHelper.CheckMulti(p, map))
          {
            targ.Invoke(m_Mobile, lt);
            return true;
          }
        }

        int teleRange = targ.Range;

        if (teleRange < 0)
          teleRange = Core.ML ? 11 : 12;

        for (int i = 0; i < 10; ++i)
        {
          Point3D randomPoint = new Point3D(m_Mobile.X - teleRange + Utility.Random(teleRange * 2 + 1),
            m_Mobile.Y - teleRange + Utility.Random(teleRange * 2 + 1), 0);

          LandTarget lt = new LandTarget(randomPoint, map);

          if (m_Mobile.InLOS(lt) && map.CanSpawnMobile(lt.X, lt.Y, lt.Z) &&
              !SpellHelper.CheckMulti(randomPoint, map))
          {
            targ.Invoke(m_Mobile, new LandTarget(randomPoint, map));
            return true;
          }
        }

        targ.Cancel(m_Mobile, TargetCancelType.Canceled);
      }
      else
      {
        targ.Cancel(m_Mobile, TargetCancelType.Canceled);
      }

      return true;
    }
  }
}
<|MERGE_RESOLUTION|>--- conflicted
+++ resolved
@@ -1,1102 +1,1091 @@
-using System;
-using System.Collections.Generic;
-using Server.Spells;
-using Server.Spells.Fifth;
-using Server.Spells.First;
-using Server.Spells.Fourth;
-using Server.Spells.Necromancy;
-using Server.Spells.Second;
-using Server.Spells.Seventh;
-using Server.Spells.Sixth;
-using Server.Spells.Third;
-using Server.Targeting;
-
-namespace Server.Mobiles
-{
-  public class MageAI : BaseAI
-  {
-    private const double HealChance = 0.10; // 10% chance to heal at gm magery
-    private const double TeleportChance = 0.05; // 5% chance to teleport at gm magery
-    private const double DispelChance = 0.75; // 75% chance to dispel at gm magery
-
-    private static int[] m_Offsets =
-    {
-      -1, -1,
-      -1, 0,
-      -1, 1,
-      0, -1,
-      0, 1,
-      1, -1,
-      1, 0,
-      1, 1,
-
-      -2, -2,
-      -2, -1,
-      -2, 0,
-      -2, 1,
-      -2, 2,
-      -1, -2,
-      -1, 2,
-      0, -2,
-      0, 2,
-      1, -2,
-      1, 2,
-      2, -2,
-      2, -1,
-      2, 0,
-      2, 1,
-      2, 2
-    };
-
-    protected int m_Combo = -1;
-
-    private Mobile m_LastTarget;
-    private Point3D m_LastTargetLoc;
-    private long m_NextCastTime;
-    private long m_NextHealTime;
-
-    private LandTarget m_RevealTarget;
-
-    public MageAI(BaseCreature m)
-      : base(m)
-    {
-    }
-
-    public virtual bool SmartAI => m_Mobile is BaseVendor || m_Mobile is BaseEscortable || m_Mobile is Changeling;
-
-    public virtual bool IsNecromancer => Core.AOS && m_Mobile.Skills.Necromancy.Value > 50;
-
-    public override bool Think()
-    {
-      if (m_Mobile.Deleted)
-        return false;
-
-      if (ProcessTarget())
-        return true;
-      return base.Think();
-    }
-
-    public virtual double ScaleBySkill(double v, SkillName skill) => v * m_Mobile.Skills[skill].Value / 100;
-
-    public override bool DoActionWander()
-    {
-      if (AcquireFocusMob(m_Mobile.RangePerception, m_Mobile.FightMode, false, false, true))
-      {
-        m_Mobile.DebugSay("I am going to attack {0}", m_Mobile.FocusMob.Name);
-
-        m_Mobile.Combatant = m_Mobile.FocusMob;
-        Action = ActionType.Combat;
-        m_NextCastTime = Core.TickCount;
-      }
-      else if (SmartAI && m_Mobile.Mana < m_Mobile.ManaMax && !m_Mobile.Meditating)
-      {
-        m_Mobile.DebugSay("I am going to meditate");
-
-        m_Mobile.UseSkill(SkillName.Meditation);
-      }
-      else
-      {
-        m_Mobile.DebugSay("I am wandering");
-
-        m_Mobile.Warmode = false;
-
-        base.DoActionWander();
-
-        if (Utility.RandomDouble() < 0.05)
-        {
-          Spell spell = CheckCastHealingSpell();
-
-          spell?.Cast();
-        }
-      }
-
-      return true;
-    }
-
-    private Spell CheckCastHealingSpell()
-    {
-      // If I'm poisoned, always attempt to cure.
-      if (m_Mobile.Poisoned)
-        return new CureSpell(m_Mobile);
-
-      // Summoned creatures never heal themselves.
-      if (m_Mobile.Summoned)
-        return null;
-
-      if (m_Mobile.Controlled)
-        if (Core.TickCount - m_NextHealTime < 0)
-          return null;
-
-      if (!SmartAI)
-      {
-        if (ScaleBySkill(HealChance, SkillName.Magery) < Utility.RandomDouble())
-          return null;
-      }
-      else
-      {
-        if (Utility.Random(0, 4 + (m_Mobile.Hits == 0 ? m_Mobile.HitsMax : m_Mobile.HitsMax / m_Mobile.Hits)) < 3)
-          return null;
-      }
-
-      Spell spell = null;
-
-      if (m_Mobile.Hits < m_Mobile.HitsMax - 50)
-      {
-        if (UseNecromancy())
-          m_Mobile.UseSkill(SkillName.SpiritSpeak);
-        else
-          spell = new GreaterHealSpell(m_Mobile);
-      }
-      else if (m_Mobile.Hits < m_Mobile.HitsMax - 10)
-      {
-        spell = new HealSpell(m_Mobile);
-      }
-
-      double delay;
-
-      if (m_Mobile.Int >= 500)
-        delay = Utility.RandomMinMax(7, 10);
-      else
-        delay = Math.Sqrt(600 - m_Mobile.Int);
-
-      m_NextHealTime = Core.TickCount + (int)TimeSpan.FromSeconds(delay).TotalMilliseconds;
-
-      return spell;
-    }
-
-    public void RunTo(Mobile m)
-    {
-      if (!SmartAI)
-      {
-        if (!MoveTo(m, true, m_Mobile.RangeFight))
-          OnFailedMove();
-
-        return;
-      }
-
-      if (m.Paralyzed || m.Frozen)
-      {
-        if (m_Mobile.InRange(m, 1))
-          RunFrom(m);
-        else if (!m_Mobile.InRange(m, m_Mobile.RangeFight > 2 ? m_Mobile.RangeFight : 2) && !MoveTo(m, true, 1))
-          OnFailedMove();
-      }
-      else
-      {
-        if (!m_Mobile.InRange(m, m_Mobile.RangeFight))
-        {
-          if (!MoveTo(m, true, 1))
-            OnFailedMove();
-        }
-        else if (m_Mobile.InRange(m, m_Mobile.RangeFight - 1))
-        {
-          RunFrom(m);
-        }
-      }
-    }
-
-    public void RunFrom(Mobile m)
-    {
-      Run(m_Mobile.GetDirectionTo(m) - 4 & Direction.Mask);
-    }
-
-    public void OnFailedMove()
-    {
-      if (!m_Mobile.DisallowAllMoves && (SmartAI
-            ? Utility.Random(4) == 0
-            : ScaleBySkill(TeleportChance, SkillName.Magery) > Utility.RandomDouble()))
-      {
-        m_Mobile.Target?.Cancel(m_Mobile, TargetCancelType.Canceled);
-
-        new TeleportSpell(m_Mobile).Cast();
-
-        m_Mobile.DebugSay("I am stuck, I'm going to try teleporting away");
-      }
-      else if (AcquireFocusMob(m_Mobile.RangePerception, m_Mobile.FightMode, false, false, true))
-      {
-        m_Mobile.DebugSay("My move is blocked, so I am going to attack {0}", m_Mobile.FocusMob.Name);
-
-        m_Mobile.Combatant = m_Mobile.FocusMob;
-        Action = ActionType.Combat;
-      }
-      else
-      {
-        m_Mobile.DebugSay("I am stuck");
-      }
-    }
-
-    public void Run(Direction d)
-    {
-      if (m_Mobile.Spell?.IsCasting == true || m_Mobile.Paralyzed || m_Mobile.Frozen ||
-          m_Mobile.DisallowAllMoves)
-        return;
-
-      m_Mobile.Direction = d | Direction.Running;
-
-      if (!DoMove(m_Mobile.Direction, true))
-        OnFailedMove();
-    }
-
-    public virtual bool UseNecromancy()
-    {
-      if (IsNecromancer)
-        return Utility.Random(m_Mobile.Skills.Magery.BaseFixedPoint +
-                              m_Mobile.Skills.Necromancy.BaseFixedPoint) >=
-               m_Mobile.Skills.Magery.BaseFixedPoint;
-
-      return false;
-    }
-
-    public virtual Spell GetRandomDamageSpell() => UseNecromancy() ? GetRandomDamageSpellNecro() : GetRandomDamageSpellMage();
-
-    public virtual Spell GetRandomDamageSpellNecro()
-    {
-      int bound = m_Mobile.Skills.Necromancy.Value >= 100 ? 5 : 3;
-
-      switch (Utility.Random(bound))
-      {
-        case 0:
-          m_Mobile.DebugSay("Pain Spike");
-          return new PainSpikeSpell(m_Mobile);
-        case 1:
-          m_Mobile.DebugSay("Poison Strike");
-          return new PoisonStrikeSpell(m_Mobile);
-        case 2:
-          m_Mobile.DebugSay("Strangle");
-          return new StrangleSpell(m_Mobile);
-        case 3:
-          m_Mobile.DebugSay("Wither");
-          return new WitherSpell(m_Mobile);
-        default:
-          m_Mobile.DebugSay("Vengeful Spirit");
-          return new VengefulSpiritSpell(m_Mobile);
-      }
-    }
-
-    public virtual Spell GetRandomDamageSpellMage()
-    {
-      int maxCircle = (int)((m_Mobile.Skills.Magery.Value + 20.0) / (100.0 / 7.0));
-
-      if (maxCircle < 1)
-        maxCircle = 1;
-      else if (maxCircle > 8)
-        maxCircle = 8;
-
-      return Utility.Random(maxCircle * 2) switch
-      {
-        0 => (Spell)new MagicArrowSpell(m_Mobile),
-        1 => new MagicArrowSpell(m_Mobile),
-        2 => new HarmSpell(m_Mobile),
-        3 => new HarmSpell(m_Mobile),
-        4 => new FireballSpell(m_Mobile),
-        5 => new FireballSpell(m_Mobile),
-        6 => new LightningSpell(m_Mobile),
-        7 => new LightningSpell(m_Mobile),
-        8 => new MindBlastSpell(m_Mobile),
-        9 => new MindBlastSpell(m_Mobile),
-        10 => new EnergyBoltSpell(m_Mobile),
-        11 => new ExplosionSpell(m_Mobile),
-        _ => new FlameStrikeSpell(m_Mobile)
-      };
-    }
-
-    public virtual Spell GetRandomCurseSpell() => UseNecromancy() ? GetRandomCurseSpellNecro() : GetRandomCurseSpellMage();
-
-    public virtual Spell GetRandomCurseSpellNecro()
-    {
-      switch (Utility.Random(4))
-      {
-        case 0:
-          m_Mobile.DebugSay("Blood Oath");
-          return new BloodOathSpell(m_Mobile);
-        case 1:
-          m_Mobile.DebugSay("Corpse Skin");
-          return new CorpseSkinSpell(m_Mobile);
-        case 2:
-          m_Mobile.DebugSay("Evil Omen");
-          return new EvilOmenSpell(m_Mobile);
-        default:
-          m_Mobile.DebugSay("Mind Rot");
-          return new MindRotSpell(m_Mobile);
-      }
-    }
-
-<<<<<<< HEAD
-    public virtual Spell GetRandomCurseSpellMage() =>
-      m_Mobile.Skills.Magery.Value >= 40.0 && Utility.Random(4) == 0 ? new CurseSpell(m_Mobile)
-        : Utility.Random(3) switch
-        {
-          0 => (Spell)new WeakenSpell(m_Mobile),
-          1 => new ClumsySpell(m_Mobile),
-          _ => new FeeblemindSpell(m_Mobile)
-        };
-=======
-    public virtual Spell GetRandomCurseSpellMage()
-    {
-      if (m_Mobile.Skills.Magery.Value >= 40.0 && Utility.Random(4) == 0)
-        return new CurseSpell(m_Mobile);
-
-      return Utility.Random(3) switch
-      {
-        0 => (Spell)new WeakenSpell(m_Mobile),
-        1 => new ClumsySpell(m_Mobile),
-        _ => new FeeblemindSpell(m_Mobile)
-      };
-    }
-
-    public virtual Spell GetRandomManaDrainSpell()
-    {
-      if (m_Mobile.Skills.Magery.Value >= 80.0 && Utility.RandomBool())
-        return new ManaVampireSpell(m_Mobile);
->>>>>>> 64d59ce2
-
-    public virtual Spell GetRandomManaDrainSpell() =>
-      m_Mobile.Skills.Magery.Value >= 80.0 && Utility.RandomBool()
-        ? (Spell)new ManaVampireSpell(m_Mobile)
-        : new ManaDrainSpell(m_Mobile);
-
-    public virtual Spell DoDispel(Mobile toDispel)
-    {
-      if (!SmartAI)
-        return ScaleBySkill(DispelChance, SkillName.Magery) > Utility.RandomDouble()
-          ? new DispelSpell(m_Mobile)
-          : ChooseSpell(toDispel);
-
-      Spell spell = CheckCastHealingSpell();
-
-      if (spell == null)
-      {
-        if (!m_Mobile.DisallowAllMoves && Utility.Random((int)m_Mobile.GetDistanceToSqrt(toDispel)) == 0)
-          spell = new TeleportSpell(m_Mobile);
-        else if (Utility.Random(3) == 0 && !m_Mobile.InRange(toDispel, 3) && !toDispel.Paralyzed && !toDispel.Frozen)
-          spell = new ParalyzeSpell(m_Mobile);
-        else
-          spell = new DispelSpell(m_Mobile);
-      }
-
-      return spell;
-    }
-
-    public virtual Spell ChooseSpell(Mobile c)
-    {
-      Spell spell;
-
-      if (!SmartAI)
-      {
-        spell = CheckCastHealingSpell();
-
-        if (spell != null)
-          return spell;
-
-        if (IsNecromancer)
-        {
-          double psDamage =
-            (m_Mobile.Skills.SpiritSpeak.Value - c.Skills.MagicResist.Value) / 10 +
-            (c.Player ? 18 : 30);
-
-          if (psDamage > c.Hits)
-            return new PainSpikeSpell(m_Mobile);
-        }
-
-        switch (Utility.Random(16))
-        {
-          case 0:
-          case 1: // Poison them
-          {
-            if (c.Poisoned)
-              goto default;
-
-            m_Mobile.DebugSay("Attempting to poison");
-
-            spell = new PoisonSpell(m_Mobile);
-            break;
-          }
-          case 2: // Bless ourselves
-          {
-            m_Mobile.DebugSay("Blessing myself");
-
-            spell = new BlessSpell(m_Mobile);
-            break;
-          }
-          case 3:
-          case 4: // Curse them
-          {
-            m_Mobile.DebugSay("Attempting to curse");
-
-            spell = GetRandomCurseSpell();
-            break;
-          }
-          case 5: // Paralyze them
-          {
-            if (c.Paralyzed || m_Mobile.Skills.Magery.Value <= 50.0)
-              goto default;
-
-            m_Mobile.DebugSay("Attempting to paralyze");
-
-            spell = new ParalyzeSpell(m_Mobile);
-            break;
-          }
-          case 6: // Drain mana
-          {
-            m_Mobile.DebugSay("Attempting to drain mana");
-
-            spell = GetRandomManaDrainSpell();
-            break;
-          }
-          case 7: // Invis ourselves
-          {
-            if (Utility.RandomBool())
-              goto default;
-
-            m_Mobile.DebugSay("Attempting to invis myself");
-
-            spell = new InvisibilitySpell(m_Mobile);
-            break;
-          }
-          default: // Damage them
-          {
-            m_Mobile.DebugSay("Just doing damage");
-
-            spell = GetRandomDamageSpell();
-            break;
-          }
-        }
-
-        return spell;
-      }
-
-      spell = CheckCastHealingSpell();
-
-      if (spell != null)
-        return spell;
-
-      switch (Utility.Random(3))
-      {
-        case 0: // Poison them
-        {
-          if (c.Poisoned)
-            goto case 1;
-
-          spell = new PoisonSpell(m_Mobile);
-          break;
-        }
-        case 1: // Deal some damage
-        {
-          spell = GetRandomDamageSpell();
-
-          break;
-        }
-        default: // Set up a combo
-        {
-          if (m_Mobile.Mana > 15 && m_Mobile.Mana < 40)
-          {
-            if (c.Paralyzed && !c.Poisoned && !m_Mobile.Meditating)
-            {
-              m_Mobile.DebugSay("I am going to meditate");
-
-              m_Mobile.UseSkill(SkillName.Meditation);
-            }
-            else if (!c.Poisoned)
-            {
-              spell = new ParalyzeSpell(m_Mobile);
-            }
-          }
-          else if (m_Mobile.Mana > 60)
-          {
-            if (Utility.RandomBool() && !c.Paralyzed && !c.Frozen && !c.Poisoned)
-            {
-              m_Combo = 0;
-              spell = new ParalyzeSpell(m_Mobile);
-            }
-            else
-            {
-              m_Combo = 1;
-              spell = new ExplosionSpell(m_Mobile);
-            }
-          }
-
-          break;
-        }
-      }
-
-      return spell;
-    }
-
-    public virtual Spell DoCombo(Mobile c)
-    {
-      Spell spell = null;
-
-      if (m_Combo == 0)
-      {
-        spell = new ExplosionSpell(m_Mobile);
-        ++m_Combo; // Move to next spell
-      }
-      else if (m_Combo == 1)
-      {
-        spell = new WeakenSpell(m_Mobile);
-        ++m_Combo; // Move to next spell
-      }
-      else if (m_Combo == 2)
-      {
-        if (!c.Poisoned)
-          spell = new PoisonSpell(m_Mobile);
-        else if (IsNecromancer)
-          spell = new StrangleSpell(m_Mobile);
-
-        ++m_Combo; // Move to next spell
-      }
-
-      if (m_Combo == 3 && spell == null)
-      {
-        switch (Utility.Random(IsNecromancer ? 4 : 3))
-        {
-          case 0:
-          {
-            if (c.Int < c.Dex)
-              spell = new FeeblemindSpell(m_Mobile);
-            else
-              spell = new ClumsySpell(m_Mobile);
-
-            ++m_Combo; // Move to next spell
-
-            break;
-          }
-          case 1:
-          {
-            spell = new EnergyBoltSpell(m_Mobile);
-            m_Combo = -1; // Reset combo state
-            break;
-          }
-          case 2:
-          {
-            spell = new FlameStrikeSpell(m_Mobile);
-            m_Combo = -1; // Reset combo state
-            break;
-          }
-          default:
-          {
-            spell = new PainSpikeSpell(m_Mobile);
-            m_Combo = -1; // Reset combo state
-            break;
-          }
-        }
-      }
-      else if (m_Combo == 4 && spell == null)
-      {
-        spell = new MindBlastSpell(m_Mobile);
-        m_Combo = -1;
-      }
-
-      return spell;
-    }
-
-    private TimeSpan GetDelay(Spell spell)
-    {
-      if (SmartAI || spell is DispelSpell) return TimeSpan.FromSeconds(m_Mobile.ActiveSpeed);
-
-      double del = ScaleBySkill(3.0, SkillName.Magery);
-      double min = 6.0 - del * 0.75;
-      double max = 6.0 - del * 1.25;
-
-      return TimeSpan.FromSeconds(min + (max - min) * Utility.RandomDouble());
-    }
-
-    public override bool DoActionCombat()
-    {
-      Mobile c = m_Mobile.Combatant;
-      m_Mobile.Warmode = true;
-
-      if (c?.Deleted != false || !c.Alive || c.IsDeadBondedPet || !m_Mobile.CanSee(c) ||
-          !m_Mobile.CanBeHarmful(c, false) || c.Map != m_Mobile.Map)
-      {
-        // Our combatant is deleted, dead, hidden, or we cannot hurt them
-        // Try to find another combatant
-
-        if (AcquireFocusMob(m_Mobile.RangePerception, m_Mobile.FightMode, false, false, true))
-        {
-          m_Mobile.DebugSay("Something happened to my combatant, so I am going to fight {0}",
-            m_Mobile.FocusMob.Name);
-
-          m_Mobile.Combatant = c = m_Mobile.FocusMob;
-          m_Mobile.FocusMob = null;
-        }
-        else
-        {
-          m_Mobile.DebugSay("Something happened to my combatant, and nothing is around. I am on guard.");
-          Action = ActionType.Guard;
-          return true;
-        }
-      }
-
-      if (!m_Mobile.InLOS(c))
-      {
-        m_Mobile.DebugSay("I can't see my target");
-
-        if (AcquireFocusMob(m_Mobile.RangePerception, m_Mobile.FightMode, false, false, true))
-        {
-          m_Mobile.DebugSay("I will switch to {0}", m_Mobile.FocusMob.Name);
-          m_Mobile.Combatant = c = m_Mobile.FocusMob;
-          m_Mobile.FocusMob = null;
-        }
-      }
-
-      if (!Core.AOS && SmartAI && !m_Mobile.StunReady && m_Mobile.Skills.Wrestling.Value >= 80.0 &&
-          m_Mobile.Skills.Anatomy.Value >= 80.0)
-        EventSink.InvokeStunRequest(new StunRequestEventArgs(m_Mobile));
-
-      if (!m_Mobile.InRange(c, m_Mobile.RangePerception))
-      {
-        // They are somewhat far away, can we find something else?
-
-        if (AcquireFocusMob(m_Mobile.RangePerception, m_Mobile.FightMode, false, false, true))
-        {
-          m_Mobile.Combatant = m_Mobile.FocusMob;
-          m_Mobile.FocusMob = null;
-        }
-        else if (!m_Mobile.InRange(c, m_Mobile.RangePerception * 3))
-        {
-          m_Mobile.Combatant = null;
-        }
-
-        c = m_Mobile.Combatant;
-
-        if (c == null)
-        {
-          m_Mobile.DebugSay("My combatant has fled, so I am on guard");
-          Action = ActionType.Guard;
-
-          return true;
-        }
-      }
-
-      if (!m_Mobile.Controlled && !m_Mobile.Summoned && m_Mobile.CanFlee)
-        if (m_Mobile.Hits < m_Mobile.HitsMax * 20 / 100)
-        {
-          // We are low on health, should we flee?
-
-          bool flee = false;
-
-          if (m_Mobile.Hits < c.Hits)
-          {
-            // We are more hurt than them
-
-            int diff = c.Hits - m_Mobile.Hits;
-
-            flee = Utility.Random(0, 100) > 10 + diff; // (10 + diff)% chance to flee
-          }
-          else
-          {
-            flee = Utility.Random(0, 100) > 10; // 10% chance to flee
-          }
-
-          if (flee)
-          {
-            m_Mobile.DebugSay("I am going to flee from {0}", c.Name);
-
-            Action = ActionType.Flee;
-            return true;
-          }
-        }
-
-      if (m_Mobile.Spell == null && Core.TickCount - m_NextCastTime >= 0 && m_Mobile.InRange(c, Core.ML ? 10 : 12))
-      {
-        // We are ready to cast a spell
-
-        Spell spell = null;
-        Mobile toDispel = FindDispelTarget(true);
-
-        if (m_Mobile.Poisoned) // Top cast priority is cure
-        {
-          m_Mobile.DebugSay("I am going to cure myself");
-
-          spell = new CureSpell(m_Mobile);
-        }
-        else if (toDispel != null) // Something dispellable is attacking us
-        {
-          m_Mobile.DebugSay("I am going to dispel {0}", toDispel);
-
-          spell = DoDispel(toDispel);
-        }
-        else if (SmartAI && m_Combo != -1) // We are doing a spell combo
-        {
-          spell = DoCombo(c);
-        }
-        else if (SmartAI && (c.Spell is HealSpell || c.Spell is GreaterHealSpell) && !c.Poisoned
-        ) // They have a heal spell out
-        {
-          spell = new PoisonSpell(m_Mobile);
-        }
-        else
-        {
-          spell = ChooseSpell(c);
-        }
-
-        // Now we have a spell picked
-        // Move first before casting
-
-        if (SmartAI && toDispel != null)
-        {
-          if (m_Mobile.InRange(toDispel, 10))
-            RunFrom(toDispel);
-          else if (!m_Mobile.InRange(toDispel, Core.ML ? 10 : 12))
-            RunTo(toDispel);
-        }
-        else
-        {
-          RunTo(c);
-        }
-
-        spell?.Cast();
-
-        m_NextCastTime = Core.TickCount + (int)GetDelay(spell).TotalMilliseconds;
-      }
-      else if (m_Mobile.Spell?.IsCasting != true)
-      {
-        RunTo(c);
-      }
-
-      m_LastTarget = c;
-      m_LastTargetLoc = c.Location;
-
-      return true;
-    }
-
-    public override bool DoActionGuard()
-    {
-      if (m_LastTarget?.Hidden == true)
-      {
-        Map map = m_Mobile.Map;
-
-        if (map == null || !m_Mobile.InRange(m_LastTargetLoc, Core.ML ? 10 : 12))
-        {
-          m_LastTarget = null;
-        }
-        else if (m_Mobile.Spell == null && Core.TickCount - m_NextCastTime >= 0)
-        {
-          m_Mobile.DebugSay("I am going to reveal my last target");
-
-          m_RevealTarget = new LandTarget(m_LastTargetLoc, map);
-          Spell spell = new RevealSpell(m_Mobile);
-
-          if (spell.Cast())
-            m_LastTarget = null; // only do it once
-
-          m_NextCastTime = Core.TickCount + (int)GetDelay(spell).TotalMilliseconds;
-        }
-      }
-
-      if (AcquireFocusMob(m_Mobile.RangePerception, m_Mobile.FightMode, false, false, true))
-      {
-        m_Mobile.DebugSay("I am going to attack {0}", m_Mobile.FocusMob.Name);
-
-        m_Mobile.Combatant = m_Mobile.FocusMob;
-        Action = ActionType.Combat;
-      }
-      else
-      {
-        if (!m_Mobile.Controlled)
-        {
-          ProcessTarget();
-
-          Spell spell = CheckCastHealingSpell();
-
-          spell?.Cast();
-        }
-
-        base.DoActionGuard();
-      }
-
-      return true;
-    }
-
-    public override bool DoActionFlee()
-    {
-      Mobile c = m_Mobile.Combatant;
-
-      if ((m_Mobile.Mana > 20 || m_Mobile.Mana == m_Mobile.ManaMax) && m_Mobile.Hits > m_Mobile.HitsMax / 2)
-      {
-        m_Mobile.DebugSay("I am stronger now, my guard is up");
-        Action = ActionType.Guard;
-      }
-      else if (AcquireFocusMob(m_Mobile.RangePerception, m_Mobile.FightMode, false, false, true))
-      {
-        m_Mobile.DebugSay("I am scared of {0}", m_Mobile.FocusMob.Name);
-
-        RunFrom(m_Mobile.FocusMob);
-        m_Mobile.FocusMob = null;
-
-        if (m_Mobile.Poisoned && Utility.Random(0, 5) == 0)
-          new CureSpell(m_Mobile).Cast();
-      }
-      else
-      {
-        m_Mobile.DebugSay("Area seems clear, but my guard is up");
-
-        Action = ActionType.Guard;
-        m_Mobile.Warmode = true;
-      }
-
-      return true;
-    }
-
-    public Mobile FindDispelTarget(bool activeOnly)
-    {
-      if (m_Mobile.Deleted || m_Mobile.Int < 95 || CanDispel(m_Mobile) || m_Mobile.AutoDispel)
-        return null;
-
-      if (activeOnly)
-      {
-        List<AggressorInfo> aggressed = m_Mobile.Aggressed;
-        List<AggressorInfo> aggressors = m_Mobile.Aggressors;
-
-        Mobile active = null;
-        double activePrio = 0.0;
-
-        Mobile comb = m_Mobile.Combatant;
-
-        if (comb?.Deleted == false && comb.Alive && !comb.IsDeadBondedPet &&
-            m_Mobile.InRange(comb, Core.ML ? 10 : 12) && CanDispel(comb))
-        {
-          active = comb;
-          activePrio = m_Mobile.GetDistanceToSqrt(comb);
-
-          if (activePrio <= 2)
-            return active;
-        }
-
-        for (int i = 0; i < aggressed.Count; ++i)
-        {
-          AggressorInfo info = aggressed[i];
-          Mobile m = info.Defender;
-
-          if (m != comb && m.Combatant == m_Mobile && m_Mobile.InRange(m, Core.ML ? 10 : 12) && CanDispel(m))
-          {
-            double prio = m_Mobile.GetDistanceToSqrt(m);
-
-            if (active == null || prio < activePrio)
-            {
-              active = m;
-              activePrio = prio;
-
-              if (activePrio <= 2)
-                return active;
-            }
-          }
-        }
-
-        for (int i = 0; i < aggressors.Count; ++i)
-        {
-          AggressorInfo info = aggressors[i];
-          Mobile m = info.Attacker;
-
-          if (m != comb && m.Combatant == m_Mobile && m_Mobile.InRange(m, Core.ML ? 10 : 12) && CanDispel(m))
-          {
-            double prio = m_Mobile.GetDistanceToSqrt(m);
-
-            if (active == null || prio < activePrio)
-            {
-              active = m;
-              activePrio = prio;
-
-              if (activePrio <= 2)
-                return active;
-            }
-          }
-        }
-
-        return active;
-      }
-
-      Map map = m_Mobile.Map;
-
-      if (map != null)
-      {
-        Mobile active = null, inactive = null;
-        double actPrio = 0.0, inactPrio = 0.0;
-
-        Mobile comb = m_Mobile.Combatant;
-
-        if (comb?.Deleted == false && comb.Alive && !comb.IsDeadBondedPet && CanDispel(comb))
-        {
-          active = inactive = comb;
-          actPrio = inactPrio = m_Mobile.GetDistanceToSqrt(comb);
-        }
-
-        foreach (Mobile m in m_Mobile.GetMobilesInRange(Core.ML ? 10 : 12))
-          if (m != m_Mobile && CanDispel(m))
-          {
-            double prio = m_Mobile.GetDistanceToSqrt(m);
-
-            if (inactive == null || prio < inactPrio)
-            {
-              inactive = m;
-              inactPrio = prio;
-            }
-
-            if ((m_Mobile.Combatant == m || m.Combatant == m_Mobile) && (active == null || prio < actPrio))
-            {
-              active = m;
-              actPrio = prio;
-            }
-          }
-
-        return active ?? inactive;
-      }
-
-      return null;
-    }
-
-    public bool CanDispel(Mobile m) =>
-      m is BaseCreature creature && creature.Summoned && m_Mobile.CanBeHarmful(creature, false) &&
-      !creature.IsAnimatedDead;
-
-    private bool ProcessTarget()
-    {
-      Target targ = m_Mobile.Target;
-
-      if (targ == null)
-        return false;
-
-      ISpellTarget spellTarg = targ as ISpellTarget;
-
-      bool isReveal = spellTarg?.Spell is RevealSpell;
-      bool isDispel = spellTarg?.Spell is DispelSpell;
-      bool isParalyze = spellTarg?.Spell is ParalyzeSpell;
-      bool isTeleport = spellTarg?.Spell is TeleportSpell;
-      bool isInvisible = spellTarg?.Spell is InvisibilitySpell;
-      bool teleportAway = false;
-
-      Mobile toTarget;
-
-      if (isInvisible)
-      {
-        toTarget = m_Mobile;
-      }
-      else if (isDispel)
-      {
-        toTarget = FindDispelTarget(false);
-
-        if (!SmartAI && toTarget != null)
-          RunTo(toTarget);
-        else if (toTarget != null && m_Mobile.InRange(toTarget, 10))
-          RunFrom(toTarget);
-      }
-      else if (SmartAI && (isParalyze || isTeleport))
-      {
-        toTarget = FindDispelTarget(true);
-
-        if (toTarget == null)
-        {
-          toTarget = m_Mobile.Combatant;
-
-          if (toTarget != null)
-            RunTo(toTarget);
-        }
-        else if (m_Mobile.InRange(toTarget, 10))
-        {
-          RunFrom(toTarget);
-          teleportAway = true;
-        }
-        else
-        {
-          teleportAway = true;
-        }
-      }
-      else
-      {
-        toTarget = m_Mobile.Combatant;
-
-        if (toTarget != null)
-          RunTo(toTarget);
-      }
-
-      if ((targ.Flags & TargetFlags.Harmful) != 0 && toTarget != null)
-      {
-        if ((targ.Range == -1 || m_Mobile.InRange(toTarget, targ.Range)) && m_Mobile.CanSee(toTarget) &&
-            m_Mobile.InLOS(toTarget))
-          targ.Invoke(m_Mobile, toTarget);
-        else if (isDispel) targ.Cancel(m_Mobile, TargetCancelType.Canceled);
-      }
-      else if ((targ.Flags & TargetFlags.Beneficial) != 0)
-      {
-        targ.Invoke(m_Mobile, m_Mobile);
-      }
-      else if (isReveal && m_RevealTarget != null)
-      {
-        targ.Invoke(m_Mobile, m_RevealTarget);
-      }
-      else if (isTeleport && toTarget != null)
-      {
-        Map map = m_Mobile.Map;
-
-        if (map == null)
-        {
-          targ.Cancel(m_Mobile, TargetCancelType.Canceled);
-          return true;
-        }
-
-        int px, py;
-
-        if (teleportAway)
-        {
-          int rx = m_Mobile.X - toTarget.X;
-          int ry = m_Mobile.Y - toTarget.Y;
-
-          double d = m_Mobile.GetDistanceToSqrt(toTarget);
-
-          px = toTarget.X + (int)(rx * (10 / d));
-          py = toTarget.Y + (int)(ry * (10 / d));
-        }
-        else
-        {
-          px = toTarget.X;
-          py = toTarget.Y;
-        }
-
-        for (int i = 0; i < m_Offsets.Length; i += 2)
-        {
-          int x = m_Offsets[i], y = m_Offsets[i + 1];
-
-          Point3D p = new Point3D(px + x, py + y, 0);
-
-          LandTarget lt = new LandTarget(p, map);
-
-          if ((targ.Range == -1 || m_Mobile.InRange(p, targ.Range)) && m_Mobile.InLOS(lt) &&
-              map.CanSpawnMobile(px + x, py + y, lt.Z) && !SpellHelper.CheckMulti(p, map))
-          {
-            targ.Invoke(m_Mobile, lt);
-            return true;
-          }
-        }
-
-        int teleRange = targ.Range;
-
-        if (teleRange < 0)
-          teleRange = Core.ML ? 11 : 12;
-
-        for (int i = 0; i < 10; ++i)
-        {
-          Point3D randomPoint = new Point3D(m_Mobile.X - teleRange + Utility.Random(teleRange * 2 + 1),
-            m_Mobile.Y - teleRange + Utility.Random(teleRange * 2 + 1), 0);
-
-          LandTarget lt = new LandTarget(randomPoint, map);
-
-          if (m_Mobile.InLOS(lt) && map.CanSpawnMobile(lt.X, lt.Y, lt.Z) &&
-              !SpellHelper.CheckMulti(randomPoint, map))
-          {
-            targ.Invoke(m_Mobile, new LandTarget(randomPoint, map));
-            return true;
-          }
-        }
-
-        targ.Cancel(m_Mobile, TargetCancelType.Canceled);
-      }
-      else
-      {
-        targ.Cancel(m_Mobile, TargetCancelType.Canceled);
-      }
-
-      return true;
-    }
-  }
-}
+using System;
+using System.Collections.Generic;
+using Server.Spells;
+using Server.Spells.Fifth;
+using Server.Spells.First;
+using Server.Spells.Fourth;
+using Server.Spells.Necromancy;
+using Server.Spells.Second;
+using Server.Spells.Seventh;
+using Server.Spells.Sixth;
+using Server.Spells.Third;
+using Server.Targeting;
+
+namespace Server.Mobiles
+{
+  public class MageAI : BaseAI
+  {
+    private const double HealChance = 0.10; // 10% chance to heal at gm magery
+    private const double TeleportChance = 0.05; // 5% chance to teleport at gm magery
+    private const double DispelChance = 0.75; // 75% chance to dispel at gm magery
+
+    private static int[] m_Offsets =
+    {
+      -1, -1,
+      -1, 0,
+      -1, 1,
+      0, -1,
+      0, 1,
+      1, -1,
+      1, 0,
+      1, 1,
+
+      -2, -2,
+      -2, -1,
+      -2, 0,
+      -2, 1,
+      -2, 2,
+      -1, -2,
+      -1, 2,
+      0, -2,
+      0, 2,
+      1, -2,
+      1, 2,
+      2, -2,
+      2, -1,
+      2, 0,
+      2, 1,
+      2, 2
+    };
+
+    protected int m_Combo = -1;
+
+    private Mobile m_LastTarget;
+    private Point3D m_LastTargetLoc;
+    private long m_NextCastTime;
+    private long m_NextHealTime;
+
+    private LandTarget m_RevealTarget;
+
+    public MageAI(BaseCreature m)
+      : base(m)
+    {
+    }
+
+    public virtual bool SmartAI => m_Mobile is BaseVendor || m_Mobile is BaseEscortable || m_Mobile is Changeling;
+
+    public virtual bool IsNecromancer => Core.AOS && m_Mobile.Skills.Necromancy.Value > 50;
+
+    public override bool Think()
+    {
+      if (m_Mobile.Deleted)
+        return false;
+
+      if (ProcessTarget())
+        return true;
+      return base.Think();
+    }
+
+    public virtual double ScaleBySkill(double v, SkillName skill) => v * m_Mobile.Skills[skill].Value / 100;
+
+    public override bool DoActionWander()
+    {
+      if (AcquireFocusMob(m_Mobile.RangePerception, m_Mobile.FightMode, false, false, true))
+      {
+        m_Mobile.DebugSay("I am going to attack {0}", m_Mobile.FocusMob.Name);
+
+        m_Mobile.Combatant = m_Mobile.FocusMob;
+        Action = ActionType.Combat;
+        m_NextCastTime = Core.TickCount;
+      }
+      else if (SmartAI && m_Mobile.Mana < m_Mobile.ManaMax && !m_Mobile.Meditating)
+      {
+        m_Mobile.DebugSay("I am going to meditate");
+
+        m_Mobile.UseSkill(SkillName.Meditation);
+      }
+      else
+      {
+        m_Mobile.DebugSay("I am wandering");
+
+        m_Mobile.Warmode = false;
+
+        base.DoActionWander();
+
+        if (Utility.RandomDouble() < 0.05)
+        {
+          Spell spell = CheckCastHealingSpell();
+
+          spell?.Cast();
+        }
+      }
+
+      return true;
+    }
+
+    private Spell CheckCastHealingSpell()
+    {
+      // If I'm poisoned, always attempt to cure.
+      if (m_Mobile.Poisoned)
+        return new CureSpell(m_Mobile);
+
+      // Summoned creatures never heal themselves.
+      if (m_Mobile.Summoned)
+        return null;
+
+      if (m_Mobile.Controlled)
+        if (Core.TickCount - m_NextHealTime < 0)
+          return null;
+
+      if (!SmartAI)
+      {
+        if (ScaleBySkill(HealChance, SkillName.Magery) < Utility.RandomDouble())
+          return null;
+      }
+      else
+      {
+        if (Utility.Random(0, 4 + (m_Mobile.Hits == 0 ? m_Mobile.HitsMax : m_Mobile.HitsMax / m_Mobile.Hits)) < 3)
+          return null;
+      }
+
+      Spell spell = null;
+
+      if (m_Mobile.Hits < m_Mobile.HitsMax - 50)
+      {
+        if (UseNecromancy())
+          m_Mobile.UseSkill(SkillName.SpiritSpeak);
+        else
+          spell = new GreaterHealSpell(m_Mobile);
+      }
+      else if (m_Mobile.Hits < m_Mobile.HitsMax - 10)
+      {
+        spell = new HealSpell(m_Mobile);
+      }
+
+      double delay;
+
+      if (m_Mobile.Int >= 500)
+        delay = Utility.RandomMinMax(7, 10);
+      else
+        delay = Math.Sqrt(600 - m_Mobile.Int);
+
+      m_NextHealTime = Core.TickCount + (int)TimeSpan.FromSeconds(delay).TotalMilliseconds;
+
+      return spell;
+    }
+
+    public void RunTo(Mobile m)
+    {
+      if (!SmartAI)
+      {
+        if (!MoveTo(m, true, m_Mobile.RangeFight))
+          OnFailedMove();
+
+        return;
+      }
+
+      if (m.Paralyzed || m.Frozen)
+      {
+        if (m_Mobile.InRange(m, 1))
+          RunFrom(m);
+        else if (!m_Mobile.InRange(m, m_Mobile.RangeFight > 2 ? m_Mobile.RangeFight : 2) && !MoveTo(m, true, 1))
+          OnFailedMove();
+      }
+      else
+      {
+        if (!m_Mobile.InRange(m, m_Mobile.RangeFight))
+        {
+          if (!MoveTo(m, true, 1))
+            OnFailedMove();
+        }
+        else if (m_Mobile.InRange(m, m_Mobile.RangeFight - 1))
+        {
+          RunFrom(m);
+        }
+      }
+    }
+
+    public void RunFrom(Mobile m)
+    {
+      Run(m_Mobile.GetDirectionTo(m) - 4 & Direction.Mask);
+    }
+
+    public void OnFailedMove()
+    {
+      if (!m_Mobile.DisallowAllMoves && (SmartAI
+            ? Utility.Random(4) == 0
+            : ScaleBySkill(TeleportChance, SkillName.Magery) > Utility.RandomDouble()))
+      {
+        m_Mobile.Target?.Cancel(m_Mobile, TargetCancelType.Canceled);
+
+        new TeleportSpell(m_Mobile).Cast();
+
+        m_Mobile.DebugSay("I am stuck, I'm going to try teleporting away");
+      }
+      else if (AcquireFocusMob(m_Mobile.RangePerception, m_Mobile.FightMode, false, false, true))
+      {
+        m_Mobile.DebugSay("My move is blocked, so I am going to attack {0}", m_Mobile.FocusMob.Name);
+
+        m_Mobile.Combatant = m_Mobile.FocusMob;
+        Action = ActionType.Combat;
+      }
+      else
+      {
+        m_Mobile.DebugSay("I am stuck");
+      }
+    }
+
+    public void Run(Direction d)
+    {
+      if (m_Mobile.Spell?.IsCasting == true || m_Mobile.Paralyzed || m_Mobile.Frozen ||
+          m_Mobile.DisallowAllMoves)
+        return;
+
+      m_Mobile.Direction = d | Direction.Running;
+
+      if (!DoMove(m_Mobile.Direction, true))
+        OnFailedMove();
+    }
+
+    public virtual bool UseNecromancy()
+    {
+      if (IsNecromancer)
+        return Utility.Random(m_Mobile.Skills.Magery.BaseFixedPoint +
+                              m_Mobile.Skills.Necromancy.BaseFixedPoint) >=
+               m_Mobile.Skills.Magery.BaseFixedPoint;
+
+      return false;
+    }
+
+    public virtual Spell GetRandomDamageSpell() => UseNecromancy() ? GetRandomDamageSpellNecro() : GetRandomDamageSpellMage();
+
+    public virtual Spell GetRandomDamageSpellNecro()
+    {
+      int bound = m_Mobile.Skills.Necromancy.Value >= 100 ? 5 : 3;
+
+      switch (Utility.Random(bound))
+      {
+        case 0:
+          m_Mobile.DebugSay("Pain Spike");
+          return new PainSpikeSpell(m_Mobile);
+        case 1:
+          m_Mobile.DebugSay("Poison Strike");
+          return new PoisonStrikeSpell(m_Mobile);
+        case 2:
+          m_Mobile.DebugSay("Strangle");
+          return new StrangleSpell(m_Mobile);
+        case 3:
+          m_Mobile.DebugSay("Wither");
+          return new WitherSpell(m_Mobile);
+        default:
+          m_Mobile.DebugSay("Vengeful Spirit");
+          return new VengefulSpiritSpell(m_Mobile);
+      }
+    }
+
+    public virtual Spell GetRandomDamageSpellMage()
+    {
+      int maxCircle = (int)((m_Mobile.Skills.Magery.Value + 20.0) / (100.0 / 7.0));
+
+      if (maxCircle < 1)
+        maxCircle = 1;
+      else if (maxCircle > 8)
+        maxCircle = 8;
+
+      return Utility.Random(maxCircle * 2) switch
+      {
+        0 => (Spell)new MagicArrowSpell(m_Mobile),
+        1 => new MagicArrowSpell(m_Mobile),
+        2 => new HarmSpell(m_Mobile),
+        3 => new HarmSpell(m_Mobile),
+        4 => new FireballSpell(m_Mobile),
+        5 => new FireballSpell(m_Mobile),
+        6 => new LightningSpell(m_Mobile),
+        7 => new LightningSpell(m_Mobile),
+        8 => new MindBlastSpell(m_Mobile),
+        9 => new MindBlastSpell(m_Mobile),
+        10 => new EnergyBoltSpell(m_Mobile),
+        11 => new ExplosionSpell(m_Mobile),
+        _ => new FlameStrikeSpell(m_Mobile)
+      };
+    }
+
+    public virtual Spell GetRandomCurseSpell() => UseNecromancy() ? GetRandomCurseSpellNecro() : GetRandomCurseSpellMage();
+
+    public virtual Spell GetRandomCurseSpellNecro()
+    {
+      switch (Utility.Random(4))
+      {
+        case 0:
+          m_Mobile.DebugSay("Blood Oath");
+          return new BloodOathSpell(m_Mobile);
+        case 1:
+          m_Mobile.DebugSay("Corpse Skin");
+          return new CorpseSkinSpell(m_Mobile);
+        case 2:
+          m_Mobile.DebugSay("Evil Omen");
+          return new EvilOmenSpell(m_Mobile);
+        default:
+          m_Mobile.DebugSay("Mind Rot");
+          return new MindRotSpell(m_Mobile);
+      }
+    }
+
+    public virtual Spell GetRandomCurseSpellMage()
+    {
+      if (m_Mobile.Skills.Magery.Value >= 40.0 && Utility.Random(4) == 0)
+        return new CurseSpell(m_Mobile);
+
+      return Utility.Random(3) switch
+      {
+        0 => (Spell)new WeakenSpell(m_Mobile),
+        1 => new ClumsySpell(m_Mobile),
+        _ => new FeeblemindSpell(m_Mobile)
+      };
+    }
+
+    public virtual Spell GetRandomManaDrainSpell()
+    {
+      if (m_Mobile.Skills.Magery.Value >= 80.0 && Utility.RandomBool())
+        return new ManaVampireSpell(m_Mobile);
+
+    public virtual Spell GetRandomManaDrainSpell() =>
+      m_Mobile.Skills.Magery.Value >= 80.0 && Utility.RandomBool()
+        ? (Spell)new ManaVampireSpell(m_Mobile)
+        : new ManaDrainSpell(m_Mobile);
+
+    public virtual Spell DoDispel(Mobile toDispel)
+    {
+      if (!SmartAI)
+        return ScaleBySkill(DispelChance, SkillName.Magery) > Utility.RandomDouble()
+          ? new DispelSpell(m_Mobile)
+          : ChooseSpell(toDispel);
+
+      Spell spell = CheckCastHealingSpell();
+
+      if (spell == null)
+      {
+        if (!m_Mobile.DisallowAllMoves && Utility.Random((int)m_Mobile.GetDistanceToSqrt(toDispel)) == 0)
+          spell = new TeleportSpell(m_Mobile);
+        else if (Utility.Random(3) == 0 && !m_Mobile.InRange(toDispel, 3) && !toDispel.Paralyzed && !toDispel.Frozen)
+          spell = new ParalyzeSpell(m_Mobile);
+        else
+          spell = new DispelSpell(m_Mobile);
+      }
+
+      return spell;
+    }
+
+    public virtual Spell ChooseSpell(Mobile c)
+    {
+      Spell spell;
+
+      if (!SmartAI)
+      {
+        spell = CheckCastHealingSpell();
+
+        if (spell != null)
+          return spell;
+
+        if (IsNecromancer)
+        {
+          double psDamage =
+            (m_Mobile.Skills.SpiritSpeak.Value - c.Skills.MagicResist.Value) / 10 +
+            (c.Player ? 18 : 30);
+
+          if (psDamage > c.Hits)
+            return new PainSpikeSpell(m_Mobile);
+        }
+
+        switch (Utility.Random(16))
+        {
+          case 0:
+          case 1: // Poison them
+          {
+            if (c.Poisoned)
+              goto default;
+
+            m_Mobile.DebugSay("Attempting to poison");
+
+            spell = new PoisonSpell(m_Mobile);
+            break;
+          }
+          case 2: // Bless ourselves
+          {
+            m_Mobile.DebugSay("Blessing myself");
+
+            spell = new BlessSpell(m_Mobile);
+            break;
+          }
+          case 3:
+          case 4: // Curse them
+          {
+            m_Mobile.DebugSay("Attempting to curse");
+
+            spell = GetRandomCurseSpell();
+            break;
+          }
+          case 5: // Paralyze them
+          {
+            if (c.Paralyzed || m_Mobile.Skills.Magery.Value <= 50.0)
+              goto default;
+
+            m_Mobile.DebugSay("Attempting to paralyze");
+
+            spell = new ParalyzeSpell(m_Mobile);
+            break;
+          }
+          case 6: // Drain mana
+          {
+            m_Mobile.DebugSay("Attempting to drain mana");
+
+            spell = GetRandomManaDrainSpell();
+            break;
+          }
+          case 7: // Invis ourselves
+          {
+            if (Utility.RandomBool())
+              goto default;
+
+            m_Mobile.DebugSay("Attempting to invis myself");
+
+            spell = new InvisibilitySpell(m_Mobile);
+            break;
+          }
+          default: // Damage them
+          {
+            m_Mobile.DebugSay("Just doing damage");
+
+            spell = GetRandomDamageSpell();
+            break;
+          }
+        }
+
+        return spell;
+      }
+
+      spell = CheckCastHealingSpell();
+
+      if (spell != null)
+        return spell;
+
+      switch (Utility.Random(3))
+      {
+        case 0: // Poison them
+        {
+          if (c.Poisoned)
+            goto case 1;
+
+          spell = new PoisonSpell(m_Mobile);
+          break;
+        }
+        case 1: // Deal some damage
+        {
+          spell = GetRandomDamageSpell();
+
+          break;
+        }
+        default: // Set up a combo
+        {
+          if (m_Mobile.Mana > 15 && m_Mobile.Mana < 40)
+          {
+            if (c.Paralyzed && !c.Poisoned && !m_Mobile.Meditating)
+            {
+              m_Mobile.DebugSay("I am going to meditate");
+
+              m_Mobile.UseSkill(SkillName.Meditation);
+            }
+            else if (!c.Poisoned)
+            {
+              spell = new ParalyzeSpell(m_Mobile);
+            }
+          }
+          else if (m_Mobile.Mana > 60)
+          {
+            if (Utility.RandomBool() && !c.Paralyzed && !c.Frozen && !c.Poisoned)
+            {
+              m_Combo = 0;
+              spell = new ParalyzeSpell(m_Mobile);
+            }
+            else
+            {
+              m_Combo = 1;
+              spell = new ExplosionSpell(m_Mobile);
+            }
+          }
+
+          break;
+        }
+      }
+
+      return spell;
+    }
+
+    public virtual Spell DoCombo(Mobile c)
+    {
+      Spell spell = null;
+
+      if (m_Combo == 0)
+      {
+        spell = new ExplosionSpell(m_Mobile);
+        ++m_Combo; // Move to next spell
+      }
+      else if (m_Combo == 1)
+      {
+        spell = new WeakenSpell(m_Mobile);
+        ++m_Combo; // Move to next spell
+      }
+      else if (m_Combo == 2)
+      {
+        if (!c.Poisoned)
+          spell = new PoisonSpell(m_Mobile);
+        else if (IsNecromancer)
+          spell = new StrangleSpell(m_Mobile);
+
+        ++m_Combo; // Move to next spell
+      }
+
+      if (m_Combo == 3 && spell == null)
+      {
+        switch (Utility.Random(IsNecromancer ? 4 : 3))
+        {
+          case 0:
+          {
+            if (c.Int < c.Dex)
+              spell = new FeeblemindSpell(m_Mobile);
+            else
+              spell = new ClumsySpell(m_Mobile);
+
+            ++m_Combo; // Move to next spell
+
+            break;
+          }
+          case 1:
+          {
+            spell = new EnergyBoltSpell(m_Mobile);
+            m_Combo = -1; // Reset combo state
+            break;
+          }
+          case 2:
+          {
+            spell = new FlameStrikeSpell(m_Mobile);
+            m_Combo = -1; // Reset combo state
+            break;
+          }
+          default:
+          {
+            spell = new PainSpikeSpell(m_Mobile);
+            m_Combo = -1; // Reset combo state
+            break;
+          }
+        }
+      }
+      else if (m_Combo == 4 && spell == null)
+      {
+        spell = new MindBlastSpell(m_Mobile);
+        m_Combo = -1;
+      }
+
+      return spell;
+    }
+
+    private TimeSpan GetDelay(Spell spell)
+    {
+      if (SmartAI || spell is DispelSpell) return TimeSpan.FromSeconds(m_Mobile.ActiveSpeed);
+
+      double del = ScaleBySkill(3.0, SkillName.Magery);
+      double min = 6.0 - del * 0.75;
+      double max = 6.0 - del * 1.25;
+
+      return TimeSpan.FromSeconds(min + (max - min) * Utility.RandomDouble());
+    }
+
+    public override bool DoActionCombat()
+    {
+      Mobile c = m_Mobile.Combatant;
+      m_Mobile.Warmode = true;
+
+      if (c?.Deleted != false || !c.Alive || c.IsDeadBondedPet || !m_Mobile.CanSee(c) ||
+          !m_Mobile.CanBeHarmful(c, false) || c.Map != m_Mobile.Map)
+      {
+        // Our combatant is deleted, dead, hidden, or we cannot hurt them
+        // Try to find another combatant
+
+        if (AcquireFocusMob(m_Mobile.RangePerception, m_Mobile.FightMode, false, false, true))
+        {
+          m_Mobile.DebugSay("Something happened to my combatant, so I am going to fight {0}",
+            m_Mobile.FocusMob.Name);
+
+          m_Mobile.Combatant = c = m_Mobile.FocusMob;
+          m_Mobile.FocusMob = null;
+        }
+        else
+        {
+          m_Mobile.DebugSay("Something happened to my combatant, and nothing is around. I am on guard.");
+          Action = ActionType.Guard;
+          return true;
+        }
+      }
+
+      if (!m_Mobile.InLOS(c))
+      {
+        m_Mobile.DebugSay("I can't see my target");
+
+        if (AcquireFocusMob(m_Mobile.RangePerception, m_Mobile.FightMode, false, false, true))
+        {
+          m_Mobile.DebugSay("I will switch to {0}", m_Mobile.FocusMob.Name);
+          m_Mobile.Combatant = c = m_Mobile.FocusMob;
+          m_Mobile.FocusMob = null;
+        }
+      }
+
+      if (!Core.AOS && SmartAI && !m_Mobile.StunReady && m_Mobile.Skills.Wrestling.Value >= 80.0 &&
+          m_Mobile.Skills.Anatomy.Value >= 80.0)
+        EventSink.InvokeStunRequest(new StunRequestEventArgs(m_Mobile));
+
+      if (!m_Mobile.InRange(c, m_Mobile.RangePerception))
+      {
+        // They are somewhat far away, can we find something else?
+
+        if (AcquireFocusMob(m_Mobile.RangePerception, m_Mobile.FightMode, false, false, true))
+        {
+          m_Mobile.Combatant = m_Mobile.FocusMob;
+          m_Mobile.FocusMob = null;
+        }
+        else if (!m_Mobile.InRange(c, m_Mobile.RangePerception * 3))
+        {
+          m_Mobile.Combatant = null;
+        }
+
+        c = m_Mobile.Combatant;
+
+        if (c == null)
+        {
+          m_Mobile.DebugSay("My combatant has fled, so I am on guard");
+          Action = ActionType.Guard;
+
+          return true;
+        }
+      }
+
+      if (!m_Mobile.Controlled && !m_Mobile.Summoned && m_Mobile.CanFlee)
+        if (m_Mobile.Hits < m_Mobile.HitsMax * 20 / 100)
+        {
+          // We are low on health, should we flee?
+
+          bool flee = false;
+
+          if (m_Mobile.Hits < c.Hits)
+          {
+            // We are more hurt than them
+
+            int diff = c.Hits - m_Mobile.Hits;
+
+            flee = Utility.Random(0, 100) > 10 + diff; // (10 + diff)% chance to flee
+          }
+          else
+          {
+            flee = Utility.Random(0, 100) > 10; // 10% chance to flee
+          }
+
+          if (flee)
+          {
+            m_Mobile.DebugSay("I am going to flee from {0}", c.Name);
+
+            Action = ActionType.Flee;
+            return true;
+          }
+        }
+
+      if (m_Mobile.Spell == null && Core.TickCount - m_NextCastTime >= 0 && m_Mobile.InRange(c, Core.ML ? 10 : 12))
+      {
+        // We are ready to cast a spell
+
+        Spell spell = null;
+        Mobile toDispel = FindDispelTarget(true);
+
+        if (m_Mobile.Poisoned) // Top cast priority is cure
+        {
+          m_Mobile.DebugSay("I am going to cure myself");
+
+          spell = new CureSpell(m_Mobile);
+        }
+        else if (toDispel != null) // Something dispellable is attacking us
+        {
+          m_Mobile.DebugSay("I am going to dispel {0}", toDispel);
+
+          spell = DoDispel(toDispel);
+        }
+        else if (SmartAI && m_Combo != -1) // We are doing a spell combo
+        {
+          spell = DoCombo(c);
+        }
+        else if (SmartAI && (c.Spell is HealSpell || c.Spell is GreaterHealSpell) && !c.Poisoned
+        ) // They have a heal spell out
+        {
+          spell = new PoisonSpell(m_Mobile);
+        }
+        else
+        {
+          spell = ChooseSpell(c);
+        }
+
+        // Now we have a spell picked
+        // Move first before casting
+
+        if (SmartAI && toDispel != null)
+        {
+          if (m_Mobile.InRange(toDispel, 10))
+            RunFrom(toDispel);
+          else if (!m_Mobile.InRange(toDispel, Core.ML ? 10 : 12))
+            RunTo(toDispel);
+        }
+        else
+        {
+          RunTo(c);
+        }
+
+        spell?.Cast();
+
+        m_NextCastTime = Core.TickCount + (int)GetDelay(spell).TotalMilliseconds;
+      }
+      else if (m_Mobile.Spell?.IsCasting != true)
+      {
+        RunTo(c);
+      }
+
+      m_LastTarget = c;
+      m_LastTargetLoc = c.Location;
+
+      return true;
+    }
+
+    public override bool DoActionGuard()
+    {
+      if (m_LastTarget?.Hidden == true)
+      {
+        Map map = m_Mobile.Map;
+
+        if (map == null || !m_Mobile.InRange(m_LastTargetLoc, Core.ML ? 10 : 12))
+        {
+          m_LastTarget = null;
+        }
+        else if (m_Mobile.Spell == null && Core.TickCount - m_NextCastTime >= 0)
+        {
+          m_Mobile.DebugSay("I am going to reveal my last target");
+
+          m_RevealTarget = new LandTarget(m_LastTargetLoc, map);
+          Spell spell = new RevealSpell(m_Mobile);
+
+          if (spell.Cast())
+            m_LastTarget = null; // only do it once
+
+          m_NextCastTime = Core.TickCount + (int)GetDelay(spell).TotalMilliseconds;
+        }
+      }
+
+      if (AcquireFocusMob(m_Mobile.RangePerception, m_Mobile.FightMode, false, false, true))
+      {
+        m_Mobile.DebugSay("I am going to attack {0}", m_Mobile.FocusMob.Name);
+
+        m_Mobile.Combatant = m_Mobile.FocusMob;
+        Action = ActionType.Combat;
+      }
+      else
+      {
+        if (!m_Mobile.Controlled)
+        {
+          ProcessTarget();
+
+          Spell spell = CheckCastHealingSpell();
+
+          spell?.Cast();
+        }
+
+        base.DoActionGuard();
+      }
+
+      return true;
+    }
+
+    public override bool DoActionFlee()
+    {
+      Mobile c = m_Mobile.Combatant;
+
+      if ((m_Mobile.Mana > 20 || m_Mobile.Mana == m_Mobile.ManaMax) && m_Mobile.Hits > m_Mobile.HitsMax / 2)
+      {
+        m_Mobile.DebugSay("I am stronger now, my guard is up");
+        Action = ActionType.Guard;
+      }
+      else if (AcquireFocusMob(m_Mobile.RangePerception, m_Mobile.FightMode, false, false, true))
+      {
+        m_Mobile.DebugSay("I am scared of {0}", m_Mobile.FocusMob.Name);
+
+        RunFrom(m_Mobile.FocusMob);
+        m_Mobile.FocusMob = null;
+
+        if (m_Mobile.Poisoned && Utility.Random(0, 5) == 0)
+          new CureSpell(m_Mobile).Cast();
+      }
+      else
+      {
+        m_Mobile.DebugSay("Area seems clear, but my guard is up");
+
+        Action = ActionType.Guard;
+        m_Mobile.Warmode = true;
+      }
+
+      return true;
+    }
+
+    public Mobile FindDispelTarget(bool activeOnly)
+    {
+      if (m_Mobile.Deleted || m_Mobile.Int < 95 || CanDispel(m_Mobile) || m_Mobile.AutoDispel)
+        return null;
+
+      if (activeOnly)
+      {
+        List<AggressorInfo> aggressed = m_Mobile.Aggressed;
+        List<AggressorInfo> aggressors = m_Mobile.Aggressors;
+
+        Mobile active = null;
+        double activePrio = 0.0;
+
+        Mobile comb = m_Mobile.Combatant;
+
+        if (comb?.Deleted == false && comb.Alive && !comb.IsDeadBondedPet &&
+            m_Mobile.InRange(comb, Core.ML ? 10 : 12) && CanDispel(comb))
+        {
+          active = comb;
+          activePrio = m_Mobile.GetDistanceToSqrt(comb);
+
+          if (activePrio <= 2)
+            return active;
+        }
+
+        for (int i = 0; i < aggressed.Count; ++i)
+        {
+          AggressorInfo info = aggressed[i];
+          Mobile m = info.Defender;
+
+          if (m != comb && m.Combatant == m_Mobile && m_Mobile.InRange(m, Core.ML ? 10 : 12) && CanDispel(m))
+          {
+            double prio = m_Mobile.GetDistanceToSqrt(m);
+
+            if (active == null || prio < activePrio)
+            {
+              active = m;
+              activePrio = prio;
+
+              if (activePrio <= 2)
+                return active;
+            }
+          }
+        }
+
+        for (int i = 0; i < aggressors.Count; ++i)
+        {
+          AggressorInfo info = aggressors[i];
+          Mobile m = info.Attacker;
+
+          if (m != comb && m.Combatant == m_Mobile && m_Mobile.InRange(m, Core.ML ? 10 : 12) && CanDispel(m))
+          {
+            double prio = m_Mobile.GetDistanceToSqrt(m);
+
+            if (active == null || prio < activePrio)
+            {
+              active = m;
+              activePrio = prio;
+
+              if (activePrio <= 2)
+                return active;
+            }
+          }
+        }
+
+        return active;
+      }
+
+      Map map = m_Mobile.Map;
+
+      if (map != null)
+      {
+        Mobile active = null, inactive = null;
+        double actPrio = 0.0, inactPrio = 0.0;
+
+        Mobile comb = m_Mobile.Combatant;
+
+        if (comb?.Deleted == false && comb.Alive && !comb.IsDeadBondedPet && CanDispel(comb))
+        {
+          active = inactive = comb;
+          actPrio = inactPrio = m_Mobile.GetDistanceToSqrt(comb);
+        }
+
+        foreach (Mobile m in m_Mobile.GetMobilesInRange(Core.ML ? 10 : 12))
+          if (m != m_Mobile && CanDispel(m))
+          {
+            double prio = m_Mobile.GetDistanceToSqrt(m);
+
+            if (inactive == null || prio < inactPrio)
+            {
+              inactive = m;
+              inactPrio = prio;
+            }
+
+            if ((m_Mobile.Combatant == m || m.Combatant == m_Mobile) && (active == null || prio < actPrio))
+            {
+              active = m;
+              actPrio = prio;
+            }
+          }
+
+        return active ?? inactive;
+      }
+
+      return null;
+    }
+
+    public bool CanDispel(Mobile m) =>
+      m is BaseCreature creature && creature.Summoned && m_Mobile.CanBeHarmful(creature, false) &&
+      !creature.IsAnimatedDead;
+
+    private bool ProcessTarget()
+    {
+      Target targ = m_Mobile.Target;
+
+      if (targ == null)
+        return false;
+
+      ISpellTarget spellTarg = targ as ISpellTarget;
+
+      bool isReveal = spellTarg?.Spell is RevealSpell;
+      bool isDispel = spellTarg?.Spell is DispelSpell;
+      bool isParalyze = spellTarg?.Spell is ParalyzeSpell;
+      bool isTeleport = spellTarg?.Spell is TeleportSpell;
+      bool isInvisible = spellTarg?.Spell is InvisibilitySpell;
+      bool teleportAway = false;
+
+      Mobile toTarget;
+
+      if (isInvisible)
+      {
+        toTarget = m_Mobile;
+      }
+      else if (isDispel)
+      {
+        toTarget = FindDispelTarget(false);
+
+        if (!SmartAI && toTarget != null)
+          RunTo(toTarget);
+        else if (toTarget != null && m_Mobile.InRange(toTarget, 10))
+          RunFrom(toTarget);
+      }
+      else if (SmartAI && (isParalyze || isTeleport))
+      {
+        toTarget = FindDispelTarget(true);
+
+        if (toTarget == null)
+        {
+          toTarget = m_Mobile.Combatant;
+
+          if (toTarget != null)
+            RunTo(toTarget);
+        }
+        else if (m_Mobile.InRange(toTarget, 10))
+        {
+          RunFrom(toTarget);
+          teleportAway = true;
+        }
+        else
+        {
+          teleportAway = true;
+        }
+      }
+      else
+      {
+        toTarget = m_Mobile.Combatant;
+
+        if (toTarget != null)
+          RunTo(toTarget);
+      }
+
+      if ((targ.Flags & TargetFlags.Harmful) != 0 && toTarget != null)
+      {
+        if ((targ.Range == -1 || m_Mobile.InRange(toTarget, targ.Range)) && m_Mobile.CanSee(toTarget) &&
+            m_Mobile.InLOS(toTarget))
+          targ.Invoke(m_Mobile, toTarget);
+        else if (isDispel) targ.Cancel(m_Mobile, TargetCancelType.Canceled);
+      }
+      else if ((targ.Flags & TargetFlags.Beneficial) != 0)
+      {
+        targ.Invoke(m_Mobile, m_Mobile);
+      }
+      else if (isReveal && m_RevealTarget != null)
+      {
+        targ.Invoke(m_Mobile, m_RevealTarget);
+      }
+      else if (isTeleport && toTarget != null)
+      {
+        Map map = m_Mobile.Map;
+
+        if (map == null)
+        {
+          targ.Cancel(m_Mobile, TargetCancelType.Canceled);
+          return true;
+        }
+
+        int px, py;
+
+        if (teleportAway)
+        {
+          int rx = m_Mobile.X - toTarget.X;
+          int ry = m_Mobile.Y - toTarget.Y;
+
+          double d = m_Mobile.GetDistanceToSqrt(toTarget);
+
+          px = toTarget.X + (int)(rx * (10 / d));
+          py = toTarget.Y + (int)(ry * (10 / d));
+        }
+        else
+        {
+          px = toTarget.X;
+          py = toTarget.Y;
+        }
+
+        for (int i = 0; i < m_Offsets.Length; i += 2)
+        {
+          int x = m_Offsets[i], y = m_Offsets[i + 1];
+
+          Point3D p = new Point3D(px + x, py + y, 0);
+
+          LandTarget lt = new LandTarget(p, map);
+
+          if ((targ.Range == -1 || m_Mobile.InRange(p, targ.Range)) && m_Mobile.InLOS(lt) &&
+              map.CanSpawnMobile(px + x, py + y, lt.Z) && !SpellHelper.CheckMulti(p, map))
+          {
+            targ.Invoke(m_Mobile, lt);
+            return true;
+          }
+        }
+
+        int teleRange = targ.Range;
+
+        if (teleRange < 0)
+          teleRange = Core.ML ? 11 : 12;
+
+        for (int i = 0; i < 10; ++i)
+        {
+          Point3D randomPoint = new Point3D(m_Mobile.X - teleRange + Utility.Random(teleRange * 2 + 1),
+            m_Mobile.Y - teleRange + Utility.Random(teleRange * 2 + 1), 0);
+
+          LandTarget lt = new LandTarget(randomPoint, map);
+
+          if (m_Mobile.InLOS(lt) && map.CanSpawnMobile(lt.X, lt.Y, lt.Z) &&
+              !SpellHelper.CheckMulti(randomPoint, map))
+          {
+            targ.Invoke(m_Mobile, new LandTarget(randomPoint, map));
+            return true;
+          }
+        }
+
+        targ.Cancel(m_Mobile, TargetCancelType.Canceled);
+      }
+      else
+      {
+        targ.Cancel(m_Mobile, TargetCancelType.Canceled);
+      }
+
+      return true;
+    }
+  }
+}