using System;
using System.Linq;
using Server.Engines.CannedEvil;
using Server.Items;
using Server.Spells.Fifth;
using Server.Spells.Seventh;

namespace Server.Mobiles
{
  public class Barracoon : BaseChampion
  {
    [Constructible]
    public Barracoon() : base(AIType.AI_Melee)
    {
      Title = "the piper";
      Body = 0x190;
      Hue = 0x83EC;

      SetStr(305, 425);
      SetDex(72, 150);
      SetInt(505, 750);

      SetHits(4200);
      SetStam(102, 300);

      SetDamage(25, 35);

      SetDamageType(ResistanceType.Physical, 100);

      SetResistance(ResistanceType.Physical, 60, 70);
      SetResistance(ResistanceType.Fire, 50, 60);
      SetResistance(ResistanceType.Cold, 50, 60);
      SetResistance(ResistanceType.Poison, 40, 50);
      SetResistance(ResistanceType.Energy, 40, 50);

      SetSkill(SkillName.MagicResist, 100.0);
      SetSkill(SkillName.Tactics, 97.6, 100.0);
      SetSkill(SkillName.Wrestling, 97.6, 100.0);

      Fame = 22500;
      Karma = -22500;

      VirtualArmor = 70;

      AddItem(new FancyShirt(Utility.RandomGreenHue()));
      AddItem(new LongPants(Utility.RandomYellowHue()));
      AddItem(new JesterHat(Utility.RandomPinkHue()));
      AddItem(new Cloak(Utility.RandomPinkHue()));
      AddItem(new Sandals());

      HairItemID = 0x203B; // Short Hair
      HairHue = 0x94;
    }

    public Barracoon(Serial serial) : base(serial)
    {
    }

    public override ChampionSkullType SkullType => ChampionSkullType.Greed;

    public override Type[] UniqueList => new[] { typeof(FangOfRactus) };

    public override Type[] SharedList => new[]
    {
      typeof(EmbroideredOakLeafCloak),
      typeof(DjinnisRing),
      typeof(DetectiveBoots),
      typeof(GuantletsOfAnger)
    };

    public override Type[] DecorativeList => new[] { typeof(SwampTile), typeof(MonsterStatuette) };

    public override MonsterStatuetteType[] StatueTypes => new[] { MonsterStatuetteType.Slime };

    public override string DefaultName => "Barracoon";

    public override bool AlwaysMurderer => true;
    public override bool AutoDispel => true;
    public override double AutoDispelChance => 1.0;
    public override bool BardImmune => !Core.SE;
    public override bool Unprovokable => Core.SE;
    public override bool Uncalmable => Core.SE;
    public override Poison PoisonImmune => Poison.Deadly;

    public override bool ShowFameTitle => false;
    public override bool ClickTitle => false;

    public override void GenerateLoot()
    {
      AddLoot(LootPack.UltraRich, 3);
    }

    public void Polymorph(Mobile m)
    {
      if (!m.CanBeginAction<PolymorphSpell>() || !m.CanBeginAction<IncognitoSpell>() || m.IsBodyMod)
        return;

      IMount mount = m.Mount;

      if (mount != null)
        mount.Rider = null;

      if (m.Mounted)
        return;

      if (m.BeginAction<PolymorphSpell>())
      {
        Item disarm = m.FindItemOnLayer(Layer.OneHanded);

        if (disarm?.Movable == true)
          m.AddToBackpack(disarm);

        disarm = m.FindItemOnLayer(Layer.TwoHanded);

        if (disarm?.Movable == true)
          m.AddToBackpack(disarm);

        m.BodyMod = 42;
        m.HueMod = 0;

        new ExpirePolymorphTimer(m).Start();
      }
    }

    public void SpawnRatmen(Mobile target)
    {
      Map map = Map;

      if (map == null)
        return;

      IPooledEnumerable <BaseCreature> eable = GetMobilesInRange<BaseCreature>(10);
      int rats = eable.Aggregate(0, (c, m) => c + (m is Ratman || m is RatmanArcher || m is RatmanMage ? 1 : 0));
      eable.Free();

      if (rats >= 16)
        return;

      PlaySound(0x3D);

      rats = Utility.RandomMinMax(3, 6);

      for (int i = 0; i < rats; ++i)
      {
<<<<<<< HEAD
        BaseCreature rat = Utility.Random(5) switch
=======
        var rat = Utility.Random(5) switch
>>>>>>> 64d59ce2
        {
          2 => (BaseCreature)new RatmanArcher(),
          3 => new RatmanArcher(),
          4 => new RatmanMage(),
          _ => new Ratman()
        };

        rat.Team = Team;
        rat.MoveToWorld(map.GetRandomNearbyLocation(Location), map);
        rat.Combatant = target;
      }
    }

    public void DoSpecialAbility(Mobile target)
    {
      if (target?.Deleted != false) //sanity
        return;

      if (0.6 >= Utility.RandomDouble()) // 60% chance to polymorph attacker into a ratman
        Polymorph(target);

      if (0.2 >= Utility.RandomDouble()) // 20% chance to more ratmen
        SpawnRatmen(target);

      if (Hits < 500 && !IsBodyMod) // Baracoon is low on life, polymorph into a ratman
        Polymorph(this);
    }

    public override void OnGotMeleeAttack(Mobile attacker)
    {
      base.OnGotMeleeAttack(attacker);

      DoSpecialAbility(attacker);
    }

    public override void OnGaveMeleeAttack(Mobile defender)
    {
      base.OnGaveMeleeAttack(defender);

      DoSpecialAbility(defender);
    }

    public override void Serialize(GenericWriter writer)
    {
      base.Serialize(writer);

      writer.Write(0); // version
    }

    public override void Deserialize(GenericReader reader)
    {
      base.Deserialize(reader);

      int version = reader.ReadInt();
    }

    private class ExpirePolymorphTimer : Timer
    {
      private Mobile m_Owner;

      public ExpirePolymorphTimer(Mobile owner) : base(TimeSpan.FromMinutes(3.0))
      {
        m_Owner = owner;

        Priority = TimerPriority.OneSecond;
      }

      protected override void OnTick()
      {
        if (!m_Owner.CanBeginAction<PolymorphSpell>())
        {
          m_Owner.BodyMod = 0;
          m_Owner.HueMod = -1;
          m_Owner.EndAction<PolymorphSpell>();
        }
      }
    }
  }
}
<|MERGE_RESOLUTION|>--- conflicted
+++ resolved
@@ -1,228 +1,224 @@
-using System;
-using System.Linq;
-using Server.Engines.CannedEvil;
-using Server.Items;
-using Server.Spells.Fifth;
-using Server.Spells.Seventh;
-
-namespace Server.Mobiles
-{
-  public class Barracoon : BaseChampion
-  {
-    [Constructible]
-    public Barracoon() : base(AIType.AI_Melee)
-    {
-      Title = "the piper";
-      Body = 0x190;
-      Hue = 0x83EC;
-
-      SetStr(305, 425);
-      SetDex(72, 150);
-      SetInt(505, 750);
-
-      SetHits(4200);
-      SetStam(102, 300);
-
-      SetDamage(25, 35);
-
-      SetDamageType(ResistanceType.Physical, 100);
-
-      SetResistance(ResistanceType.Physical, 60, 70);
-      SetResistance(ResistanceType.Fire, 50, 60);
-      SetResistance(ResistanceType.Cold, 50, 60);
-      SetResistance(ResistanceType.Poison, 40, 50);
-      SetResistance(ResistanceType.Energy, 40, 50);
-
-      SetSkill(SkillName.MagicResist, 100.0);
-      SetSkill(SkillName.Tactics, 97.6, 100.0);
-      SetSkill(SkillName.Wrestling, 97.6, 100.0);
-
-      Fame = 22500;
-      Karma = -22500;
-
-      VirtualArmor = 70;
-
-      AddItem(new FancyShirt(Utility.RandomGreenHue()));
-      AddItem(new LongPants(Utility.RandomYellowHue()));
-      AddItem(new JesterHat(Utility.RandomPinkHue()));
-      AddItem(new Cloak(Utility.RandomPinkHue()));
-      AddItem(new Sandals());
-
-      HairItemID = 0x203B; // Short Hair
-      HairHue = 0x94;
-    }
-
-    public Barracoon(Serial serial) : base(serial)
-    {
-    }
-
-    public override ChampionSkullType SkullType => ChampionSkullType.Greed;
-
-    public override Type[] UniqueList => new[] { typeof(FangOfRactus) };
-
-    public override Type[] SharedList => new[]
-    {
-      typeof(EmbroideredOakLeafCloak),
-      typeof(DjinnisRing),
-      typeof(DetectiveBoots),
-      typeof(GuantletsOfAnger)
-    };
-
-    public override Type[] DecorativeList => new[] { typeof(SwampTile), typeof(MonsterStatuette) };
-
-    public override MonsterStatuetteType[] StatueTypes => new[] { MonsterStatuetteType.Slime };
-
-    public override string DefaultName => "Barracoon";
-
-    public override bool AlwaysMurderer => true;
-    public override bool AutoDispel => true;
-    public override double AutoDispelChance => 1.0;
-    public override bool BardImmune => !Core.SE;
-    public override bool Unprovokable => Core.SE;
-    public override bool Uncalmable => Core.SE;
-    public override Poison PoisonImmune => Poison.Deadly;
-
-    public override bool ShowFameTitle => false;
-    public override bool ClickTitle => false;
-
-    public override void GenerateLoot()
-    {
-      AddLoot(LootPack.UltraRich, 3);
-    }
-
-    public void Polymorph(Mobile m)
-    {
-      if (!m.CanBeginAction<PolymorphSpell>() || !m.CanBeginAction<IncognitoSpell>() || m.IsBodyMod)
-        return;
-
-      IMount mount = m.Mount;
-
-      if (mount != null)
-        mount.Rider = null;
-
-      if (m.Mounted)
-        return;
-
-      if (m.BeginAction<PolymorphSpell>())
-      {
-        Item disarm = m.FindItemOnLayer(Layer.OneHanded);
-
-        if (disarm?.Movable == true)
-          m.AddToBackpack(disarm);
-
-        disarm = m.FindItemOnLayer(Layer.TwoHanded);
-
-        if (disarm?.Movable == true)
-          m.AddToBackpack(disarm);
-
-        m.BodyMod = 42;
-        m.HueMod = 0;
-
-        new ExpirePolymorphTimer(m).Start();
-      }
-    }
-
-    public void SpawnRatmen(Mobile target)
-    {
-      Map map = Map;
-
-      if (map == null)
-        return;
-
-      IPooledEnumerable <BaseCreature> eable = GetMobilesInRange<BaseCreature>(10);
-      int rats = eable.Aggregate(0, (c, m) => c + (m is Ratman || m is RatmanArcher || m is RatmanMage ? 1 : 0));
-      eable.Free();
-
-      if (rats >= 16)
-        return;
-
-      PlaySound(0x3D);
-
-      rats = Utility.RandomMinMax(3, 6);
-
-      for (int i = 0; i < rats; ++i)
-      {
-<<<<<<< HEAD
-        BaseCreature rat = Utility.Random(5) switch
-=======
-        var rat = Utility.Random(5) switch
->>>>>>> 64d59ce2
-        {
-          2 => (BaseCreature)new RatmanArcher(),
-          3 => new RatmanArcher(),
-          4 => new RatmanMage(),
-          _ => new Ratman()
-        };
-
-        rat.Team = Team;
-        rat.MoveToWorld(map.GetRandomNearbyLocation(Location), map);
-        rat.Combatant = target;
-      }
-    }
-
-    public void DoSpecialAbility(Mobile target)
-    {
-      if (target?.Deleted != false) //sanity
-        return;
-
-      if (0.6 >= Utility.RandomDouble()) // 60% chance to polymorph attacker into a ratman
-        Polymorph(target);
-
-      if (0.2 >= Utility.RandomDouble()) // 20% chance to more ratmen
-        SpawnRatmen(target);
-
-      if (Hits < 500 && !IsBodyMod) // Baracoon is low on life, polymorph into a ratman
-        Polymorph(this);
-    }
-
-    public override void OnGotMeleeAttack(Mobile attacker)
-    {
-      base.OnGotMeleeAttack(attacker);
-
-      DoSpecialAbility(attacker);
-    }
-
-    public override void OnGaveMeleeAttack(Mobile defender)
-    {
-      base.OnGaveMeleeAttack(defender);
-
-      DoSpecialAbility(defender);
-    }
-
-    public override void Serialize(GenericWriter writer)
-    {
-      base.Serialize(writer);
-
-      writer.Write(0); // version
-    }
-
-    public override void Deserialize(GenericReader reader)
-    {
-      base.Deserialize(reader);
-
-      int version = reader.ReadInt();
-    }
-
-    private class ExpirePolymorphTimer : Timer
-    {
-      private Mobile m_Owner;
-
-      public ExpirePolymorphTimer(Mobile owner) : base(TimeSpan.FromMinutes(3.0))
-      {
-        m_Owner = owner;
-
-        Priority = TimerPriority.OneSecond;
-      }
-
-      protected override void OnTick()
-      {
-        if (!m_Owner.CanBeginAction<PolymorphSpell>())
-        {
-          m_Owner.BodyMod = 0;
-          m_Owner.HueMod = -1;
-          m_Owner.EndAction<PolymorphSpell>();
-        }
-      }
-    }
-  }
-}
+using System;
+using System.Linq;
+using Server.Engines.CannedEvil;
+using Server.Items;
+using Server.Spells.Fifth;
+using Server.Spells.Seventh;
+
+namespace Server.Mobiles
+{
+  public class Barracoon : BaseChampion
+  {
+    [Constructible]
+    public Barracoon() : base(AIType.AI_Melee)
+    {
+      Title = "the piper";
+      Body = 0x190;
+      Hue = 0x83EC;
+
+      SetStr(305, 425);
+      SetDex(72, 150);
+      SetInt(505, 750);
+
+      SetHits(4200);
+      SetStam(102, 300);
+
+      SetDamage(25, 35);
+
+      SetDamageType(ResistanceType.Physical, 100);
+
+      SetResistance(ResistanceType.Physical, 60, 70);
+      SetResistance(ResistanceType.Fire, 50, 60);
+      SetResistance(ResistanceType.Cold, 50, 60);
+      SetResistance(ResistanceType.Poison, 40, 50);
+      SetResistance(ResistanceType.Energy, 40, 50);
+
+      SetSkill(SkillName.MagicResist, 100.0);
+      SetSkill(SkillName.Tactics, 97.6, 100.0);
+      SetSkill(SkillName.Wrestling, 97.6, 100.0);
+
+      Fame = 22500;
+      Karma = -22500;
+
+      VirtualArmor = 70;
+
+      AddItem(new FancyShirt(Utility.RandomGreenHue()));
+      AddItem(new LongPants(Utility.RandomYellowHue()));
+      AddItem(new JesterHat(Utility.RandomPinkHue()));
+      AddItem(new Cloak(Utility.RandomPinkHue()));
+      AddItem(new Sandals());
+
+      HairItemID = 0x203B; // Short Hair
+      HairHue = 0x94;
+    }
+
+    public Barracoon(Serial serial) : base(serial)
+    {
+    }
+
+    public override ChampionSkullType SkullType => ChampionSkullType.Greed;
+
+    public override Type[] UniqueList => new[] { typeof(FangOfRactus) };
+
+    public override Type[] SharedList => new[]
+    {
+      typeof(EmbroideredOakLeafCloak),
+      typeof(DjinnisRing),
+      typeof(DetectiveBoots),
+      typeof(GuantletsOfAnger)
+    };
+
+    public override Type[] DecorativeList => new[] { typeof(SwampTile), typeof(MonsterStatuette) };
+
+    public override MonsterStatuetteType[] StatueTypes => new[] { MonsterStatuetteType.Slime };
+
+    public override string DefaultName => "Barracoon";
+
+    public override bool AlwaysMurderer => true;
+    public override bool AutoDispel => true;
+    public override double AutoDispelChance => 1.0;
+    public override bool BardImmune => !Core.SE;
+    public override bool Unprovokable => Core.SE;
+    public override bool Uncalmable => Core.SE;
+    public override Poison PoisonImmune => Poison.Deadly;
+
+    public override bool ShowFameTitle => false;
+    public override bool ClickTitle => false;
+
+    public override void GenerateLoot()
+    {
+      AddLoot(LootPack.UltraRich, 3);
+    }
+
+    public void Polymorph(Mobile m)
+    {
+      if (!m.CanBeginAction<PolymorphSpell>() || !m.CanBeginAction<IncognitoSpell>() || m.IsBodyMod)
+        return;
+
+      IMount mount = m.Mount;
+
+      if (mount != null)
+        mount.Rider = null;
+
+      if (m.Mounted)
+        return;
+
+      if (m.BeginAction<PolymorphSpell>())
+      {
+        Item disarm = m.FindItemOnLayer(Layer.OneHanded);
+
+        if (disarm?.Movable == true)
+          m.AddToBackpack(disarm);
+
+        disarm = m.FindItemOnLayer(Layer.TwoHanded);
+
+        if (disarm?.Movable == true)
+          m.AddToBackpack(disarm);
+
+        m.BodyMod = 42;
+        m.HueMod = 0;
+
+        new ExpirePolymorphTimer(m).Start();
+      }
+    }
+
+    public void SpawnRatmen(Mobile target)
+    {
+      Map map = Map;
+
+      if (map == null)
+        return;
+
+      IPooledEnumerable <BaseCreature> eable = GetMobilesInRange<BaseCreature>(10);
+      int rats = eable.Aggregate(0, (c, m) => c + (m is Ratman || m is RatmanArcher || m is RatmanMage ? 1 : 0));
+      eable.Free();
+
+      if (rats >= 16)
+        return;
+
+      PlaySound(0x3D);
+
+      rats = Utility.RandomMinMax(3, 6);
+
+      for (int i = 0; i < rats; ++i)
+      {
+        var rat = Utility.Random(5) switch
+        {
+          2 => (BaseCreature)new RatmanArcher(),
+          3 => new RatmanArcher(),
+          4 => new RatmanMage(),
+          _ => new Ratman()
+        };
+
+        rat.Team = Team;
+        rat.MoveToWorld(map.GetRandomNearbyLocation(Location), map);
+        rat.Combatant = target;
+      }
+    }
+
+    public void DoSpecialAbility(Mobile target)
+    {
+      if (target?.Deleted != false) //sanity
+        return;
+
+      if (0.6 >= Utility.RandomDouble()) // 60% chance to polymorph attacker into a ratman
+        Polymorph(target);
+
+      if (0.2 >= Utility.RandomDouble()) // 20% chance to more ratmen
+        SpawnRatmen(target);
+
+      if (Hits < 500 && !IsBodyMod) // Baracoon is low on life, polymorph into a ratman
+        Polymorph(this);
+    }
+
+    public override void OnGotMeleeAttack(Mobile attacker)
+    {
+      base.OnGotMeleeAttack(attacker);
+
+      DoSpecialAbility(attacker);
+    }
+
+    public override void OnGaveMeleeAttack(Mobile defender)
+    {
+      base.OnGaveMeleeAttack(defender);
+
+      DoSpecialAbility(defender);
+    }
+
+    public override void Serialize(GenericWriter writer)
+    {
+      base.Serialize(writer);
+
+      writer.Write(0); // version
+    }
+
+    public override void Deserialize(GenericReader reader)
+    {
+      base.Deserialize(reader);
+
+      int version = reader.ReadInt();
+    }
+
+    private class ExpirePolymorphTimer : Timer
+    {
+      private Mobile m_Owner;
+
+      public ExpirePolymorphTimer(Mobile owner) : base(TimeSpan.FromMinutes(3.0))
+      {
+        m_Owner = owner;
+
+        Priority = TimerPriority.OneSecond;
+      }
+
+      protected override void OnTick()
+      {
+        if (!m_Owner.CanBeginAction<PolymorphSpell>())
+        {
+          m_Owner.BodyMod = 0;
+          m_Owner.HueMod = -1;
+          m_Owner.EndAction<PolymorphSpell>();
+        }
+      }
+    }
+  }
+}