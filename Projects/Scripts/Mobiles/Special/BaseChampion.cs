--- conflicted
+++ resolved
@@ -1,327 +1,323 @@
-using System;
-using System.Collections.Generic;
-using Server.Engines.CannedEvil;
-using Server.Items;
-
-namespace Server.Mobiles
-{
-  public abstract class BaseChampion : BaseCreature
-  {
-    public BaseChampion(AIType aiType, FightMode mode = FightMode.Closest) :
-      base(aiType, mode, 18, 1, 0.1, 0.2)
-    {
-    }
-
-    public BaseChampion(Serial serial) : base(serial)
-    {
-    }
-
-    public override bool CanMoveOverObstacles => true;
-    public override bool CanDestroyObstacles => true;
-
-    public abstract ChampionSkullType SkullType{ get; }
-
-    public abstract Type[] UniqueList{ get; }
-    public abstract Type[] SharedList{ get; }
-    public abstract Type[] DecorativeList{ get; }
-    public abstract MonsterStatuetteType[] StatueTypes{ get; }
-
-    public virtual bool NoGoodies => false;
-
-    public override void Serialize(GenericWriter writer)
-    {
-      base.Serialize(writer);
-
-      writer.Write(0); // version
-    }
-
-    public override void Deserialize(GenericReader reader)
-    {
-      base.Deserialize(reader);
-
-      int version = reader.ReadInt();
-    }
-
-    public Item GetArtifact()
-    {
-      double random = Utility.RandomDouble();
-      if (0.05 >= random)
-        return CreateArtifact(UniqueList);
-      if (0.15 >= random)
-        return CreateArtifact(SharedList);
-      if (0.30 >= random)
-        return CreateArtifact(DecorativeList);
-
-      return null;
-    }
-
-    public Item CreateArtifact(Type[] list)
-    {
-      if (list.Length == 0)
-        return null;
-
-      int random = Utility.Random(list.Length);
-
-      Type type = list[random];
-
-      Item artifact = Loot.Construct(type);
-
-      if (artifact is MonsterStatuette statuette && StatueTypes.Length > 0)
-      {
-        statuette.Type = StatueTypes[Utility.Random(StatueTypes.Length)];
-        statuette.LootType = LootType.Regular;
-      }
-
-      return artifact;
-    }
-
-    private PowerScroll CreateRandomPowerScroll()
-    {
-      int level;
-      double random = Utility.RandomDouble();
-
-      if (0.05 >= random)
-        level = 20;
-      else if (0.4 >= random)
-        level = 15;
-      else
-        level = 10;
-
-      return PowerScroll.CreateRandomNoCraft(level, level);
-    }
-
-    public void GivePowerScrolls()
-    {
-      if (Map != Map.Felucca)
-        return;
-
-      List<Mobile> toGive = new List<Mobile>();
-      List<DamageStore> rights = GetLootingRights(DamageEntries, HitsMax);
-
-      for (int i = rights.Count - 1; i >= 0; --i)
-      {
-        DamageStore ds = rights[i];
-
-        if (ds.m_HasRight)
-          toGive.Add(ds.m_Mobile);
-      }
-
-      if (toGive.Count == 0)
-        return;
-
-      for (int i = 0; i < toGive.Count; i++)
-      {
-        Mobile m = toGive[i];
-
-        if (!(m is PlayerMobile))
-          continue;
-
-        bool gainedPath = false;
-
-        int pointsToGain = 800;
-
-        if (VirtueHelper.Award(m, VirtueName.Valor, pointsToGain, ref gainedPath))
-        {
-          if (gainedPath)
-            m.SendLocalizedMessage(1054032); // You have gained a path in Valor!
-          else
-            m.SendLocalizedMessage(1054030); // You have gained in Valor!
-
-          //No delay on Valor gains
-        }
-      }
-
-      // Randomize
-      for (int i = 0; i < toGive.Count; ++i)
-      {
-        int rand = Utility.Random(toGive.Count);
-        Mobile hold = toGive[i];
-        toGive[i] = toGive[rand];
-        toGive[rand] = hold;
-      }
-
-      for (int i = 0; i < 6; ++i)
-      {
-        Mobile m = toGive[i % toGive.Count];
-
-        PowerScroll ps = CreateRandomPowerScroll();
-
-        GivePowerScrollTo(m, ps);
-      }
-    }
-
-    public static void GivePowerScrollTo(Mobile m, PowerScroll ps)
-    {
-      if (ps == null || m == null) //sanity
-        return;
-
-      m.SendLocalizedMessage(1049524); // You have received a scroll of power!
-
-      if (!Core.SE || m.Alive)
-      {
-        m.AddToBackpack(ps);
-      }
-      else
-      {
-        if (m.Corpse?.Deleted == false)
-          m.Corpse.DropItem(ps);
-        else
-          m.AddToBackpack(ps);
-      }
-
-      if (!(m is PlayerMobile pm))
-        return;
-
-      for (int j = 0; j < pm.JusticeProtectors.Count; ++j)
-      {
-        Mobile prot = pm.JusticeProtectors[j];
-
-        if (prot.Map != pm.Map || prot.Kills >= 5 || prot.Criminal || !JusticeVirtue.CheckMapRegion(pm, prot))
-          continue;
-
-<<<<<<< HEAD
-        int chance = VirtueHelper.GetLevel(prot, VirtueName.Justice) switch
-=======
-        var chance = VirtueHelper.GetLevel(prot, VirtueName.Justice) switch
->>>>>>> 64d59ce2
-        {
-          VirtueLevel.Seeker => 60,
-          VirtueLevel.Follower => 80,
-          VirtueLevel.Knight => 100,
-          _ => 0
-        };
-
-        if (chance > Utility.Random(100))
-        {
-          PowerScroll powerScroll = new PowerScroll(ps.Skill, ps.Value);
-
-          prot.SendLocalizedMessage(1049368); // You have been rewarded for your dedication to Justice!
-
-          if (!Core.SE || prot.Alive)
-          {
-            prot.AddToBackpack(powerScroll);
-          }
-          else
-          {
-            if (prot.Corpse?.Deleted == false)
-              prot.Corpse.DropItem(powerScroll);
-            else
-              prot.AddToBackpack(powerScroll);
-          }
-        }
-      }
-    }
-
-    public override bool OnBeforeDeath()
-    {
-      if (!NoKillAwards)
-      {
-        GivePowerScrolls();
-
-        if (NoGoodies)
-          return base.OnBeforeDeath();
-
-        Map map = Map;
-
-        if (map != null)
-          for (int x = -12; x <= 12; ++x)
-          for (int y = -12; y <= 12; ++y)
-          {
-            double dist = Math.Sqrt(x * x + y * y);
-
-            if (dist <= 12)
-              new GoodiesTimer(map, X + x, Y + y).Start();
-          }
-      }
-
-      return base.OnBeforeDeath();
-    }
-
-    public override void OnDeath(Container c)
-    {
-      if (Map == Map.Felucca)
-      {
-        //TODO: Confirm SE change or AoS one too?
-        List<DamageStore> rights = GetLootingRights(DamageEntries, HitsMax);
-        List<Mobile> toGive = new List<Mobile>();
-
-        for (int i = rights.Count - 1; i >= 0; --i)
-        {
-          DamageStore ds = rights[i];
-
-          if (ds.m_HasRight)
-            toGive.Add(ds.m_Mobile);
-        }
-
-        if (toGive.Count > 0)
-          toGive[Utility.Random(toGive.Count)].AddToBackpack(new ChampionSkull(SkullType));
-        else
-          c.DropItem(new ChampionSkull(SkullType));
-      }
-
-      base.OnDeath(c);
-    }
-
-    private class GoodiesTimer : Timer
-    {
-      private Map m_Map;
-      private int m_X, m_Y;
-
-      public GoodiesTimer(Map map, int x, int y) : base(TimeSpan.FromSeconds(Utility.RandomDouble() * 10.0))
-      {
-        m_Map = map;
-        m_X = x;
-        m_Y = y;
-      }
-
-      protected override void OnTick()
-      {
-        int z = m_Map.GetAverageZ(m_X, m_Y);
-        bool canFit = m_Map.CanFit(m_X, m_Y, z, 6, false, false);
-
-        for (int i = -3; !canFit && i <= 3; ++i)
-        {
-          canFit = m_Map.CanFit(m_X, m_Y, z + i, 6, false, false);
-
-          if (canFit)
-            z += i;
-        }
-
-        if (!canFit)
-          return;
-
-        Gold g = new Gold(500, 1000);
-
-        g.MoveToWorld(new Point3D(m_X, m_Y, z), m_Map);
-
-        if (0.5 >= Utility.RandomDouble())
-          switch (Utility.Random(3))
-          {
-            case 0: // Fire column
-            {
-              Effects.SendLocationParticles(EffectItem.Create(g.Location, g.Map, EffectItem.DefaultDuration),
-                0x3709, 10, 30, 5052);
-              Effects.PlaySound(g, g.Map, 0x208);
-
-              break;
-            }
-            case 1: // Explosion
-            {
-              Effects.SendLocationParticles(EffectItem.Create(g.Location, g.Map, EffectItem.DefaultDuration),
-                0x36BD, 20, 10, 5044);
-              Effects.PlaySound(g, g.Map, 0x307);
-
-              break;
-            }
-            case 2: // Ball of fire
-            {
-              Effects.SendLocationParticles(EffectItem.Create(g.Location, g.Map, EffectItem.DefaultDuration),
-                0x36FE, 10, 10, 5052);
-
-              break;
-            }
-          }
-      }
-    }
-  }
-}
+using System;
+using System.Collections.Generic;
+using Server.Engines.CannedEvil;
+using Server.Items;
+
+namespace Server.Mobiles
+{
+  public abstract class BaseChampion : BaseCreature
+  {
+    public BaseChampion(AIType aiType, FightMode mode = FightMode.Closest) :
+      base(aiType, mode, 18, 1, 0.1, 0.2)
+    {
+    }
+
+    public BaseChampion(Serial serial) : base(serial)
+    {
+    }
+
+    public override bool CanMoveOverObstacles => true;
+    public override bool CanDestroyObstacles => true;
+
+    public abstract ChampionSkullType SkullType{ get; }
+
+    public abstract Type[] UniqueList{ get; }
+    public abstract Type[] SharedList{ get; }
+    public abstract Type[] DecorativeList{ get; }
+    public abstract MonsterStatuetteType[] StatueTypes{ get; }
+
+    public virtual bool NoGoodies => false;
+
+    public override void Serialize(GenericWriter writer)
+    {
+      base.Serialize(writer);
+
+      writer.Write(0); // version
+    }
+
+    public override void Deserialize(GenericReader reader)
+    {
+      base.Deserialize(reader);
+
+      int version = reader.ReadInt();
+    }
+
+    public Item GetArtifact()
+    {
+      double random = Utility.RandomDouble();
+      if (0.05 >= random)
+        return CreateArtifact(UniqueList);
+      if (0.15 >= random)
+        return CreateArtifact(SharedList);
+      if (0.30 >= random)
+        return CreateArtifact(DecorativeList);
+
+      return null;
+    }
+
+    public Item CreateArtifact(Type[] list)
+    {
+      if (list.Length == 0)
+        return null;
+
+      int random = Utility.Random(list.Length);
+
+      Type type = list[random];
+
+      Item artifact = Loot.Construct(type);
+
+      if (artifact is MonsterStatuette statuette && StatueTypes.Length > 0)
+      {
+        statuette.Type = StatueTypes[Utility.Random(StatueTypes.Length)];
+        statuette.LootType = LootType.Regular;
+      }
+
+      return artifact;
+    }
+
+    private PowerScroll CreateRandomPowerScroll()
+    {
+      int level;
+      double random = Utility.RandomDouble();
+
+      if (0.05 >= random)
+        level = 20;
+      else if (0.4 >= random)
+        level = 15;
+      else
+        level = 10;
+
+      return PowerScroll.CreateRandomNoCraft(level, level);
+    }
+
+    public void GivePowerScrolls()
+    {
+      if (Map != Map.Felucca)
+        return;
+
+      List<Mobile> toGive = new List<Mobile>();
+      List<DamageStore> rights = GetLootingRights(DamageEntries, HitsMax);
+
+      for (int i = rights.Count - 1; i >= 0; --i)
+      {
+        DamageStore ds = rights[i];
+
+        if (ds.m_HasRight)
+          toGive.Add(ds.m_Mobile);
+      }
+
+      if (toGive.Count == 0)
+        return;
+
+      for (int i = 0; i < toGive.Count; i++)
+      {
+        Mobile m = toGive[i];
+
+        if (!(m is PlayerMobile))
+          continue;
+
+        bool gainedPath = false;
+
+        int pointsToGain = 800;
+
+        if (VirtueHelper.Award(m, VirtueName.Valor, pointsToGain, ref gainedPath))
+        {
+          if (gainedPath)
+            m.SendLocalizedMessage(1054032); // You have gained a path in Valor!
+          else
+            m.SendLocalizedMessage(1054030); // You have gained in Valor!
+
+          //No delay on Valor gains
+        }
+      }
+
+      // Randomize
+      for (int i = 0; i < toGive.Count; ++i)
+      {
+        int rand = Utility.Random(toGive.Count);
+        Mobile hold = toGive[i];
+        toGive[i] = toGive[rand];
+        toGive[rand] = hold;
+      }
+
+      for (int i = 0; i < 6; ++i)
+      {
+        Mobile m = toGive[i % toGive.Count];
+
+        PowerScroll ps = CreateRandomPowerScroll();
+
+        GivePowerScrollTo(m, ps);
+      }
+    }
+
+    public static void GivePowerScrollTo(Mobile m, PowerScroll ps)
+    {
+      if (ps == null || m == null) //sanity
+        return;
+
+      m.SendLocalizedMessage(1049524); // You have received a scroll of power!
+
+      if (!Core.SE || m.Alive)
+      {
+        m.AddToBackpack(ps);
+      }
+      else
+      {
+        if (m.Corpse?.Deleted == false)
+          m.Corpse.DropItem(ps);
+        else
+          m.AddToBackpack(ps);
+      }
+
+      if (!(m is PlayerMobile pm))
+        return;
+
+      for (int j = 0; j < pm.JusticeProtectors.Count; ++j)
+      {
+        Mobile prot = pm.JusticeProtectors[j];
+
+        if (prot.Map != pm.Map || prot.Kills >= 5 || prot.Criminal || !JusticeVirtue.CheckMapRegion(pm, prot))
+          continue;
+
+        var chance = VirtueHelper.GetLevel(prot, VirtueName.Justice) switch
+        {
+          VirtueLevel.Seeker => 60,
+          VirtueLevel.Follower => 80,
+          VirtueLevel.Knight => 100,
+          _ => 0
+        };
+
+        if (chance > Utility.Random(100))
+        {
+          PowerScroll powerScroll = new PowerScroll(ps.Skill, ps.Value);
+
+          prot.SendLocalizedMessage(1049368); // You have been rewarded for your dedication to Justice!
+
+          if (!Core.SE || prot.Alive)
+          {
+            prot.AddToBackpack(powerScroll);
+          }
+          else
+          {
+            if (prot.Corpse?.Deleted == false)
+              prot.Corpse.DropItem(powerScroll);
+            else
+              prot.AddToBackpack(powerScroll);
+          }
+        }
+      }
+    }
+
+    public override bool OnBeforeDeath()
+    {
+      if (!NoKillAwards)
+      {
+        GivePowerScrolls();
+
+        if (NoGoodies)
+          return base.OnBeforeDeath();
+
+        Map map = Map;
+
+        if (map != null)
+          for (int x = -12; x <= 12; ++x)
+          for (int y = -12; y <= 12; ++y)
+          {
+            double dist = Math.Sqrt(x * x + y * y);
+
+            if (dist <= 12)
+              new GoodiesTimer(map, X + x, Y + y).Start();
+          }
+      }
+
+      return base.OnBeforeDeath();
+    }
+
+    public override void OnDeath(Container c)
+    {
+      if (Map == Map.Felucca)
+      {
+        //TODO: Confirm SE change or AoS one too?
+        List<DamageStore> rights = GetLootingRights(DamageEntries, HitsMax);
+        List<Mobile> toGive = new List<Mobile>();
+
+        for (int i = rights.Count - 1; i >= 0; --i)
+        {
+          DamageStore ds = rights[i];
+
+          if (ds.m_HasRight)
+            toGive.Add(ds.m_Mobile);
+        }
+
+        if (toGive.Count > 0)
+          toGive[Utility.Random(toGive.Count)].AddToBackpack(new ChampionSkull(SkullType));
+        else
+          c.DropItem(new ChampionSkull(SkullType));
+      }
+
+      base.OnDeath(c);
+    }
+
+    private class GoodiesTimer : Timer
+    {
+      private Map m_Map;
+      private int m_X, m_Y;
+
+      public GoodiesTimer(Map map, int x, int y) : base(TimeSpan.FromSeconds(Utility.RandomDouble() * 10.0))
+      {
+        m_Map = map;
+        m_X = x;
+        m_Y = y;
+      }
+
+      protected override void OnTick()
+      {
+        int z = m_Map.GetAverageZ(m_X, m_Y);
+        bool canFit = m_Map.CanFit(m_X, m_Y, z, 6, false, false);
+
+        for (int i = -3; !canFit && i <= 3; ++i)
+        {
+          canFit = m_Map.CanFit(m_X, m_Y, z + i, 6, false, false);
+
+          if (canFit)
+            z += i;
+        }
+
+        if (!canFit)
+          return;
+
+        Gold g = new Gold(500, 1000);
+
+        g.MoveToWorld(new Point3D(m_X, m_Y, z), m_Map);
+
+        if (0.5 >= Utility.RandomDouble())
+          switch (Utility.Random(3))
+          {
+            case 0: // Fire column
+            {
+              Effects.SendLocationParticles(EffectItem.Create(g.Location, g.Map, EffectItem.DefaultDuration),
+                0x3709, 10, 30, 5052);
+              Effects.PlaySound(g, g.Map, 0x208);
+
+              break;
+            }
+            case 1: // Explosion
+            {
+              Effects.SendLocationParticles(EffectItem.Create(g.Location, g.Map, EffectItem.DefaultDuration),
+                0x36BD, 20, 10, 5044);
+              Effects.PlaySound(g, g.Map, 0x307);
+
+              break;
+            }
+            case 2: // Ball of fire
+            {
+              Effects.SendLocationParticles(EffectItem.Create(g.Location, g.Map, EffectItem.DefaultDuration),
+                0x36FE, 10, 10, 5052);
+
+              break;
+            }
+          }
+      }
+    }
+  }
+}