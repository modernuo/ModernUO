using System;
using System.Collections.Generic;
using System.Linq;
using Server.ContextMenus;
using Server.Engines.BulkOrders;
using Server.Factions;
using Server.Items;
using Server.Misc;
using Server.Mobiles;
using Server.Network;
using Server.Regions;

namespace Server.Mobiles
{
  public enum VendorShoeType
  {
    None,
    Shoes,
    Boots,
    Sandals,
    ThighBoots
  }

  public abstract class BaseVendor : BaseCreature, IVendor
  {
    private const int MaxSell = 500;

    private static readonly TimeSpan InventoryDecayTime = TimeSpan.FromHours(1.0);

    private readonly List<IBuyItemInfo> m_ArmorBuyInfo = new List<IBuyItemInfo>();
    private readonly List<IShopSellInfo> m_ArmorSellInfo = new List<IShopSellInfo>();

    public BaseVendor(string title = null)
      : base(AIType.AI_Vendor, FightMode.None, 2, 1, 0.5, 2)
    {
      LoadSBInfo();

      Title = title;
      InitBody();
      InitOutfit();

      //these packs MUST exist, or the client will crash when the packets are sent
      Container pack = new Backpack { Layer = Layer.ShopBuy, Movable = false, Visible = false };
      AddItem(pack);

      pack = new Backpack { Layer = Layer.ShopResale, Movable = false, Visible = false };
      AddItem(pack);

      LastRestock = DateTime.UtcNow;
    }

    public BaseVendor(Serial serial)
      : base(serial)
    {
    }

    protected abstract List<SBInfo> SBInfos{ get; }

    public override bool CanTeach => true;

    public override bool BardImmune => true;

    public override bool PlayerRangeSensitive => true;

    public virtual bool IsActiveVendor => true;
    public virtual bool IsActiveBuyer => IsActiveVendor; // response to vendor SELL
    public virtual bool IsActiveSeller => IsActiveVendor; // response to vendor BUY

    public virtual NpcGuild NpcGuild => NpcGuild.None;

    public override bool IsInvulnerable => true;

    public virtual DateTime NextTrickOrTreat{ get; set; }

    public override bool ShowFameTitle => false;

    public Container BuyPack
    {
      get
      {
        if (!(FindItemOnLayer(Layer.ShopBuy) is Container pack))
        {
          pack = new Backpack { Layer = Layer.ShopBuy, Visible = false };
          AddItem(pack);
        }

        return pack;
      }
    }

    public virtual bool IsTokunoVendor => Map == Map.Tokuno;

    public virtual VendorShoeType ShoeType => VendorShoeType.Shoes;

    public DateTime LastRestock{ get; set; }

    public virtual TimeSpan RestockDelay => TimeSpan.FromHours(1);

    public virtual void Restock()
    {
      LastRestock = DateTime.UtcNow;

      IBuyItemInfo[] buyInfo = GetBuyInfo();

      foreach (IBuyItemInfo bii in buyInfo)
        bii.OnRestock();
    }

    public virtual bool OnBuyItems(Mobile buyer, List<BuyItemResponse> list)
    {
      if (!IsActiveSeller)
        return false;

      if (!buyer.CheckAlive())
        return false;

      if (!CheckVendorAccess(buyer))
      {
        Say(501522); // I shall not treat with scum like thee!
        return false;
      }

      UpdateBuyInfo();

      // IBuyItemInfo[] buyInfo = this.GetBuyInfo();
      IShopSellInfo[] info = GetSellInfo();
      int totalCost = 0;
      List<BuyItemResponse> validBuy = new List<BuyItemResponse>(list.Count);
      bool fromBank = false;
      bool fullPurchase = true;
      int controlSlots = buyer.FollowersMax - buyer.Followers;

      foreach (BuyItemResponse buy in list)
      {
        Serial ser = buy.Serial;
        int amount = buy.Amount;

        if (ser.IsItem)
        {
          Item item = World.FindItem(ser);

          if (item == null)
            continue;

          GenericBuyInfo gbi = LookupDisplayObject(item);

          if (gbi != null)
          {
            ProcessSinglePurchase(buy, gbi, validBuy, ref controlSlots, ref fullPurchase, ref totalCost);
          }
          else if (item != BuyPack && item.IsChildOf(BuyPack))
          {
            if (amount > item.Amount)
              amount = item.Amount;

            if (amount <= 0)
              continue;

            foreach (IShopSellInfo ssi in info)
              if (ssi.IsSellable(item))
                if (ssi.IsResellable(item))
                {
                  totalCost += ssi.GetBuyPriceFor(item) * amount;
                  validBuy.Add(buy);
                  break;
                }
          }
        }
        else if (ser.IsMobile)
        {
          Mobile mob = World.FindMobile(ser);

          if (mob == null)
            continue;

          GenericBuyInfo gbi = LookupDisplayObject(mob);

          if (gbi != null)
            ProcessSinglePurchase(buy, gbi, validBuy, ref controlSlots, ref fullPurchase, ref totalCost);
        }
      } //foreach

      if (fullPurchase && validBuy.Count == 0)
        SayTo(buyer, 500190); // Thou hast bought nothing!
      else if (validBuy.Count == 0)
        SayTo(buyer, 500187); // Your order cannot be fulfilled, please try again.

      if (validBuy.Count == 0)
        return false;

      bool bought = buyer.AccessLevel >= AccessLevel.GameMaster;

      Container cont = buyer.Backpack;
      if (!bought && cont != null)
      {
        if (cont.ConsumeTotal(typeof(Gold), totalCost))
          bought = true;
        else if (totalCost < 2000)
          SayTo(buyer, 500192); // Begging thy pardon, but thou canst not afford that.
      }

      if (!bought && totalCost >= 2000)
      {
        cont = buyer.FindBankNoCreate();
        if (cont?.ConsumeTotal(typeof(Gold), totalCost) == true)
        {
          bought = true;
          fromBank = true;
        }
        else
        {
          SayTo(buyer, 500191); //Begging thy pardon, but thy bank account lacks these funds.
        }
      }

      if (!bought)
        return false;

      buyer.PlaySound(0x32);

      cont = buyer.Backpack ?? buyer.BankBox;

      foreach (BuyItemResponse buy in validBuy)
      {
        Serial ser = buy.Serial;
        int amount = buy.Amount;

        if (amount < 1)
          continue;

        if (ser.IsItem)
        {
          Item item = World.FindItem(ser);

          if (item == null)
            continue;

          GenericBuyInfo gbi = LookupDisplayObject(item);

          if (gbi != null)
          {
            ProcessValidPurchase(amount, gbi, buyer, cont);
          }
          else
          {
            if (amount > item.Amount)
              amount = item.Amount;

<<<<<<< HEAD
            if (info.Where(ssi => ssi.IsSellable(item)).Any(ssi => ssi.IsResellable(item)))
            {
              Item buyItem = amount >= item.Amount ? item : LiftItemDupe(item, item.Amount - amount) ?? item;
=======
            foreach (IShopSellInfo ssi in info)
              if (ssi.IsSellable(item))
                if (ssi.IsResellable(item))
                {
                  Item buyItem;
                  if (amount >= item.Amount)
                    buyItem = item;
                  else
                    buyItem = LiftItemDupe(item, item.Amount - amount) ?? item;

                  if (cont?.TryDropItem(buyer, buyItem, false) != true)
                    buyItem.MoveToWorld(buyer.Location, buyer.Map);
>>>>>>> 64d59ce2

              if (cont?.TryDropItem(buyer, buyItem, false) != true)
                buyItem.MoveToWorld(buyer.Location, buyer.Map);
            }
          }
        }
        else if (ser.IsMobile)
        {
          Mobile mob = World.FindMobile(ser);

          if (mob == null)
            continue;

          GenericBuyInfo gbi = LookupDisplayObject(mob);

          if (gbi != null)
            ProcessValidPurchase(amount, gbi, buyer, cont);
        }
      } //foreach

      if (fullPurchase)
      {
        if (buyer.AccessLevel >= AccessLevel.GameMaster)
          SayTo(buyer, true, "I would not presume to charge thee anything.  Here are the goods you requested.");
        else if (fromBank)
          SayTo(buyer, 1151638,
            totalCost
              .ToString()); //The total of your purchase is ~1_val~ gold, which has been drawn from your bank account.  My thanks for the patronage.
        else
          SayTo(buyer, 1151639,
            totalCost.ToString()); //The total of your purchase is ~1_val~ gold.  My thanks for the patronage.
      }
      else
      {
        if (buyer.AccessLevel >= AccessLevel.GameMaster)
          SayTo(buyer, true,
            "I would not presume to charge thee anything.  Unfortunately, I could not sell you all the goods you requested.");
        else if (fromBank)
          SayTo(buyer, true,
            "The total of thy purchase is {0} gold, which has been withdrawn from your bank account.  My thanks for the patronage.  Unfortunately, I could not sell you all the goods you requested.",
            totalCost);
        else
          SayTo(buyer, true,
            "The total of thy purchase is {0} gold.  My thanks for the patronage.  Unfortunately, I could not sell you all the goods you requested.",
            totalCost);
      }

      return true;
    }

    public virtual bool OnSellItems(Mobile seller, List<SellItemResponse> list)
    {
      if (!(IsActiveBuyer && seller.CheckAlive()))
        return false;

      if (!CheckVendorAccess(seller))
      {
        Say(501522); // I shall not treat with scum like thee!
        return false;
      }

      seller.PlaySound(0x32);

      IShopSellInfo[] info = GetSellInfo();
      IBuyItemInfo[] buyInfo = GetBuyInfo();
      int GiveGold = 0;
      int Sold = 0;

      foreach (SellItemResponse resp in list)
      {
        if (resp.Item.RootParent != seller || resp.Amount <= 0 || !resp.Item.IsStandardLoot() ||
            !resp.Item.Movable || resp.Item is Container container && container.Items.Count != 0)
          continue;

        if (info.Any(ssi => ssi.IsSellable(resp.Item))) Sold++;
      }

      if (Sold > MaxSell)
      {
        SayTo(seller, true, "You may only sell {0} items at a time!", MaxSell);
        return false;
      }

      if (Sold == 0) return true;

      foreach (SellItemResponse resp in list)
      {
        if (resp.Item.RootParent != seller || resp.Amount <= 0 || !resp.Item.IsStandardLoot() ||
            !resp.Item.Movable || resp.Item is Container container && container.Items.Count != 0)
          continue;

        foreach (IShopSellInfo ssi in info)
          if (ssi.IsSellable(resp.Item))
          {
            int amount = resp.Amount;

            if (amount > resp.Item.Amount)
              amount = resp.Item.Amount;

            if (ssi.IsResellable(resp.Item))
            {
              bool found = false;

              if (buyInfo.Any(bii => bii.Restock(resp.Item, amount)))
              {
                resp.Item.Consume(amount);
                found = true;
              }

              if (!found)
              {
                Container cont = BuyPack;

                if (amount < resp.Item.Amount)
                {
                  Item item = LiftItemDupe(resp.Item, resp.Item.Amount - amount);

                  if (item != null)
                  {
                    item.SetLastMoved();
                    cont.DropItem(item);
                  }
                  else
                  {
                    resp.Item.SetLastMoved();
                    cont.DropItem(resp.Item);
                  }
                }
                else
                {
                  resp.Item.SetLastMoved();
                  cont.DropItem(resp.Item);
                }
              }
            }
            else
            {
              if (amount < resp.Item.Amount)
                resp.Item.Amount -= amount;
              else
                resp.Item.Delete();
            }

            GiveGold += ssi.GetSellPriceFor(resp.Item) * amount;
            break;
          }
      }

      if (GiveGold > 0)
      {
        while (GiveGold > 60000)
        {
          seller.AddToBackpack(new Gold(60000));
          GiveGold -= 60000;
        }

        seller.AddToBackpack(new Gold(GiveGold));

        seller.PlaySound(0x0037); //Gold dropping sound

        if (SupportsBulkOrders(seller))
        {
          Item bulkOrder = CreateBulkOrder(seller, false);

          if (bulkOrder is LargeBOD largeBod)
            seller.SendGump(new LargeBODAcceptGump(seller, largeBod));
          else if (bulkOrder is SmallBOD smallBod)
            seller.SendGump(new SmallBODAcceptGump(seller, smallBod));
        }
      }
      //no cliloc for this?
      //SayTo( seller, true, "Thank you! I bought {0} item{1}. Here is your {2}gp.", Sold, (Sold > 1 ? "s" : ""), GiveGold );

      return true;
    }

    public virtual bool IsValidBulkOrder(Item item) => false;

    public virtual Item CreateBulkOrder(Mobile from, bool fromContextMenu) => null;

    public virtual bool SupportsBulkOrders(Mobile from) => false;

    public virtual TimeSpan GetNextBulkOrder(Mobile from) => TimeSpan.Zero;

    public virtual void OnSuccessfulBulkOrderReceive(Mobile from)
    {
    }

    public abstract void InitSBInfo();

    protected void LoadSBInfo()
    {
      LastRestock = DateTime.UtcNow;

      for (int i = 0; i < m_ArmorBuyInfo.Count; ++i)
        if (m_ArmorBuyInfo[i] is GenericBuyInfo buy)
          buy.DeleteDisplayEntity();

      SBInfos.Clear();

      InitSBInfo();

      m_ArmorBuyInfo.Clear();
      m_ArmorSellInfo.Clear();

      for (int i = 0; i < SBInfos.Count; i++)
      {
        SBInfo sbInfo = SBInfos[i];
        m_ArmorBuyInfo.AddRange(sbInfo.BuyInfo);
        m_ArmorSellInfo.Add(sbInfo.SellInfo);
      }
    }

    public virtual bool GetGender() => Utility.RandomBool();

    public virtual void InitBody()
    {
      InitStats(100, 100, 25);

      SpeechHue = Utility.RandomDyedHue();
      Hue = Race.Human.RandomSkinHue();

      if (Female = GetGender())
      {
        Body = 0x191;
        Name = NameList.RandomName("female");
      }
      else
      {
        Body = 0x190;
        Name = NameList.RandomName("male");
      }
    }

<<<<<<< HEAD
    public virtual int GetRandomHue() =>
      Utility.Random(5) switch
=======
    public virtual int GetRandomHue()
    {
      return Utility.Random(5) switch
>>>>>>> 64d59ce2
      {
        0 => Utility.RandomBlueHue(),
        1 => Utility.RandomGreenHue(),
        2 => Utility.RandomRedHue(),
        3 => Utility.RandomYellowHue(),
        4 => Utility.RandomNeutralHue(),
        _ => Utility.RandomBlueHue()
      };
<<<<<<< HEAD
=======
    }

    public virtual int GetShoeHue() => 0.1 > Utility.RandomDouble() ? 0 : Utility.RandomNeutralHue();

    public virtual void CheckMorph()
    {
      if (CheckGargoyle())
        return;
>>>>>>> 64d59ce2

    public virtual int GetShoeHue() => 0.1 > Utility.RandomDouble() ? 0 : Utility.RandomNeutralHue();

    public virtual bool CheckMorph() => CheckGargoyle() || CheckNecromancer() || CheckTokuno();

    public virtual bool CheckTokuno()
    {
      if (Map != Map.Tokuno)
        return false;

      NameList n = NameList.GetNameList(Female ? "tokuno female" : "tokuno male");

      if (!n.ContainsName(Name))
        TurnToTokuno();

      return true;
    }

    public virtual void TurnToTokuno()
    {
      Name = NameList.RandomName(Female ? "tokuno female" : "tokuno male");
    }

    public virtual bool CheckGargoyle()
    {
      if (!(Map == Map.Ilshenar && Region.IsPartOf("Gargoyle City")))
        return false;

      if (Body != 0x2F6 || (Hue & 0x8000) == 0)
        TurnToGargoyle();

      return true;
    }

    public virtual bool CheckNecromancer()
    {
      if (!(Map == Map.Malas && Region.IsPartOf("Umbra")))
        return false;

      if (Hue != 0x83E8)
        TurnToNecromancer();

      return true;
    }

    public override void OnAfterSpawn()
    {
      CheckMorph();
    }

    protected override void OnMapChange(Map oldMap)
    {
      base.OnMapChange(oldMap);

      CheckMorph();

      LoadSBInfo();
    }

<<<<<<< HEAD
    public virtual int GetRandomNecromancerHue() =>
      Utility.Random(20) switch
=======
    public virtual int GetRandomNecromancerHue()
    {
      return Utility.Random(20) switch
>>>>>>> 64d59ce2
      {
        0 => 0,
        1 => 0x4E9,
        _ => Utility.RandomList(0x485, 0x497)
      };
<<<<<<< HEAD
=======
    }
>>>>>>> 64d59ce2

    public virtual void TurnToNecromancer()
    {
      for (int i = 0; i < Items.Count; ++i)
      {
        Item item = Items[i];
        if (item is BaseClothing || item is BaseWeapon || item is BaseArmor || item is BaseTool)
          item.Hue = GetRandomNecromancerHue();
      }

      HairHue = 0;
      FacialHairHue = 0;

      Hue = 0x83E8;
    }

    public virtual void TurnToGargoyle()
    {
      for (int i = 0; i < Items.Count; ++i)
      {
        Item item = Items[i];

        if (item is BaseClothing)
          item.Delete();
      }

      HairItemID = 0;
      FacialHairItemID = 0;

      Body = 0x2F6;
      Hue = Utility.RandomBrightHue() | 0x8000;
      Name = NameList.RandomName("gargoyle vendor");

      CapitalizeTitle();
    }

    public virtual void CapitalizeTitle()
    {
      if (Title == null)
        return;

      string[] split = Title.Split(' ');

      for (int i = 0; i < split.Length; ++i)
      {
        if (Insensitive.Equals(split[i], "the"))
          continue;

        if (split[i].Length > 1)
          split[i] = char.ToUpper(split[i][0]) + split[i].Substring(1);
        else if (split[i].Length > 0)
          split[i] = char.ToUpper(split[i][0]).ToString();
      }

      Title = string.Join(" ", split);
    }

    public virtual int GetHairHue() => Race.RandomHairHue();

    public virtual void InitOutfit()
    {
      switch (Utility.Random(3))
      {
        case 0:
          AddItem(new FancyShirt(GetRandomHue()));
          break;
        case 1:
          AddItem(new Doublet(GetRandomHue()));
          break;
        case 2:
          AddItem(new Shirt(GetRandomHue()));
          break;
      }

      switch (ShoeType)
      {
        case VendorShoeType.Shoes:
          AddItem(new Shoes(GetShoeHue()));
          break;
        case VendorShoeType.Boots:
          AddItem(new Boots(GetShoeHue()));
          break;
        case VendorShoeType.Sandals:
          AddItem(new Sandals(GetShoeHue()));
          break;
        case VendorShoeType.ThighBoots:
          AddItem(new ThighBoots(GetShoeHue()));
          break;
      }

      int hairHue = GetHairHue();

      Utility.AssignRandomHair(this, hairHue);
      Utility.AssignRandomFacialHair(this, hairHue);

      if (Female)
        switch (Utility.Random(6))
        {
          case 0:
            AddItem(new ShortPants(GetRandomHue()));
            break;
          case 1:
          case 2:
            AddItem(new Kilt(GetRandomHue()));
            break;
          case 3:
          case 4:
          case 5:
            AddItem(new Skirt(GetRandomHue()));
            break;
        }
      else
        switch (Utility.Random(2))
        {
          case 0:
            AddItem(new LongPants(GetRandomHue()));
            break;
          case 1:
            AddItem(new ShortPants(GetRandomHue()));
            break;
        }

      PackGold(100, 200);
    }

    public virtual void VendorBuy(Mobile from)
    {
      if (!(IsActiveSeller && from.CheckAlive()))
        return;

      if (!CheckVendorAccess(from))
      {
        Say(501522); // I shall not treat with scum like thee!
        return;
      }

      if (DateTime.UtcNow - LastRestock > RestockDelay)
        Restock();

      UpdateBuyInfo();

      IBuyItemInfo[] buyInfo = GetBuyInfo();
      IShopSellInfo[] sellInfo = GetSellInfo();

      List<BuyItemState> list = new List<BuyItemState>(buyInfo.Length);
      Container cont = BuyPack;

      List<ObjectPropertyList> opls = new List<ObjectPropertyList>();

      for (int idx = 0; idx < buyInfo.Length; idx++)
      {
        IBuyItemInfo buyItem = buyInfo[idx];

        if (buyItem.Amount <= 0 || list.Count >= 250)
          continue;

        if (!(buyItem is GenericBuyInfo gbi))
          return;

        IEntity disp = gbi.GetDisplayEntity();

        list.Add(new BuyItemState(buyItem.Name, cont.Serial, disp?.Serial ?? (Serial)0x7FC0FFEE, buyItem.Price,
          buyItem.Amount, buyItem.ItemID, buyItem.Hue));

        if (disp is Item item)
          opls.Add(item.PropertyList);
        else if (disp is Mobile mobile)
          opls.Add(mobile.PropertyList);
      }

      List<Item> playerItems = cont.Items;

      for (int i = playerItems.Count - 1; i >= 0; --i)
      {
        if (i >= playerItems.Count)
          continue;

        Item item = playerItems[i];

        if (item.LastMoved + InventoryDecayTime <= DateTime.UtcNow)
          item.Delete();
      }

      for (int i = 0; i < playerItems.Count; ++i)
      {
        Item item = playerItems[i];

        int price = 0;
        string name = null;

        foreach (IShopSellInfo ssi in sellInfo)
          if (ssi.IsSellable(item))
          {
            price = ssi.GetBuyPriceFor(item);
            name = ssi.GetNameFor(item);
            break;
          }

        if (name != null && list.Count < 250)
        {
          list.Add(new BuyItemState(name, cont.Serial, item.Serial, price, item.Amount, item.ItemID, item.Hue));
          opls.Add(item.PropertyList);
        }
      }

      //one (not all) of the packets uses a byte to describe number of items in the list.  Osi = dumb.
      //if ( list.Count > 255 )
      //	Console.WriteLine( "Vendor Warning: Vendor {0} has more than 255 buy items, may cause client errors!", this );

      if (list.Count <= 0)
        return;

      list.Sort(new BuyItemStateComparer());

      SendPacksTo(from);

      NetState ns = from.NetState;

      Packets.SendVendorBuyContent(ns, list);
      Packets.SendVendorBuyList(ns, this, list);
      Packets.SendDisplayBuyList(ns, this.Serial);
      Packets.SendMobileStatusExtended(ns, from); //make sure their gold amount is sent

      for (int i = 0; i < opls.Count; ++i)
        opls[i].Send(ns);

      SayTo(from, 500186); // Greetings.  Have a look around.
    }

    public virtual void SendPacksTo(Mobile from)
    {
      Item pack = FindItemOnLayer(Layer.ShopBuy);

      if (pack == null)
      {
        pack = new Backpack { Layer = Layer.ShopBuy, Movable = false, Visible = false };
        AddItem(pack);
      }

      NetState ns = from.NetState;

      Packets.SendEquipUpdate(ns, pack);

      pack = FindItemOnLayer(Layer.ShopSell);

      if (pack != null)
        Packets.SendEquipUpdate(ns, pack);

      pack = FindItemOnLayer(Layer.ShopResale);

      if (pack == null)
      {
        pack = new Backpack { Layer = Layer.ShopResale, Movable = false, Visible = false };
        AddItem(pack);
      }

      Packets.SendEquipUpdate(ns, pack);
    }

    public virtual void VendorSell(Mobile from)
    {
      if (!(IsActiveBuyer && from.CheckAlive()))
        return;

      if (!CheckVendorAccess(from))
      {
        Say(501522); // I shall not treat with scum like thee!
        return;
      }

      Container pack = from.Backpack;

      if (pack == null)
        return;

      IShopSellInfo[] info = GetSellInfo();

      List<SellItemState> list = new List<SellItemState>();

      foreach (IShopSellInfo ssi in info)
      foreach (Item item in pack.FindItemsByType(ssi.Types))
      {
        if (item is Container container && container.Items.Count != 0)
          continue;

        if (item.IsStandardLoot() && item.Movable && ssi.IsSellable(item))
          list.Add(new SellItemState(item, ssi.GetSellPriceFor(item), ssi.GetNameFor(item)));
      }

      if (list.Count > 0)
      {
        SendPacksTo(from);
        Packets.SendVendorSellList(from.NetState, Serial, list);
      }
      else
        Say(true, "You have nothing I would be interested in.");
    }

    public override bool OnDragDrop(Mobile from, Item dropped)
    {
      /* TODO: Thou art giving me? and fame/karma for gold gifts */

      SmallBOD smallBod = dropped as SmallBOD;
      LargeBOD largeBod = dropped as LargeBOD;

      if (!(smallBod != null || largeBod != null))
        return base.OnDragDrop(from, dropped);

      PlayerMobile pm = from as PlayerMobile;

      if (Core.ML && pm?.NextBODTurnInTime > DateTime.UtcNow)
      {
        SayTo(from, 1079976); // You'll have to wait a few seconds while I inspect the last order.
        return false;
      }

      if (!IsValidBulkOrder(dropped))
      {
        SayTo(from, 1045130); // That order is for some other shopkeeper.
        return false;
      }

      if (smallBod?.Complete == false || largeBod?.Complete == false)
      {
        SayTo(from, 1045131); // You have not completed the order yet.
        return false;
      }

      Item reward;
      int gold, fame;

      if (smallBod != null)
        smallBod.GetRewards(out reward, out gold, out fame);
      else
        largeBod.GetRewards(out reward, out gold, out fame);

      from.SendSound(0x3D);

      SayTo(from, 1045132); // Thank you so much!  Here is a reward for your effort.

      if (reward != null)
        from.AddToBackpack(reward);

      if (gold > 1000)
        from.AddToBackpack(new BankCheck(gold));
      else if (gold > 0)
        from.AddToBackpack(new Gold(gold));

      Titles.AwardFame(from, fame, true);

      OnSuccessfulBulkOrderReceive(from);

      if (Core.ML && pm != null)
        pm.NextBODTurnInTime = DateTime.UtcNow + TimeSpan.FromSeconds(10.0);

      dropped.Delete();
      return true;
    }

    private GenericBuyInfo LookupDisplayObject(object obj)
    {
      IBuyItemInfo[] buyInfo = GetBuyInfo();

      for (int i = 0; i < buyInfo.Length; ++i)
        if (buyInfo[i] is GenericBuyInfo gbi && gbi.GetDisplayEntity() == obj)
          return gbi;

      return null;
    }

    private void ProcessSinglePurchase(BuyItemResponse buy, IBuyItemInfo bii, ICollection<BuyItemResponse> validBuy,
      ref int controlSlots, ref bool fullPurchase, ref int totalCost)
    {
      int amount = buy.Amount;

      if (amount > bii.Amount)
        amount = bii.Amount;

      if (amount <= 0)
        return;

      int slots = bii.ControlSlots * amount;

      if (controlSlots >= slots)
        controlSlots -= slots;
      else
      {
        fullPurchase = false;
        return;
      }

      totalCost += bii.Price * amount;
      validBuy.Add(buy);
    }

    private void ProcessValidPurchase(int amount, IBuyItemInfo bii, Mobile buyer, Container cont)
    {
      if (amount > bii.Amount)
        amount = bii.Amount;

      if (amount < 1)
        return;

      bii.Amount -= amount;

      IEntity o = bii.GetEntity();

      if (o is Item item)
      {
        if (item.Stackable)
        {
          item.Amount = amount;

          if (cont?.TryDropItem(buyer, item, false) != true)
            item.MoveToWorld(buyer.Location, buyer.Map);
        }
        else
        {
          item.Amount = 1;

          if (cont?.TryDropItem(buyer, item, false) != true)
            item.MoveToWorld(buyer.Location, buyer.Map);

          for (int i = 1; i < amount; i++)
            if (bii.GetEntity() is Item newItem)
            {
              newItem.Amount = 1;

              if (cont?.TryDropItem(buyer, newItem, false) != true)
                newItem.MoveToWorld(buyer.Location, buyer.Map);
            }
        }
      }
      else if (o is Mobile m)
      {
        m.Direction = (Direction)Utility.Random(8);
        m.MoveToWorld(buyer.Location, buyer.Map);
        m.PlaySound(m.GetIdleSound());

        if (m is BaseCreature bc)
        {
          bc.SetControlMaster(buyer);
          bc.ControlOrder = OrderType.Stop;
        }

        for (int i = 1; i < amount; ++i)
          if (bii.GetEntity() is Mobile newMobile)
          {
            newMobile.Direction = (Direction)Utility.Random(8);
            newMobile.MoveToWorld(buyer.Location, buyer.Map);

            if (newMobile is BaseCreature newBc)
            {
              newBc.SetControlMaster(buyer);
              newBc.ControlOrder = OrderType.Stop;
            }
          }
      }
    }

    public virtual bool CheckVendorAccess(Mobile from) =>
      Region.GetRegion<GuardedRegion>()?.CheckVendorAccess(this, from) != false ||
      Region != from.Region && from.Region.GetRegion<GuardedRegion>()?.CheckVendorAccess(this, from) != false;

    public override void Serialize(GenericWriter writer)
    {
      base.Serialize(writer);

      writer.Write(1); // version

      List<SBInfo> sbInfos = SBInfos;

      for (int i = 0; sbInfos != null && i < sbInfos.Count; ++i)
      {
        SBInfo sbInfo = sbInfos[i];
        List<GenericBuyInfo> buyInfo = sbInfo.BuyInfo;

        for (int j = 0; buyInfo != null && j < buyInfo.Count; ++j)
        {
          GenericBuyInfo gbi = buyInfo[j];

          int maxAmount = gbi.MaxAmount;

<<<<<<< HEAD
          int doubled = maxAmount switch
=======
          var doubled = maxAmount switch
>>>>>>> 64d59ce2
          {
            40 => 1,
            80 => 2,
            160 => 3,
            320 => 4,
            640 => 5,
            999 => 6,
            _ => 0
          };

          if (doubled > 0)
          {
            writer.WriteEncodedInt(1 + j * sbInfos.Count + i);
            writer.WriteEncodedInt(doubled);
          }
        }
      }

      writer.WriteEncodedInt(0);
    }

    public override void Deserialize(GenericReader reader)
    {
      base.Deserialize(reader);

      int version = reader.ReadInt();

      LoadSBInfo();

      List<SBInfo> sbInfos = SBInfos;

      switch (version)
      {
        case 1:
        {
          int index;

          while ((index = reader.ReadEncodedInt()) > 0)
          {
            int doubled = reader.ReadEncodedInt();

            if (sbInfos != null)
            {
              index -= 1;
              int sbInfoIndex = index % sbInfos.Count;
              int buyInfoIndex = index / sbInfos.Count;

              if (sbInfoIndex >= 0 && sbInfoIndex < sbInfos.Count)
              {
                SBInfo sbInfo = sbInfos[sbInfoIndex];
                List<GenericBuyInfo> buyInfo = sbInfo.BuyInfo;

                if (buyInfo != null && buyInfoIndex >= 0 && buyInfoIndex < buyInfo.Count)
                {
                  GenericBuyInfo gbi = buyInfo[buyInfoIndex];

<<<<<<< HEAD
                  int amount = doubled switch
=======
                  var amount = doubled switch
>>>>>>> 64d59ce2
                  {
                    1 => 40,
                    2 => 80,
                    3 => 160,
                    4 => 320,
                    5 => 640,
                    6 => 999,
                    _ => 20
                  };

                  gbi.Amount = gbi.MaxAmount = amount;
                }
              }
            }
          }

          break;
        }
      }

      IsParagon = false;

      Timer.DelayCall(TimeSpan.Zero, () => CheckMorph());
    }

    public override void AddCustomContextEntries(Mobile from, List<ContextMenuEntry> list)
    {
      if (from.Alive && IsActiveVendor)
      {
        if (SupportsBulkOrders(from))
          list.Add(new BulkOrderInfoEntry(from, this));

        if (IsActiveSeller)
          list.Add(new VendorBuyEntry(from, this));

        if (IsActiveBuyer)
          list.Add(new VendorSellEntry(from, this));
      }

      base.AddCustomContextEntries(from, list);
    }

    public virtual IShopSellInfo[] GetSellInfo() => m_ArmorSellInfo.ToArray();

    public virtual IBuyItemInfo[] GetBuyInfo() => m_ArmorBuyInfo.ToArray();

    private class BulkOrderInfoEntry : ContextMenuEntry
    {
      private Mobile m_From;
      private BaseVendor m_Vendor;

      public BulkOrderInfoEntry(Mobile from, BaseVendor vendor)
        : base(6152)
      {
        m_From = from;
        m_Vendor = vendor;
      }

      public override void OnClick()
      {
        if (m_Vendor.SupportsBulkOrders(m_From))
        {
          TimeSpan ts = m_Vendor.GetNextBulkOrder(m_From);

          int totalSeconds = (int)ts.TotalSeconds;
          int totalHours = (totalSeconds + 3599) / 3600;
          int totalMinutes = (totalSeconds + 59) / 60;

          if (Core.SE ? totalMinutes == 0 : totalHours == 0)
          {
            m_From.SendLocalizedMessage(1049038); // You can get an order now.

            if (Core.AOS)
            {
              Item bulkOrder = m_Vendor.CreateBulkOrder(m_From, true);

              if (bulkOrder is LargeBOD bod)
                m_From.SendGump(new LargeBODAcceptGump(m_From, bod));
              else if (bulkOrder is SmallBOD smallBod)
                m_From.SendGump(new SmallBODAcceptGump(m_From, smallBod));
            }
          }
          else
          {
            int oldSpeechHue = m_Vendor.SpeechHue;
            m_Vendor.SpeechHue = 0x3B2;

            if (Core.SE)
              m_Vendor.SayTo(m_From, 1072058,
                totalMinutes.ToString()); // An offer may be available in about ~1_minutes~ minutes.
            else
              m_Vendor.SayTo(m_From, 1049039,
                totalHours.ToString()); // An offer may be available in about ~1_hours~ hours.

            m_Vendor.SpeechHue = oldSpeechHue;
          }
        }
      }
    }

    #region Faction

    public virtual int GetPriceScalar() => 100 + Town.FromRegion(Region)?.Tax ?? 0;

    public void UpdateBuyInfo()
    {
      int priceScalar = GetPriceScalar();

      foreach (IBuyItemInfo info in m_ArmorBuyInfo.ToArray())
        info.PriceScalar = priceScalar;
    }

    #endregion
  }
}

namespace Server.ContextMenus
{
  public class VendorBuyEntry : ContextMenuEntry
  {
    private BaseVendor m_Vendor;

    public VendorBuyEntry(Mobile from, BaseVendor vendor) : base(6103, 8)
    {
      m_Vendor = vendor;
      Enabled = vendor.CheckVendorAccess(from);
    }

    public override void OnClick()
    {
      m_Vendor.VendorBuy(Owner.From);
    }
  }

  public class VendorSellEntry : ContextMenuEntry
  {
    private BaseVendor m_Vendor;

    public VendorSellEntry(Mobile from, BaseVendor vendor) : base(6104, 8)
    {
      m_Vendor = vendor;
      Enabled = vendor.CheckVendorAccess(from);
    }

    public override void OnClick()
    {
      m_Vendor.VendorSell(Owner.From);
    }
  }
}

namespace Server
{
  public interface IShopSellInfo
  {
    //What do we sell?
    Type[] Types{ get; }

    //get display name for an item
    string GetNameFor(Item item);

    //get price for an item which the player is selling
    int GetSellPriceFor(Item item);

    //get price for an item which the player is buying
    int GetBuyPriceFor(Item item);

    //can we sell this item to this vendor?
    bool IsSellable(Item item);

    //does the vendor resell this item?
    bool IsResellable(Item item);
  }

  public interface IBuyItemInfo
  {
    int ControlSlots{ get; }

    int PriceScalar{ get; set; }

    //display price of the item
    int Price{ get; }

    //display name of the item
    string Name{ get; }

    //display hue
    int Hue{ get; }

    //display id
    int ItemID{ get; }

    //amount in stock
    int Amount{ get; set; }

    //max amount in stock
    int MaxAmount{ get; }

    //get a new instance of an object (we just bought it)
    IEntity GetEntity();

    //Attempt to restock with item, (return true if restock successful)
    bool Restock(Item item, int amount);

    //called when its time for the whole shop to restock
    void OnRestock();
  }
}
<|MERGE_RESOLUTION|>--- conflicted
+++ resolved
@@ -1,1360 +1,1330 @@
-using System;
-using System.Collections.Generic;
-using System.Linq;
-using Server.ContextMenus;
-using Server.Engines.BulkOrders;
-using Server.Factions;
-using Server.Items;
-using Server.Misc;
-using Server.Mobiles;
-using Server.Network;
-using Server.Regions;
-
-namespace Server.Mobiles
-{
-  public enum VendorShoeType
-  {
-    None,
-    Shoes,
-    Boots,
-    Sandals,
-    ThighBoots
-  }
-
-  public abstract class BaseVendor : BaseCreature, IVendor
-  {
-    private const int MaxSell = 500;
-
-    private static readonly TimeSpan InventoryDecayTime = TimeSpan.FromHours(1.0);
-
-    private readonly List<IBuyItemInfo> m_ArmorBuyInfo = new List<IBuyItemInfo>();
-    private readonly List<IShopSellInfo> m_ArmorSellInfo = new List<IShopSellInfo>();
-
-    public BaseVendor(string title = null)
-      : base(AIType.AI_Vendor, FightMode.None, 2, 1, 0.5, 2)
-    {
-      LoadSBInfo();
-
-      Title = title;
-      InitBody();
-      InitOutfit();
-
-      //these packs MUST exist, or the client will crash when the packets are sent
-      Container pack = new Backpack { Layer = Layer.ShopBuy, Movable = false, Visible = false };
-      AddItem(pack);
-
-      pack = new Backpack { Layer = Layer.ShopResale, Movable = false, Visible = false };
-      AddItem(pack);
-
-      LastRestock = DateTime.UtcNow;
-    }
-
-    public BaseVendor(Serial serial)
-      : base(serial)
-    {
-    }
-
-    protected abstract List<SBInfo> SBInfos{ get; }
-
-    public override bool CanTeach => true;
-
-    public override bool BardImmune => true;
-
-    public override bool PlayerRangeSensitive => true;
-
-    public virtual bool IsActiveVendor => true;
-    public virtual bool IsActiveBuyer => IsActiveVendor; // response to vendor SELL
-    public virtual bool IsActiveSeller => IsActiveVendor; // response to vendor BUY
-
-    public virtual NpcGuild NpcGuild => NpcGuild.None;
-
-    public override bool IsInvulnerable => true;
-
-    public virtual DateTime NextTrickOrTreat{ get; set; }
-
-    public override bool ShowFameTitle => false;
-
-    public Container BuyPack
-    {
-      get
-      {
-        if (!(FindItemOnLayer(Layer.ShopBuy) is Container pack))
-        {
-          pack = new Backpack { Layer = Layer.ShopBuy, Visible = false };
-          AddItem(pack);
-        }
-
-        return pack;
-      }
-    }
-
-    public virtual bool IsTokunoVendor => Map == Map.Tokuno;
-
-    public virtual VendorShoeType ShoeType => VendorShoeType.Shoes;
-
-    public DateTime LastRestock{ get; set; }
-
-    public virtual TimeSpan RestockDelay => TimeSpan.FromHours(1);
-
-    public virtual void Restock()
-    {
-      LastRestock = DateTime.UtcNow;
-
-      IBuyItemInfo[] buyInfo = GetBuyInfo();
-
-      foreach (IBuyItemInfo bii in buyInfo)
-        bii.OnRestock();
-    }
-
-    public virtual bool OnBuyItems(Mobile buyer, List<BuyItemResponse> list)
-    {
-      if (!IsActiveSeller)
-        return false;
-
-      if (!buyer.CheckAlive())
-        return false;
-
-      if (!CheckVendorAccess(buyer))
-      {
-        Say(501522); // I shall not treat with scum like thee!
-        return false;
-      }
-
-      UpdateBuyInfo();
-
-      // IBuyItemInfo[] buyInfo = this.GetBuyInfo();
-      IShopSellInfo[] info = GetSellInfo();
-      int totalCost = 0;
-      List<BuyItemResponse> validBuy = new List<BuyItemResponse>(list.Count);
-      bool fromBank = false;
-      bool fullPurchase = true;
-      int controlSlots = buyer.FollowersMax - buyer.Followers;
-
-      foreach (BuyItemResponse buy in list)
-      {
-        Serial ser = buy.Serial;
-        int amount = buy.Amount;
-
-        if (ser.IsItem)
-        {
-          Item item = World.FindItem(ser);
-
-          if (item == null)
-            continue;
-
-          GenericBuyInfo gbi = LookupDisplayObject(item);
-
-          if (gbi != null)
-          {
-            ProcessSinglePurchase(buy, gbi, validBuy, ref controlSlots, ref fullPurchase, ref totalCost);
-          }
-          else if (item != BuyPack && item.IsChildOf(BuyPack))
-          {
-            if (amount > item.Amount)
-              amount = item.Amount;
-
-            if (amount <= 0)
-              continue;
-
-            foreach (IShopSellInfo ssi in info)
-              if (ssi.IsSellable(item))
-                if (ssi.IsResellable(item))
-                {
-                  totalCost += ssi.GetBuyPriceFor(item) * amount;
-                  validBuy.Add(buy);
-                  break;
-                }
-          }
-        }
-        else if (ser.IsMobile)
-        {
-          Mobile mob = World.FindMobile(ser);
-
-          if (mob == null)
-            continue;
-
-          GenericBuyInfo gbi = LookupDisplayObject(mob);
-
-          if (gbi != null)
-            ProcessSinglePurchase(buy, gbi, validBuy, ref controlSlots, ref fullPurchase, ref totalCost);
-        }
-      } //foreach
-
-      if (fullPurchase && validBuy.Count == 0)
-        SayTo(buyer, 500190); // Thou hast bought nothing!
-      else if (validBuy.Count == 0)
-        SayTo(buyer, 500187); // Your order cannot be fulfilled, please try again.
-
-      if (validBuy.Count == 0)
-        return false;
-
-      bool bought = buyer.AccessLevel >= AccessLevel.GameMaster;
-
-      Container cont = buyer.Backpack;
-      if (!bought && cont != null)
-      {
-        if (cont.ConsumeTotal(typeof(Gold), totalCost))
-          bought = true;
-        else if (totalCost < 2000)
-          SayTo(buyer, 500192); // Begging thy pardon, but thou canst not afford that.
-      }
-
-      if (!bought && totalCost >= 2000)
-      {
-        cont = buyer.FindBankNoCreate();
-        if (cont?.ConsumeTotal(typeof(Gold), totalCost) == true)
-        {
-          bought = true;
-          fromBank = true;
-        }
-        else
-        {
-          SayTo(buyer, 500191); //Begging thy pardon, but thy bank account lacks these funds.
-        }
-      }
-
-      if (!bought)
-        return false;
-
-      buyer.PlaySound(0x32);
-
-      cont = buyer.Backpack ?? buyer.BankBox;
-
-      foreach (BuyItemResponse buy in validBuy)
-      {
-        Serial ser = buy.Serial;
-        int amount = buy.Amount;
-
-        if (amount < 1)
-          continue;
-
-        if (ser.IsItem)
-        {
-          Item item = World.FindItem(ser);
-
-          if (item == null)
-            continue;
-
-          GenericBuyInfo gbi = LookupDisplayObject(item);
-
-          if (gbi != null)
-          {
-            ProcessValidPurchase(amount, gbi, buyer, cont);
-          }
-          else
-          {
-            if (amount > item.Amount)
-              amount = item.Amount;
-
-<<<<<<< HEAD
-            if (info.Where(ssi => ssi.IsSellable(item)).Any(ssi => ssi.IsResellable(item)))
-            {
-              Item buyItem = amount >= item.Amount ? item : LiftItemDupe(item, item.Amount - amount) ?? item;
-=======
-            foreach (IShopSellInfo ssi in info)
-              if (ssi.IsSellable(item))
-                if (ssi.IsResellable(item))
-                {
-                  Item buyItem;
-                  if (amount >= item.Amount)
-                    buyItem = item;
-                  else
-                    buyItem = LiftItemDupe(item, item.Amount - amount) ?? item;
-
-                  if (cont?.TryDropItem(buyer, buyItem, false) != true)
-                    buyItem.MoveToWorld(buyer.Location, buyer.Map);
->>>>>>> 64d59ce2
-
-              if (cont?.TryDropItem(buyer, buyItem, false) != true)
-                buyItem.MoveToWorld(buyer.Location, buyer.Map);
-            }
-          }
-        }
-        else if (ser.IsMobile)
-        {
-          Mobile mob = World.FindMobile(ser);
-
-          if (mob == null)
-            continue;
-
-          GenericBuyInfo gbi = LookupDisplayObject(mob);
-
-          if (gbi != null)
-            ProcessValidPurchase(amount, gbi, buyer, cont);
-        }
-      } //foreach
-
-      if (fullPurchase)
-      {
-        if (buyer.AccessLevel >= AccessLevel.GameMaster)
-          SayTo(buyer, true, "I would not presume to charge thee anything.  Here are the goods you requested.");
-        else if (fromBank)
-          SayTo(buyer, 1151638,
-            totalCost
-              .ToString()); //The total of your purchase is ~1_val~ gold, which has been drawn from your bank account.  My thanks for the patronage.
-        else
-          SayTo(buyer, 1151639,
-            totalCost.ToString()); //The total of your purchase is ~1_val~ gold.  My thanks for the patronage.
-      }
-      else
-      {
-        if (buyer.AccessLevel >= AccessLevel.GameMaster)
-          SayTo(buyer, true,
-            "I would not presume to charge thee anything.  Unfortunately, I could not sell you all the goods you requested.");
-        else if (fromBank)
-          SayTo(buyer, true,
-            "The total of thy purchase is {0} gold, which has been withdrawn from your bank account.  My thanks for the patronage.  Unfortunately, I could not sell you all the goods you requested.",
-            totalCost);
-        else
-          SayTo(buyer, true,
-            "The total of thy purchase is {0} gold.  My thanks for the patronage.  Unfortunately, I could not sell you all the goods you requested.",
-            totalCost);
-      }
-
-      return true;
-    }
-
-    public virtual bool OnSellItems(Mobile seller, List<SellItemResponse> list)
-    {
-      if (!(IsActiveBuyer && seller.CheckAlive()))
-        return false;
-
-      if (!CheckVendorAccess(seller))
-      {
-        Say(501522); // I shall not treat with scum like thee!
-        return false;
-      }
-
-      seller.PlaySound(0x32);
-
-      IShopSellInfo[] info = GetSellInfo();
-      IBuyItemInfo[] buyInfo = GetBuyInfo();
-      int GiveGold = 0;
-      int Sold = 0;
-
-      foreach (SellItemResponse resp in list)
-      {
-        if (resp.Item.RootParent != seller || resp.Amount <= 0 || !resp.Item.IsStandardLoot() ||
-            !resp.Item.Movable || resp.Item is Container container && container.Items.Count != 0)
-          continue;
-
-        if (info.Any(ssi => ssi.IsSellable(resp.Item))) Sold++;
-      }
-
-      if (Sold > MaxSell)
-      {
-        SayTo(seller, true, "You may only sell {0} items at a time!", MaxSell);
-        return false;
-      }
-
-      if (Sold == 0) return true;
-
-      foreach (SellItemResponse resp in list)
-      {
-        if (resp.Item.RootParent != seller || resp.Amount <= 0 || !resp.Item.IsStandardLoot() ||
-            !resp.Item.Movable || resp.Item is Container container && container.Items.Count != 0)
-          continue;
-
-        foreach (IShopSellInfo ssi in info)
-          if (ssi.IsSellable(resp.Item))
-          {
-            int amount = resp.Amount;
-
-            if (amount > resp.Item.Amount)
-              amount = resp.Item.Amount;
-
-            if (ssi.IsResellable(resp.Item))
-            {
-              bool found = false;
-
-              if (buyInfo.Any(bii => bii.Restock(resp.Item, amount)))
-              {
-                resp.Item.Consume(amount);
-                found = true;
-              }
-
-              if (!found)
-              {
-                Container cont = BuyPack;
-
-                if (amount < resp.Item.Amount)
-                {
-                  Item item = LiftItemDupe(resp.Item, resp.Item.Amount - amount);
-
-                  if (item != null)
-                  {
-                    item.SetLastMoved();
-                    cont.DropItem(item);
-                  }
-                  else
-                  {
-                    resp.Item.SetLastMoved();
-                    cont.DropItem(resp.Item);
-                  }
-                }
-                else
-                {
-                  resp.Item.SetLastMoved();
-                  cont.DropItem(resp.Item);
-                }
-              }
-            }
-            else
-            {
-              if (amount < resp.Item.Amount)
-                resp.Item.Amount -= amount;
-              else
-                resp.Item.Delete();
-            }
-
-            GiveGold += ssi.GetSellPriceFor(resp.Item) * amount;
-            break;
-          }
-      }
-
-      if (GiveGold > 0)
-      {
-        while (GiveGold > 60000)
-        {
-          seller.AddToBackpack(new Gold(60000));
-          GiveGold -= 60000;
-        }
-
-        seller.AddToBackpack(new Gold(GiveGold));
-
-        seller.PlaySound(0x0037); //Gold dropping sound
-
-        if (SupportsBulkOrders(seller))
-        {
-          Item bulkOrder = CreateBulkOrder(seller, false);
-
-          if (bulkOrder is LargeBOD largeBod)
-            seller.SendGump(new LargeBODAcceptGump(seller, largeBod));
-          else if (bulkOrder is SmallBOD smallBod)
-            seller.SendGump(new SmallBODAcceptGump(seller, smallBod));
-        }
-      }
-      //no cliloc for this?
-      //SayTo( seller, true, "Thank you! I bought {0} item{1}. Here is your {2}gp.", Sold, (Sold > 1 ? "s" : ""), GiveGold );
-
-      return true;
-    }
-
-    public virtual bool IsValidBulkOrder(Item item) => false;
-
-    public virtual Item CreateBulkOrder(Mobile from, bool fromContextMenu) => null;
-
-    public virtual bool SupportsBulkOrders(Mobile from) => false;
-
-    public virtual TimeSpan GetNextBulkOrder(Mobile from) => TimeSpan.Zero;
-
-    public virtual void OnSuccessfulBulkOrderReceive(Mobile from)
-    {
-    }
-
-    public abstract void InitSBInfo();
-
-    protected void LoadSBInfo()
-    {
-      LastRestock = DateTime.UtcNow;
-
-      for (int i = 0; i < m_ArmorBuyInfo.Count; ++i)
-        if (m_ArmorBuyInfo[i] is GenericBuyInfo buy)
-          buy.DeleteDisplayEntity();
-
-      SBInfos.Clear();
-
-      InitSBInfo();
-
-      m_ArmorBuyInfo.Clear();
-      m_ArmorSellInfo.Clear();
-
-      for (int i = 0; i < SBInfos.Count; i++)
-      {
-        SBInfo sbInfo = SBInfos[i];
-        m_ArmorBuyInfo.AddRange(sbInfo.BuyInfo);
-        m_ArmorSellInfo.Add(sbInfo.SellInfo);
-      }
-    }
-
-    public virtual bool GetGender() => Utility.RandomBool();
-
-    public virtual void InitBody()
-    {
-      InitStats(100, 100, 25);
-
-      SpeechHue = Utility.RandomDyedHue();
-      Hue = Race.Human.RandomSkinHue();
-
-      if (Female = GetGender())
-      {
-        Body = 0x191;
-        Name = NameList.RandomName("female");
-      }
-      else
-      {
-        Body = 0x190;
-        Name = NameList.RandomName("male");
-      }
-    }
-
-<<<<<<< HEAD
-    public virtual int GetRandomHue() =>
-      Utility.Random(5) switch
-=======
-    public virtual int GetRandomHue()
-    {
-      return Utility.Random(5) switch
->>>>>>> 64d59ce2
-      {
-        0 => Utility.RandomBlueHue(),
-        1 => Utility.RandomGreenHue(),
-        2 => Utility.RandomRedHue(),
-        3 => Utility.RandomYellowHue(),
-        4 => Utility.RandomNeutralHue(),
-        _ => Utility.RandomBlueHue()
-      };
-<<<<<<< HEAD
-=======
-    }
-
-    public virtual int GetShoeHue() => 0.1 > Utility.RandomDouble() ? 0 : Utility.RandomNeutralHue();
-
-    public virtual void CheckMorph()
-    {
-      if (CheckGargoyle())
-        return;
->>>>>>> 64d59ce2
-
-    public virtual int GetShoeHue() => 0.1 > Utility.RandomDouble() ? 0 : Utility.RandomNeutralHue();
-
-    public virtual bool CheckMorph() => CheckGargoyle() || CheckNecromancer() || CheckTokuno();
-
-    public virtual bool CheckTokuno()
-    {
-      if (Map != Map.Tokuno)
-        return false;
-
-      NameList n = NameList.GetNameList(Female ? "tokuno female" : "tokuno male");
-
-      if (!n.ContainsName(Name))
-        TurnToTokuno();
-
-      return true;
-    }
-
-    public virtual void TurnToTokuno()
-    {
-      Name = NameList.RandomName(Female ? "tokuno female" : "tokuno male");
-    }
-
-    public virtual bool CheckGargoyle()
-    {
-      if (!(Map == Map.Ilshenar && Region.IsPartOf("Gargoyle City")))
-        return false;
-
-      if (Body != 0x2F6 || (Hue & 0x8000) == 0)
-        TurnToGargoyle();
-
-      return true;
-    }
-
-    public virtual bool CheckNecromancer()
-    {
-      if (!(Map == Map.Malas && Region.IsPartOf("Umbra")))
-        return false;
-
-      if (Hue != 0x83E8)
-        TurnToNecromancer();
-
-      return true;
-    }
-
-    public override void OnAfterSpawn()
-    {
-      CheckMorph();
-    }
-
-    protected override void OnMapChange(Map oldMap)
-    {
-      base.OnMapChange(oldMap);
-
-      CheckMorph();
-
-      LoadSBInfo();
-    }
-
-<<<<<<< HEAD
-    public virtual int GetRandomNecromancerHue() =>
-      Utility.Random(20) switch
-=======
-    public virtual int GetRandomNecromancerHue()
-    {
-      return Utility.Random(20) switch
->>>>>>> 64d59ce2
-      {
-        0 => 0,
-        1 => 0x4E9,
-        _ => Utility.RandomList(0x485, 0x497)
-      };
-<<<<<<< HEAD
-=======
-    }
->>>>>>> 64d59ce2
-
-    public virtual void TurnToNecromancer()
-    {
-      for (int i = 0; i < Items.Count; ++i)
-      {
-        Item item = Items[i];
-        if (item is BaseClothing || item is BaseWeapon || item is BaseArmor || item is BaseTool)
-          item.Hue = GetRandomNecromancerHue();
-      }
-
-      HairHue = 0;
-      FacialHairHue = 0;
-
-      Hue = 0x83E8;
-    }
-
-    public virtual void TurnToGargoyle()
-    {
-      for (int i = 0; i < Items.Count; ++i)
-      {
-        Item item = Items[i];
-
-        if (item is BaseClothing)
-          item.Delete();
-      }
-
-      HairItemID = 0;
-      FacialHairItemID = 0;
-
-      Body = 0x2F6;
-      Hue = Utility.RandomBrightHue() | 0x8000;
-      Name = NameList.RandomName("gargoyle vendor");
-
-      CapitalizeTitle();
-    }
-
-    public virtual void CapitalizeTitle()
-    {
-      if (Title == null)
-        return;
-
-      string[] split = Title.Split(' ');
-
-      for (int i = 0; i < split.Length; ++i)
-      {
-        if (Insensitive.Equals(split[i], "the"))
-          continue;
-
-        if (split[i].Length > 1)
-          split[i] = char.ToUpper(split[i][0]) + split[i].Substring(1);
-        else if (split[i].Length > 0)
-          split[i] = char.ToUpper(split[i][0]).ToString();
-      }
-
-      Title = string.Join(" ", split);
-    }
-
-    public virtual int GetHairHue() => Race.RandomHairHue();
-
-    public virtual void InitOutfit()
-    {
-      switch (Utility.Random(3))
-      {
-        case 0:
-          AddItem(new FancyShirt(GetRandomHue()));
-          break;
-        case 1:
-          AddItem(new Doublet(GetRandomHue()));
-          break;
-        case 2:
-          AddItem(new Shirt(GetRandomHue()));
-          break;
-      }
-
-      switch (ShoeType)
-      {
-        case VendorShoeType.Shoes:
-          AddItem(new Shoes(GetShoeHue()));
-          break;
-        case VendorShoeType.Boots:
-          AddItem(new Boots(GetShoeHue()));
-          break;
-        case VendorShoeType.Sandals:
-          AddItem(new Sandals(GetShoeHue()));
-          break;
-        case VendorShoeType.ThighBoots:
-          AddItem(new ThighBoots(GetShoeHue()));
-          break;
-      }
-
-      int hairHue = GetHairHue();
-
-      Utility.AssignRandomHair(this, hairHue);
-      Utility.AssignRandomFacialHair(this, hairHue);
-
-      if (Female)
-        switch (Utility.Random(6))
-        {
-          case 0:
-            AddItem(new ShortPants(GetRandomHue()));
-            break;
-          case 1:
-          case 2:
-            AddItem(new Kilt(GetRandomHue()));
-            break;
-          case 3:
-          case 4:
-          case 5:
-            AddItem(new Skirt(GetRandomHue()));
-            break;
-        }
-      else
-        switch (Utility.Random(2))
-        {
-          case 0:
-            AddItem(new LongPants(GetRandomHue()));
-            break;
-          case 1:
-            AddItem(new ShortPants(GetRandomHue()));
-            break;
-        }
-
-      PackGold(100, 200);
-    }
-
-    public virtual void VendorBuy(Mobile from)
-    {
-      if (!(IsActiveSeller && from.CheckAlive()))
-        return;
-
-      if (!CheckVendorAccess(from))
-      {
-        Say(501522); // I shall not treat with scum like thee!
-        return;
-      }
-
-      if (DateTime.UtcNow - LastRestock > RestockDelay)
-        Restock();
-
-      UpdateBuyInfo();
-
-      IBuyItemInfo[] buyInfo = GetBuyInfo();
-      IShopSellInfo[] sellInfo = GetSellInfo();
-
-      List<BuyItemState> list = new List<BuyItemState>(buyInfo.Length);
-      Container cont = BuyPack;
-
-      List<ObjectPropertyList> opls = new List<ObjectPropertyList>();
-
-      for (int idx = 0; idx < buyInfo.Length; idx++)
-      {
-        IBuyItemInfo buyItem = buyInfo[idx];
-
-        if (buyItem.Amount <= 0 || list.Count >= 250)
-          continue;
-
-        if (!(buyItem is GenericBuyInfo gbi))
-          return;
-
-        IEntity disp = gbi.GetDisplayEntity();
-
-        list.Add(new BuyItemState(buyItem.Name, cont.Serial, disp?.Serial ?? (Serial)0x7FC0FFEE, buyItem.Price,
-          buyItem.Amount, buyItem.ItemID, buyItem.Hue));
-
-        if (disp is Item item)
-          opls.Add(item.PropertyList);
-        else if (disp is Mobile mobile)
-          opls.Add(mobile.PropertyList);
-      }
-
-      List<Item> playerItems = cont.Items;
-
-      for (int i = playerItems.Count - 1; i >= 0; --i)
-      {
-        if (i >= playerItems.Count)
-          continue;
-
-        Item item = playerItems[i];
-
-        if (item.LastMoved + InventoryDecayTime <= DateTime.UtcNow)
-          item.Delete();
-      }
-
-      for (int i = 0; i < playerItems.Count; ++i)
-      {
-        Item item = playerItems[i];
-
-        int price = 0;
-        string name = null;
-
-        foreach (IShopSellInfo ssi in sellInfo)
-          if (ssi.IsSellable(item))
-          {
-            price = ssi.GetBuyPriceFor(item);
-            name = ssi.GetNameFor(item);
-            break;
-          }
-
-        if (name != null && list.Count < 250)
-        {
-          list.Add(new BuyItemState(name, cont.Serial, item.Serial, price, item.Amount, item.ItemID, item.Hue));
-          opls.Add(item.PropertyList);
-        }
-      }
-
-      //one (not all) of the packets uses a byte to describe number of items in the list.  Osi = dumb.
-      //if ( list.Count > 255 )
-      //	Console.WriteLine( "Vendor Warning: Vendor {0} has more than 255 buy items, may cause client errors!", this );
-
-      if (list.Count <= 0)
-        return;
-
-      list.Sort(new BuyItemStateComparer());
-
-      SendPacksTo(from);
-
-      NetState ns = from.NetState;
-
-      Packets.SendVendorBuyContent(ns, list);
-      Packets.SendVendorBuyList(ns, this, list);
-      Packets.SendDisplayBuyList(ns, this.Serial);
-      Packets.SendMobileStatusExtended(ns, from); //make sure their gold amount is sent
-
-      for (int i = 0; i < opls.Count; ++i)
-        opls[i].Send(ns);
-
-      SayTo(from, 500186); // Greetings.  Have a look around.
-    }
-
-    public virtual void SendPacksTo(Mobile from)
-    {
-      Item pack = FindItemOnLayer(Layer.ShopBuy);
-
-      if (pack == null)
-      {
-        pack = new Backpack { Layer = Layer.ShopBuy, Movable = false, Visible = false };
-        AddItem(pack);
-      }
-
-      NetState ns = from.NetState;
-
-      Packets.SendEquipUpdate(ns, pack);
-
-      pack = FindItemOnLayer(Layer.ShopSell);
-
-      if (pack != null)
-        Packets.SendEquipUpdate(ns, pack);
-
-      pack = FindItemOnLayer(Layer.ShopResale);
-
-      if (pack == null)
-      {
-        pack = new Backpack { Layer = Layer.ShopResale, Movable = false, Visible = false };
-        AddItem(pack);
-      }
-
-      Packets.SendEquipUpdate(ns, pack);
-    }
-
-    public virtual void VendorSell(Mobile from)
-    {
-      if (!(IsActiveBuyer && from.CheckAlive()))
-        return;
-
-      if (!CheckVendorAccess(from))
-      {
-        Say(501522); // I shall not treat with scum like thee!
-        return;
-      }
-
-      Container pack = from.Backpack;
-
-      if (pack == null)
-        return;
-
-      IShopSellInfo[] info = GetSellInfo();
-
-      List<SellItemState> list = new List<SellItemState>();
-
-      foreach (IShopSellInfo ssi in info)
-      foreach (Item item in pack.FindItemsByType(ssi.Types))
-      {
-        if (item is Container container && container.Items.Count != 0)
-          continue;
-
-        if (item.IsStandardLoot() && item.Movable && ssi.IsSellable(item))
-          list.Add(new SellItemState(item, ssi.GetSellPriceFor(item), ssi.GetNameFor(item)));
-      }
-
-      if (list.Count > 0)
-      {
-        SendPacksTo(from);
-        Packets.SendVendorSellList(from.NetState, Serial, list);
-      }
-      else
-        Say(true, "You have nothing I would be interested in.");
-    }
-
-    public override bool OnDragDrop(Mobile from, Item dropped)
-    {
-      /* TODO: Thou art giving me? and fame/karma for gold gifts */
-
-      SmallBOD smallBod = dropped as SmallBOD;
-      LargeBOD largeBod = dropped as LargeBOD;
-
-      if (!(smallBod != null || largeBod != null))
-        return base.OnDragDrop(from, dropped);
-
-      PlayerMobile pm = from as PlayerMobile;
-
-      if (Core.ML && pm?.NextBODTurnInTime > DateTime.UtcNow)
-      {
-        SayTo(from, 1079976); // You'll have to wait a few seconds while I inspect the last order.
-        return false;
-      }
-
-      if (!IsValidBulkOrder(dropped))
-      {
-        SayTo(from, 1045130); // That order is for some other shopkeeper.
-        return false;
-      }
-
-      if (smallBod?.Complete == false || largeBod?.Complete == false)
-      {
-        SayTo(from, 1045131); // You have not completed the order yet.
-        return false;
-      }
-
-      Item reward;
-      int gold, fame;
-
-      if (smallBod != null)
-        smallBod.GetRewards(out reward, out gold, out fame);
-      else
-        largeBod.GetRewards(out reward, out gold, out fame);
-
-      from.SendSound(0x3D);
-
-      SayTo(from, 1045132); // Thank you so much!  Here is a reward for your effort.
-
-      if (reward != null)
-        from.AddToBackpack(reward);
-
-      if (gold > 1000)
-        from.AddToBackpack(new BankCheck(gold));
-      else if (gold > 0)
-        from.AddToBackpack(new Gold(gold));
-
-      Titles.AwardFame(from, fame, true);
-
-      OnSuccessfulBulkOrderReceive(from);
-
-      if (Core.ML && pm != null)
-        pm.NextBODTurnInTime = DateTime.UtcNow + TimeSpan.FromSeconds(10.0);
-
-      dropped.Delete();
-      return true;
-    }
-
-    private GenericBuyInfo LookupDisplayObject(object obj)
-    {
-      IBuyItemInfo[] buyInfo = GetBuyInfo();
-
-      for (int i = 0; i < buyInfo.Length; ++i)
-        if (buyInfo[i] is GenericBuyInfo gbi && gbi.GetDisplayEntity() == obj)
-          return gbi;
-
-      return null;
-    }
-
-    private void ProcessSinglePurchase(BuyItemResponse buy, IBuyItemInfo bii, ICollection<BuyItemResponse> validBuy,
-      ref int controlSlots, ref bool fullPurchase, ref int totalCost)
-    {
-      int amount = buy.Amount;
-
-      if (amount > bii.Amount)
-        amount = bii.Amount;
-
-      if (amount <= 0)
-        return;
-
-      int slots = bii.ControlSlots * amount;
-
-      if (controlSlots >= slots)
-        controlSlots -= slots;
-      else
-      {
-        fullPurchase = false;
-        return;
-      }
-
-      totalCost += bii.Price * amount;
-      validBuy.Add(buy);
-    }
-
-    private void ProcessValidPurchase(int amount, IBuyItemInfo bii, Mobile buyer, Container cont)
-    {
-      if (amount > bii.Amount)
-        amount = bii.Amount;
-
-      if (amount < 1)
-        return;
-
-      bii.Amount -= amount;
-
-      IEntity o = bii.GetEntity();
-
-      if (o is Item item)
-      {
-        if (item.Stackable)
-        {
-          item.Amount = amount;
-
-          if (cont?.TryDropItem(buyer, item, false) != true)
-            item.MoveToWorld(buyer.Location, buyer.Map);
-        }
-        else
-        {
-          item.Amount = 1;
-
-          if (cont?.TryDropItem(buyer, item, false) != true)
-            item.MoveToWorld(buyer.Location, buyer.Map);
-
-          for (int i = 1; i < amount; i++)
-            if (bii.GetEntity() is Item newItem)
-            {
-              newItem.Amount = 1;
-
-              if (cont?.TryDropItem(buyer, newItem, false) != true)
-                newItem.MoveToWorld(buyer.Location, buyer.Map);
-            }
-        }
-      }
-      else if (o is Mobile m)
-      {
-        m.Direction = (Direction)Utility.Random(8);
-        m.MoveToWorld(buyer.Location, buyer.Map);
-        m.PlaySound(m.GetIdleSound());
-
-        if (m is BaseCreature bc)
-        {
-          bc.SetControlMaster(buyer);
-          bc.ControlOrder = OrderType.Stop;
-        }
-
-        for (int i = 1; i < amount; ++i)
-          if (bii.GetEntity() is Mobile newMobile)
-          {
-            newMobile.Direction = (Direction)Utility.Random(8);
-            newMobile.MoveToWorld(buyer.Location, buyer.Map);
-
-            if (newMobile is BaseCreature newBc)
-            {
-              newBc.SetControlMaster(buyer);
-              newBc.ControlOrder = OrderType.Stop;
-            }
-          }
-      }
-    }
-
-    public virtual bool CheckVendorAccess(Mobile from) =>
-      Region.GetRegion<GuardedRegion>()?.CheckVendorAccess(this, from) != false ||
-      Region != from.Region && from.Region.GetRegion<GuardedRegion>()?.CheckVendorAccess(this, from) != false;
-
-    public override void Serialize(GenericWriter writer)
-    {
-      base.Serialize(writer);
-
-      writer.Write(1); // version
-
-      List<SBInfo> sbInfos = SBInfos;
-
-      for (int i = 0; sbInfos != null && i < sbInfos.Count; ++i)
-      {
-        SBInfo sbInfo = sbInfos[i];
-        List<GenericBuyInfo> buyInfo = sbInfo.BuyInfo;
-
-        for (int j = 0; buyInfo != null && j < buyInfo.Count; ++j)
-        {
-          GenericBuyInfo gbi = buyInfo[j];
-
-          int maxAmount = gbi.MaxAmount;
-
-<<<<<<< HEAD
-          int doubled = maxAmount switch
-=======
-          var doubled = maxAmount switch
->>>>>>> 64d59ce2
-          {
-            40 => 1,
-            80 => 2,
-            160 => 3,
-            320 => 4,
-            640 => 5,
-            999 => 6,
-            _ => 0
-          };
-
-          if (doubled > 0)
-          {
-            writer.WriteEncodedInt(1 + j * sbInfos.Count + i);
-            writer.WriteEncodedInt(doubled);
-          }
-        }
-      }
-
-      writer.WriteEncodedInt(0);
-    }
-
-    public override void Deserialize(GenericReader reader)
-    {
-      base.Deserialize(reader);
-
-      int version = reader.ReadInt();
-
-      LoadSBInfo();
-
-      List<SBInfo> sbInfos = SBInfos;
-
-      switch (version)
-      {
-        case 1:
-        {
-          int index;
-
-          while ((index = reader.ReadEncodedInt()) > 0)
-          {
-            int doubled = reader.ReadEncodedInt();
-
-            if (sbInfos != null)
-            {
-              index -= 1;
-              int sbInfoIndex = index % sbInfos.Count;
-              int buyInfoIndex = index / sbInfos.Count;
-
-              if (sbInfoIndex >= 0 && sbInfoIndex < sbInfos.Count)
-              {
-                SBInfo sbInfo = sbInfos[sbInfoIndex];
-                List<GenericBuyInfo> buyInfo = sbInfo.BuyInfo;
-
-                if (buyInfo != null && buyInfoIndex >= 0 && buyInfoIndex < buyInfo.Count)
-                {
-                  GenericBuyInfo gbi = buyInfo[buyInfoIndex];
-
-<<<<<<< HEAD
-                  int amount = doubled switch
-=======
-                  var amount = doubled switch
->>>>>>> 64d59ce2
-                  {
-                    1 => 40,
-                    2 => 80,
-                    3 => 160,
-                    4 => 320,
-                    5 => 640,
-                    6 => 999,
-                    _ => 20
-                  };
-
-                  gbi.Amount = gbi.MaxAmount = amount;
-                }
-              }
-            }
-          }
-
-          break;
-        }
-      }
-
-      IsParagon = false;
-
-      Timer.DelayCall(TimeSpan.Zero, () => CheckMorph());
-    }
-
-    public override void AddCustomContextEntries(Mobile from, List<ContextMenuEntry> list)
-    {
-      if (from.Alive && IsActiveVendor)
-      {
-        if (SupportsBulkOrders(from))
-          list.Add(new BulkOrderInfoEntry(from, this));
-
-        if (IsActiveSeller)
-          list.Add(new VendorBuyEntry(from, this));
-
-        if (IsActiveBuyer)
-          list.Add(new VendorSellEntry(from, this));
-      }
-
-      base.AddCustomContextEntries(from, list);
-    }
-
-    public virtual IShopSellInfo[] GetSellInfo() => m_ArmorSellInfo.ToArray();
-
-    public virtual IBuyItemInfo[] GetBuyInfo() => m_ArmorBuyInfo.ToArray();
-
-    private class BulkOrderInfoEntry : ContextMenuEntry
-    {
-      private Mobile m_From;
-      private BaseVendor m_Vendor;
-
-      public BulkOrderInfoEntry(Mobile from, BaseVendor vendor)
-        : base(6152)
-      {
-        m_From = from;
-        m_Vendor = vendor;
-      }
-
-      public override void OnClick()
-      {
-        if (m_Vendor.SupportsBulkOrders(m_From))
-        {
-          TimeSpan ts = m_Vendor.GetNextBulkOrder(m_From);
-
-          int totalSeconds = (int)ts.TotalSeconds;
-          int totalHours = (totalSeconds + 3599) / 3600;
-          int totalMinutes = (totalSeconds + 59) / 60;
-
-          if (Core.SE ? totalMinutes == 0 : totalHours == 0)
-          {
-            m_From.SendLocalizedMessage(1049038); // You can get an order now.
-
-            if (Core.AOS)
-            {
-              Item bulkOrder = m_Vendor.CreateBulkOrder(m_From, true);
-
-              if (bulkOrder is LargeBOD bod)
-                m_From.SendGump(new LargeBODAcceptGump(m_From, bod));
-              else if (bulkOrder is SmallBOD smallBod)
-                m_From.SendGump(new SmallBODAcceptGump(m_From, smallBod));
-            }
-          }
-          else
-          {
-            int oldSpeechHue = m_Vendor.SpeechHue;
-            m_Vendor.SpeechHue = 0x3B2;
-
-            if (Core.SE)
-              m_Vendor.SayTo(m_From, 1072058,
-                totalMinutes.ToString()); // An offer may be available in about ~1_minutes~ minutes.
-            else
-              m_Vendor.SayTo(m_From, 1049039,
-                totalHours.ToString()); // An offer may be available in about ~1_hours~ hours.
-
-            m_Vendor.SpeechHue = oldSpeechHue;
-          }
-        }
-      }
-    }
-
-    #region Faction
-
-    public virtual int GetPriceScalar() => 100 + Town.FromRegion(Region)?.Tax ?? 0;
-
-    public void UpdateBuyInfo()
-    {
-      int priceScalar = GetPriceScalar();
-
-      foreach (IBuyItemInfo info in m_ArmorBuyInfo.ToArray())
-        info.PriceScalar = priceScalar;
-    }
-
-    #endregion
-  }
-}
-
-namespace Server.ContextMenus
-{
-  public class VendorBuyEntry : ContextMenuEntry
-  {
-    private BaseVendor m_Vendor;
-
-    public VendorBuyEntry(Mobile from, BaseVendor vendor) : base(6103, 8)
-    {
-      m_Vendor = vendor;
-      Enabled = vendor.CheckVendorAccess(from);
-    }
-
-    public override void OnClick()
-    {
-      m_Vendor.VendorBuy(Owner.From);
-    }
-  }
-
-  public class VendorSellEntry : ContextMenuEntry
-  {
-    private BaseVendor m_Vendor;
-
-    public VendorSellEntry(Mobile from, BaseVendor vendor) : base(6104, 8)
-    {
-      m_Vendor = vendor;
-      Enabled = vendor.CheckVendorAccess(from);
-    }
-
-    public override void OnClick()
-    {
-      m_Vendor.VendorSell(Owner.From);
-    }
-  }
-}
-
-namespace Server
-{
-  public interface IShopSellInfo
-  {
-    //What do we sell?
-    Type[] Types{ get; }
-
-    //get display name for an item
-    string GetNameFor(Item item);
-
-    //get price for an item which the player is selling
-    int GetSellPriceFor(Item item);
-
-    //get price for an item which the player is buying
-    int GetBuyPriceFor(Item item);
-
-    //can we sell this item to this vendor?
-    bool IsSellable(Item item);
-
-    //does the vendor resell this item?
-    bool IsResellable(Item item);
-  }
-
-  public interface IBuyItemInfo
-  {
-    int ControlSlots{ get; }
-
-    int PriceScalar{ get; set; }
-
-    //display price of the item
-    int Price{ get; }
-
-    //display name of the item
-    string Name{ get; }
-
-    //display hue
-    int Hue{ get; }
-
-    //display id
-    int ItemID{ get; }
-
-    //amount in stock
-    int Amount{ get; set; }
-
-    //max amount in stock
-    int MaxAmount{ get; }
-
-    //get a new instance of an object (we just bought it)
-    IEntity GetEntity();
-
-    //Attempt to restock with item, (return true if restock successful)
-    bool Restock(Item item, int amount);
-
-    //called when its time for the whole shop to restock
-    void OnRestock();
-  }
-}
+using System;
+using System.Collections.Generic;
+using System.Linq;
+using Server.ContextMenus;
+using Server.Engines.BulkOrders;
+using Server.Factions;
+using Server.Items;
+using Server.Misc;
+using Server.Mobiles;
+using Server.Network;
+using Server.Regions;
+
+namespace Server.Mobiles
+{
+  public enum VendorShoeType
+  {
+    None,
+    Shoes,
+    Boots,
+    Sandals,
+    ThighBoots
+  }
+
+  public abstract class BaseVendor : BaseCreature, IVendor
+  {
+    private const int MaxSell = 500;
+
+    private static readonly TimeSpan InventoryDecayTime = TimeSpan.FromHours(1.0);
+
+    private readonly List<IBuyItemInfo> m_ArmorBuyInfo = new List<IBuyItemInfo>();
+    private readonly List<IShopSellInfo> m_ArmorSellInfo = new List<IShopSellInfo>();
+
+    public BaseVendor(string title = null)
+      : base(AIType.AI_Vendor, FightMode.None, 2, 1, 0.5, 2)
+    {
+      LoadSBInfo();
+
+      Title = title;
+      InitBody();
+      InitOutfit();
+
+      //these packs MUST exist, or the client will crash when the packets are sent
+      Container pack = new Backpack { Layer = Layer.ShopBuy, Movable = false, Visible = false };
+      AddItem(pack);
+
+      pack = new Backpack { Layer = Layer.ShopResale, Movable = false, Visible = false };
+      AddItem(pack);
+
+      LastRestock = DateTime.UtcNow;
+    }
+
+    public BaseVendor(Serial serial)
+      : base(serial)
+    {
+    }
+
+    protected abstract List<SBInfo> SBInfos{ get; }
+
+    public override bool CanTeach => true;
+
+    public override bool BardImmune => true;
+
+    public override bool PlayerRangeSensitive => true;
+
+    public virtual bool IsActiveVendor => true;
+    public virtual bool IsActiveBuyer => IsActiveVendor; // response to vendor SELL
+    public virtual bool IsActiveSeller => IsActiveVendor; // response to vendor BUY
+
+    public virtual NpcGuild NpcGuild => NpcGuild.None;
+
+    public override bool IsInvulnerable => true;
+
+    public virtual DateTime NextTrickOrTreat{ get; set; }
+
+    public override bool ShowFameTitle => false;
+
+    public Container BuyPack
+    {
+      get
+      {
+        if (!(FindItemOnLayer(Layer.ShopBuy) is Container pack))
+        {
+          pack = new Backpack { Layer = Layer.ShopBuy, Visible = false };
+          AddItem(pack);
+        }
+
+        return pack;
+      }
+    }
+
+    public virtual bool IsTokunoVendor => Map == Map.Tokuno;
+
+    public virtual VendorShoeType ShoeType => VendorShoeType.Shoes;
+
+    public DateTime LastRestock{ get; set; }
+
+    public virtual TimeSpan RestockDelay => TimeSpan.FromHours(1);
+
+    public virtual void Restock()
+    {
+      LastRestock = DateTime.UtcNow;
+
+      IBuyItemInfo[] buyInfo = GetBuyInfo();
+
+      foreach (IBuyItemInfo bii in buyInfo)
+        bii.OnRestock();
+    }
+
+    public virtual bool OnBuyItems(Mobile buyer, List<BuyItemResponse> list)
+    {
+      if (!IsActiveSeller)
+        return false;
+
+      if (!buyer.CheckAlive())
+        return false;
+
+      if (!CheckVendorAccess(buyer))
+      {
+        Say(501522); // I shall not treat with scum like thee!
+        return false;
+      }
+
+      UpdateBuyInfo();
+
+      // IBuyItemInfo[] buyInfo = this.GetBuyInfo();
+      IShopSellInfo[] info = GetSellInfo();
+      int totalCost = 0;
+      List<BuyItemResponse> validBuy = new List<BuyItemResponse>(list.Count);
+      bool fromBank = false;
+      bool fullPurchase = true;
+      int controlSlots = buyer.FollowersMax - buyer.Followers;
+
+      foreach (BuyItemResponse buy in list)
+      {
+        Serial ser = buy.Serial;
+        int amount = buy.Amount;
+
+        if (ser.IsItem)
+        {
+          Item item = World.FindItem(ser);
+
+          if (item == null)
+            continue;
+
+          GenericBuyInfo gbi = LookupDisplayObject(item);
+
+          if (gbi != null)
+          {
+            ProcessSinglePurchase(buy, gbi, validBuy, ref controlSlots, ref fullPurchase, ref totalCost);
+          }
+          else if (item != BuyPack && item.IsChildOf(BuyPack))
+          {
+            if (amount > item.Amount)
+              amount = item.Amount;
+
+            if (amount <= 0)
+              continue;
+
+            foreach (IShopSellInfo ssi in info)
+              if (ssi.IsSellable(item))
+                if (ssi.IsResellable(item))
+                {
+                  totalCost += ssi.GetBuyPriceFor(item) * amount;
+                  validBuy.Add(buy);
+                  break;
+                }
+          }
+        }
+        else if (ser.IsMobile)
+        {
+          Mobile mob = World.FindMobile(ser);
+
+          if (mob == null)
+            continue;
+
+          GenericBuyInfo gbi = LookupDisplayObject(mob);
+
+          if (gbi != null)
+            ProcessSinglePurchase(buy, gbi, validBuy, ref controlSlots, ref fullPurchase, ref totalCost);
+        }
+      } //foreach
+
+      if (fullPurchase && validBuy.Count == 0)
+        SayTo(buyer, 500190); // Thou hast bought nothing!
+      else if (validBuy.Count == 0)
+        SayTo(buyer, 500187); // Your order cannot be fulfilled, please try again.
+
+      if (validBuy.Count == 0)
+        return false;
+
+      bool bought = buyer.AccessLevel >= AccessLevel.GameMaster;
+
+      Container cont = buyer.Backpack;
+      if (!bought && cont != null)
+      {
+        if (cont.ConsumeTotal(typeof(Gold), totalCost))
+          bought = true;
+        else if (totalCost < 2000)
+          SayTo(buyer, 500192); // Begging thy pardon, but thou canst not afford that.
+      }
+
+      if (!bought && totalCost >= 2000)
+      {
+        cont = buyer.FindBankNoCreate();
+        if (cont?.ConsumeTotal(typeof(Gold), totalCost) == true)
+        {
+          bought = true;
+          fromBank = true;
+        }
+        else
+        {
+          SayTo(buyer, 500191); //Begging thy pardon, but thy bank account lacks these funds.
+        }
+      }
+
+      if (!bought)
+        return false;
+
+      buyer.PlaySound(0x32);
+
+      cont = buyer.Backpack ?? buyer.BankBox;
+
+      foreach (BuyItemResponse buy in validBuy)
+      {
+        Serial ser = buy.Serial;
+        int amount = buy.Amount;
+
+        if (amount < 1)
+          continue;
+
+        if (ser.IsItem)
+        {
+          Item item = World.FindItem(ser);
+
+          if (item == null)
+            continue;
+
+          GenericBuyInfo gbi = LookupDisplayObject(item);
+
+          if (gbi != null)
+          {
+            ProcessValidPurchase(amount, gbi, buyer, cont);
+          }
+          else
+          {
+            if (amount > item.Amount)
+              amount = item.Amount;
+
+            foreach (IShopSellInfo ssi in info)
+              if (ssi.IsSellable(item))
+                if (ssi.IsResellable(item))
+                {
+                  Item buyItem;
+                  if (amount >= item.Amount)
+                    buyItem = item;
+                  else
+                    buyItem = LiftItemDupe(item, item.Amount - amount) ?? item;
+
+                  if (cont?.TryDropItem(buyer, buyItem, false) != true)
+                    buyItem.MoveToWorld(buyer.Location, buyer.Map);
+
+              if (cont?.TryDropItem(buyer, buyItem, false) != true)
+                buyItem.MoveToWorld(buyer.Location, buyer.Map);
+            }
+          }
+        }
+        else if (ser.IsMobile)
+        {
+          Mobile mob = World.FindMobile(ser);
+
+          if (mob == null)
+            continue;
+
+          GenericBuyInfo gbi = LookupDisplayObject(mob);
+
+          if (gbi != null)
+            ProcessValidPurchase(amount, gbi, buyer, cont);
+        }
+      } //foreach
+
+      if (fullPurchase)
+      {
+        if (buyer.AccessLevel >= AccessLevel.GameMaster)
+          SayTo(buyer, true, "I would not presume to charge thee anything.  Here are the goods you requested.");
+        else if (fromBank)
+          SayTo(buyer, 1151638,
+            totalCost
+              .ToString()); //The total of your purchase is ~1_val~ gold, which has been drawn from your bank account.  My thanks for the patronage.
+        else
+          SayTo(buyer, 1151639,
+            totalCost.ToString()); //The total of your purchase is ~1_val~ gold.  My thanks for the patronage.
+      }
+      else
+      {
+        if (buyer.AccessLevel >= AccessLevel.GameMaster)
+          SayTo(buyer, true,
+            "I would not presume to charge thee anything.  Unfortunately, I could not sell you all the goods you requested.");
+        else if (fromBank)
+          SayTo(buyer, true,
+            "The total of thy purchase is {0} gold, which has been withdrawn from your bank account.  My thanks for the patronage.  Unfortunately, I could not sell you all the goods you requested.",
+            totalCost);
+        else
+          SayTo(buyer, true,
+            "The total of thy purchase is {0} gold.  My thanks for the patronage.  Unfortunately, I could not sell you all the goods you requested.",
+            totalCost);
+      }
+
+      return true;
+    }
+
+    public virtual bool OnSellItems(Mobile seller, List<SellItemResponse> list)
+    {
+      if (!(IsActiveBuyer && seller.CheckAlive()))
+        return false;
+
+      if (!CheckVendorAccess(seller))
+      {
+        Say(501522); // I shall not treat with scum like thee!
+        return false;
+      }
+
+      seller.PlaySound(0x32);
+
+      IShopSellInfo[] info = GetSellInfo();
+      IBuyItemInfo[] buyInfo = GetBuyInfo();
+      int GiveGold = 0;
+      int Sold = 0;
+
+      foreach (SellItemResponse resp in list)
+      {
+        if (resp.Item.RootParent != seller || resp.Amount <= 0 || !resp.Item.IsStandardLoot() ||
+            !resp.Item.Movable || resp.Item is Container container && container.Items.Count != 0)
+          continue;
+
+        if (info.Any(ssi => ssi.IsSellable(resp.Item))) Sold++;
+      }
+
+      if (Sold > MaxSell)
+      {
+        SayTo(seller, true, "You may only sell {0} items at a time!", MaxSell);
+        return false;
+      }
+
+      if (Sold == 0) return true;
+
+      foreach (SellItemResponse resp in list)
+      {
+        if (resp.Item.RootParent != seller || resp.Amount <= 0 || !resp.Item.IsStandardLoot() ||
+            !resp.Item.Movable || resp.Item is Container container && container.Items.Count != 0)
+          continue;
+
+        foreach (IShopSellInfo ssi in info)
+          if (ssi.IsSellable(resp.Item))
+          {
+            int amount = resp.Amount;
+
+            if (amount > resp.Item.Amount)
+              amount = resp.Item.Amount;
+
+            if (ssi.IsResellable(resp.Item))
+            {
+              bool found = false;
+
+              if (buyInfo.Any(bii => bii.Restock(resp.Item, amount)))
+              {
+                resp.Item.Consume(amount);
+                found = true;
+              }
+
+              if (!found)
+              {
+                Container cont = BuyPack;
+
+                if (amount < resp.Item.Amount)
+                {
+                  Item item = LiftItemDupe(resp.Item, resp.Item.Amount - amount);
+
+                  if (item != null)
+                  {
+                    item.SetLastMoved();
+                    cont.DropItem(item);
+                  }
+                  else
+                  {
+                    resp.Item.SetLastMoved();
+                    cont.DropItem(resp.Item);
+                  }
+                }
+                else
+                {
+                  resp.Item.SetLastMoved();
+                  cont.DropItem(resp.Item);
+                }
+              }
+            }
+            else
+            {
+              if (amount < resp.Item.Amount)
+                resp.Item.Amount -= amount;
+              else
+                resp.Item.Delete();
+            }
+
+            GiveGold += ssi.GetSellPriceFor(resp.Item) * amount;
+            break;
+          }
+      }
+
+      if (GiveGold > 0)
+      {
+        while (GiveGold > 60000)
+        {
+          seller.AddToBackpack(new Gold(60000));
+          GiveGold -= 60000;
+        }
+
+        seller.AddToBackpack(new Gold(GiveGold));
+
+        seller.PlaySound(0x0037); //Gold dropping sound
+
+        if (SupportsBulkOrders(seller))
+        {
+          Item bulkOrder = CreateBulkOrder(seller, false);
+
+          if (bulkOrder is LargeBOD largeBod)
+            seller.SendGump(new LargeBODAcceptGump(seller, largeBod));
+          else if (bulkOrder is SmallBOD smallBod)
+            seller.SendGump(new SmallBODAcceptGump(seller, smallBod));
+        }
+      }
+      //no cliloc for this?
+      //SayTo( seller, true, "Thank you! I bought {0} item{1}. Here is your {2}gp.", Sold, (Sold > 1 ? "s" : ""), GiveGold );
+
+      return true;
+    }
+
+    public virtual bool IsValidBulkOrder(Item item) => false;
+
+    public virtual Item CreateBulkOrder(Mobile from, bool fromContextMenu) => null;
+
+    public virtual bool SupportsBulkOrders(Mobile from) => false;
+
+    public virtual TimeSpan GetNextBulkOrder(Mobile from) => TimeSpan.Zero;
+
+    public virtual void OnSuccessfulBulkOrderReceive(Mobile from)
+    {
+    }
+
+    public abstract void InitSBInfo();
+
+    protected void LoadSBInfo()
+    {
+      LastRestock = DateTime.UtcNow;
+
+      for (int i = 0; i < m_ArmorBuyInfo.Count; ++i)
+        if (m_ArmorBuyInfo[i] is GenericBuyInfo buy)
+          buy.DeleteDisplayEntity();
+
+      SBInfos.Clear();
+
+      InitSBInfo();
+
+      m_ArmorBuyInfo.Clear();
+      m_ArmorSellInfo.Clear();
+
+      for (int i = 0; i < SBInfos.Count; i++)
+      {
+        SBInfo sbInfo = SBInfos[i];
+        m_ArmorBuyInfo.AddRange(sbInfo.BuyInfo);
+        m_ArmorSellInfo.Add(sbInfo.SellInfo);
+      }
+    }
+
+    public virtual bool GetGender() => Utility.RandomBool();
+
+    public virtual void InitBody()
+    {
+      InitStats(100, 100, 25);
+
+      SpeechHue = Utility.RandomDyedHue();
+      Hue = Race.Human.RandomSkinHue();
+
+      if (Female = GetGender())
+      {
+        Body = 0x191;
+        Name = NameList.RandomName("female");
+      }
+      else
+      {
+        Body = 0x190;
+        Name = NameList.RandomName("male");
+      }
+    }
+
+    public virtual int GetRandomHue()
+    {
+      return Utility.Random(5) switch
+      {
+        0 => Utility.RandomBlueHue(),
+        1 => Utility.RandomGreenHue(),
+        2 => Utility.RandomRedHue(),
+        3 => Utility.RandomYellowHue(),
+        4 => Utility.RandomNeutralHue(),
+        _ => Utility.RandomBlueHue()
+      };
+    }
+
+    public virtual int GetShoeHue() => 0.1 > Utility.RandomDouble() ? 0 : Utility.RandomNeutralHue();
+
+    public virtual void CheckMorph()
+    {
+      if (CheckGargoyle())
+        return;
+
+    public virtual int GetShoeHue() => 0.1 > Utility.RandomDouble() ? 0 : Utility.RandomNeutralHue();
+
+    public virtual bool CheckMorph() => CheckGargoyle() || CheckNecromancer() || CheckTokuno();
+
+    public virtual bool CheckTokuno()
+    {
+      if (Map != Map.Tokuno)
+        return false;
+
+      NameList n = NameList.GetNameList(Female ? "tokuno female" : "tokuno male");
+
+      if (!n.ContainsName(Name))
+        TurnToTokuno();
+
+      return true;
+    }
+
+    public virtual void TurnToTokuno()
+    {
+      Name = NameList.RandomName(Female ? "tokuno female" : "tokuno male");
+    }
+
+    public virtual bool CheckGargoyle()
+    {
+      if (!(Map == Map.Ilshenar && Region.IsPartOf("Gargoyle City")))
+        return false;
+
+      if (Body != 0x2F6 || (Hue & 0x8000) == 0)
+        TurnToGargoyle();
+
+      return true;
+    }
+
+    public virtual bool CheckNecromancer()
+    {
+      if (!(Map == Map.Malas && Region.IsPartOf("Umbra")))
+        return false;
+
+      if (Hue != 0x83E8)
+        TurnToNecromancer();
+
+      return true;
+    }
+
+    public override void OnAfterSpawn()
+    {
+      CheckMorph();
+    }
+
+    protected override void OnMapChange(Map oldMap)
+    {
+      base.OnMapChange(oldMap);
+
+      CheckMorph();
+
+      LoadSBInfo();
+    }
+
+    public virtual int GetRandomNecromancerHue()
+    {
+      return Utility.Random(20) switch
+      {
+        0 => 0,
+        1 => 0x4E9,
+        _ => Utility.RandomList(0x485, 0x497)
+      };
+    }
+
+    public virtual void TurnToNecromancer()
+    {
+      for (int i = 0; i < Items.Count; ++i)
+      {
+        Item item = Items[i];
+        if (item is BaseClothing || item is BaseWeapon || item is BaseArmor || item is BaseTool)
+          item.Hue = GetRandomNecromancerHue();
+      }
+
+      HairHue = 0;
+      FacialHairHue = 0;
+
+      Hue = 0x83E8;
+    }
+
+    public virtual void TurnToGargoyle()
+    {
+      for (int i = 0; i < Items.Count; ++i)
+      {
+        Item item = Items[i];
+
+        if (item is BaseClothing)
+          item.Delete();
+      }
+
+      HairItemID = 0;
+      FacialHairItemID = 0;
+
+      Body = 0x2F6;
+      Hue = Utility.RandomBrightHue() | 0x8000;
+      Name = NameList.RandomName("gargoyle vendor");
+
+      CapitalizeTitle();
+    }
+
+    public virtual void CapitalizeTitle()
+    {
+      if (Title == null)
+        return;
+
+      string[] split = Title.Split(' ');
+
+      for (int i = 0; i < split.Length; ++i)
+      {
+        if (Insensitive.Equals(split[i], "the"))
+          continue;
+
+        if (split[i].Length > 1)
+          split[i] = char.ToUpper(split[i][0]) + split[i].Substring(1);
+        else if (split[i].Length > 0)
+          split[i] = char.ToUpper(split[i][0]).ToString();
+      }
+
+      Title = string.Join(" ", split);
+    }
+
+    public virtual int GetHairHue() => Race.RandomHairHue();
+
+    public virtual void InitOutfit()
+    {
+      switch (Utility.Random(3))
+      {
+        case 0:
+          AddItem(new FancyShirt(GetRandomHue()));
+          break;
+        case 1:
+          AddItem(new Doublet(GetRandomHue()));
+          break;
+        case 2:
+          AddItem(new Shirt(GetRandomHue()));
+          break;
+      }
+
+      switch (ShoeType)
+      {
+        case VendorShoeType.Shoes:
+          AddItem(new Shoes(GetShoeHue()));
+          break;
+        case VendorShoeType.Boots:
+          AddItem(new Boots(GetShoeHue()));
+          break;
+        case VendorShoeType.Sandals:
+          AddItem(new Sandals(GetShoeHue()));
+          break;
+        case VendorShoeType.ThighBoots:
+          AddItem(new ThighBoots(GetShoeHue()));
+          break;
+      }
+
+      int hairHue = GetHairHue();
+
+      Utility.AssignRandomHair(this, hairHue);
+      Utility.AssignRandomFacialHair(this, hairHue);
+
+      if (Female)
+        switch (Utility.Random(6))
+        {
+          case 0:
+            AddItem(new ShortPants(GetRandomHue()));
+            break;
+          case 1:
+          case 2:
+            AddItem(new Kilt(GetRandomHue()));
+            break;
+          case 3:
+          case 4:
+          case 5:
+            AddItem(new Skirt(GetRandomHue()));
+            break;
+        }
+      else
+        switch (Utility.Random(2))
+        {
+          case 0:
+            AddItem(new LongPants(GetRandomHue()));
+            break;
+          case 1:
+            AddItem(new ShortPants(GetRandomHue()));
+            break;
+        }
+
+      PackGold(100, 200);
+    }
+
+    public virtual void VendorBuy(Mobile from)
+    {
+      if (!(IsActiveSeller && from.CheckAlive()))
+        return;
+
+      if (!CheckVendorAccess(from))
+      {
+        Say(501522); // I shall not treat with scum like thee!
+        return;
+      }
+
+      if (DateTime.UtcNow - LastRestock > RestockDelay)
+        Restock();
+
+      UpdateBuyInfo();
+
+      IBuyItemInfo[] buyInfo = GetBuyInfo();
+      IShopSellInfo[] sellInfo = GetSellInfo();
+
+      List<BuyItemState> list = new List<BuyItemState>(buyInfo.Length);
+      Container cont = BuyPack;
+
+      List<ObjectPropertyList> opls = new List<ObjectPropertyList>();
+
+      for (int idx = 0; idx < buyInfo.Length; idx++)
+      {
+        IBuyItemInfo buyItem = buyInfo[idx];
+
+        if (buyItem.Amount <= 0 || list.Count >= 250)
+          continue;
+
+        if (!(buyItem is GenericBuyInfo gbi))
+          return;
+
+        IEntity disp = gbi.GetDisplayEntity();
+
+        list.Add(new BuyItemState(buyItem.Name, cont.Serial, disp?.Serial ?? (Serial)0x7FC0FFEE, buyItem.Price,
+          buyItem.Amount, buyItem.ItemID, buyItem.Hue));
+
+        if (disp is Item item)
+          opls.Add(item.PropertyList);
+        else if (disp is Mobile mobile)
+          opls.Add(mobile.PropertyList);
+      }
+
+      List<Item> playerItems = cont.Items;
+
+      for (int i = playerItems.Count - 1; i >= 0; --i)
+      {
+        if (i >= playerItems.Count)
+          continue;
+
+        Item item = playerItems[i];
+
+        if (item.LastMoved + InventoryDecayTime <= DateTime.UtcNow)
+          item.Delete();
+      }
+
+      for (int i = 0; i < playerItems.Count; ++i)
+      {
+        Item item = playerItems[i];
+
+        int price = 0;
+        string name = null;
+
+        foreach (IShopSellInfo ssi in sellInfo)
+          if (ssi.IsSellable(item))
+          {
+            price = ssi.GetBuyPriceFor(item);
+            name = ssi.GetNameFor(item);
+            break;
+          }
+
+        if (name != null && list.Count < 250)
+        {
+          list.Add(new BuyItemState(name, cont.Serial, item.Serial, price, item.Amount, item.ItemID, item.Hue));
+          opls.Add(item.PropertyList);
+        }
+      }
+
+      //one (not all) of the packets uses a byte to describe number of items in the list.  Osi = dumb.
+      //if ( list.Count > 255 )
+      //	Console.WriteLine( "Vendor Warning: Vendor {0} has more than 255 buy items, may cause client errors!", this );
+
+      if (list.Count <= 0)
+        return;
+
+      list.Sort(new BuyItemStateComparer());
+
+      SendPacksTo(from);
+
+      NetState ns = from.NetState;
+
+      Packets.SendVendorBuyContent(ns, list);
+      Packets.SendVendorBuyList(ns, this, list);
+      Packets.SendDisplayBuyList(ns, this.Serial);
+      Packets.SendMobileStatusExtended(ns, from); //make sure their gold amount is sent
+
+      for (int i = 0; i < opls.Count; ++i)
+        opls[i].Send(ns);
+
+      SayTo(from, 500186); // Greetings.  Have a look around.
+    }
+
+    public virtual void SendPacksTo(Mobile from)
+    {
+      Item pack = FindItemOnLayer(Layer.ShopBuy);
+
+      if (pack == null)
+      {
+        pack = new Backpack { Layer = Layer.ShopBuy, Movable = false, Visible = false };
+        AddItem(pack);
+      }
+
+      NetState ns = from.NetState;
+
+      Packets.SendEquipUpdate(ns, pack);
+
+      pack = FindItemOnLayer(Layer.ShopSell);
+
+      if (pack != null)
+        Packets.SendEquipUpdate(ns, pack);
+
+      pack = FindItemOnLayer(Layer.ShopResale);
+
+      if (pack == null)
+      {
+        pack = new Backpack { Layer = Layer.ShopResale, Movable = false, Visible = false };
+        AddItem(pack);
+      }
+
+      Packets.SendEquipUpdate(ns, pack);
+    }
+
+    public virtual void VendorSell(Mobile from)
+    {
+      if (!(IsActiveBuyer && from.CheckAlive()))
+        return;
+
+      if (!CheckVendorAccess(from))
+      {
+        Say(501522); // I shall not treat with scum like thee!
+        return;
+      }
+
+      Container pack = from.Backpack;
+
+      if (pack == null)
+        return;
+
+      IShopSellInfo[] info = GetSellInfo();
+
+      List<SellItemState> list = new List<SellItemState>();
+
+      foreach (IShopSellInfo ssi in info)
+      foreach (Item item in pack.FindItemsByType(ssi.Types))
+      {
+        if (item is Container container && container.Items.Count != 0)
+          continue;
+
+        if (item.IsStandardLoot() && item.Movable && ssi.IsSellable(item))
+          list.Add(new SellItemState(item, ssi.GetSellPriceFor(item), ssi.GetNameFor(item)));
+      }
+
+      if (list.Count > 0)
+      {
+        SendPacksTo(from);
+        Packets.SendVendorSellList(from.NetState, Serial, list);
+      }
+      else
+        Say(true, "You have nothing I would be interested in.");
+    }
+
+    public override bool OnDragDrop(Mobile from, Item dropped)
+    {
+      /* TODO: Thou art giving me? and fame/karma for gold gifts */
+
+      SmallBOD smallBod = dropped as SmallBOD;
+      LargeBOD largeBod = dropped as LargeBOD;
+
+      if (!(smallBod != null || largeBod != null))
+        return base.OnDragDrop(from, dropped);
+
+      PlayerMobile pm = from as PlayerMobile;
+
+      if (Core.ML && pm?.NextBODTurnInTime > DateTime.UtcNow)
+      {
+        SayTo(from, 1079976); // You'll have to wait a few seconds while I inspect the last order.
+        return false;
+      }
+
+      if (!IsValidBulkOrder(dropped))
+      {
+        SayTo(from, 1045130); // That order is for some other shopkeeper.
+        return false;
+      }
+
+      if (smallBod?.Complete == false || largeBod?.Complete == false)
+      {
+        SayTo(from, 1045131); // You have not completed the order yet.
+        return false;
+      }
+
+      Item reward;
+      int gold, fame;
+
+      if (smallBod != null)
+        smallBod.GetRewards(out reward, out gold, out fame);
+      else
+        largeBod.GetRewards(out reward, out gold, out fame);
+
+      from.SendSound(0x3D);
+
+      SayTo(from, 1045132); // Thank you so much!  Here is a reward for your effort.
+
+      if (reward != null)
+        from.AddToBackpack(reward);
+
+      if (gold > 1000)
+        from.AddToBackpack(new BankCheck(gold));
+      else if (gold > 0)
+        from.AddToBackpack(new Gold(gold));
+
+      Titles.AwardFame(from, fame, true);
+
+      OnSuccessfulBulkOrderReceive(from);
+
+      if (Core.ML && pm != null)
+        pm.NextBODTurnInTime = DateTime.UtcNow + TimeSpan.FromSeconds(10.0);
+
+      dropped.Delete();
+      return true;
+    }
+
+    private GenericBuyInfo LookupDisplayObject(object obj)
+    {
+      IBuyItemInfo[] buyInfo = GetBuyInfo();
+
+      for (int i = 0; i < buyInfo.Length; ++i)
+        if (buyInfo[i] is GenericBuyInfo gbi && gbi.GetDisplayEntity() == obj)
+          return gbi;
+
+      return null;
+    }
+
+    private void ProcessSinglePurchase(BuyItemResponse buy, IBuyItemInfo bii, ICollection<BuyItemResponse> validBuy,
+      ref int controlSlots, ref bool fullPurchase, ref int totalCost)
+    {
+      int amount = buy.Amount;
+
+      if (amount > bii.Amount)
+        amount = bii.Amount;
+
+      if (amount <= 0)
+        return;
+
+      int slots = bii.ControlSlots * amount;
+
+      if (controlSlots >= slots)
+        controlSlots -= slots;
+      else
+      {
+        fullPurchase = false;
+        return;
+      }
+
+      totalCost += bii.Price * amount;
+      validBuy.Add(buy);
+    }
+
+    private void ProcessValidPurchase(int amount, IBuyItemInfo bii, Mobile buyer, Container cont)
+    {
+      if (amount > bii.Amount)
+        amount = bii.Amount;
+
+      if (amount < 1)
+        return;
+
+      bii.Amount -= amount;
+
+      IEntity o = bii.GetEntity();
+
+      if (o is Item item)
+      {
+        if (item.Stackable)
+        {
+          item.Amount = amount;
+
+          if (cont?.TryDropItem(buyer, item, false) != true)
+            item.MoveToWorld(buyer.Location, buyer.Map);
+        }
+        else
+        {
+          item.Amount = 1;
+
+          if (cont?.TryDropItem(buyer, item, false) != true)
+            item.MoveToWorld(buyer.Location, buyer.Map);
+
+          for (int i = 1; i < amount; i++)
+            if (bii.GetEntity() is Item newItem)
+            {
+              newItem.Amount = 1;
+
+              if (cont?.TryDropItem(buyer, newItem, false) != true)
+                newItem.MoveToWorld(buyer.Location, buyer.Map);
+            }
+        }
+      }
+      else if (o is Mobile m)
+      {
+        m.Direction = (Direction)Utility.Random(8);
+        m.MoveToWorld(buyer.Location, buyer.Map);
+        m.PlaySound(m.GetIdleSound());
+
+        if (m is BaseCreature bc)
+        {
+          bc.SetControlMaster(buyer);
+          bc.ControlOrder = OrderType.Stop;
+        }
+
+        for (int i = 1; i < amount; ++i)
+          if (bii.GetEntity() is Mobile newMobile)
+          {
+            newMobile.Direction = (Direction)Utility.Random(8);
+            newMobile.MoveToWorld(buyer.Location, buyer.Map);
+
+            if (newMobile is BaseCreature newBc)
+            {
+              newBc.SetControlMaster(buyer);
+              newBc.ControlOrder = OrderType.Stop;
+            }
+          }
+      }
+    }
+
+    public virtual bool CheckVendorAccess(Mobile from) =>
+      Region.GetRegion<GuardedRegion>()?.CheckVendorAccess(this, from) != false ||
+      Region != from.Region && from.Region.GetRegion<GuardedRegion>()?.CheckVendorAccess(this, from) != false;
+
+    public override void Serialize(GenericWriter writer)
+    {
+      base.Serialize(writer);
+
+      writer.Write(1); // version
+
+      List<SBInfo> sbInfos = SBInfos;
+
+      for (int i = 0; sbInfos != null && i < sbInfos.Count; ++i)
+      {
+        SBInfo sbInfo = sbInfos[i];
+        List<GenericBuyInfo> buyInfo = sbInfo.BuyInfo;
+
+        for (int j = 0; buyInfo != null && j < buyInfo.Count; ++j)
+        {
+          GenericBuyInfo gbi = buyInfo[j];
+
+          int maxAmount = gbi.MaxAmount;
+
+          var doubled = maxAmount switch
+          {
+            40 => 1,
+            80 => 2,
+            160 => 3,
+            320 => 4,
+            640 => 5,
+            999 => 6,
+            _ => 0
+          };
+
+          if (doubled > 0)
+          {
+            writer.WriteEncodedInt(1 + j * sbInfos.Count + i);
+            writer.WriteEncodedInt(doubled);
+          }
+        }
+      }
+
+      writer.WriteEncodedInt(0);
+    }
+
+    public override void Deserialize(GenericReader reader)
+    {
+      base.Deserialize(reader);
+
+      int version = reader.ReadInt();
+
+      LoadSBInfo();
+
+      List<SBInfo> sbInfos = SBInfos;
+
+      switch (version)
+      {
+        case 1:
+        {
+          int index;
+
+          while ((index = reader.ReadEncodedInt()) > 0)
+          {
+            int doubled = reader.ReadEncodedInt();
+
+            if (sbInfos != null)
+            {
+              index -= 1;
+              int sbInfoIndex = index % sbInfos.Count;
+              int buyInfoIndex = index / sbInfos.Count;
+
+              if (sbInfoIndex >= 0 && sbInfoIndex < sbInfos.Count)
+              {
+                SBInfo sbInfo = sbInfos[sbInfoIndex];
+                List<GenericBuyInfo> buyInfo = sbInfo.BuyInfo;
+
+                if (buyInfo != null && buyInfoIndex >= 0 && buyInfoIndex < buyInfo.Count)
+                {
+                  GenericBuyInfo gbi = buyInfo[buyInfoIndex];
+
+                  var amount = doubled switch
+                  {
+                    1 => 40,
+                    2 => 80,
+                    3 => 160,
+                    4 => 320,
+                    5 => 640,
+                    6 => 999,
+                    _ => 20
+                  };
+
+                  gbi.Amount = gbi.MaxAmount = amount;
+                }
+              }
+            }
+          }
+
+          break;
+        }
+      }
+
+      IsParagon = false;
+
+      Timer.DelayCall(TimeSpan.Zero, () => CheckMorph());
+    }
+
+    public override void AddCustomContextEntries(Mobile from, List<ContextMenuEntry> list)
+    {
+      if (from.Alive && IsActiveVendor)
+      {
+        if (SupportsBulkOrders(from))
+          list.Add(new BulkOrderInfoEntry(from, this));
+
+        if (IsActiveSeller)
+          list.Add(new VendorBuyEntry(from, this));
+
+        if (IsActiveBuyer)
+          list.Add(new VendorSellEntry(from, this));
+      }
+
+      base.AddCustomContextEntries(from, list);
+    }
+
+    public virtual IShopSellInfo[] GetSellInfo() => m_ArmorSellInfo.ToArray();
+
+    public virtual IBuyItemInfo[] GetBuyInfo() => m_ArmorBuyInfo.ToArray();
+
+    private class BulkOrderInfoEntry : ContextMenuEntry
+    {
+      private Mobile m_From;
+      private BaseVendor m_Vendor;
+
+      public BulkOrderInfoEntry(Mobile from, BaseVendor vendor)
+        : base(6152)
+      {
+        m_From = from;
+        m_Vendor = vendor;
+      }
+
+      public override void OnClick()
+      {
+        if (m_Vendor.SupportsBulkOrders(m_From))
+        {
+          TimeSpan ts = m_Vendor.GetNextBulkOrder(m_From);
+
+          int totalSeconds = (int)ts.TotalSeconds;
+          int totalHours = (totalSeconds + 3599) / 3600;
+          int totalMinutes = (totalSeconds + 59) / 60;
+
+          if (Core.SE ? totalMinutes == 0 : totalHours == 0)
+          {
+            m_From.SendLocalizedMessage(1049038); // You can get an order now.
+
+            if (Core.AOS)
+            {
+              Item bulkOrder = m_Vendor.CreateBulkOrder(m_From, true);
+
+              if (bulkOrder is LargeBOD bod)
+                m_From.SendGump(new LargeBODAcceptGump(m_From, bod));
+              else if (bulkOrder is SmallBOD smallBod)
+                m_From.SendGump(new SmallBODAcceptGump(m_From, smallBod));
+            }
+          }
+          else
+          {
+            int oldSpeechHue = m_Vendor.SpeechHue;
+            m_Vendor.SpeechHue = 0x3B2;
+
+            if (Core.SE)
+              m_Vendor.SayTo(m_From, 1072058,
+                totalMinutes.ToString()); // An offer may be available in about ~1_minutes~ minutes.
+            else
+              m_Vendor.SayTo(m_From, 1049039,
+                totalHours.ToString()); // An offer may be available in about ~1_hours~ hours.
+
+            m_Vendor.SpeechHue = oldSpeechHue;
+          }
+        }
+      }
+    }
+
+    #region Faction
+
+    public virtual int GetPriceScalar() => 100 + Town.FromRegion(Region)?.Tax ?? 0;
+
+    public void UpdateBuyInfo()
+    {
+      int priceScalar = GetPriceScalar();
+
+      foreach (IBuyItemInfo info in m_ArmorBuyInfo.ToArray())
+        info.PriceScalar = priceScalar;
+    }
+
+    #endregion
+  }
+}
+
+namespace Server.ContextMenus
+{
+  public class VendorBuyEntry : ContextMenuEntry
+  {
+    private BaseVendor m_Vendor;
+
+    public VendorBuyEntry(Mobile from, BaseVendor vendor) : base(6103, 8)
+    {
+      m_Vendor = vendor;
+      Enabled = vendor.CheckVendorAccess(from);
+    }
+
+    public override void OnClick()
+    {
+      m_Vendor.VendorBuy(Owner.From);
+    }
+  }
+
+  public class VendorSellEntry : ContextMenuEntry
+  {
+    private BaseVendor m_Vendor;
+
+    public VendorSellEntry(Mobile from, BaseVendor vendor) : base(6104, 8)
+    {
+      m_Vendor = vendor;
+      Enabled = vendor.CheckVendorAccess(from);
+    }
+
+    public override void OnClick()
+    {
+      m_Vendor.VendorSell(Owner.From);
+    }
+  }
+}
+
+namespace Server
+{
+  public interface IShopSellInfo
+  {
+    //What do we sell?
+    Type[] Types{ get; }
+
+    //get display name for an item
+    string GetNameFor(Item item);
+
+    //get price for an item which the player is selling
+    int GetSellPriceFor(Item item);
+
+    //get price for an item which the player is buying
+    int GetBuyPriceFor(Item item);
+
+    //can we sell this item to this vendor?
+    bool IsSellable(Item item);
+
+    //does the vendor resell this item?
+    bool IsResellable(Item item);
+  }
+
+  public interface IBuyItemInfo
+  {
+    int ControlSlots{ get; }
+
+    int PriceScalar{ get; set; }
+
+    //display price of the item
+    int Price{ get; }
+
+    //display name of the item
+    string Name{ get; }
+
+    //display hue
+    int Hue{ get; }
+
+    //display id
+    int ItemID{ get; }
+
+    //amount in stock
+    int Amount{ get; set; }
+
+    //max amount in stock
+    int MaxAmount{ get; }
+
+    //get a new instance of an object (we just bought it)
+    IEntity GetEntity();
+
+    //Attempt to restock with item, (return true if restock successful)
+    bool Restock(Item item, int amount);
+
+    //called when its time for the whole shop to restock
+    void OnRestock();
+  }
+}