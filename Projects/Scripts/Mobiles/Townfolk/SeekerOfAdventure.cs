--- conflicted
+++ resolved
@@ -1,95 +1,87 @@
-using Server.Items;
-
-namespace Server.Mobiles
-{
-  public class SeekerOfAdventure : BaseEscortable
-  {
-    private static string[] m_Dungeons =
-    {
-      "Covetous", "Deceit", "Despise",
-      "Destard", "Hythloth", "Shame", // Old Code for Pre-ML shards.
-      "Wrong"
-    };
-
-    private static string[] m_MLDestinations =
-    {
-      "Cove", "Serpent's Hold", "Jhelom", // ML List
-      "Nujel'm"
-    };
-
-    [Constructible]
-    public SeekerOfAdventure() => Title = "the seeker of adventure";
-
-    public SeekerOfAdventure(Serial serial) : base(serial)
-    {
-    }
-
-    public override bool ClickTitle => false; // Do not display 'the seeker of adventure' when single-clicking
-
-    public override string[] GetPossibleDestinations() => Core.ML ? m_MLDestinations : m_Dungeons;
-
-<<<<<<< HEAD
-    private static int GetRandomHue() =>
-      Utility.Random(6) switch
-=======
-    private static int GetRandomHue()
-    {
-      return Utility.Random(6) switch
->>>>>>> 64d59ce2
-      {
-        0 => 0,
-        1 => Utility.RandomBlueHue(),
-        2 => Utility.RandomGreenHue(),
-        3 => Utility.RandomRedHue(),
-        4 => Utility.RandomYellowHue(),
-        5 => Utility.RandomNeutralHue(),
-        _ => 0
-      };
-<<<<<<< HEAD
-=======
-    }
->>>>>>> 64d59ce2
-
-    public override void InitOutfit()
-    {
-      if (Female)
-        AddItem(new FancyDress(GetRandomHue()));
-      else
-        AddItem(new FancyShirt(GetRandomHue()));
-
-      int lowHue = GetRandomHue();
-
-      AddItem(new ShortPants(lowHue));
-
-      if (Female)
-        AddItem(new ThighBoots(lowHue));
-      else
-        AddItem(new Boots(lowHue));
-
-      if (!Female)
-        AddItem(new BodySash(lowHue));
-
-      AddItem(new Cloak(GetRandomHue()));
-
-      AddItem(new Longsword());
-
-      Utility.AssignRandomHair(this);
-
-      PackGold(100, 150);
-    }
-
-    public override void Serialize(GenericWriter writer)
-    {
-      base.Serialize(writer);
-
-      writer.Write(0); // version
-    }
-
-    public override void Deserialize(GenericReader reader)
-    {
-      base.Deserialize(reader);
-
-      int version = reader.ReadInt();
-    }
-  }
-}
+using Server.Items;
+
+namespace Server.Mobiles
+{
+  public class SeekerOfAdventure : BaseEscortable
+  {
+    private static string[] m_Dungeons =
+    {
+      "Covetous", "Deceit", "Despise",
+      "Destard", "Hythloth", "Shame", // Old Code for Pre-ML shards.
+      "Wrong"
+    };
+
+    private static string[] m_MLDestinations =
+    {
+      "Cove", "Serpent's Hold", "Jhelom", // ML List
+      "Nujel'm"
+    };
+
+    [Constructible]
+    public SeekerOfAdventure() => Title = "the seeker of adventure";
+
+    public SeekerOfAdventure(Serial serial) : base(serial)
+    {
+    }
+
+    public override bool ClickTitle => false; // Do not display 'the seeker of adventure' when single-clicking
+
+    public override string[] GetPossibleDestinations() => Core.ML ? m_MLDestinations : m_Dungeons;
+
+    private static int GetRandomHue()
+    {
+      return Utility.Random(6) switch
+      {
+        0 => 0,
+        1 => Utility.RandomBlueHue(),
+        2 => Utility.RandomGreenHue(),
+        3 => Utility.RandomRedHue(),
+        4 => Utility.RandomYellowHue(),
+        5 => Utility.RandomNeutralHue(),
+        _ => 0
+      };
+    }
+
+    public override void InitOutfit()
+    {
+      if (Female)
+        AddItem(new FancyDress(GetRandomHue()));
+      else
+        AddItem(new FancyShirt(GetRandomHue()));
+
+      int lowHue = GetRandomHue();
+
+      AddItem(new ShortPants(lowHue));
+
+      if (Female)
+        AddItem(new ThighBoots(lowHue));
+      else
+        AddItem(new Boots(lowHue));
+
+      if (!Female)
+        AddItem(new BodySash(lowHue));
+
+      AddItem(new Cloak(GetRandomHue()));
+
+      AddItem(new Longsword());
+
+      Utility.AssignRandomHair(this);
+
+      PackGold(100, 150);
+    }
+
+    public override void Serialize(GenericWriter writer)
+    {
+      base.Serialize(writer);
+
+      writer.Write(0); // version
+    }
+
+    public override void Deserialize(GenericReader reader)
+    {
+      base.Deserialize(reader);
+
+      int version = reader.ReadInt();
+    }
+  }
+}