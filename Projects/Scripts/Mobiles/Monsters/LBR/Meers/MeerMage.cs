using System;
using System.Collections.Generic;
using Server.Items;
using Server.Network;

namespace Server.Mobiles
{
  public class MeerMage : BaseCreature
  {
    private static Dictionary<Mobile, Timer> m_Table = new Dictionary<Mobile, Timer>();

    private DateTime m_NextAbilityTime;

    [Constructible]
    public MeerMage() : base(AIType.AI_Mage, FightMode.Evil, 10, 1, 0.2, 0.4)
    {
      Body = 770;

      SetStr(171, 200);
      SetDex(126, 145);
      SetInt(276, 305);

      SetHits(103, 120);

      SetDamage(24, 26);

      SetDamageType(ResistanceType.Physical, 100);

      SetResistance(ResistanceType.Physical, 45, 55);
      SetResistance(ResistanceType.Fire, 15, 25);
      SetResistance(ResistanceType.Cold, 50);
      SetResistance(ResistanceType.Poison, 25, 35);
      SetResistance(ResistanceType.Energy, 25, 35);

      SetSkill(SkillName.EvalInt, 100.0);
      SetSkill(SkillName.Magery, 70.1, 80.0);
      SetSkill(SkillName.Meditation, 85.1, 95.0);
      SetSkill(SkillName.MagicResist, 80.1, 100.0);
      SetSkill(SkillName.Tactics, 70.1, 90.0);
      SetSkill(SkillName.Wrestling, 60.1, 80.0);

      Fame = 8000;
      Karma = 8000;

      VirtualArmor = 16;

      m_NextAbilityTime = DateTime.UtcNow + TimeSpan.FromSeconds(Utility.RandomMinMax(2, 5));
    }

    public MeerMage(Serial serial) : base(serial)
    {
    }

    public override string CorpseName => "a meer's corpse";
    public override string DefaultName => "a meer mage";

    public override bool AutoDispel => true;
    public override Poison PoisonImmune => Poison.Lethal;
    public override bool CanRummageCorpses => true;
    public override int TreasureMapLevel => 3;

    public override bool InitialInnocent => true;

    public override void GenerateLoot()
    {
      AddLoot(LootPack.FilthyRich);
      AddLoot(LootPack.MedScrolls, 2);
      // TODO: Daemon bone ...
    }

    public override int GetHurtSound() => 0x14D;

    public override int GetDeathSound() => 0x314;

    public override int GetAttackSound() => 0x75;

    public override void OnThink()
    {
      if (DateTime.UtcNow >= m_NextAbilityTime)
      {
        Mobile combatant = Combatant;

        if (combatant != null && combatant.Map == Map && combatant.InRange(this, 12) && IsEnemy(combatant) &&
            !UnderEffect(combatant))
        {
          m_NextAbilityTime = DateTime.UtcNow + TimeSpan.FromSeconds(Utility.RandomMinMax(20, 30));

          if (combatant is BaseCreature bc)
            if (bc.Controlled && bc.ControlMaster?.Deleted == false && bc.ControlMaster.Alive)
              if (bc.ControlMaster.Map == Map && bc.ControlMaster.InRange(this, 12) &&
                  !UnderEffect(bc.ControlMaster))
                Combatant = combatant = bc.ControlMaster;

          if (Utility.RandomDouble() < .1)
          {
            int[][] coord =
            {
              new[] { -4, -6 }, new[] { 4, -6 }, new[] { 0, -8 }, new[] { -5, 5 }, new[] { 5, 5 }
            };

            for (int i = 0; i < 5; i++)
            {
              int x = combatant.X + coord[i][0];
              int y = combatant.Y + coord[i][1];

              Point3D loc = new Point3D(x, y, combatant.Map.GetAverageZ(x, y));

              if (!combatant.Map.CanSpawnMobile(loc))
                continue;

<<<<<<< HEAD
              BaseCreature rabid = i switch
=======
              var rabid = i switch
>>>>>>> 64d59ce2
              {
                0 => (BaseCreature)new EnragedRabbit(this),
                1 => new EnragedHind(this),
                2 => new EnragedHart(this),
                3 => new EnragedBlackBear(this),
                _ => new EnragedEagle(this)
              };

              rabid.FocusMob = combatant;
              rabid.MoveToWorld(loc, combatant.Map);
            }

            Say(1071932); //Creatures of the forest, I call to thee!  Aid me in the fight against all that is evil!
          }
          else if (combatant.Player)
          {
            int count = 0;

            Say(true, "I call a plague of insects to sting your flesh!");
            m_Table[combatant] = Timer.DelayCall(TimeSpan.FromSeconds(0.5), TimeSpan.FromSeconds(7.0),
              () => DoEffect(combatant, count++));
          }
        }
      }

      base.OnThink();
    }

    public static bool UnderEffect(Mobile m) => m_Table.ContainsKey(m);

    public static void StopEffect(Mobile m, bool message)
    {
      if (m_Table.TryGetValue(m, out Timer timer))
      {
        if (message)
          m.PublicOverheadMessage(MessageType.Emote, m.SpeechHue, true,
            "* The open flame begins to scatter the swarm of insects *");

        timer.Stop();
        m_Table.Remove(m);
      }
    }

    public void DoEffect(Mobile m, int count)
    {
      if (!m.Alive)
        StopEffect(m, false);
      else
      {
        if (m.FindItemOnLayer(Layer.TwoHanded) is Torch torch && torch.Burning)
          StopEffect(m, true);
        else
        {
          if (count % 4 == 0)
          {
            m.LocalOverheadMessage(MessageType.Emote, m.SpeechHue, true,
              "* The swarm of insects bites and stings your flesh! *");
            m.NonlocalOverheadMessage(MessageType.Emote, m.SpeechHue, true,
              $"* {m.Name} is stung by a swarm of insects *");
          }

          m.FixedParticles(0x91C, 10, 180, 9539, EffectLayer.Waist);
          m.PlaySound(0x00E);
          m.PlaySound(0x1BC);

          AOS.Damage(m, this, Utility.RandomMinMax(30, 40) - (Core.AOS ? 0 : 10), 100, 0, 0, 0, 0);

          if (!m.Alive)
            StopEffect(m, false);
        }
      }
    }

    public override void Serialize(GenericWriter writer)
    {
      base.Serialize(writer);
      writer.Write(0);
    }

    public override void Deserialize(GenericReader reader)
    {
      base.Deserialize(reader);
      int version = reader.ReadInt();
    }
  }
}
<|MERGE_RESOLUTION|>--- conflicted
+++ resolved
@@ -1,201 +1,197 @@
-using System;
-using System.Collections.Generic;
-using Server.Items;
-using Server.Network;
-
-namespace Server.Mobiles
-{
-  public class MeerMage : BaseCreature
-  {
-    private static Dictionary<Mobile, Timer> m_Table = new Dictionary<Mobile, Timer>();
-
-    private DateTime m_NextAbilityTime;
-
-    [Constructible]
-    public MeerMage() : base(AIType.AI_Mage, FightMode.Evil, 10, 1, 0.2, 0.4)
-    {
-      Body = 770;
-
-      SetStr(171, 200);
-      SetDex(126, 145);
-      SetInt(276, 305);
-
-      SetHits(103, 120);
-
-      SetDamage(24, 26);
-
-      SetDamageType(ResistanceType.Physical, 100);
-
-      SetResistance(ResistanceType.Physical, 45, 55);
-      SetResistance(ResistanceType.Fire, 15, 25);
-      SetResistance(ResistanceType.Cold, 50);
-      SetResistance(ResistanceType.Poison, 25, 35);
-      SetResistance(ResistanceType.Energy, 25, 35);
-
-      SetSkill(SkillName.EvalInt, 100.0);
-      SetSkill(SkillName.Magery, 70.1, 80.0);
-      SetSkill(SkillName.Meditation, 85.1, 95.0);
-      SetSkill(SkillName.MagicResist, 80.1, 100.0);
-      SetSkill(SkillName.Tactics, 70.1, 90.0);
-      SetSkill(SkillName.Wrestling, 60.1, 80.0);
-
-      Fame = 8000;
-      Karma = 8000;
-
-      VirtualArmor = 16;
-
-      m_NextAbilityTime = DateTime.UtcNow + TimeSpan.FromSeconds(Utility.RandomMinMax(2, 5));
-    }
-
-    public MeerMage(Serial serial) : base(serial)
-    {
-    }
-
-    public override string CorpseName => "a meer's corpse";
-    public override string DefaultName => "a meer mage";
-
-    public override bool AutoDispel => true;
-    public override Poison PoisonImmune => Poison.Lethal;
-    public override bool CanRummageCorpses => true;
-    public override int TreasureMapLevel => 3;
-
-    public override bool InitialInnocent => true;
-
-    public override void GenerateLoot()
-    {
-      AddLoot(LootPack.FilthyRich);
-      AddLoot(LootPack.MedScrolls, 2);
-      // TODO: Daemon bone ...
-    }
-
-    public override int GetHurtSound() => 0x14D;
-
-    public override int GetDeathSound() => 0x314;
-
-    public override int GetAttackSound() => 0x75;
-
-    public override void OnThink()
-    {
-      if (DateTime.UtcNow >= m_NextAbilityTime)
-      {
-        Mobile combatant = Combatant;
-
-        if (combatant != null && combatant.Map == Map && combatant.InRange(this, 12) && IsEnemy(combatant) &&
-            !UnderEffect(combatant))
-        {
-          m_NextAbilityTime = DateTime.UtcNow + TimeSpan.FromSeconds(Utility.RandomMinMax(20, 30));
-
-          if (combatant is BaseCreature bc)
-            if (bc.Controlled && bc.ControlMaster?.Deleted == false && bc.ControlMaster.Alive)
-              if (bc.ControlMaster.Map == Map && bc.ControlMaster.InRange(this, 12) &&
-                  !UnderEffect(bc.ControlMaster))
-                Combatant = combatant = bc.ControlMaster;
-
-          if (Utility.RandomDouble() < .1)
-          {
-            int[][] coord =
-            {
-              new[] { -4, -6 }, new[] { 4, -6 }, new[] { 0, -8 }, new[] { -5, 5 }, new[] { 5, 5 }
-            };
-
-            for (int i = 0; i < 5; i++)
-            {
-              int x = combatant.X + coord[i][0];
-              int y = combatant.Y + coord[i][1];
-
-              Point3D loc = new Point3D(x, y, combatant.Map.GetAverageZ(x, y));
-
-              if (!combatant.Map.CanSpawnMobile(loc))
-                continue;
-
-<<<<<<< HEAD
-              BaseCreature rabid = i switch
-=======
-              var rabid = i switch
->>>>>>> 64d59ce2
-              {
-                0 => (BaseCreature)new EnragedRabbit(this),
-                1 => new EnragedHind(this),
-                2 => new EnragedHart(this),
-                3 => new EnragedBlackBear(this),
-                _ => new EnragedEagle(this)
-              };
-
-              rabid.FocusMob = combatant;
-              rabid.MoveToWorld(loc, combatant.Map);
-            }
-
-            Say(1071932); //Creatures of the forest, I call to thee!  Aid me in the fight against all that is evil!
-          }
-          else if (combatant.Player)
-          {
-            int count = 0;
-
-            Say(true, "I call a plague of insects to sting your flesh!");
-            m_Table[combatant] = Timer.DelayCall(TimeSpan.FromSeconds(0.5), TimeSpan.FromSeconds(7.0),
-              () => DoEffect(combatant, count++));
-          }
-        }
-      }
-
-      base.OnThink();
-    }
-
-    public static bool UnderEffect(Mobile m) => m_Table.ContainsKey(m);
-
-    public static void StopEffect(Mobile m, bool message)
-    {
-      if (m_Table.TryGetValue(m, out Timer timer))
-      {
-        if (message)
-          m.PublicOverheadMessage(MessageType.Emote, m.SpeechHue, true,
-            "* The open flame begins to scatter the swarm of insects *");
-
-        timer.Stop();
-        m_Table.Remove(m);
-      }
-    }
-
-    public void DoEffect(Mobile m, int count)
-    {
-      if (!m.Alive)
-        StopEffect(m, false);
-      else
-      {
-        if (m.FindItemOnLayer(Layer.TwoHanded) is Torch torch && torch.Burning)
-          StopEffect(m, true);
-        else
-        {
-          if (count % 4 == 0)
-          {
-            m.LocalOverheadMessage(MessageType.Emote, m.SpeechHue, true,
-              "* The swarm of insects bites and stings your flesh! *");
-            m.NonlocalOverheadMessage(MessageType.Emote, m.SpeechHue, true,
-              $"* {m.Name} is stung by a swarm of insects *");
-          }
-
-          m.FixedParticles(0x91C, 10, 180, 9539, EffectLayer.Waist);
-          m.PlaySound(0x00E);
-          m.PlaySound(0x1BC);
-
-          AOS.Damage(m, this, Utility.RandomMinMax(30, 40) - (Core.AOS ? 0 : 10), 100, 0, 0, 0, 0);
-
-          if (!m.Alive)
-            StopEffect(m, false);
-        }
-      }
-    }
-
-    public override void Serialize(GenericWriter writer)
-    {
-      base.Serialize(writer);
-      writer.Write(0);
-    }
-
-    public override void Deserialize(GenericReader reader)
-    {
-      base.Deserialize(reader);
-      int version = reader.ReadInt();
-    }
-  }
-}
+using System;
+using System.Collections.Generic;
+using Server.Items;
+using Server.Network;
+
+namespace Server.Mobiles
+{
+  public class MeerMage : BaseCreature
+  {
+    private static Dictionary<Mobile, Timer> m_Table = new Dictionary<Mobile, Timer>();
+
+    private DateTime m_NextAbilityTime;
+
+    [Constructible]
+    public MeerMage() : base(AIType.AI_Mage, FightMode.Evil, 10, 1, 0.2, 0.4)
+    {
+      Body = 770;
+
+      SetStr(171, 200);
+      SetDex(126, 145);
+      SetInt(276, 305);
+
+      SetHits(103, 120);
+
+      SetDamage(24, 26);
+
+      SetDamageType(ResistanceType.Physical, 100);
+
+      SetResistance(ResistanceType.Physical, 45, 55);
+      SetResistance(ResistanceType.Fire, 15, 25);
+      SetResistance(ResistanceType.Cold, 50);
+      SetResistance(ResistanceType.Poison, 25, 35);
+      SetResistance(ResistanceType.Energy, 25, 35);
+
+      SetSkill(SkillName.EvalInt, 100.0);
+      SetSkill(SkillName.Magery, 70.1, 80.0);
+      SetSkill(SkillName.Meditation, 85.1, 95.0);
+      SetSkill(SkillName.MagicResist, 80.1, 100.0);
+      SetSkill(SkillName.Tactics, 70.1, 90.0);
+      SetSkill(SkillName.Wrestling, 60.1, 80.0);
+
+      Fame = 8000;
+      Karma = 8000;
+
+      VirtualArmor = 16;
+
+      m_NextAbilityTime = DateTime.UtcNow + TimeSpan.FromSeconds(Utility.RandomMinMax(2, 5));
+    }
+
+    public MeerMage(Serial serial) : base(serial)
+    {
+    }
+
+    public override string CorpseName => "a meer's corpse";
+    public override string DefaultName => "a meer mage";
+
+    public override bool AutoDispel => true;
+    public override Poison PoisonImmune => Poison.Lethal;
+    public override bool CanRummageCorpses => true;
+    public override int TreasureMapLevel => 3;
+
+    public override bool InitialInnocent => true;
+
+    public override void GenerateLoot()
+    {
+      AddLoot(LootPack.FilthyRich);
+      AddLoot(LootPack.MedScrolls, 2);
+      // TODO: Daemon bone ...
+    }
+
+    public override int GetHurtSound() => 0x14D;
+
+    public override int GetDeathSound() => 0x314;
+
+    public override int GetAttackSound() => 0x75;
+
+    public override void OnThink()
+    {
+      if (DateTime.UtcNow >= m_NextAbilityTime)
+      {
+        Mobile combatant = Combatant;
+
+        if (combatant != null && combatant.Map == Map && combatant.InRange(this, 12) && IsEnemy(combatant) &&
+            !UnderEffect(combatant))
+        {
+          m_NextAbilityTime = DateTime.UtcNow + TimeSpan.FromSeconds(Utility.RandomMinMax(20, 30));
+
+          if (combatant is BaseCreature bc)
+            if (bc.Controlled && bc.ControlMaster?.Deleted == false && bc.ControlMaster.Alive)
+              if (bc.ControlMaster.Map == Map && bc.ControlMaster.InRange(this, 12) &&
+                  !UnderEffect(bc.ControlMaster))
+                Combatant = combatant = bc.ControlMaster;
+
+          if (Utility.RandomDouble() < .1)
+          {
+            int[][] coord =
+            {
+              new[] { -4, -6 }, new[] { 4, -6 }, new[] { 0, -8 }, new[] { -5, 5 }, new[] { 5, 5 }
+            };
+
+            for (int i = 0; i < 5; i++)
+            {
+              int x = combatant.X + coord[i][0];
+              int y = combatant.Y + coord[i][1];
+
+              Point3D loc = new Point3D(x, y, combatant.Map.GetAverageZ(x, y));
+
+              if (!combatant.Map.CanSpawnMobile(loc))
+                continue;
+
+              var rabid = i switch
+              {
+                0 => (BaseCreature)new EnragedRabbit(this),
+                1 => new EnragedHind(this),
+                2 => new EnragedHart(this),
+                3 => new EnragedBlackBear(this),
+                _ => new EnragedEagle(this)
+              };
+
+              rabid.FocusMob = combatant;
+              rabid.MoveToWorld(loc, combatant.Map);
+            }
+
+            Say(1071932); //Creatures of the forest, I call to thee!  Aid me in the fight against all that is evil!
+          }
+          else if (combatant.Player)
+          {
+            int count = 0;
+
+            Say(true, "I call a plague of insects to sting your flesh!");
+            m_Table[combatant] = Timer.DelayCall(TimeSpan.FromSeconds(0.5), TimeSpan.FromSeconds(7.0),
+              () => DoEffect(combatant, count++));
+          }
+        }
+      }
+
+      base.OnThink();
+    }
+
+    public static bool UnderEffect(Mobile m) => m_Table.ContainsKey(m);
+
+    public static void StopEffect(Mobile m, bool message)
+    {
+      if (m_Table.TryGetValue(m, out Timer timer))
+      {
+        if (message)
+          m.PublicOverheadMessage(MessageType.Emote, m.SpeechHue, true,
+            "* The open flame begins to scatter the swarm of insects *");
+
+        timer.Stop();
+        m_Table.Remove(m);
+      }
+    }
+
+    public void DoEffect(Mobile m, int count)
+    {
+      if (!m.Alive)
+        StopEffect(m, false);
+      else
+      {
+        if (m.FindItemOnLayer(Layer.TwoHanded) is Torch torch && torch.Burning)
+          StopEffect(m, true);
+        else
+        {
+          if (count % 4 == 0)
+          {
+            m.LocalOverheadMessage(MessageType.Emote, m.SpeechHue, true,
+              "* The swarm of insects bites and stings your flesh! *");
+            m.NonlocalOverheadMessage(MessageType.Emote, m.SpeechHue, true,
+              $"* {m.Name} is stung by a swarm of insects *");
+          }
+
+          m.FixedParticles(0x91C, 10, 180, 9539, EffectLayer.Waist);
+          m.PlaySound(0x00E);
+          m.PlaySound(0x1BC);
+
+          AOS.Damage(m, this, Utility.RandomMinMax(30, 40) - (Core.AOS ? 0 : 10), 100, 0, 0, 0, 0);
+
+          if (!m.Alive)
+            StopEffect(m, false);
+        }
+      }
+    }
+
+    public override void Serialize(GenericWriter writer)
+    {
+      base.Serialize(writer);
+      writer.Write(0);
+    }
+
+    public override void Deserialize(GenericReader reader)
+    {
+      base.Deserialize(reader);
+      int version = reader.ReadInt();
+    }
+  }
+}