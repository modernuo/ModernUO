--- conflicted
+++ resolved
@@ -1,189 +1,181 @@
-using Server.Items;
-
-namespace Server.Mobiles
-{
-  public class ChaosDragoon : BaseCreature
-  {
-    [Constructible]
-    public ChaosDragoon() : base(AIType.AI_Melee, FightMode.Closest, 10, 1, 0.15, 0.4)
-    {
-      Body = 0x190;
-      Hue = Race.Human.RandomSkinHue();
-
-      SetStr(176, 225);
-      SetDex(81, 95);
-      SetInt(61, 85);
-
-      SetHits(176, 225);
-
-      SetDamage(24, 26);
-
-      SetDamageType(ResistanceType.Physical, 25);
-      SetDamageType(ResistanceType.Fire, 25);
-      SetDamageType(ResistanceType.Cold, 25);
-      SetDamageType(ResistanceType.Energy, 25);
-
-      //SetResistance( ResistanceType.Physical, 25, 38 );
-      //SetResistance( ResistanceType.Fire, 25, 38 );
-      //SetResistance( ResistanceType.Cold, 25, 38 );
-      //SetResistance( ResistanceType.Poison, 25, 38 );
-      //SetResistance( ResistanceType.Energy, 25, 38 );
-
-      SetSkill(SkillName.Fencing, 77.6, 92.5);
-      SetSkill(SkillName.Healing, 60.3, 90.0);
-      SetSkill(SkillName.Macing, 77.6, 92.5);
-      SetSkill(SkillName.Anatomy, 77.6, 87.5);
-      SetSkill(SkillName.MagicResist, 77.6, 97.5);
-      SetSkill(SkillName.Swords, 77.6, 92.5);
-      SetSkill(SkillName.Tactics, 77.6, 87.5);
-
-      Fame = 5000;
-      Karma = -5000;
-
-<<<<<<< HEAD
-      CraftResource res = Utility.Random(6) switch
-=======
-      var res = Utility.Random(6) switch
->>>>>>> 64d59ce2
-      {
-        0 => CraftResource.BlackScales,
-        1 => CraftResource.RedScales,
-        2 => CraftResource.BlueScales,
-        3 => CraftResource.YellowScales,
-        4 => CraftResource.GreenScales,
-        5 => CraftResource.WhiteScales,
-        _ => CraftResource.None
-      };
-
-<<<<<<< HEAD
-      BaseWeapon melee = Utility.Random(3) switch
-=======
-      var melee = Utility.Random(3) switch
->>>>>>> 64d59ce2
-      {
-        0 => (BaseWeapon)new Kryss(),
-        1 => new Broadsword(),
-        2 => new Katana(),
-        _ => null
-      };
-
-      melee.Movable = false;
-      AddItem(melee);
-
-      DragonHelm helm = new DragonHelm();
-      helm.Resource = res;
-      helm.Movable = false;
-      AddItem(helm);
-
-      DragonChest chest = new DragonChest();
-      chest.Resource = res;
-      chest.Movable = false;
-      AddItem(chest);
-
-      DragonArms arms = new DragonArms();
-      arms.Resource = res;
-      arms.Movable = false;
-      AddItem(arms);
-
-      DragonGloves gloves = new DragonGloves();
-      gloves.Resource = res;
-      gloves.Movable = false;
-      AddItem(gloves);
-
-      DragonLegs legs = new DragonLegs();
-      legs.Resource = res;
-      legs.Movable = false;
-      AddItem(legs);
-
-      ChaosShield shield = new ChaosShield();
-      shield.Movable = false;
-      AddItem(shield);
-
-      AddItem(new Shirt());
-      AddItem(new Boots());
-
-      int amount = Utility.RandomMinMax(1, 3);
-
-      switch (res)
-      {
-        case CraftResource.BlackScales:
-          AddItem(new BlackScales(amount));
-          break;
-        case CraftResource.RedScales:
-          AddItem(new RedScales(amount));
-          break;
-        case CraftResource.BlueScales:
-          AddItem(new BlueScales(amount));
-          break;
-        case CraftResource.YellowScales:
-          AddItem(new YellowScales(amount));
-          break;
-        case CraftResource.GreenScales:
-          AddItem(new GreenScales(amount));
-          break;
-        case CraftResource.WhiteScales:
-          AddItem(new WhiteScales(amount));
-          break;
-      }
-
-      new SwampDragon().Rider = this;
-    }
-
-    public ChaosDragoon(Serial serial) : base(serial)
-    {
-    }
-
-    public override string CorpseName => "a chaos dragoon corpse";
-    public override string DefaultName => "a chaos dragoon";
-
-    public override bool HasBreath => true;
-    public override bool AutoDispel => true;
-    public override bool BardImmune => !Core.AOS;
-    public override bool CanRummageCorpses => true;
-    public override bool AlwaysMurderer => true;
-    public override bool ShowFameTitle => false;
-
-    public override int GetIdleSound() => 0x2CE;
-
-    public override int GetDeathSound() => 0x2CC;
-
-    public override int GetHurtSound() => 0x2D1;
-
-    public override int GetAttackSound() => 0x2C8;
-
-    public override void GenerateLoot()
-    {
-      AddLoot(LootPack.Rich);
-      //AddLoot( LootPack.Gems );
-    }
-
-    public override bool OnBeforeDeath()
-    {
-      IMount mount = Mount;
-
-      if (mount != null)
-        mount.Rider = null;
-
-      return base.OnBeforeDeath();
-    }
-
-    public override void AlterMeleeDamageTo(Mobile to, ref int damage)
-    {
-      if (to is Dragon || to is WhiteWyrm || to is SwampDragon || to is Drake || to is Nightmare || to is Hiryu ||
-          to is LesserHiryu || to is Daemon)
-        damage *= 3;
-    }
-
-    public override void Serialize(GenericWriter writer)
-    {
-      base.Serialize(writer);
-      writer.Write(0);
-    }
-
-    public override void Deserialize(GenericReader reader)
-    {
-      base.Deserialize(reader);
-      int version = reader.ReadInt();
-    }
-  }
+using Server.Items;
+
+namespace Server.Mobiles
+{
+  public class ChaosDragoon : BaseCreature
+  {
+    [Constructible]
+    public ChaosDragoon() : base(AIType.AI_Melee, FightMode.Closest, 10, 1, 0.15, 0.4)
+    {
+      Body = 0x190;
+      Hue = Race.Human.RandomSkinHue();
+
+      SetStr(176, 225);
+      SetDex(81, 95);
+      SetInt(61, 85);
+
+      SetHits(176, 225);
+
+      SetDamage(24, 26);
+
+      SetDamageType(ResistanceType.Physical, 25);
+      SetDamageType(ResistanceType.Fire, 25);
+      SetDamageType(ResistanceType.Cold, 25);
+      SetDamageType(ResistanceType.Energy, 25);
+
+      //SetResistance( ResistanceType.Physical, 25, 38 );
+      //SetResistance( ResistanceType.Fire, 25, 38 );
+      //SetResistance( ResistanceType.Cold, 25, 38 );
+      //SetResistance( ResistanceType.Poison, 25, 38 );
+      //SetResistance( ResistanceType.Energy, 25, 38 );
+
+      SetSkill(SkillName.Fencing, 77.6, 92.5);
+      SetSkill(SkillName.Healing, 60.3, 90.0);
+      SetSkill(SkillName.Macing, 77.6, 92.5);
+      SetSkill(SkillName.Anatomy, 77.6, 87.5);
+      SetSkill(SkillName.MagicResist, 77.6, 97.5);
+      SetSkill(SkillName.Swords, 77.6, 92.5);
+      SetSkill(SkillName.Tactics, 77.6, 87.5);
+
+      Fame = 5000;
+      Karma = -5000;
+
+      var res = Utility.Random(6) switch
+      {
+        0 => CraftResource.BlackScales,
+        1 => CraftResource.RedScales,
+        2 => CraftResource.BlueScales,
+        3 => CraftResource.YellowScales,
+        4 => CraftResource.GreenScales,
+        5 => CraftResource.WhiteScales,
+        _ => CraftResource.None
+      };
+
+      var melee = Utility.Random(3) switch
+      {
+        0 => (BaseWeapon)new Kryss(),
+        1 => new Broadsword(),
+        2 => new Katana(),
+        _ => null
+      };
+
+      melee.Movable = false;
+      AddItem(melee);
+
+      DragonHelm helm = new DragonHelm();
+      helm.Resource = res;
+      helm.Movable = false;
+      AddItem(helm);
+
+      DragonChest chest = new DragonChest();
+      chest.Resource = res;
+      chest.Movable = false;
+      AddItem(chest);
+
+      DragonArms arms = new DragonArms();
+      arms.Resource = res;
+      arms.Movable = false;
+      AddItem(arms);
+
+      DragonGloves gloves = new DragonGloves();
+      gloves.Resource = res;
+      gloves.Movable = false;
+      AddItem(gloves);
+
+      DragonLegs legs = new DragonLegs();
+      legs.Resource = res;
+      legs.Movable = false;
+      AddItem(legs);
+
+      ChaosShield shield = new ChaosShield();
+      shield.Movable = false;
+      AddItem(shield);
+
+      AddItem(new Shirt());
+      AddItem(new Boots());
+
+      int amount = Utility.RandomMinMax(1, 3);
+
+      switch (res)
+      {
+        case CraftResource.BlackScales:
+          AddItem(new BlackScales(amount));
+          break;
+        case CraftResource.RedScales:
+          AddItem(new RedScales(amount));
+          break;
+        case CraftResource.BlueScales:
+          AddItem(new BlueScales(amount));
+          break;
+        case CraftResource.YellowScales:
+          AddItem(new YellowScales(amount));
+          break;
+        case CraftResource.GreenScales:
+          AddItem(new GreenScales(amount));
+          break;
+        case CraftResource.WhiteScales:
+          AddItem(new WhiteScales(amount));
+          break;
+      }
+
+      new SwampDragon().Rider = this;
+    }
+
+    public ChaosDragoon(Serial serial) : base(serial)
+    {
+    }
+
+    public override string CorpseName => "a chaos dragoon corpse";
+    public override string DefaultName => "a chaos dragoon";
+
+    public override bool HasBreath => true;
+    public override bool AutoDispel => true;
+    public override bool BardImmune => !Core.AOS;
+    public override bool CanRummageCorpses => true;
+    public override bool AlwaysMurderer => true;
+    public override bool ShowFameTitle => false;
+
+    public override int GetIdleSound() => 0x2CE;
+
+    public override int GetDeathSound() => 0x2CC;
+
+    public override int GetHurtSound() => 0x2D1;
+
+    public override int GetAttackSound() => 0x2C8;
+
+    public override void GenerateLoot()
+    {
+      AddLoot(LootPack.Rich);
+      //AddLoot( LootPack.Gems );
+    }
+
+    public override bool OnBeforeDeath()
+    {
+      IMount mount = Mount;
+
+      if (mount != null)
+        mount.Rider = null;
+
+      return base.OnBeforeDeath();
+    }
+
+    public override void AlterMeleeDamageTo(Mobile to, ref int damage)
+    {
+      if (to is Dragon || to is WhiteWyrm || to is SwampDragon || to is Drake || to is Nightmare || to is Hiryu ||
+          to is LesserHiryu || to is Daemon)
+        damage *= 3;
+    }
+
+    public override void Serialize(GenericWriter writer)
+    {
+      base.Serialize(writer);
+      writer.Write(0);
+    }
+
+    public override void Deserialize(GenericReader reader)
+    {
+      base.Deserialize(reader);
+      int version = reader.ReadInt();
+    }
+  }
 }