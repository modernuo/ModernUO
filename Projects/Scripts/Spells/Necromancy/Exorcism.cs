using System;
using System.Collections.Generic;
using System.Linq;
using Server.Engines.CannedEvil;
using Server.Engines.PartySystem;
using Server.Factions;
using Server.Guilds;
using Server.Items;
using Server.Regions;

namespace Server.Spells.Necromancy
{
  public class ExorcismSpell : NecromancerSpell
  {
    private static SpellInfo m_Info = new SpellInfo(
      "Exorcism", "Ort Corp Grav",
      203,
      9031,
      Reagent.NoxCrystal,
      Reagent.GraveDust
    );

    private static readonly int Range = Core.ML ? 48 : 18;

    private static readonly Point3D[] m_BritanniaLocs =
    {
      new Point3D(1470, 843, 0),
      new Point3D(1857, 865, -1),
      new Point3D(4220, 563, 36),
      new Point3D(1732, 3528, 0),
      new Point3D(1300, 644, 8),
      new Point3D(3355, 302, 9),
      new Point3D(1606, 2490, 5),
      new Point3D(2500, 3931, 3),
      new Point3D(4264, 3707, 0)
    };

    private static readonly Point3D[] m_IllshLocs =
    {
      new Point3D(1222, 474, -17),
      new Point3D(718, 1360, -60),
      new Point3D(297, 1014, -19),
      new Point3D(986, 1006, -36),
      new Point3D(1180, 1288, -30),
      new Point3D(1538, 1341, -3),
      new Point3D(528, 223, -38)
    };

    private static readonly Point3D[] m_MalasLocs =
    {
      new Point3D(976, 517, -30)
    };

    private static readonly Point3D[] m_TokunoLocs =
    {
      new Point3D(710, 1162, 25),
      new Point3D(1034, 515, 18),
      new Point3D(295, 712, 55)
    };

    public ExorcismSpell(Mobile caster, Item scroll = null) : base(caster, scroll, m_Info)
    {
    }

    public override TimeSpan CastDelayBase => TimeSpan.FromSeconds(2.0);

    public override double RequiredSkill => 80.0;
    public override int RequiredMana => 40;


    public override bool DelayedDamage => false;

    public override bool CheckCast()
    {
      if (Caster.Skills.SpiritSpeak.Value < 100.0)
      {
        Caster.SendLocalizedMessage(1072112); // You must have GM Spirit Speak to use this spell
        return false;
      }

      return base.CheckCast();
    }

    public override int ComputeKarmaAward() => 0;

    public override void OnCast()
    {
      ChampionSpawnRegion r = Caster.Region.GetRegion<ChampionSpawnRegion>();
      if (r == null || !Caster.InRange(r.ChampionSpawn, Range))
        Caster.SendLocalizedMessage(1072111); // You are not in a valid exorcism region.
      else if (CheckSequence())
      {
        Map map = Caster.Map;

        if (map != null)
        {
          IEnumerable<Mobile> targets = r.ChampionSpawn.GetMobilesInRange(Range).Where(IsValidTarget);

          //Surprisingly, no sparkle type effects
          foreach (Mobile m in targets)
<<<<<<< HEAD
=======
            //Surprisingly, no sparkle type effects
>>>>>>> 64d59ce2
            m.Location = GetNearestShrine(m);
        }
      }

      FinishSequence();
    }

    private bool IsValidTarget(Mobile m)
    {
      if (!m.Player || m.Alive)
        return false;

      Corpse c = m.Corpse as Corpse;
      Map map = m.Map;

      if (c?.Deleted == false && map != null && c.Map == map)
      {
        if (SpellHelper.IsAnyT2A(map, c.Location) && SpellHelper.IsAnyT2A(map, m.Location))
          return false; //Same Map, both in T2A, ie, same 'sub server'.

        if (m.Region.IsPartOf<DungeonRegion>() == Region.Find(c.Location, map).IsPartOf<DungeonRegion>())
          return false; //Same Map, both in Dungeon region OR They're both NOT in a dungeon region.

        //Just an approximation cause RunUO doesn't divide up the world the same way OSI does ;p
      }

      if (Party.Get(m)?.Contains(Caster) == true)
        return false;

      if (m.Guild != null && Caster.Guild != null)
      {
        Guild mGuild = m.Guild as Guild;
        Guild cGuild = Caster.Guild as Guild;

        if (mGuild?.IsAlly(cGuild) == true)
          return false;

        if (mGuild == cGuild)
          return false;
      }

      Faction f = Faction.Find(m);

      return Faction.Facet != m.Map || f == null || f != Faction.Find(Caster);
    }

    private static Point3D GetNearestShrine(Mobile m)
    {
      Map map = m.Map;

      Point3D[] locList;


      if (map == Map.Felucca || map == Map.Trammel)
        locList = m_BritanniaLocs;
      else if (map == Map.Ilshenar)
        locList = m_IllshLocs;
      else if (map == Map.Tokuno)
        locList = m_TokunoLocs;
      else if (map == Map.Malas)
        locList = m_MalasLocs;
      else
        locList = new Point3D[0];

      Point3D closest = Point3D.Zero;
      double minDist = double.MaxValue;

      for (int i = 0; i < locList.Length; i++)
      {
        Point3D p = locList[i];

        double dist = m.GetDistanceToSqrt(p);
        if (minDist > dist)
        {
          closest = p;
          minDist = dist;
        }
      }

      return closest;
    }
  }
}
<|MERGE_RESOLUTION|>--- conflicted
+++ resolved
@@ -1,187 +1,184 @@
-using System;
-using System.Collections.Generic;
-using System.Linq;
-using Server.Engines.CannedEvil;
-using Server.Engines.PartySystem;
-using Server.Factions;
-using Server.Guilds;
-using Server.Items;
-using Server.Regions;
-
-namespace Server.Spells.Necromancy
-{
-  public class ExorcismSpell : NecromancerSpell
-  {
-    private static SpellInfo m_Info = new SpellInfo(
-      "Exorcism", "Ort Corp Grav",
-      203,
-      9031,
-      Reagent.NoxCrystal,
-      Reagent.GraveDust
-    );
-
-    private static readonly int Range = Core.ML ? 48 : 18;
-
-    private static readonly Point3D[] m_BritanniaLocs =
-    {
-      new Point3D(1470, 843, 0),
-      new Point3D(1857, 865, -1),
-      new Point3D(4220, 563, 36),
-      new Point3D(1732, 3528, 0),
-      new Point3D(1300, 644, 8),
-      new Point3D(3355, 302, 9),
-      new Point3D(1606, 2490, 5),
-      new Point3D(2500, 3931, 3),
-      new Point3D(4264, 3707, 0)
-    };
-
-    private static readonly Point3D[] m_IllshLocs =
-    {
-      new Point3D(1222, 474, -17),
-      new Point3D(718, 1360, -60),
-      new Point3D(297, 1014, -19),
-      new Point3D(986, 1006, -36),
-      new Point3D(1180, 1288, -30),
-      new Point3D(1538, 1341, -3),
-      new Point3D(528, 223, -38)
-    };
-
-    private static readonly Point3D[] m_MalasLocs =
-    {
-      new Point3D(976, 517, -30)
-    };
-
-    private static readonly Point3D[] m_TokunoLocs =
-    {
-      new Point3D(710, 1162, 25),
-      new Point3D(1034, 515, 18),
-      new Point3D(295, 712, 55)
-    };
-
-    public ExorcismSpell(Mobile caster, Item scroll = null) : base(caster, scroll, m_Info)
-    {
-    }
-
-    public override TimeSpan CastDelayBase => TimeSpan.FromSeconds(2.0);
-
-    public override double RequiredSkill => 80.0;
-    public override int RequiredMana => 40;
-
-
-    public override bool DelayedDamage => false;
-
-    public override bool CheckCast()
-    {
-      if (Caster.Skills.SpiritSpeak.Value < 100.0)
-      {
-        Caster.SendLocalizedMessage(1072112); // You must have GM Spirit Speak to use this spell
-        return false;
-      }
-
-      return base.CheckCast();
-    }
-
-    public override int ComputeKarmaAward() => 0;
-
-    public override void OnCast()
-    {
-      ChampionSpawnRegion r = Caster.Region.GetRegion<ChampionSpawnRegion>();
-      if (r == null || !Caster.InRange(r.ChampionSpawn, Range))
-        Caster.SendLocalizedMessage(1072111); // You are not in a valid exorcism region.
-      else if (CheckSequence())
-      {
-        Map map = Caster.Map;
-
-        if (map != null)
-        {
-          IEnumerable<Mobile> targets = r.ChampionSpawn.GetMobilesInRange(Range).Where(IsValidTarget);
-
-          //Surprisingly, no sparkle type effects
-          foreach (Mobile m in targets)
-<<<<<<< HEAD
-=======
-            //Surprisingly, no sparkle type effects
->>>>>>> 64d59ce2
-            m.Location = GetNearestShrine(m);
-        }
-      }
-
-      FinishSequence();
-    }
-
-    private bool IsValidTarget(Mobile m)
-    {
-      if (!m.Player || m.Alive)
-        return false;
-
-      Corpse c = m.Corpse as Corpse;
-      Map map = m.Map;
-
-      if (c?.Deleted == false && map != null && c.Map == map)
-      {
-        if (SpellHelper.IsAnyT2A(map, c.Location) && SpellHelper.IsAnyT2A(map, m.Location))
-          return false; //Same Map, both in T2A, ie, same 'sub server'.
-
-        if (m.Region.IsPartOf<DungeonRegion>() == Region.Find(c.Location, map).IsPartOf<DungeonRegion>())
-          return false; //Same Map, both in Dungeon region OR They're both NOT in a dungeon region.
-
-        //Just an approximation cause RunUO doesn't divide up the world the same way OSI does ;p
-      }
-
-      if (Party.Get(m)?.Contains(Caster) == true)
-        return false;
-
-      if (m.Guild != null && Caster.Guild != null)
-      {
-        Guild mGuild = m.Guild as Guild;
-        Guild cGuild = Caster.Guild as Guild;
-
-        if (mGuild?.IsAlly(cGuild) == true)
-          return false;
-
-        if (mGuild == cGuild)
-          return false;
-      }
-
-      Faction f = Faction.Find(m);
-
-      return Faction.Facet != m.Map || f == null || f != Faction.Find(Caster);
-    }
-
-    private static Point3D GetNearestShrine(Mobile m)
-    {
-      Map map = m.Map;
-
-      Point3D[] locList;
-
-
-      if (map == Map.Felucca || map == Map.Trammel)
-        locList = m_BritanniaLocs;
-      else if (map == Map.Ilshenar)
-        locList = m_IllshLocs;
-      else if (map == Map.Tokuno)
-        locList = m_TokunoLocs;
-      else if (map == Map.Malas)
-        locList = m_MalasLocs;
-      else
-        locList = new Point3D[0];
-
-      Point3D closest = Point3D.Zero;
-      double minDist = double.MaxValue;
-
-      for (int i = 0; i < locList.Length; i++)
-      {
-        Point3D p = locList[i];
-
-        double dist = m.GetDistanceToSqrt(p);
-        if (minDist > dist)
-        {
-          closest = p;
-          minDist = dist;
-        }
-      }
-
-      return closest;
-    }
-  }
-}
+using System;
+using System.Collections.Generic;
+using System.Linq;
+using Server.Engines.CannedEvil;
+using Server.Engines.PartySystem;
+using Server.Factions;
+using Server.Guilds;
+using Server.Items;
+using Server.Regions;
+
+namespace Server.Spells.Necromancy
+{
+  public class ExorcismSpell : NecromancerSpell
+  {
+    private static SpellInfo m_Info = new SpellInfo(
+      "Exorcism", "Ort Corp Grav",
+      203,
+      9031,
+      Reagent.NoxCrystal,
+      Reagent.GraveDust
+    );
+
+    private static readonly int Range = Core.ML ? 48 : 18;
+
+    private static readonly Point3D[] m_BritanniaLocs =
+    {
+      new Point3D(1470, 843, 0),
+      new Point3D(1857, 865, -1),
+      new Point3D(4220, 563, 36),
+      new Point3D(1732, 3528, 0),
+      new Point3D(1300, 644, 8),
+      new Point3D(3355, 302, 9),
+      new Point3D(1606, 2490, 5),
+      new Point3D(2500, 3931, 3),
+      new Point3D(4264, 3707, 0)
+    };
+
+    private static readonly Point3D[] m_IllshLocs =
+    {
+      new Point3D(1222, 474, -17),
+      new Point3D(718, 1360, -60),
+      new Point3D(297, 1014, -19),
+      new Point3D(986, 1006, -36),
+      new Point3D(1180, 1288, -30),
+      new Point3D(1538, 1341, -3),
+      new Point3D(528, 223, -38)
+    };
+
+    private static readonly Point3D[] m_MalasLocs =
+    {
+      new Point3D(976, 517, -30)
+    };
+
+    private static readonly Point3D[] m_TokunoLocs =
+    {
+      new Point3D(710, 1162, 25),
+      new Point3D(1034, 515, 18),
+      new Point3D(295, 712, 55)
+    };
+
+    public ExorcismSpell(Mobile caster, Item scroll = null) : base(caster, scroll, m_Info)
+    {
+    }
+
+    public override TimeSpan CastDelayBase => TimeSpan.FromSeconds(2.0);
+
+    public override double RequiredSkill => 80.0;
+    public override int RequiredMana => 40;
+
+
+    public override bool DelayedDamage => false;
+
+    public override bool CheckCast()
+    {
+      if (Caster.Skills.SpiritSpeak.Value < 100.0)
+      {
+        Caster.SendLocalizedMessage(1072112); // You must have GM Spirit Speak to use this spell
+        return false;
+      }
+
+      return base.CheckCast();
+    }
+
+    public override int ComputeKarmaAward() => 0;
+
+    public override void OnCast()
+    {
+      ChampionSpawnRegion r = Caster.Region.GetRegion<ChampionSpawnRegion>();
+      if (r == null || !Caster.InRange(r.ChampionSpawn, Range))
+        Caster.SendLocalizedMessage(1072111); // You are not in a valid exorcism region.
+      else if (CheckSequence())
+      {
+        Map map = Caster.Map;
+
+        if (map != null)
+        {
+          IEnumerable<Mobile> targets = r.ChampionSpawn.GetMobilesInRange(Range).Where(IsValidTarget);
+
+          //Surprisingly, no sparkle type effects
+          foreach (Mobile m in targets)
+            //Surprisingly, no sparkle type effects
+            m.Location = GetNearestShrine(m);
+        }
+      }
+
+      FinishSequence();
+    }
+
+    private bool IsValidTarget(Mobile m)
+    {
+      if (!m.Player || m.Alive)
+        return false;
+
+      Corpse c = m.Corpse as Corpse;
+      Map map = m.Map;
+
+      if (c?.Deleted == false && map != null && c.Map == map)
+      {
+        if (SpellHelper.IsAnyT2A(map, c.Location) && SpellHelper.IsAnyT2A(map, m.Location))
+          return false; //Same Map, both in T2A, ie, same 'sub server'.
+
+        if (m.Region.IsPartOf<DungeonRegion>() == Region.Find(c.Location, map).IsPartOf<DungeonRegion>())
+          return false; //Same Map, both in Dungeon region OR They're both NOT in a dungeon region.
+
+        //Just an approximation cause RunUO doesn't divide up the world the same way OSI does ;p
+      }
+
+      if (Party.Get(m)?.Contains(Caster) == true)
+        return false;
+
+      if (m.Guild != null && Caster.Guild != null)
+      {
+        Guild mGuild = m.Guild as Guild;
+        Guild cGuild = Caster.Guild as Guild;
+
+        if (mGuild?.IsAlly(cGuild) == true)
+          return false;
+
+        if (mGuild == cGuild)
+          return false;
+      }
+
+      Faction f = Faction.Find(m);
+
+      return Faction.Facet != m.Map || f == null || f != Faction.Find(Caster);
+    }
+
+    private static Point3D GetNearestShrine(Mobile m)
+    {
+      Map map = m.Map;
+
+      Point3D[] locList;
+
+
+      if (map == Map.Felucca || map == Map.Trammel)
+        locList = m_BritanniaLocs;
+      else if (map == Map.Ilshenar)
+        locList = m_IllshLocs;
+      else if (map == Map.Tokuno)
+        locList = m_TokunoLocs;
+      else if (map == Map.Malas)
+        locList = m_MalasLocs;
+      else
+        locList = new Point3D[0];
+
+      Point3D closest = Point3D.Zero;
+      double minDist = double.MaxValue;
+
+      for (int i = 0; i < locList.Length; i++)
+      {
+        Point3D p = locList[i];
+
+        double dist = m.GetDistanceToSqrt(p);
+        if (minDist > dist)
+        {
+          closest = p;
+          minDist = dist;
+        }
+      }
+
+      return closest;
+    }
+  }
+}