using Server.Mobiles;
using Server.Targeting;

namespace Server.Spells.Third
{
  public class PoisonSpell : MagerySpell, ISpellTargetingMobile
  {
    private static SpellInfo m_Info = new SpellInfo(
      "Poison", "In Nox",
      203,
      9051,
      Reagent.Nightshade
    );

    public PoisonSpell(Mobile caster, Item scroll = null) : base(caster, scroll, m_Info)
    {
    }

    public override SpellCircle Circle => SpellCircle.Third;

    public override void OnCast()
    {
      Caster.Target = new SpellTargetMobile(this, TargetFlags.Harmful, Core.ML ? 10 : 12);
    }

    public void Target(Mobile m)
    {
      if (m == null)
        return;

      if (!Caster.CanSee(m))
        Caster.SendLocalizedMessage(500237); // Target can not be seen.
      else if (CheckHSequence(m))
      {
        SpellHelper.Turn(Caster, m);

        SpellHelper.CheckReflect((int)Circle, Caster, ref m);

        m.Spell?.OnCasterHurt();

        m.Paralyzed = false;

        if (CheckResisted(m))
        {
          m.SendLocalizedMessage(501783); // You feel yourself resisting magical energy.
        }
        else
        {
          int level;

          if (Core.AOS)
          {
            if (Caster.InRange(m, 2))
            {
              int total = (Caster.Skills.Magery.Fixed + Caster.Skills.Poisoning.Fixed) / 2;

              if (total >= 1000)
                level = 3;
              else if (total > 850)
                level = 2;
              else if (total > 650)
                level = 1;
              else
                level = 0;
            }
            else
            {
              level = 0;
            }
          }
          else
          {
            //double total = Caster.Skills.Magery.Value + Caster.Skills.Poisoning.Value;

            #region Dueling

            double total = Caster.Skills.Magery.Value;

            if (Caster is PlayerMobile pm)
            {
<<<<<<< HEAD
              if (pm.DuelContext == null || !pm.DuelContext.Started || pm.DuelContext.Finished ||
                  pm.DuelContext.Ruleset.GetOption("Skills", "Poisoning"))
=======
              if (pm.DuelContext?.Started != true || pm.DuelContext.Finished || pm.DuelContext.Ruleset.GetOption("Skills", "Poisoning"))
>>>>>>> 64d59ce2
                total += pm.Skills.Poisoning.Value;
            }
            else
            {
              total += Caster.Skills.Poisoning.Value;
            }

            #endregion

            double dist = Caster.GetDistanceToSqrt(m);

            if (dist >= 3.0)
              total -= (dist - 3.0) * 10.0;

            if (total >= 200.0 && 1 > Utility.Random(10))
              level = 3;
            else if (total > (Core.AOS ? 170.1 : 170.0))
              level = 2;
            else if (total > (Core.AOS ? 130.1 : 130.0))
              level = 1;
            else
              level = 0;
          }

          m.ApplyPoison(Caster, Poison.GetPoison(level));
        }

        m.FixedParticles(0x374A, 10, 15, 5021, EffectLayer.Waist);
        m.PlaySound(0x205);

        HarmfulSpell(m);
      }

      FinishSequence();
    }
  }
}
<|MERGE_RESOLUTION|>--- conflicted
+++ resolved
@@ -1,123 +1,118 @@
-using Server.Mobiles;
-using Server.Targeting;
-
-namespace Server.Spells.Third
-{
-  public class PoisonSpell : MagerySpell, ISpellTargetingMobile
-  {
-    private static SpellInfo m_Info = new SpellInfo(
-      "Poison", "In Nox",
-      203,
-      9051,
-      Reagent.Nightshade
-    );
-
-    public PoisonSpell(Mobile caster, Item scroll = null) : base(caster, scroll, m_Info)
-    {
-    }
-
-    public override SpellCircle Circle => SpellCircle.Third;
-
-    public override void OnCast()
-    {
-      Caster.Target = new SpellTargetMobile(this, TargetFlags.Harmful, Core.ML ? 10 : 12);
-    }
-
-    public void Target(Mobile m)
-    {
-      if (m == null)
-        return;
-
-      if (!Caster.CanSee(m))
-        Caster.SendLocalizedMessage(500237); // Target can not be seen.
-      else if (CheckHSequence(m))
-      {
-        SpellHelper.Turn(Caster, m);
-
-        SpellHelper.CheckReflect((int)Circle, Caster, ref m);
-
-        m.Spell?.OnCasterHurt();
-
-        m.Paralyzed = false;
-
-        if (CheckResisted(m))
-        {
-          m.SendLocalizedMessage(501783); // You feel yourself resisting magical energy.
-        }
-        else
-        {
-          int level;
-
-          if (Core.AOS)
-          {
-            if (Caster.InRange(m, 2))
-            {
-              int total = (Caster.Skills.Magery.Fixed + Caster.Skills.Poisoning.Fixed) / 2;
-
-              if (total >= 1000)
-                level = 3;
-              else if (total > 850)
-                level = 2;
-              else if (total > 650)
-                level = 1;
-              else
-                level = 0;
-            }
-            else
-            {
-              level = 0;
-            }
-          }
-          else
-          {
-            //double total = Caster.Skills.Magery.Value + Caster.Skills.Poisoning.Value;
-
-            #region Dueling
-
-            double total = Caster.Skills.Magery.Value;
-
-            if (Caster is PlayerMobile pm)
-            {
-<<<<<<< HEAD
-              if (pm.DuelContext == null || !pm.DuelContext.Started || pm.DuelContext.Finished ||
-                  pm.DuelContext.Ruleset.GetOption("Skills", "Poisoning"))
-=======
-              if (pm.DuelContext?.Started != true || pm.DuelContext.Finished || pm.DuelContext.Ruleset.GetOption("Skills", "Poisoning"))
->>>>>>> 64d59ce2
-                total += pm.Skills.Poisoning.Value;
-            }
-            else
-            {
-              total += Caster.Skills.Poisoning.Value;
-            }
-
-            #endregion
-
-            double dist = Caster.GetDistanceToSqrt(m);
-
-            if (dist >= 3.0)
-              total -= (dist - 3.0) * 10.0;
-
-            if (total >= 200.0 && 1 > Utility.Random(10))
-              level = 3;
-            else if (total > (Core.AOS ? 170.1 : 170.0))
-              level = 2;
-            else if (total > (Core.AOS ? 130.1 : 130.0))
-              level = 1;
-            else
-              level = 0;
-          }
-
-          m.ApplyPoison(Caster, Poison.GetPoison(level));
-        }
-
-        m.FixedParticles(0x374A, 10, 15, 5021, EffectLayer.Waist);
-        m.PlaySound(0x205);
-
-        HarmfulSpell(m);
-      }
-
-      FinishSequence();
-    }
-  }
-}
+using Server.Mobiles;
+using Server.Targeting;
+
+namespace Server.Spells.Third
+{
+  public class PoisonSpell : MagerySpell, ISpellTargetingMobile
+  {
+    private static SpellInfo m_Info = new SpellInfo(
+      "Poison", "In Nox",
+      203,
+      9051,
+      Reagent.Nightshade
+    );
+
+    public PoisonSpell(Mobile caster, Item scroll = null) : base(caster, scroll, m_Info)
+    {
+    }
+
+    public override SpellCircle Circle => SpellCircle.Third;
+
+    public override void OnCast()
+    {
+      Caster.Target = new SpellTargetMobile(this, TargetFlags.Harmful, Core.ML ? 10 : 12);
+    }
+
+    public void Target(Mobile m)
+    {
+      if (m == null)
+        return;
+
+      if (!Caster.CanSee(m))
+        Caster.SendLocalizedMessage(500237); // Target can not be seen.
+      else if (CheckHSequence(m))
+      {
+        SpellHelper.Turn(Caster, m);
+
+        SpellHelper.CheckReflect((int)Circle, Caster, ref m);
+
+        m.Spell?.OnCasterHurt();
+
+        m.Paralyzed = false;
+
+        if (CheckResisted(m))
+        {
+          m.SendLocalizedMessage(501783); // You feel yourself resisting magical energy.
+        }
+        else
+        {
+          int level;
+
+          if (Core.AOS)
+          {
+            if (Caster.InRange(m, 2))
+            {
+              int total = (Caster.Skills.Magery.Fixed + Caster.Skills.Poisoning.Fixed) / 2;
+
+              if (total >= 1000)
+                level = 3;
+              else if (total > 850)
+                level = 2;
+              else if (total > 650)
+                level = 1;
+              else
+                level = 0;
+            }
+            else
+            {
+              level = 0;
+            }
+          }
+          else
+          {
+            //double total = Caster.Skills.Magery.Value + Caster.Skills.Poisoning.Value;
+
+            #region Dueling
+
+            double total = Caster.Skills.Magery.Value;
+
+            if (Caster is PlayerMobile pm)
+            {
+              if (pm.DuelContext?.Started != true || pm.DuelContext.Finished || pm.DuelContext.Ruleset.GetOption("Skills", "Poisoning"))
+                total += pm.Skills.Poisoning.Value;
+            }
+            else
+            {
+              total += Caster.Skills.Poisoning.Value;
+            }
+
+            #endregion
+
+            double dist = Caster.GetDistanceToSqrt(m);
+
+            if (dist >= 3.0)
+              total -= (dist - 3.0) * 10.0;
+
+            if (total >= 200.0 && 1 > Utility.Random(10))
+              level = 3;
+            else if (total > (Core.AOS ? 170.1 : 170.0))
+              level = 2;
+            else if (total > (Core.AOS ? 130.1 : 130.0))
+              level = 1;
+            else
+              level = 0;
+          }
+
+          m.ApplyPoison(Caster, Poison.GetPoison(level));
+        }
+
+        m.FixedParticles(0x374A, 10, 15, 5021, EffectLayer.Waist);
+        m.PlaySound(0x205);
+
+        HarmfulSpell(m);
+      }
+
+      FinishSequence();
+    }
+  }
+}