using System;
using System.Collections.Generic;
using System.Linq;
using System.Net;
using System.Security.Cryptography;
using System.Text;
using System.Xml;
using Server.Misc;
using Server.Mobiles;
using Server.Multis;
using Server.Network;

namespace Server.Accounting
{
  public class Account : IAccount, IComparable<Account>
  {
    public static readonly TimeSpan YoungDuration = TimeSpan.FromHours( 40.0 );

    public static readonly TimeSpan InactiveDuration = TimeSpan.FromDays( 180.0 );

    public static readonly TimeSpan EmptyInactiveDuration = TimeSpan.FromDays(30.0);

    private AccessLevel m_AccessLevel;
    private TimeSpan m_TotalGameTime;
    private List<AccountComment> m_Comments;
    private List<AccountTag> m_Tags;
    private Mobile[] m_Mobiles;

    /// <summary>
    /// Deletes the account, all characters of the account, and all houses of those characters
    /// </summary>
    public void Delete()
    {
      for ( int i = 0; i < Length; ++i )
      {
        Mobile m = this[i];
<<<<<<< HEAD

        if ( m == null )
          continue;

        List<BaseHouse> list = BaseHouse.GetHouses( m );

        for ( int j = 0; j < list.Count; ++j )
          list[j].Delete();

        m.Delete();

        m.Account = null;
        m_Mobiles[i] = null;
      }

      if ( LoginIPs.Length != 0 && AccountHandler.IPTable.ContainsKey( LoginIPs[0] ) )
        --AccountHandler.IPTable[LoginIPs[0]];

      Accounts.Remove( Username );
    }

    /// <summary>
    /// Object detailing information about the hardware of the last person to log into this account
    /// </summary>
    public HardwareInfo HardwareInfo { get; set; }

    /// <summary>
    /// List of IP addresses for restricted access. '*' wildcard supported. If the array contains zero entries, all IP addresses are allowed.
    /// </summary>
    public string[] IPRestrictions { get; set; }

    /// <summary>
    /// List of IP addresses which have successfully logged into this account.
    /// </summary>
    public IPAddress[] LoginIPs { get; set; }

    /// <summary>
    /// List of account comments. Type of contained objects is AccountComment.
    /// </summary>
    public List<AccountComment> Comments => m_Comments ??= new List<AccountComment>();

    /// <summary>
    /// List of account tags. Type of contained objects is AccountTag.
    /// </summary>
    public List<AccountTag> Tags => m_Tags ??= new List<AccountTag>();

    /// <summary>
    /// Account username. Case insensitive validation.
    /// </summary>
    public string Username { get; set; }

    /// <summary>
    /// Account email address.
    /// </summary>
    public string Email { get; set; }

    /// <summary>
    /// Account password. Plain text. Case sensitive validation. May be null.
    /// </summary>
    public string PlainPassword { get; set; }

    /// <summary>
    /// Account password. Hashed with MD5. May be null.
    /// </summary>
    public string CryptPassword { get; set; }

    /// <summary>
    /// Account username and password hashed with SHA1. May be null.
    /// </summary>
    public string NewCryptPassword { get; set; }

    /// <summary>
    /// Initial AccessLevel for new characters created on this account.
    /// </summary>
    public AccessLevel AccessLevel
    {
      get => m_AccessLevel;
      set => m_AccessLevel = value;
    }

    /// <summary>
    /// Internal bitfield of account flags. Consider using direct access properties (Banned, Young), or GetFlag/SetFlag methods
    /// </summary>
    public int Flags { get; set; }

    /// <summary>
=======

        if ( m == null )
          continue;

        List<BaseHouse> list = BaseHouse.GetHouses( m );

        for ( int j = 0; j < list.Count; ++j )
          list[j].Delete();

        m.Delete();

        m.Account = null;
        m_Mobiles[i] = null;
      }

      if ( LoginIPs.Length != 0 && AccountHandler.IPTable.ContainsKey( LoginIPs[0] ) )
        --AccountHandler.IPTable[LoginIPs[0]];

      Accounts.Remove( Username );
    }

    /// <summary>
    /// Object detailing information about the hardware of the last person to log into this account
    /// </summary>
    public HardwareInfo HardwareInfo { get; set; }

    /// <summary>
    /// List of IP addresses for restricted access. '*' wildcard supported. If the array contains zero entries, all IP addresses are allowed.
    /// </summary>
    public string[] IPRestrictions { get; set; }

    /// <summary>
    /// List of IP addresses which have successfully logged into this account.
    /// </summary>
    public IPAddress[] LoginIPs { get; set; }

    /// <summary>
    /// List of account comments. Type of contained objects is AccountComment.
    /// </summary>
    public List<AccountComment> Comments => m_Comments ?? (m_Comments = new List<AccountComment>());

    /// <summary>
    /// List of account tags. Type of contained objects is AccountTag.
    /// </summary>
    public List<AccountTag> Tags => m_Tags ?? (m_Tags = new List<AccountTag>());

    /// <summary>
    /// Account username. Case insensitive validation.
    /// </summary>
    public string Username { get; set; }

    /// <summary>
    /// Account email address.
    /// </summary>
    public string Email { get; set; }

    /// <summary>
    /// Account password. Plain text. Case sensitive validation. May be null.
    /// </summary>
    public string PlainPassword { get; set; }

    /// <summary>
    /// Account password. Hashed with MD5. May be null.
    /// </summary>
    public string CryptPassword { get; set; }

    /// <summary>
    /// Account username and password hashed with SHA1. May be null.
    /// </summary>
    public string NewCryptPassword { get; set; }

    /// <summary>
    /// Initial AccessLevel for new characters created on this account.
    /// </summary>
    public AccessLevel AccessLevel
    {
      get => m_AccessLevel;
      set => m_AccessLevel = value;
    }

    /// <summary>
    /// Internal bitfield of account flags. Consider using direct access properties (Banned, Young), or GetFlag/SetFlag methods
    /// </summary>
    public int Flags { get; set; }

    /// <summary>
>>>>>>> 64d59ce2
    /// Gets or sets a flag indicating if this account is banned.
    /// </summary>
    public bool Banned
    {
      get
      {
        bool isBanned = GetFlag( 0 );

        if ( !isBanned )
          return false;

        if ( GetBanTags( out DateTime banTime, out TimeSpan banDuration ) )
          if ( banDuration != TimeSpan.MaxValue && DateTime.UtcNow >= banTime + banDuration )
          {
            SetUnspecifiedBan( null ); // clear
            Banned = false;
            return false;
          }

        return true;
      }
      set => SetFlag( 0, value );
    }

    /// <summary>
    /// Gets or sets a flag indicating if the characters created on this account will have the young status.
    /// </summary>
    public bool Young
    {
      get => !GetFlag( 1 );
      set
      {
        SetFlag( 1, !value );

        m_YoungTimer?.Stop();
        m_YoungTimer = null;
      }
    }

    /// <summary>
    /// The date and time of when this account was created.
    /// </summary>
    public DateTime Created { get; }

    /// <summary>
    /// Gets or sets the date and time when this account was last accessed.
    /// </summary>
    public DateTime LastLogin { get; set; }

    /// <summary>
    /// An account is considered inactive based upon LastLogin and InactiveDuration.  If the account is empty, it is based upon EmptyInactiveDuration
    /// </summary>
    public bool Inactive
    {
      get
      {
        if ( AccessLevel != AccessLevel.Player )
          return false;

        TimeSpan inactiveLength = DateTime.UtcNow - LastLogin;

        return inactiveLength > (Count == 0 ? EmptyInactiveDuration : InactiveDuration);
      }
    }

    /// <summary>
    /// Gets the total game time of this account, also considering the game time of characters
    /// that have been deleted.
    /// </summary>
    public TimeSpan TotalGameTime
    {
      get
      {
        for ( int i = 0; i < m_Mobiles.Length; i++ )
          if ( m_Mobiles[i] is PlayerMobile m && m.NetState != null )
            return m_TotalGameTime + ( DateTime.UtcNow - m.SessionStart );

        return m_TotalGameTime;
      }
    }

    /// <summary>
    /// Gets the value of a specific flag in the Flags bitfield.
    /// </summary>
    /// <param name="index">The zero-based flag index.</param>
<<<<<<< HEAD
    public bool GetFlag( int index ) => ( Flags & ( 1 << index ) ) != 0;
=======
    public bool GetFlag( int index ) => ( Flags & 1 << index ) != 0;
>>>>>>> 64d59ce2

    /// <summary>
    /// Sets the value of a specific flag in the Flags bitfield.
    /// </summary>
    /// <param name="index">The zero-based flag index.</param>
    /// <param name="value">The value to set.</param>
    public void SetFlag( int index, bool value )
    {
      if ( value )
        Flags |= 1 << index;
      else
        Flags &= ~( 1 << index );
    }

    /// <summary>
    /// Adds a new tag to this account. This method does not check for duplicate names.
    /// </summary>
    /// <param name="name">New tag name.</param>
    /// <param name="value">New tag value.</param>
    public void AddTag( string name, string value )
    {
      Tags.Add( new AccountTag( name, value ) );
    }

    /// <summary>
    /// Removes all tags with the specified name from this account.
    /// </summary>
    /// <param name="name">Tag name to remove.</param>
    public void RemoveTag( string name )
    {
      for ( int i = Tags.Count - 1; i >= 0; --i )
      {
        if ( i >= Tags.Count )
          continue;

        AccountTag tag = Tags[i];

        if ( tag.Name == name )
          Tags.RemoveAt( i );
      }
    }

    /// <summary>
    /// Modifies an existing tag or adds a new tag if no tag exists.
    /// </summary>
    /// <param name="name">Tag name.</param>
    /// <param name="value">Tag value.</param>
    public void SetTag( string name, string value )
    {
      for ( int i = 0; i < Tags.Count; ++i )
      {
        AccountTag tag = Tags[i];

        if ( tag.Name == name )
        {
          tag.Value = value;
          return;
        }
      }

      AddTag( name, value );
    }

    /// <summary>
    /// Gets the value of a tag -or- null if there are no tags with the specified name.
    /// </summary>
    /// <param name="name">Name of the desired tag value.</param>
    public string GetTag( string name )
    {
      for ( int i = 0; i < Tags.Count; ++i )
      {
        AccountTag tag = Tags[i];

        if ( tag.Name == name )
          return tag.Value;
      }

      return null;
    }

    public void SetUnspecifiedBan( Mobile from )
    {
      SetBanTags( from, DateTime.MinValue, TimeSpan.Zero );
    }

    public void SetBanTags( Mobile from, DateTime banTime, TimeSpan banDuration )
    {
      if ( from == null )
        RemoveTag( "BanDealer" );
      else
        SetTag( "BanDealer", from.ToString() );

      if ( banTime == DateTime.MinValue )
        RemoveTag( "BanTime" );
      else
        SetTag( "BanTime", XmlConvert.ToString( banTime, XmlDateTimeSerializationMode.Utc ) );

      if ( banDuration == TimeSpan.Zero )
        RemoveTag( "BanDuration" );
      else
        SetTag( "BanDuration", banDuration.ToString() );
    }

    public bool GetBanTags( out DateTime banTime, out TimeSpan banDuration )
    {
      string tagTime = GetTag( "BanTime" );
      string tagDuration = GetTag( "BanDuration" );

      if ( tagTime != null )
        banTime = Utility.GetXMLDateTime( tagTime, DateTime.MinValue );
      else
        banTime = DateTime.MinValue;

      if ( tagDuration == "Infinite" )
        banDuration = TimeSpan.MaxValue;
      else if ( tagDuration != null )
        banDuration = Utility.ToTimeSpan( tagDuration );
      else
        banDuration = TimeSpan.Zero;

      return banTime != DateTime.MinValue && banDuration != TimeSpan.Zero;
    }

    private static MD5CryptoServiceProvider m_MD5HashProvider;
    private static SHA1CryptoServiceProvider m_SHA1HashProvider;
    private static byte[] m_HashBuffer;

    public static string HashMD5( string phrase )
    {
      if ( m_MD5HashProvider == null )
        m_MD5HashProvider = new MD5CryptoServiceProvider();

      if ( m_HashBuffer == null )
        m_HashBuffer = new byte[256];

      int length = Encoding.ASCII.GetBytes( phrase, 0, phrase.Length > 256 ? 256 : phrase.Length, m_HashBuffer, 0 );
      byte[] hashed = m_MD5HashProvider.ComputeHash( m_HashBuffer, 0, length );

      return BitConverter.ToString( hashed );
    }

    public static string HashSHA1( string phrase )
    {
      if ( m_SHA1HashProvider == null )
        m_SHA1HashProvider = new SHA1CryptoServiceProvider();

      if ( m_HashBuffer == null )
        m_HashBuffer = new byte[256];

      int length = Encoding.ASCII.GetBytes( phrase, 0, phrase.Length > 256 ? 256 : phrase.Length, m_HashBuffer, 0 );
      byte[] hashed = m_SHA1HashProvider.ComputeHash( m_HashBuffer, 0, length );

      return BitConverter.ToString( hashed );
    }

    public void SetPassword( string plainPassword )
    {
      switch ( AccountHandler.ProtectPasswords )
      {
        case PasswordProtection.None:
        {
          PlainPassword = plainPassword;
          CryptPassword = null;
          NewCryptPassword = null;

          break;
        }
        case PasswordProtection.Crypt:
        {
          PlainPassword = null;
          CryptPassword = HashMD5( plainPassword );
          NewCryptPassword = null;

          break;
        }
        default: // PasswordProtection.NewCrypt
        {
          PlainPassword = null;
          CryptPassword = null;
          NewCryptPassword = HashSHA1( Username + plainPassword );

          break;
        }
      }
    }

    public bool CheckPassword( string plainPassword )
    {
      bool ok;
      PasswordProtection curProt;

      if ( PlainPassword != null )
      {
        ok = PlainPassword == plainPassword;
        curProt = PasswordProtection.None;
      }
      else if ( CryptPassword != null )
      {
        ok = CryptPassword == HashMD5( plainPassword );
        curProt = PasswordProtection.Crypt;
      }
      else
      {
        ok = NewCryptPassword == HashSHA1( Username + plainPassword );
        curProt = PasswordProtection.NewCrypt;
      }

      if ( ok && curProt != AccountHandler.ProtectPasswords )
        SetPassword( plainPassword );

      return ok;
    }

    private Timer m_YoungTimer;

    public static void Initialize()
    {
      EventSink.Connected += EventSink_Connected;
      EventSink.Disconnected += EventSink_Disconnected;
      EventSink.Login += EventSink_Login;
    }

    private static void EventSink_Connected( ConnectedEventArgs e )
    {
      if ( !(e.Mobile.Account is Account acc) )
        return;

      if ( acc.Young && acc.m_YoungTimer == null )
      {
        acc.m_YoungTimer = new YoungTimer( acc );
        acc.m_YoungTimer.Start();
      }
    }

    private static void EventSink_Disconnected( DisconnectedEventArgs e )
    {
      if ( !(e.Mobile.Account is Account acc) )
        return;

      if ( acc.m_YoungTimer != null )
      {
        acc.m_YoungTimer.Stop();
        acc.m_YoungTimer = null;
      }

      if ( !(e.Mobile is PlayerMobile m) )
        return;

      acc.m_TotalGameTime += DateTime.UtcNow - m.SessionStart;
    }

    private static void EventSink_Login( LoginEventArgs e )
    {
      if ( !(e.Mobile is PlayerMobile m) )
        return;

      if ( !(m.Account is Account acc) )
        return;

      if ( m.Young && acc.Young )
      {
        TimeSpan ts = YoungDuration - acc.TotalGameTime;
        int hours = Math.Max( (int) ts.TotalHours, 0 );

        m.SendAsciiMessage( "You will enjoy the benefits and relatively safe status of a young player for {0} more hour{1}.", hours, hours != 1 ? "s" : "" );
      }
    }

    public void RemoveYoungStatus( int message )
    {
      Young = false;

      for ( int i = 0; i < m_Mobiles.Length; i++ )
        if ( m_Mobiles[i] is PlayerMobile m && m.Young )
        {
          m.Young = false;

          if ( m.NetState != null )
          {
            if ( message > 0 )
              m.SendLocalizedMessage( message );

            m.SendLocalizedMessage( 1019039 ); // You are no longer considered a young player of Ultima Online, and are no longer subject to the limitations and benefits of being in that caste.
          }
        }
    }

    public void CheckYoung()
    {
      if ( TotalGameTime >= YoungDuration )
        RemoveYoungStatus( 1019038 ); // You are old enough to be considered an adult, and have outgrown your status as a young player!
    }

    private class YoungTimer : Timer
    {
      private Account m_Account;

      public YoungTimer( Account account )
        : base( TimeSpan.FromMinutes( 1.0 ), TimeSpan.FromMinutes( 1.0 ) )
      {
        m_Account = account;

        Priority = TimerPriority.FiveSeconds;
      }

      protected override void OnTick()
      {
        m_Account.CheckYoung();
      }
    }

    public Account( string username, string password )
    {
      Username = username;

      SetPassword( password );

      m_AccessLevel = AccessLevel.Player;

      Created = LastLogin = DateTime.UtcNow;
      m_TotalGameTime = TimeSpan.Zero;

      m_Mobiles = new Mobile[7];

      IPRestrictions = new string[0];
      LoginIPs = new IPAddress[0];

      Accounts.Add( this );
    }

    public Account( XmlElement node )
    {
      Username = Utility.GetText( node["username"], "empty" );

      string plainPassword = Utility.GetText( node["password"], null );
      string cryptPassword = Utility.GetText( node["cryptPassword"], null );
      string newCryptPassword = Utility.GetText( node["newCryptPassword"], null );

      switch ( AccountHandler.ProtectPasswords )
      {
        case PasswordProtection.None:
        {
          if ( plainPassword != null )
            SetPassword( plainPassword );
          else if ( newCryptPassword != null )
            NewCryptPassword = newCryptPassword;
          else if ( cryptPassword != null )
            CryptPassword = cryptPassword;
          else
            SetPassword( "empty" );

          break;
        }
        case PasswordProtection.Crypt:
        {
          if ( cryptPassword != null )
            CryptPassword = cryptPassword;
          else if ( plainPassword != null )
            SetPassword( plainPassword );
          else if ( newCryptPassword != null )
            NewCryptPassword = newCryptPassword;
          else
            SetPassword( "empty" );

          break;
        }
        default: // PasswordProtection.NewCrypt
        {
          if ( newCryptPassword != null )
            NewCryptPassword = newCryptPassword;
          else if ( plainPassword != null )
            SetPassword( plainPassword );
          else if ( cryptPassword != null )
            CryptPassword = cryptPassword;
          else
            SetPassword( "empty" );

          break;
        }
      }

      Enum.TryParse( Utility.GetText( node["accessLevel"], "Player" ), true, out m_AccessLevel );
      Flags = Utility.GetXMLInt32( Utility.GetText( node["flags"], "0" ), 0 );
      Created = Utility.GetXMLDateTime( Utility.GetText( node["created"], null ), DateTime.UtcNow );
      LastLogin = Utility.GetXMLDateTime( Utility.GetText( node["lastLogin"], null ), DateTime.UtcNow );

      TotalGold = Utility.GetXMLInt32( Utility.GetText(node["totalGold"], "0" ), 0 );
      TotalPlat = Utility.GetXMLInt32(Utility.GetText(node["totalPlat"], "0"), 0);

      m_Mobiles = LoadMobiles( node );
      m_Comments = LoadComments( node );
      m_Tags = LoadTags( node );
      LoginIPs = LoadAddressList( node );
      IPRestrictions = LoadAccessCheck( node );

      for ( int i = 0; i < m_Mobiles.Length; ++i )
        if ( m_Mobiles[i] != null )
          m_Mobiles[i].Account = this;

      TimeSpan totalGameTime = Utility.GetXMLTimeSpan( Utility.GetText( node["totalGameTime"], null ), TimeSpan.Zero );
      if ( totalGameTime == TimeSpan.Zero )
        for ( int i = 0; i < m_Mobiles.Length; i++ )
          if ( m_Mobiles[i] is PlayerMobile m )
            totalGameTime += m.GameTime;

      m_TotalGameTime = totalGameTime;

      if ( Young )
        CheckYoung();

      Accounts.Add( this );
    }

    /// <summary>
    /// Deserializes a list of string values from an xml element. Null values are not added to the list.
    /// </summary>
    /// <param name="node">The XmlElement from which to deserialize.</param>
    /// <returns>String list. Value will never be null.</returns>
    public static string[] LoadAccessCheck( XmlElement node )
    {
<<<<<<< HEAD
      XmlElement accessCheck = node["accessCheck"];

      var stringList = accessCheck?.GetElementsByTagName("ip").Cast<XmlElement>().Select(ip => Utility.GetText(ip, null)).Where(text => text != null).ToArray() ?? new string[0];
=======
      string[] stringList;
      XmlElement accessCheck = node["accessCheck"];

      if ( accessCheck != null )
      {
        List<string> list = new List<string>();

        foreach ( XmlElement ip in accessCheck.GetElementsByTagName( "ip" ) )
        {
          string text = Utility.GetText( ip, null );

          if ( text != null )
            list.Add( text );
        }

        stringList = list.ToArray();
      }
      else
      {
        stringList = new string[0];
      }
>>>>>>> 64d59ce2

      return stringList;
    }

    /// <summary>
    /// Deserializes a list of IPAddress values from an xml element.
    /// </summary>
    /// <param name="node">The XmlElement from which to deserialize.</param>
    /// <returns>Address list. Value will never be null.</returns>
    public static IPAddress[] LoadAddressList( XmlElement node )
    {
      IPAddress[] list;
      XmlElement addressList = node["addressList"];

      if ( addressList != null )
      {
        int count = Utility.GetXMLInt32( Utility.GetAttribute( addressList, "count", "0" ), 0 );

        list = new IPAddress[count];

        count = 0;

        foreach ( XmlElement ip in addressList.GetElementsByTagName( "ip" ) )
          if ( count < list.Length )
            if ( IPAddress.TryParse( Utility.GetText( ip, null ), out IPAddress address ) )
            {
              list[count] = Utility.Intern( address );
              count++;
            }

        if ( count != list.Length )
        {
          IPAddress[] old = list;
          list = new IPAddress[count];

          for ( int i = 0; i < count && i < old.Length; ++i )
            list[i] = old[i];
        }
      }
      else
      {
        list = new IPAddress[0];
      }

      return list;
    }

    /// <summary>
    /// Deserializes a list of Mobile instances from an xml element.
    /// </summary>
    /// <param name="node">The XmlElement instance from which to deserialize.</param>
    /// <returns>Mobile list. Value will never be null.</returns>
    public static Mobile[] LoadMobiles( XmlElement node )
    {
      Mobile[] list = new Mobile[7];
      XmlElement chars = node["chars"];

      //int length = Accounts.GetInt32( Accounts.GetAttribute( chars, "length", "6" ), 6 );
      //list = new Mobile[length];
      //Above is legacy, no longer used

      if ( chars != null )
        foreach ( XmlElement ele in chars.GetElementsByTagName( "char" ) )
          try
          {
            int index = Utility.GetXMLInt32( Utility.GetAttribute( ele, "index", "0" ), 0 );
            uint serial = Utility.GetXMLUInt32( Utility.GetText( ele, "0" ), 0 );

            if ( index >= 0 && index < list.Length )
              list[index] = World.FindMobile( serial );
          }
          catch
          {
            // ignored
          }

      return list;
    }

    /// <summary>
    /// Deserializes a list of AccountComment instances from an xml element.
    /// </summary>
    /// <param name="node">The XmlElement from which to deserialize.</param>
    /// <returns>Comment list. Value will never be null.</returns>
    public static List<AccountComment> LoadComments( XmlElement node )
    {
      List<AccountComment> list = null;
      XmlElement comments = node["comments"];

      if ( comments != null )
      {
        list = new List<AccountComment>();

        foreach ( XmlElement comment in comments.GetElementsByTagName( "comment" ) )
          try { list.Add( new AccountComment( comment ) ); }
          catch
          {
            // ignored
          }
      }

      return list;
    }

    /// <summary>
    /// Deserializes a list of AccountTag instances from an xml element.
    /// </summary>
    /// <param name="node">The XmlElement from which to deserialize.</param>
    /// <returns>Tag list. Value will never be null.</returns>
    public static List<AccountTag> LoadTags( XmlElement node )
    {
      List<AccountTag> list = null;
      XmlElement tags = node["tags"];

      if ( tags != null )
      {
        list = new List<AccountTag>();

        foreach ( XmlElement tag in tags.GetElementsByTagName( "tag" ) )
          try { list.Add( new AccountTag( tag ) ); }
          catch
          {
            // ignored
          }
      }

      return list;
    }

    /// <summary>
    /// Checks if a specific NetState is allowed access to this account.
    /// </summary>
    /// <param name="ns">NetState instance to check.</param>
    /// <returns>True if allowed, false if not.</returns>
    public bool HasAccess(NetState ns) => ns != null && HasAccess(ns.Address);

    public bool HasAccess( IPAddress ipAddress )
    {
      AccessLevel level = AccountHandler.LockdownLevel;

      if ( level > AccessLevel.Player )
      {
        bool hasAccess = false;

        if ( m_AccessLevel >= level )
          hasAccess = true;
        else
          for ( int i = 0; !hasAccess && i < Length; ++i )
          {
            Mobile m = this[i];

<<<<<<< HEAD
            hasAccess |= m?.AccessLevel >= level;
=======
            if ( m?.AccessLevel >= level )
              hasAccess = true;
>>>>>>> 64d59ce2
          }

        Console.WriteLine("{0} {1}", hasAccess ? "yes" : "no", m_AccessLevel);

        if ( !hasAccess )
          return false;
      }

      bool accessAllowed = IPRestrictions.Length == 0 || IPLimiter.IsExempt( ipAddress );

      for ( int i = 0; !accessAllowed && i < IPRestrictions.Length; ++i )
        accessAllowed = Utility.IPMatch( IPRestrictions[i], ipAddress );

      return accessAllowed;
    }

    /// <summary>
    /// Records the IP address of 'ns' in its 'LoginIPs' list.
    /// </summary>
    /// <param name="ns">NetState instance to record.</param>
    public void LogAccess( NetState ns )
<<<<<<< HEAD
    {
      if ( ns != null ) LogAccess( ns.Address );
    }

    public void LogAccess( IPAddress ipAddress ) {
      if ( IPLimiter.IsExempt( ipAddress ) )
        return;

      if ( LoginIPs.Length == 0 ) {
        if ( AccountHandler.IPTable.ContainsKey( ipAddress ) )
          AccountHandler.IPTable[ipAddress]++;
        else
          AccountHandler.IPTable[ipAddress] = 1;
      }

      bool contains = false;

      for ( int i = 0; !contains && i < LoginIPs.Length; ++i )
        contains = LoginIPs[i].Equals( ipAddress );

      if ( contains )
        return;

      IPAddress[] old = LoginIPs;
      LoginIPs = new IPAddress[old.Length + 1];

      for ( int i = 0; i < old.Length; ++i )
        LoginIPs[i] = old[i];

      LoginIPs[old.Length] = ipAddress;
    }

    /// <summary>
    /// Checks if a specific NetState is allowed access to this account. If true, the NetState IPAddress is added to the address list.
    /// </summary>
    /// <param name="ns">NetState instance to check.</param>
    /// <returns>True if allowed, false if not.</returns>
    public bool CheckAccess( NetState ns ) => ns != null && CheckAccess( ns.Address );

    public bool CheckAccess( IPAddress ipAddress ) {
      bool hasAccess = HasAccess( ipAddress );

      if ( hasAccess )
        LogAccess( ipAddress );

      return hasAccess;
    }

    /// <summary>
    /// Serializes this Account instance to an XmlTextWriter.
    /// </summary>
    /// <param name="xml">The XmlTextWriter instance from which to serialize.</param>
    public void Save( XmlTextWriter xml )
    {
      xml.WriteStartElement( "account" );

      xml.WriteStartElement( "username" );
      xml.WriteString( Username );
      xml.WriteEndElement();

      if ( PlainPassword != null )
      {
        xml.WriteStartElement( "password" );
        xml.WriteString( PlainPassword );
        xml.WriteEndElement();
      }

      if ( CryptPassword != null )
      {
        xml.WriteStartElement( "cryptPassword" );
        xml.WriteString( CryptPassword );
        xml.WriteEndElement();
      }

      if ( NewCryptPassword != null )
      {
        xml.WriteStartElement( "newCryptPassword" );
        xml.WriteString( NewCryptPassword );
        xml.WriteEndElement();
      }

      if ( m_AccessLevel != AccessLevel.Player )
      {
        xml.WriteStartElement( "accessLevel" );
        xml.WriteString( m_AccessLevel.ToString() );
        xml.WriteEndElement();
      }

      if ( Flags != 0 )
      {
        xml.WriteStartElement( "flags" );
        xml.WriteString( XmlConvert.ToString( Flags ) );
        xml.WriteEndElement();
      }

      xml.WriteStartElement( "created" );
      xml.WriteString( XmlConvert.ToString( Created, XmlDateTimeSerializationMode.Utc ) );
      xml.WriteEndElement();

      xml.WriteStartElement( "lastLogin" );
      xml.WriteString( XmlConvert.ToString( LastLogin, XmlDateTimeSerializationMode.Utc ) );
      xml.WriteEndElement();

      xml.WriteStartElement( "totalGameTime" );
      xml.WriteString( XmlConvert.ToString( TotalGameTime ) );
      xml.WriteEndElement();

      xml.WriteStartElement( "chars" );

      //xml.WriteAttributeString( "length", m_Mobiles.Length.ToString() );	//Legacy, Not used anymore

      for ( int i = 0; i < m_Mobiles.Length; ++i )
      {
        Mobile m = m_Mobiles[i];

        if (m?.Deleted == false)
        {
          xml.WriteStartElement( "char" );
          xml.WriteAttributeString( "index", i.ToString() );
          xml.WriteString( m.Serial.Value.ToString() );
          xml.WriteEndElement();
        }
      }

      xml.WriteEndElement();

      if (m_Comments?.Count > 0)
      {
        xml.WriteStartElement( "comments" );

        for ( int i = 0; i < m_Comments.Count; ++i )
          m_Comments[i].Save( xml );

        xml.WriteEndElement();
      }

      if (m_Tags?.Count > 0)
      {
        xml.WriteStartElement( "tags" );

        for ( int i = 0; i < m_Tags.Count; ++i )
          m_Tags[i].Save( xml );

        xml.WriteEndElement();
      }

      if ( LoginIPs.Length > 0 )
      {
        xml.WriteStartElement( "addressList" );

        xml.WriteAttributeString( "count", LoginIPs.Length.ToString() );

        for ( int i = 0; i < LoginIPs.Length; ++i )
        {
          xml.WriteStartElement( "ip" );
          xml.WriteString( LoginIPs[i].ToString() );
          xml.WriteEndElement();
        }

        xml.WriteEndElement();
      }

      if ( IPRestrictions.Length > 0 )
      {
        xml.WriteStartElement( "accessCheck" );

        for ( int i = 0; i < IPRestrictions.Length; ++i )
        {
          xml.WriteStartElement( "ip" );
          xml.WriteString( IPRestrictions[i] );
          xml.WriteEndElement();
        }

        xml.WriteEndElement();
      }

      xml.WriteStartElement("totalGold");
      xml.WriteString(XmlConvert.ToString(TotalGold));
      xml.WriteEndElement();

      xml.WriteStartElement("totalPlat");
      xml.WriteString(XmlConvert.ToString(TotalPlat));
      xml.WriteEndElement();

      xml.WriteEndElement();
    }

    /// <summary>
    /// Gets the current number of characters on this account.
    /// </summary>
    public int Count
    {
      get
      {
        int count = 0;

        for ( int i = 0; i < Length; ++i )
          if ( this[i] != null )
            ++count;

        return count;
      }
    }

    /// <summary>
    /// Gets the maximum amount of characters allowed to be created on this account. Values other than 1, 5, 6, or 7 are not supported by the client.
    /// </summary>
    public int Limit => Core.SA ? 7 : Core.AOS ? 6 : 5;

    /// <summary>
    /// Gets the maximum amount of characters that this account can hold.
    /// </summary>
    public int Length => m_Mobiles.Length;

    /// <summary>
    /// Gets or sets the character at a specified index for this account. Out of bound index values are handled; null returned for get, ignored for set.
    /// </summary>
    public Mobile this[int index]
    {
      get
      {
        if ( index >= 0 && index < m_Mobiles.Length )
        {
          Mobile m = m_Mobiles[index];

          if (m?.Deleted == true)
          {
            m.Account = null;
            m_Mobiles[index] = m = null;
          }

          return m;
        }

        return null;
      }
      set
      {
        if ( index >= 0 && index < m_Mobiles.Length )
        {
          if ( m_Mobiles[index] != null )
            m_Mobiles[index].Account = null;

          m_Mobiles[index] = value;

          if ( m_Mobiles[index] != null )
            m_Mobiles[index].Account = this;
        }
      }
    }

    public override string ToString() => Username;

    public int CompareTo( Account other ) => other == null ? 1 : Username.CompareTo( other.Username );

    public int CompareTo( IAccount other ) => other == null ? 1 : Username.CompareTo( other.Username );

    #region Gold Account
    /// <summary>
    ///     This amount represents the current amount of Gold owned by the player.
    ///     The value does not include the value of Platinum and ranges from
    ///     0 to 999,999,999 by default.
    /// </summary>
    [CommandProperty(AccessLevel.Administrator)]
    public int TotalGold { get; private set; }

    /// <summary>
    ///     This amount represents the current amount of Platinum owned by the player.
    ///     The value does not include the value of Gold and ranges from
    ///     0 to 2,147,483,647 by default.
    ///     One Platinum represents the value of CurrencyThreshold in Gold.
    /// </summary>
    [CommandProperty(AccessLevel.Administrator)]
    public int TotalPlat { get; private set; }

    /// <summary>
    ///     Attempts to deposit the given amount of Gold into this account.
    ///     If the given amount is greater than the CurrencyThreshold,
    ///     Platinum will be deposited to offset the difference.
    /// </summary>
    /// <param name="amount">Amount to deposit.</param>
    /// <returns>True if successful, false if amount given is less than or equal to zero.</returns>
    public bool DepositGold(int amount)
    {
      if (amount <= 0) return false;

      int plat = Math.DivRem(amount, AccountGold.CurrencyThreshold, out int gold);
      TotalPlat += plat;
      TotalGold += gold;

      return true;
    }

    /// <summary>
    ///     Attempts to deposit the given amount of Platinum into this account.
    /// </summary>
    /// <param name="amount">Amount to deposit.</param>
    /// <returns>True if successful, false if amount given is less than or equal to zero.</returns>
    public bool DepositPlat(int amount)
    {
      if (amount <= 0) return false;

      TotalPlat += amount;
      return true;
    }

    /// <summary>
    ///     Attempts to withdraw the given amount of Gold from this account.
    ///     If the given amount is greater than the CurrencyThreshold,
    ///     Platinum will be withdrawn to offset the difference.
    /// </summary>
    /// <param name="amount">Amount to withdraw.</param>
    /// <returns>True if successful, false if balance was too low.</returns>
    public bool WithdrawGold(int amount)
    {
      if (amount <= 0) return true;
      if (amount > TotalGold) return false;

      TotalGold -= amount;

      return true;
    }

    /// <summary>
    ///     Attempts to withdraw the given amount of Platinum from this account.
    /// </summary>
    /// <param name="amount">Amount to withdraw.</param>
    /// <returns>True if successful, false if balance was too low.</returns>
    public bool WithdrawPlat(int amount)
    {
      if (amount <= 0) return true;
      if (amount > TotalPlat) return false;

      TotalPlat -= amount;

      return true;
    }

=======
    {
      if ( ns != null ) LogAccess( ns.Address );
    }

    public void LogAccess( IPAddress ipAddress ) {
      if ( IPLimiter.IsExempt( ipAddress ) )
        return;

      if ( LoginIPs.Length == 0 ) {
        if ( AccountHandler.IPTable.ContainsKey( ipAddress ) )
          AccountHandler.IPTable[ipAddress]++;
        else
          AccountHandler.IPTable[ipAddress] = 1;
      }

      bool contains = false;

      for ( int i = 0; !contains && i < LoginIPs.Length; ++i )
        contains = LoginIPs[i].Equals( ipAddress );

      if ( contains )
        return;

      IPAddress[] old = LoginIPs;
      LoginIPs = new IPAddress[old.Length + 1];

      for ( int i = 0; i < old.Length; ++i )
        LoginIPs[i] = old[i];

      LoginIPs[old.Length] = ipAddress;
    }

    /// <summary>
    /// Checks if a specific NetState is allowed access to this account. If true, the NetState IPAddress is added to the address list.
    /// </summary>
    /// <param name="ns">NetState instance to check.</param>
    /// <returns>True if allowed, false if not.</returns>
    public bool CheckAccess( NetState ns ) => ns != null && CheckAccess( ns.Address );

    public bool CheckAccess( IPAddress ipAddress ) {
      bool hasAccess = HasAccess( ipAddress );

      if ( hasAccess )
        LogAccess( ipAddress );

      return hasAccess;
    }

    /// <summary>
    /// Serializes this Account instance to an XmlTextWriter.
    /// </summary>
    /// <param name="xml">The XmlTextWriter instance from which to serialize.</param>
    public void Save( XmlTextWriter xml )
    {
      xml.WriteStartElement( "account" );

      xml.WriteStartElement( "username" );
      xml.WriteString( Username );
      xml.WriteEndElement();

      if ( PlainPassword != null )
      {
        xml.WriteStartElement( "password" );
        xml.WriteString( PlainPassword );
        xml.WriteEndElement();
      }

      if ( CryptPassword != null )
      {
        xml.WriteStartElement( "cryptPassword" );
        xml.WriteString( CryptPassword );
        xml.WriteEndElement();
      }

      if ( NewCryptPassword != null )
      {
        xml.WriteStartElement( "newCryptPassword" );
        xml.WriteString( NewCryptPassword );
        xml.WriteEndElement();
      }

      if ( m_AccessLevel != AccessLevel.Player )
      {
        xml.WriteStartElement( "accessLevel" );
        xml.WriteString( m_AccessLevel.ToString() );
        xml.WriteEndElement();
      }

      if ( Flags != 0 )
      {
        xml.WriteStartElement( "flags" );
        xml.WriteString( XmlConvert.ToString( Flags ) );
        xml.WriteEndElement();
      }

      xml.WriteStartElement( "created" );
      xml.WriteString( XmlConvert.ToString( Created, XmlDateTimeSerializationMode.Utc ) );
      xml.WriteEndElement();

      xml.WriteStartElement( "lastLogin" );
      xml.WriteString( XmlConvert.ToString( LastLogin, XmlDateTimeSerializationMode.Utc ) );
      xml.WriteEndElement();

      xml.WriteStartElement( "totalGameTime" );
      xml.WriteString( XmlConvert.ToString( TotalGameTime ) );
      xml.WriteEndElement();

      xml.WriteStartElement( "chars" );

      //xml.WriteAttributeString( "length", m_Mobiles.Length.ToString() );	//Legacy, Not used anymore

      for ( int i = 0; i < m_Mobiles.Length; ++i )
      {
        Mobile m = m_Mobiles[i];

        if (m?.Deleted == false)
        {
          xml.WriteStartElement( "char" );
          xml.WriteAttributeString( "index", i.ToString() );
          xml.WriteString( m.Serial.Value.ToString() );
          xml.WriteEndElement();
        }
      }

      xml.WriteEndElement();

      if (m_Comments?.Count > 0)
      {
        xml.WriteStartElement( "comments" );

        for ( int i = 0; i < m_Comments.Count; ++i )
          m_Comments[i].Save( xml );

        xml.WriteEndElement();
      }

      if (m_Tags?.Count > 0)
      {
        xml.WriteStartElement( "tags" );

        for ( int i = 0; i < m_Tags.Count; ++i )
          m_Tags[i].Save( xml );

        xml.WriteEndElement();
      }

      if ( LoginIPs.Length > 0 )
      {
        xml.WriteStartElement( "addressList" );

        xml.WriteAttributeString( "count", LoginIPs.Length.ToString() );

        for ( int i = 0; i < LoginIPs.Length; ++i )
        {
          xml.WriteStartElement( "ip" );
          xml.WriteString( LoginIPs[i].ToString() );
          xml.WriteEndElement();
        }

        xml.WriteEndElement();
      }

      if ( IPRestrictions.Length > 0 )
      {
        xml.WriteStartElement( "accessCheck" );

        for ( int i = 0; i < IPRestrictions.Length; ++i )
        {
          xml.WriteStartElement( "ip" );
          xml.WriteString( IPRestrictions[i] );
          xml.WriteEndElement();
        }

        xml.WriteEndElement();
      }

      xml.WriteStartElement("totalGold");
      xml.WriteString(XmlConvert.ToString(TotalGold));
      xml.WriteEndElement();

      xml.WriteStartElement("totalPlat");
      xml.WriteString(XmlConvert.ToString(TotalPlat));
      xml.WriteEndElement();

      xml.WriteEndElement();
    }

    /// <summary>
    /// Gets the current number of characters on this account.
    /// </summary>
    public int Count
    {
      get
      {
        int count = 0;

        for ( int i = 0; i < Length; ++i )
          if ( this[i] != null )
            ++count;

        return count;
      }
    }

    /// <summary>
    /// Gets the maximum amount of characters allowed to be created on this account. Values other than 1, 5, 6, or 7 are not supported by the client.
    /// </summary>
    public int Limit => Core.SA ? 7 : Core.AOS ? 6 : 5;

    /// <summary>
    /// Gets the maximum amount of characters that this account can hold.
    /// </summary>
    public int Length => m_Mobiles.Length;

    /// <summary>
    /// Gets or sets the character at a specified index for this account. Out of bound index values are handled; null returned for get, ignored for set.
    /// </summary>
    public Mobile this[int index]
    {
      get
      {
        if ( index >= 0 && index < m_Mobiles.Length )
        {
          Mobile m = m_Mobiles[index];

          if (m?.Deleted == true)
          {
            m.Account = null;
            m_Mobiles[index] = m = null;
          }

          return m;
        }

        return null;
      }
      set
      {
        if ( index >= 0 && index < m_Mobiles.Length )
        {
          if ( m_Mobiles[index] != null )
            m_Mobiles[index].Account = null;

          m_Mobiles[index] = value;

          if ( m_Mobiles[index] != null )
            m_Mobiles[index].Account = this;
        }
      }
    }

    public override string ToString() => Username;

    public int CompareTo( Account other ) => other == null ? 1 : Username.CompareTo( other.Username );

    public int CompareTo( IAccount other ) => other == null ? 1 : Username.CompareTo( other.Username );

    #region Gold Account
    /// <summary>
    ///     This amount represents the current amount of Gold owned by the player.
    ///     The value does not include the value of Platinum and ranges from
    ///     0 to 999,999,999 by default.
    /// </summary>
    [CommandProperty(AccessLevel.Administrator)]
    public int TotalGold { get; private set; }

    /// <summary>
    ///     This amount represents the current amount of Platinum owned by the player.
    ///     The value does not include the value of Gold and ranges from
    ///     0 to 2,147,483,647 by default.
    ///     One Platinum represents the value of CurrencyThreshold in Gold.
    /// </summary>
    [CommandProperty(AccessLevel.Administrator)]
    public int TotalPlat { get; private set; }

    /// <summary>
    ///     Attempts to deposit the given amount of Gold into this account.
    ///     If the given amount is greater than the CurrencyThreshold,
    ///     Platinum will be deposited to offset the difference.
    /// </summary>
    /// <param name="amount">Amount to deposit.</param>
    /// <returns>True if successful, false if amount given is less than or equal to zero.</returns>
    public bool DepositGold(int amount)
    {
      if (amount <= 0) return false;

      int plat = Math.DivRem(amount, AccountGold.CurrencyThreshold, out int gold);
      TotalPlat += plat;
      TotalGold += gold;

      return true;
    }

    /// <summary>
    ///     Attempts to deposit the given amount of Platinum into this account.
    /// </summary>
    /// <param name="amount">Amount to deposit.</param>
    /// <returns>True if successful, false if amount given is less than or equal to zero.</returns>
    public bool DepositPlat(int amount)
    {
      if (amount <= 0) return false;

      TotalPlat += amount;
      return true;
    }

    /// <summary>
    ///     Attempts to withdraw the given amount of Gold from this account.
    ///     If the given amount is greater than the CurrencyThreshold,
    ///     Platinum will be withdrawn to offset the difference.
    /// </summary>
    /// <param name="amount">Amount to withdraw.</param>
    /// <returns>True if successful, false if balance was too low.</returns>
    public bool WithdrawGold(int amount)
    {
      if (amount <= 0) return true;
      if (amount > TotalGold) return false;

      TotalGold -= amount;

      return true;
    }

    /// <summary>
    ///     Attempts to withdraw the given amount of Platinum from this account.
    /// </summary>
    /// <param name="amount">Amount to withdraw.</param>
    /// <returns>True if successful, false if balance was too low.</returns>
    public bool WithdrawPlat(int amount)
    {
      if (amount <= 0) return true;
      if (amount > TotalPlat) return false;

      TotalPlat -= amount;

      return true;
    }

>>>>>>> 64d59ce2
    /// <summary>
    /// Returns total gold inclusive of platinum.
    /// This is strictly for backwards compatibility
    /// </summary>
    /// <returns>Total gold, capped at Int32.MaxValue</returns>
    public long GetTotalGold() => TotalGold + TotalPlat * AccountGold.CurrencyThreshold;

    #endregion
  }
}
<|MERGE_RESOLUTION|>--- conflicted
+++ resolved
@@ -1,1615 +1,1171 @@
-using System;
-using System.Collections.Generic;
-using System.Linq;
-using System.Net;
-using System.Security.Cryptography;
-using System.Text;
-using System.Xml;
-using Server.Misc;
-using Server.Mobiles;
-using Server.Multis;
-using Server.Network;
-
-namespace Server.Accounting
-{
-  public class Account : IAccount, IComparable<Account>
-  {
-    public static readonly TimeSpan YoungDuration = TimeSpan.FromHours( 40.0 );
-
-    public static readonly TimeSpan InactiveDuration = TimeSpan.FromDays( 180.0 );
-
-    public static readonly TimeSpan EmptyInactiveDuration = TimeSpan.FromDays(30.0);
-
-    private AccessLevel m_AccessLevel;
-    private TimeSpan m_TotalGameTime;
-    private List<AccountComment> m_Comments;
-    private List<AccountTag> m_Tags;
-    private Mobile[] m_Mobiles;
-
-    /// <summary>
-    /// Deletes the account, all characters of the account, and all houses of those characters
-    /// </summary>
-    public void Delete()
-    {
-      for ( int i = 0; i < Length; ++i )
-      {
-        Mobile m = this[i];
-<<<<<<< HEAD
-
-        if ( m == null )
-          continue;
-
-        List<BaseHouse> list = BaseHouse.GetHouses( m );
-
-        for ( int j = 0; j < list.Count; ++j )
-          list[j].Delete();
-
-        m.Delete();
-
-        m.Account = null;
-        m_Mobiles[i] = null;
-      }
-
-      if ( LoginIPs.Length != 0 && AccountHandler.IPTable.ContainsKey( LoginIPs[0] ) )
-        --AccountHandler.IPTable[LoginIPs[0]];
-
-      Accounts.Remove( Username );
-    }
-
-    /// <summary>
-    /// Object detailing information about the hardware of the last person to log into this account
-    /// </summary>
-    public HardwareInfo HardwareInfo { get; set; }
-
-    /// <summary>
-    /// List of IP addresses for restricted access. '*' wildcard supported. If the array contains zero entries, all IP addresses are allowed.
-    /// </summary>
-    public string[] IPRestrictions { get; set; }
-
-    /// <summary>
-    /// List of IP addresses which have successfully logged into this account.
-    /// </summary>
-    public IPAddress[] LoginIPs { get; set; }
-
-    /// <summary>
-    /// List of account comments. Type of contained objects is AccountComment.
-    /// </summary>
-    public List<AccountComment> Comments => m_Comments ??= new List<AccountComment>();
-
-    /// <summary>
-    /// List of account tags. Type of contained objects is AccountTag.
-    /// </summary>
-    public List<AccountTag> Tags => m_Tags ??= new List<AccountTag>();
-
-    /// <summary>
-    /// Account username. Case insensitive validation.
-    /// </summary>
-    public string Username { get; set; }
-
-    /// <summary>
-    /// Account email address.
-    /// </summary>
-    public string Email { get; set; }
-
-    /// <summary>
-    /// Account password. Plain text. Case sensitive validation. May be null.
-    /// </summary>
-    public string PlainPassword { get; set; }
-
-    /// <summary>
-    /// Account password. Hashed with MD5. May be null.
-    /// </summary>
-    public string CryptPassword { get; set; }
-
-    /// <summary>
-    /// Account username and password hashed with SHA1. May be null.
-    /// </summary>
-    public string NewCryptPassword { get; set; }
-
-    /// <summary>
-    /// Initial AccessLevel for new characters created on this account.
-    /// </summary>
-    public AccessLevel AccessLevel
-    {
-      get => m_AccessLevel;
-      set => m_AccessLevel = value;
-    }
-
-    /// <summary>
-    /// Internal bitfield of account flags. Consider using direct access properties (Banned, Young), or GetFlag/SetFlag methods
-    /// </summary>
-    public int Flags { get; set; }
-
-    /// <summary>
-=======
-
-        if ( m == null )
-          continue;
-
-        List<BaseHouse> list = BaseHouse.GetHouses( m );
-
-        for ( int j = 0; j < list.Count; ++j )
-          list[j].Delete();
-
-        m.Delete();
-
-        m.Account = null;
-        m_Mobiles[i] = null;
-      }
-
-      if ( LoginIPs.Length != 0 && AccountHandler.IPTable.ContainsKey( LoginIPs[0] ) )
-        --AccountHandler.IPTable[LoginIPs[0]];
-
-      Accounts.Remove( Username );
-    }
-
-    /// <summary>
-    /// Object detailing information about the hardware of the last person to log into this account
-    /// </summary>
-    public HardwareInfo HardwareInfo { get; set; }
-
-    /// <summary>
-    /// List of IP addresses for restricted access. '*' wildcard supported. If the array contains zero entries, all IP addresses are allowed.
-    /// </summary>
-    public string[] IPRestrictions { get; set; }
-
-    /// <summary>
-    /// List of IP addresses which have successfully logged into this account.
-    /// </summary>
-    public IPAddress[] LoginIPs { get; set; }
-
-    /// <summary>
-    /// List of account comments. Type of contained objects is AccountComment.
-    /// </summary>
-    public List<AccountComment> Comments => m_Comments ?? (m_Comments = new List<AccountComment>());
-
-    /// <summary>
-    /// List of account tags. Type of contained objects is AccountTag.
-    /// </summary>
-    public List<AccountTag> Tags => m_Tags ?? (m_Tags = new List<AccountTag>());
-
-    /// <summary>
-    /// Account username. Case insensitive validation.
-    /// </summary>
-    public string Username { get; set; }
-
-    /// <summary>
-    /// Account email address.
-    /// </summary>
-    public string Email { get; set; }
-
-    /// <summary>
-    /// Account password. Plain text. Case sensitive validation. May be null.
-    /// </summary>
-    public string PlainPassword { get; set; }
-
-    /// <summary>
-    /// Account password. Hashed with MD5. May be null.
-    /// </summary>
-    public string CryptPassword { get; set; }
-
-    /// <summary>
-    /// Account username and password hashed with SHA1. May be null.
-    /// </summary>
-    public string NewCryptPassword { get; set; }
-
-    /// <summary>
-    /// Initial AccessLevel for new characters created on this account.
-    /// </summary>
-    public AccessLevel AccessLevel
-    {
-      get => m_AccessLevel;
-      set => m_AccessLevel = value;
-    }
-
-    /// <summary>
-    /// Internal bitfield of account flags. Consider using direct access properties (Banned, Young), or GetFlag/SetFlag methods
-    /// </summary>
-    public int Flags { get; set; }
-
-    /// <summary>
->>>>>>> 64d59ce2
-    /// Gets or sets a flag indicating if this account is banned.
-    /// </summary>
-    public bool Banned
-    {
-      get
-      {
-        bool isBanned = GetFlag( 0 );
-
-        if ( !isBanned )
-          return false;
-
-        if ( GetBanTags( out DateTime banTime, out TimeSpan banDuration ) )
-          if ( banDuration != TimeSpan.MaxValue && DateTime.UtcNow >= banTime + banDuration )
-          {
-            SetUnspecifiedBan( null ); // clear
-            Banned = false;
-            return false;
-          }
-
-        return true;
-      }
-      set => SetFlag( 0, value );
-    }
-
-    /// <summary>
-    /// Gets or sets a flag indicating if the characters created on this account will have the young status.
-    /// </summary>
-    public bool Young
-    {
-      get => !GetFlag( 1 );
-      set
-      {
-        SetFlag( 1, !value );
-
-        m_YoungTimer?.Stop();
-        m_YoungTimer = null;
-      }
-    }
-
-    /// <summary>
-    /// The date and time of when this account was created.
-    /// </summary>
-    public DateTime Created { get; }
-
-    /// <summary>
-    /// Gets or sets the date and time when this account was last accessed.
-    /// </summary>
-    public DateTime LastLogin { get; set; }
-
-    /// <summary>
-    /// An account is considered inactive based upon LastLogin and InactiveDuration.  If the account is empty, it is based upon EmptyInactiveDuration
-    /// </summary>
-    public bool Inactive
-    {
-      get
-      {
-        if ( AccessLevel != AccessLevel.Player )
-          return false;
-
-        TimeSpan inactiveLength = DateTime.UtcNow - LastLogin;
-
-        return inactiveLength > (Count == 0 ? EmptyInactiveDuration : InactiveDuration);
-      }
-    }
-
-    /// <summary>
-    /// Gets the total game time of this account, also considering the game time of characters
-    /// that have been deleted.
-    /// </summary>
-    public TimeSpan TotalGameTime
-    {
-      get
-      {
-        for ( int i = 0; i < m_Mobiles.Length; i++ )
-          if ( m_Mobiles[i] is PlayerMobile m && m.NetState != null )
-            return m_TotalGameTime + ( DateTime.UtcNow - m.SessionStart );
-
-        return m_TotalGameTime;
-      }
-    }
-
-    /// <summary>
-    /// Gets the value of a specific flag in the Flags bitfield.
-    /// </summary>
-    /// <param name="index">The zero-based flag index.</param>
-<<<<<<< HEAD
-    public bool GetFlag( int index ) => ( Flags & ( 1 << index ) ) != 0;
-=======
-    public bool GetFlag( int index ) => ( Flags & 1 << index ) != 0;
->>>>>>> 64d59ce2
-
-    /// <summary>
-    /// Sets the value of a specific flag in the Flags bitfield.
-    /// </summary>
-    /// <param name="index">The zero-based flag index.</param>
-    /// <param name="value">The value to set.</param>
-    public void SetFlag( int index, bool value )
-    {
-      if ( value )
-        Flags |= 1 << index;
-      else
-        Flags &= ~( 1 << index );
-    }
-
-    /// <summary>
-    /// Adds a new tag to this account. This method does not check for duplicate names.
-    /// </summary>
-    /// <param name="name">New tag name.</param>
-    /// <param name="value">New tag value.</param>
-    public void AddTag( string name, string value )
-    {
-      Tags.Add( new AccountTag( name, value ) );
-    }
-
-    /// <summary>
-    /// Removes all tags with the specified name from this account.
-    /// </summary>
-    /// <param name="name">Tag name to remove.</param>
-    public void RemoveTag( string name )
-    {
-      for ( int i = Tags.Count - 1; i >= 0; --i )
-      {
-        if ( i >= Tags.Count )
-          continue;
-
-        AccountTag tag = Tags[i];
-
-        if ( tag.Name == name )
-          Tags.RemoveAt( i );
-      }
-    }
-
-    /// <summary>
-    /// Modifies an existing tag or adds a new tag if no tag exists.
-    /// </summary>
-    /// <param name="name">Tag name.</param>
-    /// <param name="value">Tag value.</param>
-    public void SetTag( string name, string value )
-    {
-      for ( int i = 0; i < Tags.Count; ++i )
-      {
-        AccountTag tag = Tags[i];
-
-        if ( tag.Name == name )
-        {
-          tag.Value = value;
-          return;
-        }
-      }
-
-      AddTag( name, value );
-    }
-
-    /// <summary>
-    /// Gets the value of a tag -or- null if there are no tags with the specified name.
-    /// </summary>
-    /// <param name="name">Name of the desired tag value.</param>
-    public string GetTag( string name )
-    {
-      for ( int i = 0; i < Tags.Count; ++i )
-      {
-        AccountTag tag = Tags[i];
-
-        if ( tag.Name == name )
-          return tag.Value;
-      }
-
-      return null;
-    }
-
-    public void SetUnspecifiedBan( Mobile from )
-    {
-      SetBanTags( from, DateTime.MinValue, TimeSpan.Zero );
-    }
-
-    public void SetBanTags( Mobile from, DateTime banTime, TimeSpan banDuration )
-    {
-      if ( from == null )
-        RemoveTag( "BanDealer" );
-      else
-        SetTag( "BanDealer", from.ToString() );
-
-      if ( banTime == DateTime.MinValue )
-        RemoveTag( "BanTime" );
-      else
-        SetTag( "BanTime", XmlConvert.ToString( banTime, XmlDateTimeSerializationMode.Utc ) );
-
-      if ( banDuration == TimeSpan.Zero )
-        RemoveTag( "BanDuration" );
-      else
-        SetTag( "BanDuration", banDuration.ToString() );
-    }
-
-    public bool GetBanTags( out DateTime banTime, out TimeSpan banDuration )
-    {
-      string tagTime = GetTag( "BanTime" );
-      string tagDuration = GetTag( "BanDuration" );
-
-      if ( tagTime != null )
-        banTime = Utility.GetXMLDateTime( tagTime, DateTime.MinValue );
-      else
-        banTime = DateTime.MinValue;
-
-      if ( tagDuration == "Infinite" )
-        banDuration = TimeSpan.MaxValue;
-      else if ( tagDuration != null )
-        banDuration = Utility.ToTimeSpan( tagDuration );
-      else
-        banDuration = TimeSpan.Zero;
-
-      return banTime != DateTime.MinValue && banDuration != TimeSpan.Zero;
-    }
-
-    private static MD5CryptoServiceProvider m_MD5HashProvider;
-    private static SHA1CryptoServiceProvider m_SHA1HashProvider;
-    private static byte[] m_HashBuffer;
-
-    public static string HashMD5( string phrase )
-    {
-      if ( m_MD5HashProvider == null )
-        m_MD5HashProvider = new MD5CryptoServiceProvider();
-
-      if ( m_HashBuffer == null )
-        m_HashBuffer = new byte[256];
-
-      int length = Encoding.ASCII.GetBytes( phrase, 0, phrase.Length > 256 ? 256 : phrase.Length, m_HashBuffer, 0 );
-      byte[] hashed = m_MD5HashProvider.ComputeHash( m_HashBuffer, 0, length );
-
-      return BitConverter.ToString( hashed );
-    }
-
-    public static string HashSHA1( string phrase )
-    {
-      if ( m_SHA1HashProvider == null )
-        m_SHA1HashProvider = new SHA1CryptoServiceProvider();
-
-      if ( m_HashBuffer == null )
-        m_HashBuffer = new byte[256];
-
-      int length = Encoding.ASCII.GetBytes( phrase, 0, phrase.Length > 256 ? 256 : phrase.Length, m_HashBuffer, 0 );
-      byte[] hashed = m_SHA1HashProvider.ComputeHash( m_HashBuffer, 0, length );
-
-      return BitConverter.ToString( hashed );
-    }
-
-    public void SetPassword( string plainPassword )
-    {
-      switch ( AccountHandler.ProtectPasswords )
-      {
-        case PasswordProtection.None:
-        {
-          PlainPassword = plainPassword;
-          CryptPassword = null;
-          NewCryptPassword = null;
-
-          break;
-        }
-        case PasswordProtection.Crypt:
-        {
-          PlainPassword = null;
-          CryptPassword = HashMD5( plainPassword );
-          NewCryptPassword = null;
-
-          break;
-        }
-        default: // PasswordProtection.NewCrypt
-        {
-          PlainPassword = null;
-          CryptPassword = null;
-          NewCryptPassword = HashSHA1( Username + plainPassword );
-
-          break;
-        }
-      }
-    }
-
-    public bool CheckPassword( string plainPassword )
-    {
-      bool ok;
-      PasswordProtection curProt;
-
-      if ( PlainPassword != null )
-      {
-        ok = PlainPassword == plainPassword;
-        curProt = PasswordProtection.None;
-      }
-      else if ( CryptPassword != null )
-      {
-        ok = CryptPassword == HashMD5( plainPassword );
-        curProt = PasswordProtection.Crypt;
-      }
-      else
-      {
-        ok = NewCryptPassword == HashSHA1( Username + plainPassword );
-        curProt = PasswordProtection.NewCrypt;
-      }
-
-      if ( ok && curProt != AccountHandler.ProtectPasswords )
-        SetPassword( plainPassword );
-
-      return ok;
-    }
-
-    private Timer m_YoungTimer;
-
-    public static void Initialize()
-    {
-      EventSink.Connected += EventSink_Connected;
-      EventSink.Disconnected += EventSink_Disconnected;
-      EventSink.Login += EventSink_Login;
-    }
-
-    private static void EventSink_Connected( ConnectedEventArgs e )
-    {
-      if ( !(e.Mobile.Account is Account acc) )
-        return;
-
-      if ( acc.Young && acc.m_YoungTimer == null )
-      {
-        acc.m_YoungTimer = new YoungTimer( acc );
-        acc.m_YoungTimer.Start();
-      }
-    }
-
-    private static void EventSink_Disconnected( DisconnectedEventArgs e )
-    {
-      if ( !(e.Mobile.Account is Account acc) )
-        return;
-
-      if ( acc.m_YoungTimer != null )
-      {
-        acc.m_YoungTimer.Stop();
-        acc.m_YoungTimer = null;
-      }
-
-      if ( !(e.Mobile is PlayerMobile m) )
-        return;
-
-      acc.m_TotalGameTime += DateTime.UtcNow - m.SessionStart;
-    }
-
-    private static void EventSink_Login( LoginEventArgs e )
-    {
-      if ( !(e.Mobile is PlayerMobile m) )
-        return;
-
-      if ( !(m.Account is Account acc) )
-        return;
-
-      if ( m.Young && acc.Young )
-      {
-        TimeSpan ts = YoungDuration - acc.TotalGameTime;
-        int hours = Math.Max( (int) ts.TotalHours, 0 );
-
-        m.SendAsciiMessage( "You will enjoy the benefits and relatively safe status of a young player for {0} more hour{1}.", hours, hours != 1 ? "s" : "" );
-      }
-    }
-
-    public void RemoveYoungStatus( int message )
-    {
-      Young = false;
-
-      for ( int i = 0; i < m_Mobiles.Length; i++ )
-        if ( m_Mobiles[i] is PlayerMobile m && m.Young )
-        {
-          m.Young = false;
-
-          if ( m.NetState != null )
-          {
-            if ( message > 0 )
-              m.SendLocalizedMessage( message );
-
-            m.SendLocalizedMessage( 1019039 ); // You are no longer considered a young player of Ultima Online, and are no longer subject to the limitations and benefits of being in that caste.
-          }
-        }
-    }
-
-    public void CheckYoung()
-    {
-      if ( TotalGameTime >= YoungDuration )
-        RemoveYoungStatus( 1019038 ); // You are old enough to be considered an adult, and have outgrown your status as a young player!
-    }
-
-    private class YoungTimer : Timer
-    {
-      private Account m_Account;
-
-      public YoungTimer( Account account )
-        : base( TimeSpan.FromMinutes( 1.0 ), TimeSpan.FromMinutes( 1.0 ) )
-      {
-        m_Account = account;
-
-        Priority = TimerPriority.FiveSeconds;
-      }
-
-      protected override void OnTick()
-      {
-        m_Account.CheckYoung();
-      }
-    }
-
-    public Account( string username, string password )
-    {
-      Username = username;
-
-      SetPassword( password );
-
-      m_AccessLevel = AccessLevel.Player;
-
-      Created = LastLogin = DateTime.UtcNow;
-      m_TotalGameTime = TimeSpan.Zero;
-
-      m_Mobiles = new Mobile[7];
-
-      IPRestrictions = new string[0];
-      LoginIPs = new IPAddress[0];
-
-      Accounts.Add( this );
-    }
-
-    public Account( XmlElement node )
-    {
-      Username = Utility.GetText( node["username"], "empty" );
-
-      string plainPassword = Utility.GetText( node["password"], null );
-      string cryptPassword = Utility.GetText( node["cryptPassword"], null );
-      string newCryptPassword = Utility.GetText( node["newCryptPassword"], null );
-
-      switch ( AccountHandler.ProtectPasswords )
-      {
-        case PasswordProtection.None:
-        {
-          if ( plainPassword != null )
-            SetPassword( plainPassword );
-          else if ( newCryptPassword != null )
-            NewCryptPassword = newCryptPassword;
-          else if ( cryptPassword != null )
-            CryptPassword = cryptPassword;
-          else
-            SetPassword( "empty" );
-
-          break;
-        }
-        case PasswordProtection.Crypt:
-        {
-          if ( cryptPassword != null )
-            CryptPassword = cryptPassword;
-          else if ( plainPassword != null )
-            SetPassword( plainPassword );
-          else if ( newCryptPassword != null )
-            NewCryptPassword = newCryptPassword;
-          else
-            SetPassword( "empty" );
-
-          break;
-        }
-        default: // PasswordProtection.NewCrypt
-        {
-          if ( newCryptPassword != null )
-            NewCryptPassword = newCryptPassword;
-          else if ( plainPassword != null )
-            SetPassword( plainPassword );
-          else if ( cryptPassword != null )
-            CryptPassword = cryptPassword;
-          else
-            SetPassword( "empty" );
-
-          break;
-        }
-      }
-
-      Enum.TryParse( Utility.GetText( node["accessLevel"], "Player" ), true, out m_AccessLevel );
-      Flags = Utility.GetXMLInt32( Utility.GetText( node["flags"], "0" ), 0 );
-      Created = Utility.GetXMLDateTime( Utility.GetText( node["created"], null ), DateTime.UtcNow );
-      LastLogin = Utility.GetXMLDateTime( Utility.GetText( node["lastLogin"], null ), DateTime.UtcNow );
-
-      TotalGold = Utility.GetXMLInt32( Utility.GetText(node["totalGold"], "0" ), 0 );
-      TotalPlat = Utility.GetXMLInt32(Utility.GetText(node["totalPlat"], "0"), 0);
-
-      m_Mobiles = LoadMobiles( node );
-      m_Comments = LoadComments( node );
-      m_Tags = LoadTags( node );
-      LoginIPs = LoadAddressList( node );
-      IPRestrictions = LoadAccessCheck( node );
-
-      for ( int i = 0; i < m_Mobiles.Length; ++i )
-        if ( m_Mobiles[i] != null )
-          m_Mobiles[i].Account = this;
-
-      TimeSpan totalGameTime = Utility.GetXMLTimeSpan( Utility.GetText( node["totalGameTime"], null ), TimeSpan.Zero );
-      if ( totalGameTime == TimeSpan.Zero )
-        for ( int i = 0; i < m_Mobiles.Length; i++ )
-          if ( m_Mobiles[i] is PlayerMobile m )
-            totalGameTime += m.GameTime;
-
-      m_TotalGameTime = totalGameTime;
-
-      if ( Young )
-        CheckYoung();
-
-      Accounts.Add( this );
-    }
-
-    /// <summary>
-    /// Deserializes a list of string values from an xml element. Null values are not added to the list.
-    /// </summary>
-    /// <param name="node">The XmlElement from which to deserialize.</param>
-    /// <returns>String list. Value will never be null.</returns>
-    public static string[] LoadAccessCheck( XmlElement node )
-    {
-<<<<<<< HEAD
-      XmlElement accessCheck = node["accessCheck"];
-
-      var stringList = accessCheck?.GetElementsByTagName("ip").Cast<XmlElement>().Select(ip => Utility.GetText(ip, null)).Where(text => text != null).ToArray() ?? new string[0];
-=======
-      string[] stringList;
-      XmlElement accessCheck = node["accessCheck"];
-
-      if ( accessCheck != null )
-      {
-        List<string> list = new List<string>();
-
-        foreach ( XmlElement ip in accessCheck.GetElementsByTagName( "ip" ) )
-        {
-          string text = Utility.GetText( ip, null );
-
-          if ( text != null )
-            list.Add( text );
-        }
-
-        stringList = list.ToArray();
-      }
-      else
-      {
-        stringList = new string[0];
-      }
->>>>>>> 64d59ce2
-
-      return stringList;
-    }
-
-    /// <summary>
-    /// Deserializes a list of IPAddress values from an xml element.
-    /// </summary>
-    /// <param name="node">The XmlElement from which to deserialize.</param>
-    /// <returns>Address list. Value will never be null.</returns>
-    public static IPAddress[] LoadAddressList( XmlElement node )
-    {
-      IPAddress[] list;
-      XmlElement addressList = node["addressList"];
-
-      if ( addressList != null )
-      {
-        int count = Utility.GetXMLInt32( Utility.GetAttribute( addressList, "count", "0" ), 0 );
-
-        list = new IPAddress[count];
-
-        count = 0;
-
-        foreach ( XmlElement ip in addressList.GetElementsByTagName( "ip" ) )
-          if ( count < list.Length )
-            if ( IPAddress.TryParse( Utility.GetText( ip, null ), out IPAddress address ) )
-            {
-              list[count] = Utility.Intern( address );
-              count++;
-            }
-
-        if ( count != list.Length )
-        {
-          IPAddress[] old = list;
-          list = new IPAddress[count];
-
-          for ( int i = 0; i < count && i < old.Length; ++i )
-            list[i] = old[i];
-        }
-      }
-      else
-      {
-        list = new IPAddress[0];
-      }
-
-      return list;
-    }
-
-    /// <summary>
-    /// Deserializes a list of Mobile instances from an xml element.
-    /// </summary>
-    /// <param name="node">The XmlElement instance from which to deserialize.</param>
-    /// <returns>Mobile list. Value will never be null.</returns>
-    public static Mobile[] LoadMobiles( XmlElement node )
-    {
-      Mobile[] list = new Mobile[7];
-      XmlElement chars = node["chars"];
-
-      //int length = Accounts.GetInt32( Accounts.GetAttribute( chars, "length", "6" ), 6 );
-      //list = new Mobile[length];
-      //Above is legacy, no longer used
-
-      if ( chars != null )
-        foreach ( XmlElement ele in chars.GetElementsByTagName( "char" ) )
-          try
-          {
-            int index = Utility.GetXMLInt32( Utility.GetAttribute( ele, "index", "0" ), 0 );
-            uint serial = Utility.GetXMLUInt32( Utility.GetText( ele, "0" ), 0 );
-
-            if ( index >= 0 && index < list.Length )
-              list[index] = World.FindMobile( serial );
-          }
-          catch
-          {
-            // ignored
-          }
-
-      return list;
-    }
-
-    /// <summary>
-    /// Deserializes a list of AccountComment instances from an xml element.
-    /// </summary>
-    /// <param name="node">The XmlElement from which to deserialize.</param>
-    /// <returns>Comment list. Value will never be null.</returns>
-    public static List<AccountComment> LoadComments( XmlElement node )
-    {
-      List<AccountComment> list = null;
-      XmlElement comments = node["comments"];
-
-      if ( comments != null )
-      {
-        list = new List<AccountComment>();
-
-        foreach ( XmlElement comment in comments.GetElementsByTagName( "comment" ) )
-          try { list.Add( new AccountComment( comment ) ); }
-          catch
-          {
-            // ignored
-          }
-      }
-
-      return list;
-    }
-
-    /// <summary>
-    /// Deserializes a list of AccountTag instances from an xml element.
-    /// </summary>
-    /// <param name="node">The XmlElement from which to deserialize.</param>
-    /// <returns>Tag list. Value will never be null.</returns>
-    public static List<AccountTag> LoadTags( XmlElement node )
-    {
-      List<AccountTag> list = null;
-      XmlElement tags = node["tags"];
-
-      if ( tags != null )
-      {
-        list = new List<AccountTag>();
-
-        foreach ( XmlElement tag in tags.GetElementsByTagName( "tag" ) )
-          try { list.Add( new AccountTag( tag ) ); }
-          catch
-          {
-            // ignored
-          }
-      }
-
-      return list;
-    }
-
-    /// <summary>
-    /// Checks if a specific NetState is allowed access to this account.
-    /// </summary>
-    /// <param name="ns">NetState instance to check.</param>
-    /// <returns>True if allowed, false if not.</returns>
-    public bool HasAccess(NetState ns) => ns != null && HasAccess(ns.Address);
-
-    public bool HasAccess( IPAddress ipAddress )
-    {
-      AccessLevel level = AccountHandler.LockdownLevel;
-
-      if ( level > AccessLevel.Player )
-      {
-        bool hasAccess = false;
-
-        if ( m_AccessLevel >= level )
-          hasAccess = true;
-        else
-          for ( int i = 0; !hasAccess && i < Length; ++i )
-          {
-            Mobile m = this[i];
-
-<<<<<<< HEAD
-            hasAccess |= m?.AccessLevel >= level;
-=======
-            if ( m?.AccessLevel >= level )
-              hasAccess = true;
->>>>>>> 64d59ce2
-          }
-
-        Console.WriteLine("{0} {1}", hasAccess ? "yes" : "no", m_AccessLevel);
-
-        if ( !hasAccess )
-          return false;
-      }
-
-      bool accessAllowed = IPRestrictions.Length == 0 || IPLimiter.IsExempt( ipAddress );
-
-      for ( int i = 0; !accessAllowed && i < IPRestrictions.Length; ++i )
-        accessAllowed = Utility.IPMatch( IPRestrictions[i], ipAddress );
-
-      return accessAllowed;
-    }
-
-    /// <summary>
-    /// Records the IP address of 'ns' in its 'LoginIPs' list.
-    /// </summary>
-    /// <param name="ns">NetState instance to record.</param>
-    public void LogAccess( NetState ns )
-<<<<<<< HEAD
-    {
-      if ( ns != null ) LogAccess( ns.Address );
-    }
-
-    public void LogAccess( IPAddress ipAddress ) {
-      if ( IPLimiter.IsExempt( ipAddress ) )
-        return;
-
-      if ( LoginIPs.Length == 0 ) {
-        if ( AccountHandler.IPTable.ContainsKey( ipAddress ) )
-          AccountHandler.IPTable[ipAddress]++;
-        else
-          AccountHandler.IPTable[ipAddress] = 1;
-      }
-
-      bool contains = false;
-
-      for ( int i = 0; !contains && i < LoginIPs.Length; ++i )
-        contains = LoginIPs[i].Equals( ipAddress );
-
-      if ( contains )
-        return;
-
-      IPAddress[] old = LoginIPs;
-      LoginIPs = new IPAddress[old.Length + 1];
-
-      for ( int i = 0; i < old.Length; ++i )
-        LoginIPs[i] = old[i];
-
-      LoginIPs[old.Length] = ipAddress;
-    }
-
-    /// <summary>
-    /// Checks if a specific NetState is allowed access to this account. If true, the NetState IPAddress is added to the address list.
-    /// </summary>
-    /// <param name="ns">NetState instance to check.</param>
-    /// <returns>True if allowed, false if not.</returns>
-    public bool CheckAccess( NetState ns ) => ns != null && CheckAccess( ns.Address );
-
-    public bool CheckAccess( IPAddress ipAddress ) {
-      bool hasAccess = HasAccess( ipAddress );
-
-      if ( hasAccess )
-        LogAccess( ipAddress );
-
-      return hasAccess;
-    }
-
-    /// <summary>
-    /// Serializes this Account instance to an XmlTextWriter.
-    /// </summary>
-    /// <param name="xml">The XmlTextWriter instance from which to serialize.</param>
-    public void Save( XmlTextWriter xml )
-    {
-      xml.WriteStartElement( "account" );
-
-      xml.WriteStartElement( "username" );
-      xml.WriteString( Username );
-      xml.WriteEndElement();
-
-      if ( PlainPassword != null )
-      {
-        xml.WriteStartElement( "password" );
-        xml.WriteString( PlainPassword );
-        xml.WriteEndElement();
-      }
-
-      if ( CryptPassword != null )
-      {
-        xml.WriteStartElement( "cryptPassword" );
-        xml.WriteString( CryptPassword );
-        xml.WriteEndElement();
-      }
-
-      if ( NewCryptPassword != null )
-      {
-        xml.WriteStartElement( "newCryptPassword" );
-        xml.WriteString( NewCryptPassword );
-        xml.WriteEndElement();
-      }
-
-      if ( m_AccessLevel != AccessLevel.Player )
-      {
-        xml.WriteStartElement( "accessLevel" );
-        xml.WriteString( m_AccessLevel.ToString() );
-        xml.WriteEndElement();
-      }
-
-      if ( Flags != 0 )
-      {
-        xml.WriteStartElement( "flags" );
-        xml.WriteString( XmlConvert.ToString( Flags ) );
-        xml.WriteEndElement();
-      }
-
-      xml.WriteStartElement( "created" );
-      xml.WriteString( XmlConvert.ToString( Created, XmlDateTimeSerializationMode.Utc ) );
-      xml.WriteEndElement();
-
-      xml.WriteStartElement( "lastLogin" );
-      xml.WriteString( XmlConvert.ToString( LastLogin, XmlDateTimeSerializationMode.Utc ) );
-      xml.WriteEndElement();
-
-      xml.WriteStartElement( "totalGameTime" );
-      xml.WriteString( XmlConvert.ToString( TotalGameTime ) );
-      xml.WriteEndElement();
-
-      xml.WriteStartElement( "chars" );
-
-      //xml.WriteAttributeString( "length", m_Mobiles.Length.ToString() );	//Legacy, Not used anymore
-
-      for ( int i = 0; i < m_Mobiles.Length; ++i )
-      {
-        Mobile m = m_Mobiles[i];
-
-        if (m?.Deleted == false)
-        {
-          xml.WriteStartElement( "char" );
-          xml.WriteAttributeString( "index", i.ToString() );
-          xml.WriteString( m.Serial.Value.ToString() );
-          xml.WriteEndElement();
-        }
-      }
-
-      xml.WriteEndElement();
-
-      if (m_Comments?.Count > 0)
-      {
-        xml.WriteStartElement( "comments" );
-
-        for ( int i = 0; i < m_Comments.Count; ++i )
-          m_Comments[i].Save( xml );
-
-        xml.WriteEndElement();
-      }
-
-      if (m_Tags?.Count > 0)
-      {
-        xml.WriteStartElement( "tags" );
-
-        for ( int i = 0; i < m_Tags.Count; ++i )
-          m_Tags[i].Save( xml );
-
-        xml.WriteEndElement();
-      }
-
-      if ( LoginIPs.Length > 0 )
-      {
-        xml.WriteStartElement( "addressList" );
-
-        xml.WriteAttributeString( "count", LoginIPs.Length.ToString() );
-
-        for ( int i = 0; i < LoginIPs.Length; ++i )
-        {
-          xml.WriteStartElement( "ip" );
-          xml.WriteString( LoginIPs[i].ToString() );
-          xml.WriteEndElement();
-        }
-
-        xml.WriteEndElement();
-      }
-
-      if ( IPRestrictions.Length > 0 )
-      {
-        xml.WriteStartElement( "accessCheck" );
-
-        for ( int i = 0; i < IPRestrictions.Length; ++i )
-        {
-          xml.WriteStartElement( "ip" );
-          xml.WriteString( IPRestrictions[i] );
-          xml.WriteEndElement();
-        }
-
-        xml.WriteEndElement();
-      }
-
-      xml.WriteStartElement("totalGold");
-      xml.WriteString(XmlConvert.ToString(TotalGold));
-      xml.WriteEndElement();
-
-      xml.WriteStartElement("totalPlat");
-      xml.WriteString(XmlConvert.ToString(TotalPlat));
-      xml.WriteEndElement();
-
-      xml.WriteEndElement();
-    }
-
-    /// <summary>
-    /// Gets the current number of characters on this account.
-    /// </summary>
-    public int Count
-    {
-      get
-      {
-        int count = 0;
-
-        for ( int i = 0; i < Length; ++i )
-          if ( this[i] != null )
-            ++count;
-
-        return count;
-      }
-    }
-
-    /// <summary>
-    /// Gets the maximum amount of characters allowed to be created on this account. Values other than 1, 5, 6, or 7 are not supported by the client.
-    /// </summary>
-    public int Limit => Core.SA ? 7 : Core.AOS ? 6 : 5;
-
-    /// <summary>
-    /// Gets the maximum amount of characters that this account can hold.
-    /// </summary>
-    public int Length => m_Mobiles.Length;
-
-    /// <summary>
-    /// Gets or sets the character at a specified index for this account. Out of bound index values are handled; null returned for get, ignored for set.
-    /// </summary>
-    public Mobile this[int index]
-    {
-      get
-      {
-        if ( index >= 0 && index < m_Mobiles.Length )
-        {
-          Mobile m = m_Mobiles[index];
-
-          if (m?.Deleted == true)
-          {
-            m.Account = null;
-            m_Mobiles[index] = m = null;
-          }
-
-          return m;
-        }
-
-        return null;
-      }
-      set
-      {
-        if ( index >= 0 && index < m_Mobiles.Length )
-        {
-          if ( m_Mobiles[index] != null )
-            m_Mobiles[index].Account = null;
-
-          m_Mobiles[index] = value;
-
-          if ( m_Mobiles[index] != null )
-            m_Mobiles[index].Account = this;
-        }
-      }
-    }
-
-    public override string ToString() => Username;
-
-    public int CompareTo( Account other ) => other == null ? 1 : Username.CompareTo( other.Username );
-
-    public int CompareTo( IAccount other ) => other == null ? 1 : Username.CompareTo( other.Username );
-
-    #region Gold Account
-    /// <summary>
-    ///     This amount represents the current amount of Gold owned by the player.
-    ///     The value does not include the value of Platinum and ranges from
-    ///     0 to 999,999,999 by default.
-    /// </summary>
-    [CommandProperty(AccessLevel.Administrator)]
-    public int TotalGold { get; private set; }
-
-    /// <summary>
-    ///     This amount represents the current amount of Platinum owned by the player.
-    ///     The value does not include the value of Gold and ranges from
-    ///     0 to 2,147,483,647 by default.
-    ///     One Platinum represents the value of CurrencyThreshold in Gold.
-    /// </summary>
-    [CommandProperty(AccessLevel.Administrator)]
-    public int TotalPlat { get; private set; }
-
-    /// <summary>
-    ///     Attempts to deposit the given amount of Gold into this account.
-    ///     If the given amount is greater than the CurrencyThreshold,
-    ///     Platinum will be deposited to offset the difference.
-    /// </summary>
-    /// <param name="amount">Amount to deposit.</param>
-    /// <returns>True if successful, false if amount given is less than or equal to zero.</returns>
-    public bool DepositGold(int amount)
-    {
-      if (amount <= 0) return false;
-
-      int plat = Math.DivRem(amount, AccountGold.CurrencyThreshold, out int gold);
-      TotalPlat += plat;
-      TotalGold += gold;
-
-      return true;
-    }
-
-    /// <summary>
-    ///     Attempts to deposit the given amount of Platinum into this account.
-    /// </summary>
-    /// <param name="amount">Amount to deposit.</param>
-    /// <returns>True if successful, false if amount given is less than or equal to zero.</returns>
-    public bool DepositPlat(int amount)
-    {
-      if (amount <= 0) return false;
-
-      TotalPlat += amount;
-      return true;
-    }
-
-    /// <summary>
-    ///     Attempts to withdraw the given amount of Gold from this account.
-    ///     If the given amount is greater than the CurrencyThreshold,
-    ///     Platinum will be withdrawn to offset the difference.
-    /// </summary>
-    /// <param name="amount">Amount to withdraw.</param>
-    /// <returns>True if successful, false if balance was too low.</returns>
-    public bool WithdrawGold(int amount)
-    {
-      if (amount <= 0) return true;
-      if (amount > TotalGold) return false;
-
-      TotalGold -= amount;
-
-      return true;
-    }
-
-    /// <summary>
-    ///     Attempts to withdraw the given amount of Platinum from this account.
-    /// </summary>
-    /// <param name="amount">Amount to withdraw.</param>
-    /// <returns>True if successful, false if balance was too low.</returns>
-    public bool WithdrawPlat(int amount)
-    {
-      if (amount <= 0) return true;
-      if (amount > TotalPlat) return false;
-
-      TotalPlat -= amount;
-
-      return true;
-    }
-
-=======
-    {
-      if ( ns != null ) LogAccess( ns.Address );
-    }
-
-    public void LogAccess( IPAddress ipAddress ) {
-      if ( IPLimiter.IsExempt( ipAddress ) )
-        return;
-
-      if ( LoginIPs.Length == 0 ) {
-        if ( AccountHandler.IPTable.ContainsKey( ipAddress ) )
-          AccountHandler.IPTable[ipAddress]++;
-        else
-          AccountHandler.IPTable[ipAddress] = 1;
-      }
-
-      bool contains = false;
-
-      for ( int i = 0; !contains && i < LoginIPs.Length; ++i )
-        contains = LoginIPs[i].Equals( ipAddress );
-
-      if ( contains )
-        return;
-
-      IPAddress[] old = LoginIPs;
-      LoginIPs = new IPAddress[old.Length + 1];
-
-      for ( int i = 0; i < old.Length; ++i )
-        LoginIPs[i] = old[i];
-
-      LoginIPs[old.Length] = ipAddress;
-    }
-
-    /// <summary>
-    /// Checks if a specific NetState is allowed access to this account. If true, the NetState IPAddress is added to the address list.
-    /// </summary>
-    /// <param name="ns">NetState instance to check.</param>
-    /// <returns>True if allowed, false if not.</returns>
-    public bool CheckAccess( NetState ns ) => ns != null && CheckAccess( ns.Address );
-
-    public bool CheckAccess( IPAddress ipAddress ) {
-      bool hasAccess = HasAccess( ipAddress );
-
-      if ( hasAccess )
-        LogAccess( ipAddress );
-
-      return hasAccess;
-    }
-
-    /// <summary>
-    /// Serializes this Account instance to an XmlTextWriter.
-    /// </summary>
-    /// <param name="xml">The XmlTextWriter instance from which to serialize.</param>
-    public void Save( XmlTextWriter xml )
-    {
-      xml.WriteStartElement( "account" );
-
-      xml.WriteStartElement( "username" );
-      xml.WriteString( Username );
-      xml.WriteEndElement();
-
-      if ( PlainPassword != null )
-      {
-        xml.WriteStartElement( "password" );
-        xml.WriteString( PlainPassword );
-        xml.WriteEndElement();
-      }
-
-      if ( CryptPassword != null )
-      {
-        xml.WriteStartElement( "cryptPassword" );
-        xml.WriteString( CryptPassword );
-        xml.WriteEndElement();
-      }
-
-      if ( NewCryptPassword != null )
-      {
-        xml.WriteStartElement( "newCryptPassword" );
-        xml.WriteString( NewCryptPassword );
-        xml.WriteEndElement();
-      }
-
-      if ( m_AccessLevel != AccessLevel.Player )
-      {
-        xml.WriteStartElement( "accessLevel" );
-        xml.WriteString( m_AccessLevel.ToString() );
-        xml.WriteEndElement();
-      }
-
-      if ( Flags != 0 )
-      {
-        xml.WriteStartElement( "flags" );
-        xml.WriteString( XmlConvert.ToString( Flags ) );
-        xml.WriteEndElement();
-      }
-
-      xml.WriteStartElement( "created" );
-      xml.WriteString( XmlConvert.ToString( Created, XmlDateTimeSerializationMode.Utc ) );
-      xml.WriteEndElement();
-
-      xml.WriteStartElement( "lastLogin" );
-      xml.WriteString( XmlConvert.ToString( LastLogin, XmlDateTimeSerializationMode.Utc ) );
-      xml.WriteEndElement();
-
-      xml.WriteStartElement( "totalGameTime" );
-      xml.WriteString( XmlConvert.ToString( TotalGameTime ) );
-      xml.WriteEndElement();
-
-      xml.WriteStartElement( "chars" );
-
-      //xml.WriteAttributeString( "length", m_Mobiles.Length.ToString() );	//Legacy, Not used anymore
-
-      for ( int i = 0; i < m_Mobiles.Length; ++i )
-      {
-        Mobile m = m_Mobiles[i];
-
-        if (m?.Deleted == false)
-        {
-          xml.WriteStartElement( "char" );
-          xml.WriteAttributeString( "index", i.ToString() );
-          xml.WriteString( m.Serial.Value.ToString() );
-          xml.WriteEndElement();
-        }
-      }
-
-      xml.WriteEndElement();
-
-      if (m_Comments?.Count > 0)
-      {
-        xml.WriteStartElement( "comments" );
-
-        for ( int i = 0; i < m_Comments.Count; ++i )
-          m_Comments[i].Save( xml );
-
-        xml.WriteEndElement();
-      }
-
-      if (m_Tags?.Count > 0)
-      {
-        xml.WriteStartElement( "tags" );
-
-        for ( int i = 0; i < m_Tags.Count; ++i )
-          m_Tags[i].Save( xml );
-
-        xml.WriteEndElement();
-      }
-
-      if ( LoginIPs.Length > 0 )
-      {
-        xml.WriteStartElement( "addressList" );
-
-        xml.WriteAttributeString( "count", LoginIPs.Length.ToString() );
-
-        for ( int i = 0; i < LoginIPs.Length; ++i )
-        {
-          xml.WriteStartElement( "ip" );
-          xml.WriteString( LoginIPs[i].ToString() );
-          xml.WriteEndElement();
-        }
-
-        xml.WriteEndElement();
-      }
-
-      if ( IPRestrictions.Length > 0 )
-      {
-        xml.WriteStartElement( "accessCheck" );
-
-        for ( int i = 0; i < IPRestrictions.Length; ++i )
-        {
-          xml.WriteStartElement( "ip" );
-          xml.WriteString( IPRestrictions[i] );
-          xml.WriteEndElement();
-        }
-
-        xml.WriteEndElement();
-      }
-
-      xml.WriteStartElement("totalGold");
-      xml.WriteString(XmlConvert.ToString(TotalGold));
-      xml.WriteEndElement();
-
-      xml.WriteStartElement("totalPlat");
-      xml.WriteString(XmlConvert.ToString(TotalPlat));
-      xml.WriteEndElement();
-
-      xml.WriteEndElement();
-    }
-
-    /// <summary>
-    /// Gets the current number of characters on this account.
-    /// </summary>
-    public int Count
-    {
-      get
-      {
-        int count = 0;
-
-        for ( int i = 0; i < Length; ++i )
-          if ( this[i] != null )
-            ++count;
-
-        return count;
-      }
-    }
-
-    /// <summary>
-    /// Gets the maximum amount of characters allowed to be created on this account. Values other than 1, 5, 6, or 7 are not supported by the client.
-    /// </summary>
-    public int Limit => Core.SA ? 7 : Core.AOS ? 6 : 5;
-
-    /// <summary>
-    /// Gets the maximum amount of characters that this account can hold.
-    /// </summary>
-    public int Length => m_Mobiles.Length;
-
-    /// <summary>
-    /// Gets or sets the character at a specified index for this account. Out of bound index values are handled; null returned for get, ignored for set.
-    /// </summary>
-    public Mobile this[int index]
-    {
-      get
-      {
-        if ( index >= 0 && index < m_Mobiles.Length )
-        {
-          Mobile m = m_Mobiles[index];
-
-          if (m?.Deleted == true)
-          {
-            m.Account = null;
-            m_Mobiles[index] = m = null;
-          }
-
-          return m;
-        }
-
-        return null;
-      }
-      set
-      {
-        if ( index >= 0 && index < m_Mobiles.Length )
-        {
-          if ( m_Mobiles[index] != null )
-            m_Mobiles[index].Account = null;
-
-          m_Mobiles[index] = value;
-
-          if ( m_Mobiles[index] != null )
-            m_Mobiles[index].Account = this;
-        }
-      }
-    }
-
-    public override string ToString() => Username;
-
-    public int CompareTo( Account other ) => other == null ? 1 : Username.CompareTo( other.Username );
-
-    public int CompareTo( IAccount other ) => other == null ? 1 : Username.CompareTo( other.Username );
-
-    #region Gold Account
-    /// <summary>
-    ///     This amount represents the current amount of Gold owned by the player.
-    ///     The value does not include the value of Platinum and ranges from
-    ///     0 to 999,999,999 by default.
-    /// </summary>
-    [CommandProperty(AccessLevel.Administrator)]
-    public int TotalGold { get; private set; }
-
-    /// <summary>
-    ///     This amount represents the current amount of Platinum owned by the player.
-    ///     The value does not include the value of Gold and ranges from
-    ///     0 to 2,147,483,647 by default.
-    ///     One Platinum represents the value of CurrencyThreshold in Gold.
-    /// </summary>
-    [CommandProperty(AccessLevel.Administrator)]
-    public int TotalPlat { get; private set; }
-
-    /// <summary>
-    ///     Attempts to deposit the given amount of Gold into this account.
-    ///     If the given amount is greater than the CurrencyThreshold,
-    ///     Platinum will be deposited to offset the difference.
-    /// </summary>
-    /// <param name="amount">Amount to deposit.</param>
-    /// <returns>True if successful, false if amount given is less than or equal to zero.</returns>
-    public bool DepositGold(int amount)
-    {
-      if (amount <= 0) return false;
-
-      int plat = Math.DivRem(amount, AccountGold.CurrencyThreshold, out int gold);
-      TotalPlat += plat;
-      TotalGold += gold;
-
-      return true;
-    }
-
-    /// <summary>
-    ///     Attempts to deposit the given amount of Platinum into this account.
-    /// </summary>
-    /// <param name="amount">Amount to deposit.</param>
-    /// <returns>True if successful, false if amount given is less than or equal to zero.</returns>
-    public bool DepositPlat(int amount)
-    {
-      if (amount <= 0) return false;
-
-      TotalPlat += amount;
-      return true;
-    }
-
-    /// <summary>
-    ///     Attempts to withdraw the given amount of Gold from this account.
-    ///     If the given amount is greater than the CurrencyThreshold,
-    ///     Platinum will be withdrawn to offset the difference.
-    /// </summary>
-    /// <param name="amount">Amount to withdraw.</param>
-    /// <returns>True if successful, false if balance was too low.</returns>
-    public bool WithdrawGold(int amount)
-    {
-      if (amount <= 0) return true;
-      if (amount > TotalGold) return false;
-
-      TotalGold -= amount;
-
-      return true;
-    }
-
-    /// <summary>
-    ///     Attempts to withdraw the given amount of Platinum from this account.
-    /// </summary>
-    /// <param name="amount">Amount to withdraw.</param>
-    /// <returns>True if successful, false if balance was too low.</returns>
-    public bool WithdrawPlat(int amount)
-    {
-      if (amount <= 0) return true;
-      if (amount > TotalPlat) return false;
-
-      TotalPlat -= amount;
-
-      return true;
-    }
-
->>>>>>> 64d59ce2
-    /// <summary>
-    /// Returns total gold inclusive of platinum.
-    /// This is strictly for backwards compatibility
-    /// </summary>
-    /// <returns>Total gold, capped at Int32.MaxValue</returns>
-    public long GetTotalGold() => TotalGold + TotalPlat * AccountGold.CurrencyThreshold;
-
-    #endregion
-  }
-}
+using System;
+using System.Collections.Generic;
+using System.Linq;
+using System.Net;
+using System.Security.Cryptography;
+using System.Text;
+using System.Xml;
+using Server.Misc;
+using Server.Mobiles;
+using Server.Multis;
+using Server.Network;
+
+namespace Server.Accounting
+{
+  public class Account : IAccount, IComparable<Account>
+  {
+    public static readonly TimeSpan YoungDuration = TimeSpan.FromHours( 40.0 );
+
+    public static readonly TimeSpan InactiveDuration = TimeSpan.FromDays( 180.0 );
+
+    public static readonly TimeSpan EmptyInactiveDuration = TimeSpan.FromDays(30.0);
+
+    private AccessLevel m_AccessLevel;
+    private TimeSpan m_TotalGameTime;
+    private List<AccountComment> m_Comments;
+    private List<AccountTag> m_Tags;
+    private Mobile[] m_Mobiles;
+
+    /// <summary>
+    /// Deletes the account, all characters of the account, and all houses of those characters
+    /// </summary>
+    public void Delete()
+    {
+      for ( int i = 0; i < Length; ++i )
+      {
+        Mobile m = this[i];
+
+        if ( m == null )
+          continue;
+
+        List<BaseHouse> list = BaseHouse.GetHouses( m );
+
+        for ( int j = 0; j < list.Count; ++j )
+          list[j].Delete();
+
+        m.Delete();
+
+        m.Account = null;
+        m_Mobiles[i] = null;
+      }
+
+      if ( LoginIPs.Length != 0 && AccountHandler.IPTable.ContainsKey( LoginIPs[0] ) )
+        --AccountHandler.IPTable[LoginIPs[0]];
+
+      Accounts.Remove( Username );
+    }
+
+    /// <summary>
+    /// Object detailing information about the hardware of the last person to log into this account
+    /// </summary>
+    public HardwareInfo HardwareInfo { get; set; }
+
+    /// <summary>
+    /// List of IP addresses for restricted access. '*' wildcard supported. If the array contains zero entries, all IP addresses are allowed.
+    /// </summary>
+    public string[] IPRestrictions { get; set; }
+
+    /// <summary>
+    /// List of IP addresses which have successfully logged into this account.
+    /// </summary>
+    public IPAddress[] LoginIPs { get; set; }
+
+    /// <summary>
+    /// List of account comments. Type of contained objects is AccountComment.
+    /// </summary>
+    public List<AccountComment> Comments => m_Comments ?? (m_Comments = new List<AccountComment>());
+
+    /// <summary>
+    /// List of account tags. Type of contained objects is AccountTag.
+    /// </summary>
+    public List<AccountTag> Tags => m_Tags ?? (m_Tags = new List<AccountTag>());
+
+    /// <summary>
+    /// Account username. Case insensitive validation.
+    /// </summary>
+    public string Username { get; set; }
+
+    /// <summary>
+    /// Account email address.
+    /// </summary>
+    public string Email { get; set; }
+
+    /// <summary>
+    /// Account password. Plain text. Case sensitive validation. May be null.
+    /// </summary>
+    public string PlainPassword { get; set; }
+
+    /// <summary>
+    /// Account password. Hashed with MD5. May be null.
+    /// </summary>
+    public string CryptPassword { get; set; }
+
+    /// <summary>
+    /// Account username and password hashed with SHA1. May be null.
+    /// </summary>
+    public string NewCryptPassword { get; set; }
+
+    /// <summary>
+    /// Initial AccessLevel for new characters created on this account.
+    /// </summary>
+    public AccessLevel AccessLevel
+    {
+      get => m_AccessLevel;
+      set => m_AccessLevel = value;
+    }
+
+    /// <summary>
+    /// Internal bitfield of account flags. Consider using direct access properties (Banned, Young), or GetFlag/SetFlag methods
+    /// </summary>
+    public int Flags { get; set; }
+
+    /// <summary>
+    /// Gets or sets a flag indicating if this account is banned.
+    /// </summary>
+    public bool Banned
+    {
+      get
+      {
+        bool isBanned = GetFlag( 0 );
+
+        if ( !isBanned )
+          return false;
+
+        if ( GetBanTags( out DateTime banTime, out TimeSpan banDuration ) )
+          if ( banDuration != TimeSpan.MaxValue && DateTime.UtcNow >= banTime + banDuration )
+          {
+            SetUnspecifiedBan( null ); // clear
+            Banned = false;
+            return false;
+          }
+
+        return true;
+      }
+      set => SetFlag( 0, value );
+    }
+
+    /// <summary>
+    /// Gets or sets a flag indicating if the characters created on this account will have the young status.
+    /// </summary>
+    public bool Young
+    {
+      get => !GetFlag( 1 );
+      set
+      {
+        SetFlag( 1, !value );
+
+        m_YoungTimer?.Stop();
+        m_YoungTimer = null;
+      }
+    }
+
+    /// <summary>
+    /// The date and time of when this account was created.
+    /// </summary>
+    public DateTime Created { get; }
+
+    /// <summary>
+    /// Gets or sets the date and time when this account was last accessed.
+    /// </summary>
+    public DateTime LastLogin { get; set; }
+
+    /// <summary>
+    /// An account is considered inactive based upon LastLogin and InactiveDuration.  If the account is empty, it is based upon EmptyInactiveDuration
+    /// </summary>
+    public bool Inactive
+    {
+      get
+      {
+        if ( AccessLevel != AccessLevel.Player )
+          return false;
+
+        TimeSpan inactiveLength = DateTime.UtcNow - LastLogin;
+
+        return inactiveLength > (Count == 0 ? EmptyInactiveDuration : InactiveDuration);
+      }
+    }
+
+    /// <summary>
+    /// Gets the total game time of this account, also considering the game time of characters
+    /// that have been deleted.
+    /// </summary>
+    public TimeSpan TotalGameTime
+    {
+      get
+      {
+        for ( int i = 0; i < m_Mobiles.Length; i++ )
+          if ( m_Mobiles[i] is PlayerMobile m && m.NetState != null )
+            return m_TotalGameTime + ( DateTime.UtcNow - m.SessionStart );
+
+        return m_TotalGameTime;
+      }
+    }
+
+    /// <summary>
+    /// Gets the value of a specific flag in the Flags bitfield.
+    /// </summary>
+    /// <param name="index">The zero-based flag index.</param>
+    public bool GetFlag( int index ) => ( Flags & 1 << index ) != 0;
+
+    /// <summary>
+    /// Sets the value of a specific flag in the Flags bitfield.
+    /// </summary>
+    /// <param name="index">The zero-based flag index.</param>
+    /// <param name="value">The value to set.</param>
+    public void SetFlag( int index, bool value )
+    {
+      if ( value )
+        Flags |= 1 << index;
+      else
+        Flags &= ~( 1 << index );
+    }
+
+    /// <summary>
+    /// Adds a new tag to this account. This method does not check for duplicate names.
+    /// </summary>
+    /// <param name="name">New tag name.</param>
+    /// <param name="value">New tag value.</param>
+    public void AddTag( string name, string value )
+    {
+      Tags.Add( new AccountTag( name, value ) );
+    }
+
+    /// <summary>
+    /// Removes all tags with the specified name from this account.
+    /// </summary>
+    /// <param name="name">Tag name to remove.</param>
+    public void RemoveTag( string name )
+    {
+      for ( int i = Tags.Count - 1; i >= 0; --i )
+      {
+        if ( i >= Tags.Count )
+          continue;
+
+        AccountTag tag = Tags[i];
+
+        if ( tag.Name == name )
+          Tags.RemoveAt( i );
+      }
+    }
+
+    /// <summary>
+    /// Modifies an existing tag or adds a new tag if no tag exists.
+    /// </summary>
+    /// <param name="name">Tag name.</param>
+    /// <param name="value">Tag value.</param>
+    public void SetTag( string name, string value )
+    {
+      for ( int i = 0; i < Tags.Count; ++i )
+      {
+        AccountTag tag = Tags[i];
+
+        if ( tag.Name == name )
+        {
+          tag.Value = value;
+          return;
+        }
+      }
+
+      AddTag( name, value );
+    }
+
+    /// <summary>
+    /// Gets the value of a tag -or- null if there are no tags with the specified name.
+    /// </summary>
+    /// <param name="name">Name of the desired tag value.</param>
+    public string GetTag( string name )
+    {
+      for ( int i = 0; i < Tags.Count; ++i )
+      {
+        AccountTag tag = Tags[i];
+
+        if ( tag.Name == name )
+          return tag.Value;
+      }
+
+      return null;
+    }
+
+    public void SetUnspecifiedBan( Mobile from )
+    {
+      SetBanTags( from, DateTime.MinValue, TimeSpan.Zero );
+    }
+
+    public void SetBanTags( Mobile from, DateTime banTime, TimeSpan banDuration )
+    {
+      if ( from == null )
+        RemoveTag( "BanDealer" );
+      else
+        SetTag( "BanDealer", from.ToString() );
+
+      if ( banTime == DateTime.MinValue )
+        RemoveTag( "BanTime" );
+      else
+        SetTag( "BanTime", XmlConvert.ToString( banTime, XmlDateTimeSerializationMode.Utc ) );
+
+      if ( banDuration == TimeSpan.Zero )
+        RemoveTag( "BanDuration" );
+      else
+        SetTag( "BanDuration", banDuration.ToString() );
+    }
+
+    public bool GetBanTags( out DateTime banTime, out TimeSpan banDuration )
+    {
+      string tagTime = GetTag( "BanTime" );
+      string tagDuration = GetTag( "BanDuration" );
+
+      if ( tagTime != null )
+        banTime = Utility.GetXMLDateTime( tagTime, DateTime.MinValue );
+      else
+        banTime = DateTime.MinValue;
+
+      if ( tagDuration == "Infinite" )
+        banDuration = TimeSpan.MaxValue;
+      else if ( tagDuration != null )
+        banDuration = Utility.ToTimeSpan( tagDuration );
+      else
+        banDuration = TimeSpan.Zero;
+
+      return banTime != DateTime.MinValue && banDuration != TimeSpan.Zero;
+    }
+
+    private static MD5CryptoServiceProvider m_MD5HashProvider;
+    private static SHA1CryptoServiceProvider m_SHA1HashProvider;
+    private static byte[] m_HashBuffer;
+
+    public static string HashMD5( string phrase )
+    {
+      if ( m_MD5HashProvider == null )
+        m_MD5HashProvider = new MD5CryptoServiceProvider();
+
+      if ( m_HashBuffer == null )
+        m_HashBuffer = new byte[256];
+
+      int length = Encoding.ASCII.GetBytes( phrase, 0, phrase.Length > 256 ? 256 : phrase.Length, m_HashBuffer, 0 );
+      byte[] hashed = m_MD5HashProvider.ComputeHash( m_HashBuffer, 0, length );
+
+      return BitConverter.ToString( hashed );
+    }
+
+    public static string HashSHA1( string phrase )
+    {
+      if ( m_SHA1HashProvider == null )
+        m_SHA1HashProvider = new SHA1CryptoServiceProvider();
+
+      if ( m_HashBuffer == null )
+        m_HashBuffer = new byte[256];
+
+      int length = Encoding.ASCII.GetBytes( phrase, 0, phrase.Length > 256 ? 256 : phrase.Length, m_HashBuffer, 0 );
+      byte[] hashed = m_SHA1HashProvider.ComputeHash( m_HashBuffer, 0, length );
+
+      return BitConverter.ToString( hashed );
+    }
+
+    public void SetPassword( string plainPassword )
+    {
+      switch ( AccountHandler.ProtectPasswords )
+      {
+        case PasswordProtection.None:
+        {
+          PlainPassword = plainPassword;
+          CryptPassword = null;
+          NewCryptPassword = null;
+
+          break;
+        }
+        case PasswordProtection.Crypt:
+        {
+          PlainPassword = null;
+          CryptPassword = HashMD5( plainPassword );
+          NewCryptPassword = null;
+
+          break;
+        }
+        default: // PasswordProtection.NewCrypt
+        {
+          PlainPassword = null;
+          CryptPassword = null;
+          NewCryptPassword = HashSHA1( Username + plainPassword );
+
+          break;
+        }
+      }
+    }
+
+    public bool CheckPassword( string plainPassword )
+    {
+      bool ok;
+      PasswordProtection curProt;
+
+      if ( PlainPassword != null )
+      {
+        ok = PlainPassword == plainPassword;
+        curProt = PasswordProtection.None;
+      }
+      else if ( CryptPassword != null )
+      {
+        ok = CryptPassword == HashMD5( plainPassword );
+        curProt = PasswordProtection.Crypt;
+      }
+      else
+      {
+        ok = NewCryptPassword == HashSHA1( Username + plainPassword );
+        curProt = PasswordProtection.NewCrypt;
+      }
+
+      if ( ok && curProt != AccountHandler.ProtectPasswords )
+        SetPassword( plainPassword );
+
+      return ok;
+    }
+
+    private Timer m_YoungTimer;
+
+    public static void Initialize()
+    {
+      EventSink.Connected += EventSink_Connected;
+      EventSink.Disconnected += EventSink_Disconnected;
+      EventSink.Login += EventSink_Login;
+    }
+
+    private static void EventSink_Connected( ConnectedEventArgs e )
+    {
+      if ( !(e.Mobile.Account is Account acc) )
+        return;
+
+      if ( acc.Young && acc.m_YoungTimer == null )
+      {
+        acc.m_YoungTimer = new YoungTimer( acc );
+        acc.m_YoungTimer.Start();
+      }
+    }
+
+    private static void EventSink_Disconnected( DisconnectedEventArgs e )
+    {
+      if ( !(e.Mobile.Account is Account acc) )
+        return;
+
+      if ( acc.m_YoungTimer != null )
+      {
+        acc.m_YoungTimer.Stop();
+        acc.m_YoungTimer = null;
+      }
+
+      if ( !(e.Mobile is PlayerMobile m) )
+        return;
+
+      acc.m_TotalGameTime += DateTime.UtcNow - m.SessionStart;
+    }
+
+    private static void EventSink_Login( LoginEventArgs e )
+    {
+      if ( !(e.Mobile is PlayerMobile m) )
+        return;
+
+      if ( !(m.Account is Account acc) )
+        return;
+
+      if ( m.Young && acc.Young )
+      {
+        TimeSpan ts = YoungDuration - acc.TotalGameTime;
+        int hours = Math.Max( (int) ts.TotalHours, 0 );
+
+        m.SendAsciiMessage( "You will enjoy the benefits and relatively safe status of a young player for {0} more hour{1}.", hours, hours != 1 ? "s" : "" );
+      }
+    }
+
+    public void RemoveYoungStatus( int message )
+    {
+      Young = false;
+
+      for ( int i = 0; i < m_Mobiles.Length; i++ )
+        if ( m_Mobiles[i] is PlayerMobile m && m.Young )
+        {
+          m.Young = false;
+
+          if ( m.NetState != null )
+          {
+            if ( message > 0 )
+              m.SendLocalizedMessage( message );
+
+            m.SendLocalizedMessage( 1019039 ); // You are no longer considered a young player of Ultima Online, and are no longer subject to the limitations and benefits of being in that caste.
+          }
+        }
+    }
+
+    public void CheckYoung()
+    {
+      if ( TotalGameTime >= YoungDuration )
+        RemoveYoungStatus( 1019038 ); // You are old enough to be considered an adult, and have outgrown your status as a young player!
+    }
+
+    private class YoungTimer : Timer
+    {
+      private Account m_Account;
+
+      public YoungTimer( Account account )
+        : base( TimeSpan.FromMinutes( 1.0 ), TimeSpan.FromMinutes( 1.0 ) )
+      {
+        m_Account = account;
+
+        Priority = TimerPriority.FiveSeconds;
+      }
+
+      protected override void OnTick()
+      {
+        m_Account.CheckYoung();
+      }
+    }
+
+    public Account( string username, string password )
+    {
+      Username = username;
+
+      SetPassword( password );
+
+      m_AccessLevel = AccessLevel.Player;
+
+      Created = LastLogin = DateTime.UtcNow;
+      m_TotalGameTime = TimeSpan.Zero;
+
+      m_Mobiles = new Mobile[7];
+
+      IPRestrictions = new string[0];
+      LoginIPs = new IPAddress[0];
+
+      Accounts.Add( this );
+    }
+
+    public Account( XmlElement node )
+    {
+      Username = Utility.GetText( node["username"], "empty" );
+
+      string plainPassword = Utility.GetText( node["password"], null );
+      string cryptPassword = Utility.GetText( node["cryptPassword"], null );
+      string newCryptPassword = Utility.GetText( node["newCryptPassword"], null );
+
+      switch ( AccountHandler.ProtectPasswords )
+      {
+        case PasswordProtection.None:
+        {
+          if ( plainPassword != null )
+            SetPassword( plainPassword );
+          else if ( newCryptPassword != null )
+            NewCryptPassword = newCryptPassword;
+          else if ( cryptPassword != null )
+            CryptPassword = cryptPassword;
+          else
+            SetPassword( "empty" );
+
+          break;
+        }
+        case PasswordProtection.Crypt:
+        {
+          if ( cryptPassword != null )
+            CryptPassword = cryptPassword;
+          else if ( plainPassword != null )
+            SetPassword( plainPassword );
+          else if ( newCryptPassword != null )
+            NewCryptPassword = newCryptPassword;
+          else
+            SetPassword( "empty" );
+
+          break;
+        }
+        default: // PasswordProtection.NewCrypt
+        {
+          if ( newCryptPassword != null )
+            NewCryptPassword = newCryptPassword;
+          else if ( plainPassword != null )
+            SetPassword( plainPassword );
+          else if ( cryptPassword != null )
+            CryptPassword = cryptPassword;
+          else
+            SetPassword( "empty" );
+
+          break;
+        }
+      }
+
+      Enum.TryParse( Utility.GetText( node["accessLevel"], "Player" ), true, out m_AccessLevel );
+      Flags = Utility.GetXMLInt32( Utility.GetText( node["flags"], "0" ), 0 );
+      Created = Utility.GetXMLDateTime( Utility.GetText( node["created"], null ), DateTime.UtcNow );
+      LastLogin = Utility.GetXMLDateTime( Utility.GetText( node["lastLogin"], null ), DateTime.UtcNow );
+
+      TotalGold = Utility.GetXMLInt32( Utility.GetText(node["totalGold"], "0" ), 0 );
+      TotalPlat = Utility.GetXMLInt32(Utility.GetText(node["totalPlat"], "0"), 0);
+
+      m_Mobiles = LoadMobiles( node );
+      m_Comments = LoadComments( node );
+      m_Tags = LoadTags( node );
+      LoginIPs = LoadAddressList( node );
+      IPRestrictions = LoadAccessCheck( node );
+
+      for ( int i = 0; i < m_Mobiles.Length; ++i )
+        if ( m_Mobiles[i] != null )
+          m_Mobiles[i].Account = this;
+
+      TimeSpan totalGameTime = Utility.GetXMLTimeSpan( Utility.GetText( node["totalGameTime"], null ), TimeSpan.Zero );
+      if ( totalGameTime == TimeSpan.Zero )
+        for ( int i = 0; i < m_Mobiles.Length; i++ )
+          if ( m_Mobiles[i] is PlayerMobile m )
+            totalGameTime += m.GameTime;
+
+      m_TotalGameTime = totalGameTime;
+
+      if ( Young )
+        CheckYoung();
+
+      Accounts.Add( this );
+    }
+
+    /// <summary>
+    /// Deserializes a list of string values from an xml element. Null values are not added to the list.
+    /// </summary>
+    /// <param name="node">The XmlElement from which to deserialize.</param>
+    /// <returns>String list. Value will never be null.</returns>
+    public static string[] LoadAccessCheck( XmlElement node )
+    {
+      string[] stringList;
+      XmlElement accessCheck = node["accessCheck"];
+
+      if ( accessCheck != null )
+      {
+        List<string> list = new List<string>();
+
+        foreach ( XmlElement ip in accessCheck.GetElementsByTagName( "ip" ) )
+        {
+          string text = Utility.GetText( ip, null );
+
+          if ( text != null )
+            list.Add( text );
+        }
+
+        stringList = list.ToArray();
+      }
+      else
+      {
+        stringList = new string[0];
+      }
+
+      return stringList;
+    }
+
+    /// <summary>
+    /// Deserializes a list of IPAddress values from an xml element.
+    /// </summary>
+    /// <param name="node">The XmlElement from which to deserialize.</param>
+    /// <returns>Address list. Value will never be null.</returns>
+    public static IPAddress[] LoadAddressList( XmlElement node )
+    {
+      IPAddress[] list;
+      XmlElement addressList = node["addressList"];
+
+      if ( addressList != null )
+      {
+        int count = Utility.GetXMLInt32( Utility.GetAttribute( addressList, "count", "0" ), 0 );
+
+        list = new IPAddress[count];
+
+        count = 0;
+
+        foreach ( XmlElement ip in addressList.GetElementsByTagName( "ip" ) )
+          if ( count < list.Length )
+            if ( IPAddress.TryParse( Utility.GetText( ip, null ), out IPAddress address ) )
+            {
+              list[count] = Utility.Intern( address );
+              count++;
+            }
+
+        if ( count != list.Length )
+        {
+          IPAddress[] old = list;
+          list = new IPAddress[count];
+
+          for ( int i = 0; i < count && i < old.Length; ++i )
+            list[i] = old[i];
+        }
+      }
+      else
+      {
+        list = new IPAddress[0];
+      }
+
+      return list;
+    }
+
+    /// <summary>
+    /// Deserializes a list of Mobile instances from an xml element.
+    /// </summary>
+    /// <param name="node">The XmlElement instance from which to deserialize.</param>
+    /// <returns>Mobile list. Value will never be null.</returns>
+    public static Mobile[] LoadMobiles( XmlElement node )
+    {
+      Mobile[] list = new Mobile[7];
+      XmlElement chars = node["chars"];
+
+      //int length = Accounts.GetInt32( Accounts.GetAttribute( chars, "length", "6" ), 6 );
+      //list = new Mobile[length];
+      //Above is legacy, no longer used
+
+      if ( chars != null )
+        foreach ( XmlElement ele in chars.GetElementsByTagName( "char" ) )
+          try
+          {
+            int index = Utility.GetXMLInt32( Utility.GetAttribute( ele, "index", "0" ), 0 );
+            uint serial = Utility.GetXMLUInt32( Utility.GetText( ele, "0" ), 0 );
+
+            if ( index >= 0 && index < list.Length )
+              list[index] = World.FindMobile( serial );
+          }
+          catch
+          {
+            // ignored
+          }
+
+      return list;
+    }
+
+    /// <summary>
+    /// Deserializes a list of AccountComment instances from an xml element.
+    /// </summary>
+    /// <param name="node">The XmlElement from which to deserialize.</param>
+    /// <returns>Comment list. Value will never be null.</returns>
+    public static List<AccountComment> LoadComments( XmlElement node )
+    {
+      List<AccountComment> list = null;
+      XmlElement comments = node["comments"];
+
+      if ( comments != null )
+      {
+        list = new List<AccountComment>();
+
+        foreach ( XmlElement comment in comments.GetElementsByTagName( "comment" ) )
+          try { list.Add( new AccountComment( comment ) ); }
+          catch
+          {
+            // ignored
+          }
+      }
+
+      return list;
+    }
+
+    /// <summary>
+    /// Deserializes a list of AccountTag instances from an xml element.
+    /// </summary>
+    /// <param name="node">The XmlElement from which to deserialize.</param>
+    /// <returns>Tag list. Value will never be null.</returns>
+    public static List<AccountTag> LoadTags( XmlElement node )
+    {
+      List<AccountTag> list = null;
+      XmlElement tags = node["tags"];
+
+      if ( tags != null )
+      {
+        list = new List<AccountTag>();
+
+        foreach ( XmlElement tag in tags.GetElementsByTagName( "tag" ) )
+          try { list.Add( new AccountTag( tag ) ); }
+          catch
+          {
+            // ignored
+          }
+      }
+
+      return list;
+    }
+
+    /// <summary>
+    /// Checks if a specific NetState is allowed access to this account.
+    /// </summary>
+    /// <param name="ns">NetState instance to check.</param>
+    /// <returns>True if allowed, false if not.</returns>
+    public bool HasAccess(NetState ns) => ns != null && HasAccess(ns.Address);
+
+    public bool HasAccess( IPAddress ipAddress )
+    {
+      AccessLevel level = AccountHandler.LockdownLevel;
+
+      if ( level > AccessLevel.Player )
+      {
+        bool hasAccess = false;
+
+        if ( m_AccessLevel >= level )
+          hasAccess = true;
+        else
+          for ( int i = 0; !hasAccess && i < Length; ++i )
+          {
+            Mobile m = this[i];
+
+            if ( m?.AccessLevel >= level )
+              hasAccess = true;
+          }
+
+        Console.WriteLine("{0} {1}", hasAccess ? "yes" : "no", m_AccessLevel);
+
+        if ( !hasAccess )
+          return false;
+      }
+
+      bool accessAllowed = IPRestrictions.Length == 0 || IPLimiter.IsExempt( ipAddress );
+
+      for ( int i = 0; !accessAllowed && i < IPRestrictions.Length; ++i )
+        accessAllowed = Utility.IPMatch( IPRestrictions[i], ipAddress );
+
+      return accessAllowed;
+    }
+
+    /// <summary>
+    /// Records the IP address of 'ns' in its 'LoginIPs' list.
+    /// </summary>
+    /// <param name="ns">NetState instance to record.</param>
+    public void LogAccess( NetState ns )
+    {
+      if ( ns != null ) LogAccess( ns.Address );
+    }
+
+    public void LogAccess( IPAddress ipAddress ) {
+      if ( IPLimiter.IsExempt( ipAddress ) )
+        return;
+
+      if ( LoginIPs.Length == 0 ) {
+        if ( AccountHandler.IPTable.ContainsKey( ipAddress ) )
+          AccountHandler.IPTable[ipAddress]++;
+        else
+          AccountHandler.IPTable[ipAddress] = 1;
+      }
+
+      bool contains = false;
+
+      for ( int i = 0; !contains && i < LoginIPs.Length; ++i )
+        contains = LoginIPs[i].Equals( ipAddress );
+
+      if ( contains )
+        return;
+
+      IPAddress[] old = LoginIPs;
+      LoginIPs = new IPAddress[old.Length + 1];
+
+      for ( int i = 0; i < old.Length; ++i )
+        LoginIPs[i] = old[i];
+
+      LoginIPs[old.Length] = ipAddress;
+    }
+
+    /// <summary>
+    /// Checks if a specific NetState is allowed access to this account. If true, the NetState IPAddress is added to the address list.
+    /// </summary>
+    /// <param name="ns">NetState instance to check.</param>
+    /// <returns>True if allowed, false if not.</returns>
+    public bool CheckAccess( NetState ns ) => ns != null && CheckAccess( ns.Address );
+
+    public bool CheckAccess( IPAddress ipAddress ) {
+      bool hasAccess = HasAccess( ipAddress );
+
+      if ( hasAccess )
+        LogAccess( ipAddress );
+
+      return hasAccess;
+    }
+
+    /// <summary>
+    /// Serializes this Account instance to an XmlTextWriter.
+    /// </summary>
+    /// <param name="xml">The XmlTextWriter instance from which to serialize.</param>
+    public void Save( XmlTextWriter xml )
+    {
+      xml.WriteStartElement( "account" );
+
+      xml.WriteStartElement( "username" );
+      xml.WriteString( Username );
+      xml.WriteEndElement();
+
+      if ( PlainPassword != null )
+      {
+        xml.WriteStartElement( "password" );
+        xml.WriteString( PlainPassword );
+        xml.WriteEndElement();
+      }
+
+      if ( CryptPassword != null )
+      {
+        xml.WriteStartElement( "cryptPassword" );
+        xml.WriteString( CryptPassword );
+        xml.WriteEndElement();
+      }
+
+      if ( NewCryptPassword != null )
+      {
+        xml.WriteStartElement( "newCryptPassword" );
+        xml.WriteString( NewCryptPassword );
+        xml.WriteEndElement();
+      }
+
+      if ( m_AccessLevel != AccessLevel.Player )
+      {
+        xml.WriteStartElement( "accessLevel" );
+        xml.WriteString( m_AccessLevel.ToString() );
+        xml.WriteEndElement();
+      }
+
+      if ( Flags != 0 )
+      {
+        xml.WriteStartElement( "flags" );
+        xml.WriteString( XmlConvert.ToString( Flags ) );
+        xml.WriteEndElement();
+      }
+
+      xml.WriteStartElement( "created" );
+      xml.WriteString( XmlConvert.ToString( Created, XmlDateTimeSerializationMode.Utc ) );
+      xml.WriteEndElement();
+
+      xml.WriteStartElement( "lastLogin" );
+      xml.WriteString( XmlConvert.ToString( LastLogin, XmlDateTimeSerializationMode.Utc ) );
+      xml.WriteEndElement();
+
+      xml.WriteStartElement( "totalGameTime" );
+      xml.WriteString( XmlConvert.ToString( TotalGameTime ) );
+      xml.WriteEndElement();
+
+      xml.WriteStartElement( "chars" );
+
+      //xml.WriteAttributeString( "length", m_Mobiles.Length.ToString() );	//Legacy, Not used anymore
+
+      for ( int i = 0; i < m_Mobiles.Length; ++i )
+      {
+        Mobile m = m_Mobiles[i];
+
+        if (m?.Deleted == false)
+        {
+          xml.WriteStartElement( "char" );
+          xml.WriteAttributeString( "index", i.ToString() );
+          xml.WriteString( m.Serial.Value.ToString() );
+          xml.WriteEndElement();
+        }
+      }
+
+      xml.WriteEndElement();
+
+      if (m_Comments?.Count > 0)
+      {
+        xml.WriteStartElement( "comments" );
+
+        for ( int i = 0; i < m_Comments.Count; ++i )
+          m_Comments[i].Save( xml );
+
+        xml.WriteEndElement();
+      }
+
+      if (m_Tags?.Count > 0)
+      {
+        xml.WriteStartElement( "tags" );
+
+        for ( int i = 0; i < m_Tags.Count; ++i )
+          m_Tags[i].Save( xml );
+
+        xml.WriteEndElement();
+      }
+
+      if ( LoginIPs.Length > 0 )
+      {
+        xml.WriteStartElement( "addressList" );
+
+        xml.WriteAttributeString( "count", LoginIPs.Length.ToString() );
+
+        for ( int i = 0; i < LoginIPs.Length; ++i )
+        {
+          xml.WriteStartElement( "ip" );
+          xml.WriteString( LoginIPs[i].ToString() );
+          xml.WriteEndElement();
+        }
+
+        xml.WriteEndElement();
+      }
+
+      if ( IPRestrictions.Length > 0 )
+      {
+        xml.WriteStartElement( "accessCheck" );
+
+        for ( int i = 0; i < IPRestrictions.Length; ++i )
+        {
+          xml.WriteStartElement( "ip" );
+          xml.WriteString( IPRestrictions[i] );
+          xml.WriteEndElement();
+        }
+
+        xml.WriteEndElement();
+      }
+
+      xml.WriteStartElement("totalGold");
+      xml.WriteString(XmlConvert.ToString(TotalGold));
+      xml.WriteEndElement();
+
+      xml.WriteStartElement("totalPlat");
+      xml.WriteString(XmlConvert.ToString(TotalPlat));
+      xml.WriteEndElement();
+
+      xml.WriteEndElement();
+    }
+
+    /// <summary>
+    /// Gets the current number of characters on this account.
+    /// </summary>
+    public int Count
+    {
+      get
+      {
+        int count = 0;
+
+        for ( int i = 0; i < Length; ++i )
+          if ( this[i] != null )
+            ++count;
+
+        return count;
+      }
+    }
+
+    /// <summary>
+    /// Gets the maximum amount of characters allowed to be created on this account. Values other than 1, 5, 6, or 7 are not supported by the client.
+    /// </summary>
+    public int Limit => Core.SA ? 7 : Core.AOS ? 6 : 5;
+
+    /// <summary>
+    /// Gets the maximum amount of characters that this account can hold.
+    /// </summary>
+    public int Length => m_Mobiles.Length;
+
+    /// <summary>
+    /// Gets or sets the character at a specified index for this account. Out of bound index values are handled; null returned for get, ignored for set.
+    /// </summary>
+    public Mobile this[int index]
+    {
+      get
+      {
+        if ( index >= 0 && index < m_Mobiles.Length )
+        {
+          Mobile m = m_Mobiles[index];
+
+          if (m?.Deleted == true)
+          {
+            m.Account = null;
+            m_Mobiles[index] = m = null;
+          }
+
+          return m;
+        }
+
+        return null;
+      }
+      set
+      {
+        if ( index >= 0 && index < m_Mobiles.Length )
+        {
+          if ( m_Mobiles[index] != null )
+            m_Mobiles[index].Account = null;
+
+          m_Mobiles[index] = value;
+
+          if ( m_Mobiles[index] != null )
+            m_Mobiles[index].Account = this;
+        }
+      }
+    }
+
+    public override string ToString() => Username;
+
+    public int CompareTo( Account other ) => other == null ? 1 : Username.CompareTo( other.Username );
+
+    public int CompareTo( IAccount other ) => other == null ? 1 : Username.CompareTo( other.Username );
+
+    #region Gold Account
+    /// <summary>
+    ///     This amount represents the current amount of Gold owned by the player.
+    ///     The value does not include the value of Platinum and ranges from
+    ///     0 to 999,999,999 by default.
+    /// </summary>
+    [CommandProperty(AccessLevel.Administrator)]
+    public int TotalGold { get; private set; }
+
+    /// <summary>
+    ///     This amount represents the current amount of Platinum owned by the player.
+    ///     The value does not include the value of Gold and ranges from
+    ///     0 to 2,147,483,647 by default.
+    ///     One Platinum represents the value of CurrencyThreshold in Gold.
+    /// </summary>
+    [CommandProperty(AccessLevel.Administrator)]
+    public int TotalPlat { get; private set; }
+
+    /// <summary>
+    ///     Attempts to deposit the given amount of Gold into this account.
+    ///     If the given amount is greater than the CurrencyThreshold,
+    ///     Platinum will be deposited to offset the difference.
+    /// </summary>
+    /// <param name="amount">Amount to deposit.</param>
+    /// <returns>True if successful, false if amount given is less than or equal to zero.</returns>
+    public bool DepositGold(int amount)
+    {
+      if (amount <= 0) return false;
+
+      int plat = Math.DivRem(amount, AccountGold.CurrencyThreshold, out int gold);
+      TotalPlat += plat;
+      TotalGold += gold;
+
+      return true;
+    }
+
+    /// <summary>
+    ///     Attempts to deposit the given amount of Platinum into this account.
+    /// </summary>
+    /// <param name="amount">Amount to deposit.</param>
+    /// <returns>True if successful, false if amount given is less than or equal to zero.</returns>
+    public bool DepositPlat(int amount)
+    {
+      if (amount <= 0) return false;
+
+      TotalPlat += amount;
+      return true;
+    }
+
+    /// <summary>
+    ///     Attempts to withdraw the given amount of Gold from this account.
+    ///     If the given amount is greater than the CurrencyThreshold,
+    ///     Platinum will be withdrawn to offset the difference.
+    /// </summary>
+    /// <param name="amount">Amount to withdraw.</param>
+    /// <returns>True if successful, false if balance was too low.</returns>
+    public bool WithdrawGold(int amount)
+    {
+      if (amount <= 0) return true;
+      if (amount > TotalGold) return false;
+
+      TotalGold -= amount;
+
+      return true;
+    }
+
+    /// <summary>
+    ///     Attempts to withdraw the given amount of Platinum from this account.
+    /// </summary>
+    /// <param name="amount">Amount to withdraw.</param>
+    /// <returns>True if successful, false if balance was too low.</returns>
+    public bool WithdrawPlat(int amount)
+    {
+      if (amount <= 0) return true;
+      if (amount > TotalPlat) return false;
+
+      TotalPlat -= amount;
+
+      return true;
+    }
+
+    /// <summary>
+    /// Returns total gold inclusive of platinum.
+    /// This is strictly for backwards compatibility
+    /// </summary>
+    /// <returns>Total gold, capped at Int32.MaxValue</returns>
+    public long GetTotalGold() => TotalGold + TotalPlat * AccountGold.CurrencyThreshold;
+
+    #endregion
+  }
+}