--- conflicted
+++ resolved
@@ -1,731 +1,677 @@
-using System;
-using System.Collections.Generic;
-
-namespace Server.Items
-{
-  public enum CraftResource
-  {
-    None = 0,
-    Iron = 1,
-    DullCopper,
-    ShadowIron,
-    Copper,
-    Bronze,
-    Gold,
-    Agapite,
-    Verite,
-    Valorite,
-
-    RegularLeather = 101,
-    SpinedLeather,
-    HornedLeather,
-    BarbedLeather,
-
-    RedScales = 201,
-    YellowScales,
-    BlackScales,
-    GreenScales,
-    WhiteScales,
-    BlueScales,
-
-    RegularWood = 301,
-    OakWood,
-    AshWood,
-    YewWood,
-    Heartwood,
-    Bloodwood,
-    Frostwood
-  }
-
-  public enum CraftResourceType
-  {
-    None,
-    Metal,
-    Leather,
-    Scales,
-    Wood
-  }
-
-  public class CraftAttributeInfo
-  {
-    public int WeaponFireDamage { get; set; }
-
-    public int WeaponColdDamage { get; set; }
-
-    public int WeaponPoisonDamage { get; set; }
-
-    public int WeaponEnergyDamage { get; set; }
-
-    public int WeaponChaosDamage { get; set; }
-
-    public int WeaponDirectDamage { get; set; }
-
-    public int WeaponDurability { get; set; }
-
-    public int WeaponLuck { get; set; }
-
-    public int WeaponGoldIncrease { get; set; }
-
-    public int WeaponLowerRequirements { get; set; }
-
-    public int ArmorPhysicalResist { get; set; }
-
-    public int ArmorFireResist { get; set; }
-
-    public int ArmorColdResist { get; set; }
-
-    public int ArmorPoisonResist { get; set; }
-
-    public int ArmorEnergyResist { get; set; }
-
-    public int ArmorDurability { get; set; }
-
-    public int ArmorLuck { get; set; }
-
-    public int ArmorGoldIncrease { get; set; }
-
-    public int ArmorLowerRequirements { get; set; }
-
-    public int RunicMinAttributes { get; set; }
-
-    public int RunicMaxAttributes { get; set; }
-
-    public int RunicMinIntensity { get; set; }
-
-    public int RunicMaxIntensity { get; set; }
-
-    public static readonly CraftAttributeInfo Blank;
-    public static readonly CraftAttributeInfo DullCopper, ShadowIron, Copper, Bronze, Golden, Agapite, Verite, Valorite;
-    public static readonly CraftAttributeInfo Spined, Horned, Barbed;
-    public static readonly CraftAttributeInfo RedScales, YellowScales, BlackScales, GreenScales, WhiteScales, BlueScales;
-    public static readonly CraftAttributeInfo OakWood, AshWood, YewWood, Heartwood, Bloodwood, Frostwood;
-
-    static CraftAttributeInfo()
-    {
-      Blank = new CraftAttributeInfo();
-
-      CraftAttributeInfo dullCopper = DullCopper = new CraftAttributeInfo();
-
-      dullCopper.ArmorPhysicalResist = 6;
-      dullCopper.ArmorDurability = 50;
-      dullCopper.ArmorLowerRequirements = 20;
-      dullCopper.WeaponDurability = 100;
-      dullCopper.WeaponLowerRequirements = 50;
-      dullCopper.RunicMinAttributes = 1;
-      dullCopper.RunicMaxAttributes = 2;
-      if ( Core.ML )
-      {
-        dullCopper.RunicMinIntensity = 40;
-        dullCopper.RunicMaxIntensity = 100;
-      }
-      else
-      {
-        dullCopper.RunicMinIntensity = 10;
-        dullCopper.RunicMaxIntensity = 35;
-      }
-
-      CraftAttributeInfo shadowIron = ShadowIron = new CraftAttributeInfo();
-
-      shadowIron.ArmorPhysicalResist = 2;
-      shadowIron.ArmorFireResist = 1;
-      shadowIron.ArmorEnergyResist = 5;
-      shadowIron.ArmorDurability = 100;
-      shadowIron.WeaponColdDamage = 20;
-      shadowIron.WeaponDurability = 50;
-      shadowIron.RunicMinAttributes = 2;
-      shadowIron.RunicMaxAttributes = 2;
-      if ( Core.ML )
-      {
-        shadowIron.RunicMinIntensity = 45;
-        shadowIron.RunicMaxIntensity = 100;
-      }
-      else
-      {
-        shadowIron.RunicMinIntensity = 20;
-        shadowIron.RunicMaxIntensity = 45;
-      }
-
-      CraftAttributeInfo copper = Copper = new CraftAttributeInfo();
-
-      copper.ArmorPhysicalResist = 1;
-      copper.ArmorFireResist = 1;
-      copper.ArmorPoisonResist = 5;
-      copper.ArmorEnergyResist = 2;
-      copper.WeaponPoisonDamage = 10;
-      copper.WeaponEnergyDamage = 20;
-      copper.RunicMinAttributes = 2;
-      copper.RunicMaxAttributes = 3;
-      if ( Core.ML )
-      {
-        copper.RunicMinIntensity = 50;
-        copper.RunicMaxIntensity = 100;
-      }
-      else
-      {
-        copper.RunicMinIntensity = 25;
-        copper.RunicMaxIntensity = 50;
-      }
-
-      CraftAttributeInfo bronze = Bronze = new CraftAttributeInfo();
-
-      bronze.ArmorPhysicalResist = 3;
-      bronze.ArmorColdResist = 5;
-      bronze.ArmorPoisonResist = 1;
-      bronze.ArmorEnergyResist = 1;
-      bronze.WeaponFireDamage = 40;
-      bronze.RunicMinAttributes = 3;
-      bronze.RunicMaxAttributes = 3;
-      if ( Core.ML )
-      {
-        bronze.RunicMinIntensity = 55;
-        bronze.RunicMaxIntensity = 100;
-      }
-      else
-      {
-        bronze.RunicMinIntensity = 30;
-        bronze.RunicMaxIntensity = 65;
-      }
-
-      CraftAttributeInfo golden = Golden = new CraftAttributeInfo();
-
-      golden.ArmorPhysicalResist = 1;
-      golden.ArmorFireResist = 1;
-      golden.ArmorColdResist = 2;
-      golden.ArmorEnergyResist = 2;
-      golden.ArmorLuck = 40;
-      golden.ArmorLowerRequirements = 30;
-      golden.WeaponLuck = 40;
-      golden.WeaponLowerRequirements = 50;
-      golden.RunicMinAttributes = 3;
-      golden.RunicMaxAttributes = 4;
-      if ( Core.ML )
-      {
-        golden.RunicMinIntensity = 60;
-        golden.RunicMaxIntensity = 100;
-      }
-      else
-      {
-        golden.RunicMinIntensity = 35;
-        golden.RunicMaxIntensity = 75;
-      }
-
-      CraftAttributeInfo agapite = Agapite = new CraftAttributeInfo();
-
-      agapite.ArmorPhysicalResist = 2;
-      agapite.ArmorFireResist = 3;
-      agapite.ArmorColdResist = 2;
-      agapite.ArmorPoisonResist = 2;
-      agapite.ArmorEnergyResist = 2;
-      agapite.WeaponColdDamage = 30;
-      agapite.WeaponEnergyDamage = 20;
-      agapite.RunicMinAttributes = 4;
-      agapite.RunicMaxAttributes = 4;
-      if ( Core.ML )
-      {
-        agapite.RunicMinIntensity = 65;
-        agapite.RunicMaxIntensity = 100;
-      }
-      else
-      {
-        agapite.RunicMinIntensity = 40;
-        agapite.RunicMaxIntensity = 80;
-      }
-
-      CraftAttributeInfo verite = Verite = new CraftAttributeInfo();
-
-      verite.ArmorPhysicalResist = 3;
-      verite.ArmorFireResist = 3;
-      verite.ArmorColdResist = 2;
-      verite.ArmorPoisonResist = 3;
-      verite.ArmorEnergyResist = 1;
-      verite.WeaponPoisonDamage = 40;
-      verite.WeaponEnergyDamage = 20;
-      verite.RunicMinAttributes = 4;
-      verite.RunicMaxAttributes = 5;
-      if ( Core.ML )
-      {
-        verite.RunicMinIntensity = 70;
-        verite.RunicMaxIntensity = 100;
-      }
-      else
-      {
-        verite.RunicMinIntensity = 45;
-        verite.RunicMaxIntensity = 90;
-      }
-
-      CraftAttributeInfo valorite = Valorite = new CraftAttributeInfo();
-
-      valorite.ArmorPhysicalResist = 4;
-      valorite.ArmorColdResist = 3;
-      valorite.ArmorPoisonResist = 3;
-      valorite.ArmorEnergyResist = 3;
-      valorite.ArmorDurability = 50;
-      valorite.WeaponFireDamage = 10;
-      valorite.WeaponColdDamage = 20;
-      valorite.WeaponPoisonDamage = 10;
-      valorite.WeaponEnergyDamage = 20;
-      valorite.RunicMinAttributes = 5;
-      valorite.RunicMaxAttributes = 5;
-      if ( Core.ML )
-      {
-        valorite.RunicMinIntensity = 85;
-        valorite.RunicMaxIntensity = 100;
-      }
-      else
-      {
-        valorite.RunicMinIntensity = 50;
-        valorite.RunicMaxIntensity = 100;
-      }
-
-      CraftAttributeInfo spined = Spined = new CraftAttributeInfo();
-
-      spined.ArmorPhysicalResist = 5;
-      spined.ArmorLuck = 40;
-      spined.RunicMinAttributes = 1;
-      spined.RunicMaxAttributes = 3;
-      if ( Core.ML )
-      {
-        spined.RunicMinIntensity = 40;
-        spined.RunicMaxIntensity = 100;
-      }
-      else
-      {
-        spined.RunicMinIntensity = 20;
-        spined.RunicMaxIntensity = 40;
-      }
-
-      CraftAttributeInfo horned = Horned = new CraftAttributeInfo();
-
-      horned.ArmorPhysicalResist = 2;
-      horned.ArmorFireResist = 3;
-      horned.ArmorColdResist = 2;
-      horned.ArmorPoisonResist = 2;
-      horned.ArmorEnergyResist = 2;
-      horned.RunicMinAttributes = 3;
-      horned.RunicMaxAttributes = 4;
-      if ( Core.ML )
-      {
-        horned.RunicMinIntensity = 45;
-        horned.RunicMaxIntensity = 100;
-      }
-      else
-      {
-        horned.RunicMinIntensity = 30;
-        horned.RunicMaxIntensity = 70;
-      }
-
-      CraftAttributeInfo barbed = Barbed = new CraftAttributeInfo();
-
-      barbed.ArmorPhysicalResist = 2;
-      barbed.ArmorFireResist = 1;
-      barbed.ArmorColdResist = 2;
-      barbed.ArmorPoisonResist = 3;
-      barbed.ArmorEnergyResist = 4;
-      barbed.RunicMinAttributes = 4;
-      barbed.RunicMaxAttributes = 5;
-      if ( Core.ML )
-      {
-        barbed.RunicMinIntensity = 50;
-        barbed.RunicMaxIntensity = 100;
-      }
-      else
-      {
-        barbed.RunicMinIntensity = 40;
-        barbed.RunicMaxIntensity = 100;
-      }
-
-      CraftAttributeInfo red = RedScales = new CraftAttributeInfo();
-
-      red.ArmorFireResist = 10;
-      red.ArmorColdResist = -3;
-
-      CraftAttributeInfo yellow = YellowScales = new CraftAttributeInfo();
-
-      yellow.ArmorPhysicalResist = -3;
-      yellow.ArmorLuck = 20;
-
-      CraftAttributeInfo black = BlackScales = new CraftAttributeInfo();
-
-      black.ArmorPhysicalResist = 10;
-      black.ArmorEnergyResist = -3;
-
-      CraftAttributeInfo green = GreenScales = new CraftAttributeInfo();
-
-      green.ArmorFireResist = -3;
-      green.ArmorPoisonResist = 10;
-
-      CraftAttributeInfo white = WhiteScales = new CraftAttributeInfo();
-
-      white.ArmorPhysicalResist = -3;
-      white.ArmorColdResist = 10;
-
-      CraftAttributeInfo blue = BlueScales = new CraftAttributeInfo();
-
-      blue.ArmorPoisonResist = -3;
-      blue.ArmorEnergyResist = 10;
-
-      //public static readonly CraftAttributeInfo OakWood, AshWood, YewWood, Heartwood, Bloodwood, Frostwood;
-
-      CraftAttributeInfo oak = OakWood = new CraftAttributeInfo();
-
-      CraftAttributeInfo ash = AshWood = new CraftAttributeInfo();
-
-      CraftAttributeInfo yew = YewWood = new CraftAttributeInfo();
-
-      CraftAttributeInfo heart = Heartwood = new CraftAttributeInfo();
-
-      CraftAttributeInfo blood = Bloodwood = new CraftAttributeInfo();
-
-      CraftAttributeInfo frost = Frostwood = new CraftAttributeInfo();
-    }
-  }
-
-  public class CraftResourceInfo
-  {
-    public int Hue { get; }
-
-    public int Number { get; }
-
-    public string Name { get; }
-
-    public CraftAttributeInfo AttributeInfo { get; }
-
-    public CraftResource Resource { get; }
-
-    public Type[] ResourceTypes { get; }
-
-    public CraftResourceInfo( int hue, int number, string name, CraftAttributeInfo attributeInfo, CraftResource resource, params Type[] resourceTypes )
-    {
-      Hue = hue;
-      Number = number;
-      Name = name;
-      AttributeInfo = attributeInfo;
-      Resource = resource;
-      ResourceTypes = resourceTypes;
-
-      for ( int i = 0; i < resourceTypes.Length; ++i )
-        CraftResources.RegisterType( resourceTypes[i], resource );
-    }
-  }
-
-  public class CraftResources
-  {
-    private static CraftResourceInfo[] m_MetalInfo = {
-      new CraftResourceInfo( 0x000, 1053109, "Iron",			CraftAttributeInfo.Blank,		CraftResource.Iron,				typeof( IronIngot ),		typeof( IronOre ),			typeof( Granite ) ),
-      new CraftResourceInfo( 0x973, 1053108, "Dull Copper",	CraftAttributeInfo.DullCopper,	CraftResource.DullCopper,		typeof( DullCopperIngot ),	typeof( DullCopperOre ),	typeof( DullCopperGranite ) ),
-      new CraftResourceInfo( 0x966, 1053107, "Shadow Iron",	CraftAttributeInfo.ShadowIron,	CraftResource.ShadowIron,		typeof( ShadowIronIngot ),	typeof( ShadowIronOre ),	typeof( ShadowIronGranite ) ),
-      new CraftResourceInfo( 0x96D, 1053106, "Copper",		CraftAttributeInfo.Copper,		CraftResource.Copper,			typeof( CopperIngot ),		typeof( CopperOre ),		typeof( CopperGranite ) ),
-      new CraftResourceInfo( 0x972, 1053105, "Bronze",		CraftAttributeInfo.Bronze,		CraftResource.Bronze,			typeof( BronzeIngot ),		typeof( BronzeOre ),		typeof( BronzeGranite ) ),
-      new CraftResourceInfo( 0x8A5, 1053104, "Gold",			CraftAttributeInfo.Golden,		CraftResource.Gold,				typeof( GoldIngot ),		typeof( GoldOre ),			typeof( GoldGranite ) ),
-      new CraftResourceInfo( 0x979, 1053103, "Agapite",		CraftAttributeInfo.Agapite,		CraftResource.Agapite,			typeof( AgapiteIngot ),		typeof( AgapiteOre ),		typeof( AgapiteGranite ) ),
-      new CraftResourceInfo( 0x89F, 1053102, "Verite",		CraftAttributeInfo.Verite,		CraftResource.Verite,			typeof( VeriteIngot ),		typeof( VeriteOre ),		typeof( VeriteGranite ) ),
-      new CraftResourceInfo( 0x8AB, 1053101, "Valorite",		CraftAttributeInfo.Valorite,	CraftResource.Valorite,			typeof( ValoriteIngot ),	typeof( ValoriteOre ),		typeof( ValoriteGranite ) )
-    };
-
-    private static CraftResourceInfo[] m_ScaleInfo = {
-      new CraftResourceInfo( 0x66D, 1053129, "Red Scales",	CraftAttributeInfo.RedScales,		CraftResource.RedScales,		typeof( RedScales ) ),
-      new CraftResourceInfo( 0x8A8, 1053130, "Yellow Scales",	CraftAttributeInfo.YellowScales,	CraftResource.YellowScales,		typeof( YellowScales ) ),
-      new CraftResourceInfo( 0x455, 1053131, "Black Scales",	CraftAttributeInfo.BlackScales,		CraftResource.BlackScales,		typeof( BlackScales ) ),
-      new CraftResourceInfo( 0x851, 1053132, "Green Scales",	CraftAttributeInfo.GreenScales,		CraftResource.GreenScales,		typeof( GreenScales ) ),
-      new CraftResourceInfo( 0x8FD, 1053133, "White Scales",	CraftAttributeInfo.WhiteScales,		CraftResource.WhiteScales,		typeof( WhiteScales ) ),
-      new CraftResourceInfo( 0x8B0, 1053134, "Blue Scales",	CraftAttributeInfo.BlueScales,		CraftResource.BlueScales,		typeof( BlueScales ) )
-    };
-
-    private static CraftResourceInfo[] m_LeatherInfo = {
-      new CraftResourceInfo( 0x000, 1049353, "Normal",		CraftAttributeInfo.Blank,		CraftResource.RegularLeather,	typeof( Leather ),			typeof( Hides ) ),
-      new CraftResourceInfo( 0x283, 1049354, "Spined",		CraftAttributeInfo.Spined,		CraftResource.SpinedLeather,	typeof( SpinedLeather ),	typeof( SpinedHides ) ),
-      new CraftResourceInfo( 0x227, 1049355, "Horned",		CraftAttributeInfo.Horned,		CraftResource.HornedLeather,	typeof( HornedLeather ),	typeof( HornedHides ) ),
-      new CraftResourceInfo( 0x1C1, 1049356, "Barbed",		CraftAttributeInfo.Barbed,		CraftResource.BarbedLeather,	typeof( BarbedLeather ),	typeof( BarbedHides ) )
-    };
-
-    private static CraftResourceInfo[] m_AOSLeatherInfo = {
-      new CraftResourceInfo( 0x000, 1049353, "Normal",		CraftAttributeInfo.Blank,		CraftResource.RegularLeather,	typeof( Leather ),			typeof( Hides ) ),
-      new CraftResourceInfo( 0x8AC, 1049354, "Spined",		CraftAttributeInfo.Spined,		CraftResource.SpinedLeather,	typeof( SpinedLeather ),	typeof( SpinedHides ) ),
-      new CraftResourceInfo( 0x845, 1049355, "Horned",		CraftAttributeInfo.Horned,		CraftResource.HornedLeather,	typeof( HornedLeather ),	typeof( HornedHides ) ),
-      new CraftResourceInfo( 0x851, 1049356, "Barbed",		CraftAttributeInfo.Barbed,		CraftResource.BarbedLeather,	typeof( BarbedLeather ),	typeof( BarbedHides ) )
-    };
-
-    private static CraftResourceInfo[] m_WoodInfo = {
-      new CraftResourceInfo( 0x000, 1011542, "Normal",		CraftAttributeInfo.Blank,		CraftResource.RegularWood,	typeof( Log ),			typeof( Board ) ),
-      new CraftResourceInfo( 0x7DA, 1072533, "Oak",			CraftAttributeInfo.OakWood,		CraftResource.OakWood,		typeof( OakLog ),		typeof( OakBoard ) ),
-      new CraftResourceInfo( 0x4A7, 1072534, "Ash",			CraftAttributeInfo.AshWood,		CraftResource.AshWood,		typeof( AshLog ),		typeof( AshBoard ) ),
-      new CraftResourceInfo( 0x4A8, 1072535, "Yew",			CraftAttributeInfo.YewWood,		CraftResource.YewWood,		typeof( YewLog ),		typeof( YewBoard ) ),
-      new CraftResourceInfo( 0x4A9, 1072536, "Heartwood",		CraftAttributeInfo.Heartwood,	CraftResource.Heartwood,	typeof( HeartwoodLog ),	typeof( HeartwoodBoard ) ),
-      new CraftResourceInfo( 0x4AA, 1072538, "Bloodwood",		CraftAttributeInfo.Bloodwood,	CraftResource.Bloodwood,	typeof( BloodwoodLog ),	typeof( BloodwoodBoard ) ),
-      new CraftResourceInfo( 0x47F, 1072539, "Frostwood",		CraftAttributeInfo.Frostwood,	CraftResource.Frostwood,	typeof( FrostwoodLog ),	typeof( FrostwoodBoard ) )
-    };
-
-    /// <summary>
-    /// Returns true if '<paramref name="resource"/>' is None, Iron, RegularLeather or RegularWood. False if otherwise.
-    /// </summary>
-    public static bool IsStandard( CraftResource resource ) => resource == CraftResource.None || resource == CraftResource.Iron || resource == CraftResource.RegularLeather || resource == CraftResource.RegularWood;
-
-    private static Dictionary<Type, CraftResource> m_TypeTable;
-
-    /// <summary>
-    /// Registers that '<paramref name="resourceType"/>' uses '<paramref name="resource"/>' so that it can later be queried by <see cref="CraftResources.GetFromType"/>
-    /// </summary>
-    public static void RegisterType( Type resourceType, CraftResource resource )
-    {
-      if ( m_TypeTable == null )
-        m_TypeTable = new Dictionary<Type, CraftResource>();
-
-      m_TypeTable[resourceType] = resource;
-    }
-
-    /// <summary>
-    /// Returns the <see cref="CraftResource"/> value for which '<paramref name="resourceType"/>' uses -or- CraftResource.None if an unregistered type was specified.
-    /// </summary>
-    public static CraftResource GetFromType( Type resourceType )
-    {
-      if ( m_TypeTable == null )
-        return CraftResource.None;
-
-      return m_TypeTable.TryGetValue(resourceType, out CraftResource res) ? res : CraftResource.None;
-    }
-
-    /// <summary>
-    /// Returns a <see cref="CraftResourceInfo"/> instance describing '<paramref name="resource"/>' -or- null if an invalid resource was specified.
-    /// </summary>
-    public static CraftResourceInfo GetInfo( CraftResource resource )
-    {
-<<<<<<< HEAD
-      CraftResourceInfo[] list = GetType(resource) switch
-=======
-      var list = GetType(resource) switch
->>>>>>> 64d59ce2
-      {
-        CraftResourceType.Metal => m_MetalInfo,
-        CraftResourceType.Leather => (Core.AOS ? m_AOSLeatherInfo : m_LeatherInfo),
-        CraftResourceType.Scales => m_ScaleInfo,
-        CraftResourceType.Wood => m_WoodInfo,
-        _ => null
-      };
-
-      if ( list != null )
-      {
-        int index = GetIndex( resource );
-
-        if ( index >= 0 && index < list.Length )
-          return list[index];
-      }
-
-      return null;
-    }
-
-    /// <summary>
-    /// Returns a <see cref="CraftResourceType"/> value indiciating the type of '<paramref name="resource"/>'.
-    /// </summary>
-    public static CraftResourceType GetType( CraftResource resource )
-    {
-      if ( resource >= CraftResource.Iron && resource <= CraftResource.Valorite )
-        return CraftResourceType.Metal;
-
-      if ( resource >= CraftResource.RegularLeather && resource <= CraftResource.BarbedLeather )
-        return CraftResourceType.Leather;
-
-      if ( resource >= CraftResource.RedScales && resource <= CraftResource.BlueScales )
-        return CraftResourceType.Scales;
-
-      if ( resource >= CraftResource.RegularWood && resource <= CraftResource.Frostwood )
-        return CraftResourceType.Wood;
-
-      return CraftResourceType.None;
-    }
-
-    /// <summary>
-    /// Returns the first <see cref="CraftResource"/> in the series of resources for which '<paramref name="resource"/>' belongs.
-    /// </summary>
-<<<<<<< HEAD
-    public static CraftResource GetStart( CraftResource resource ) =>
-      GetType(resource) switch
-=======
-    public static CraftResource GetStart( CraftResource resource )
-    {
-      return GetType(resource) switch
->>>>>>> 64d59ce2
-      {
-        CraftResourceType.Metal => CraftResource.Iron,
-        CraftResourceType.Leather => CraftResource.RegularLeather,
-        CraftResourceType.Scales => CraftResource.RedScales,
-        CraftResourceType.Wood => CraftResource.RegularWood,
-        _ => CraftResource.None
-      };
-<<<<<<< HEAD
-=======
-    }
->>>>>>> 64d59ce2
-
-    /// <summary>
-    /// Returns the index of '<paramref name="resource"/>' in the seriest of resources for which it belongs.
-    /// </summary>
-    public static int GetIndex( CraftResource resource )
-    {
-      CraftResource start = GetStart( resource );
-
-      if ( start == CraftResource.None )
-        return 0;
-
-      return resource - start;
-    }
-
-    /// <summary>
-    /// Returns the <see cref="CraftResourceInfo.Number"/> property of '<paramref name="resource"/>' -or- 0 if an invalid resource was specified.
-    /// </summary>
-<<<<<<< HEAD
-    public static int GetLocalizationNumber( CraftResource resource ) => GetInfo(resource)?.Number ?? 0;
-=======
-    public static int GetLocalizationNumber( CraftResource resource )
-    {
-      CraftResourceInfo info = GetInfo( resource );
-
-      return info?.Number ?? 0;
-    }
->>>>>>> 64d59ce2
-
-    /// <summary>
-    /// Returns the <see cref="CraftResourceInfo.Hue"/> property of '<paramref name="resource"/>' -or- 0 if an invalid resource was specified.
-    /// </summary>
-<<<<<<< HEAD
-    public static int GetHue( CraftResource resource ) => GetInfo(resource)?.Hue ?? 0;
-=======
-    public static int GetHue( CraftResource resource )
-    {
-      CraftResourceInfo info = GetInfo( resource );
-
-      return info?.Hue ?? 0;
-    }
->>>>>>> 64d59ce2
-
-    /// <summary>
-    /// Returns the <see cref="CraftResourceInfo.Name"/> property of '<paramref name="resource"/>' -or- an empty string if the resource specified was invalid.
-    /// </summary>
-<<<<<<< HEAD
-    public static string GetName( CraftResource resource ) => GetInfo(resource)?.Name ?? "";
-=======
-    public static string GetName( CraftResource resource )
-    {
-      CraftResourceInfo info = GetInfo( resource );
-
-      return info == null ? string.Empty : info.Name;
-    }
->>>>>>> 64d59ce2
-
-    /// <summary>
-    /// Returns the <see cref="CraftResource"/> value which represents '<paramref name="info"/>' -or- CraftResource.None if unable to convert.
-    /// </summary>
-    public static CraftResource GetFromOreInfo( OreInfo info )
-    {
-      if ( info.Name.IndexOf( "Spined" ) >= 0 )
-        return CraftResource.SpinedLeather;
-      if ( info.Name.IndexOf( "Horned" ) >= 0 )
-        return CraftResource.HornedLeather;
-      if ( info.Name.IndexOf( "Barbed" ) >= 0 )
-        return CraftResource.BarbedLeather;
-      if ( info.Name.IndexOf( "Leather" ) >= 0 )
-        return CraftResource.RegularLeather;
-
-<<<<<<< HEAD
-      return info.Level switch
-      {
-        0 => CraftResource.Iron,
-        1 => CraftResource.DullCopper,
-        2 => CraftResource.ShadowIron,
-        3 => CraftResource.Copper,
-        4 => CraftResource.Bronze,
-        5 => CraftResource.Gold,
-        6 => CraftResource.Agapite,
-        7 => CraftResource.Verite,
-        8 => CraftResource.Valorite,
-        _ => CraftResource.None
-      };
-=======
-      if ( info.Level == 0 )
-        return CraftResource.Iron;
-      if ( info.Level == 1 )
-        return CraftResource.DullCopper;
-      if ( info.Level == 2 )
-        return CraftResource.ShadowIron;
-      if ( info.Level == 3 )
-        return CraftResource.Copper;
-      if ( info.Level == 4 )
-        return CraftResource.Bronze;
-      if ( info.Level == 5 )
-        return CraftResource.Gold;
-      if ( info.Level == 6 )
-        return CraftResource.Agapite;
-      if ( info.Level == 7 )
-        return CraftResource.Verite;
-      if ( info.Level == 8 )
-        return CraftResource.Valorite;
-
-      return CraftResource.None;
->>>>>>> 64d59ce2
-    }
-
-    /// <summary>
-    /// Returns the <see cref="CraftResource"/> value which represents '<paramref name="info"/>', using '<paramref name="material"/>' to help resolve leather OreInfo instances.
-    /// </summary>
-<<<<<<< HEAD
-    public static CraftResource GetFromOreInfo( OreInfo info, ArmorMaterialType material ) =>
-      material == ArmorMaterialType.Studded || material == ArmorMaterialType.Leather ||
-      material == ArmorMaterialType.Spined || material == ArmorMaterialType.Horned || material == ArmorMaterialType.Barbed
-        ? info.Level switch
-        {
-          0 => CraftResource.RegularLeather,
-          1 => CraftResource.SpinedLeather,
-          2 => CraftResource.HornedLeather,
-          3 => CraftResource.BarbedLeather,
-          _ => CraftResource.None
-        } : GetFromOreInfo(info);
-=======
-    public static CraftResource GetFromOreInfo( OreInfo info, ArmorMaterialType material )
-    {
-      if ( material == ArmorMaterialType.Studded || material == ArmorMaterialType.Leather || material == ArmorMaterialType.Spined ||
-           material == ArmorMaterialType.Horned || material == ArmorMaterialType.Barbed )
-      {
-        if ( info.Level == 0 )
-          return CraftResource.RegularLeather;
-        if ( info.Level == 1 )
-          return CraftResource.SpinedLeather;
-        if ( info.Level == 2 )
-          return CraftResource.HornedLeather;
-        if ( info.Level == 3 )
-          return CraftResource.BarbedLeather;
-
-        return CraftResource.None;
-      }
-
-      return GetFromOreInfo( info );
-    }
->>>>>>> 64d59ce2
-  }
-
-  // NOTE: This class is only for compatability with very old RunUO versions.
-  // No changes to it should be required for custom resources.
-  public class OreInfo
-  {
-    public static readonly OreInfo Iron			= new OreInfo( 0, 0x000, "Iron" );
-    public static readonly OreInfo DullCopper	= new OreInfo( 1, 0x973, "Dull Copper" );
-    public static readonly OreInfo ShadowIron	= new OreInfo( 2, 0x966, "Shadow Iron" );
-    public static readonly OreInfo Copper		= new OreInfo( 3, 0x96D, "Copper" );
-    public static readonly OreInfo Bronze		= new OreInfo( 4, 0x972, "Bronze" );
-    public static readonly OreInfo Gold			= new OreInfo( 5, 0x8A5, "Gold" );
-    public static readonly OreInfo Agapite		= new OreInfo( 6, 0x979, "Agapite" );
-    public static readonly OreInfo Verite		= new OreInfo( 7, 0x89F, "Verite" );
-    public static readonly OreInfo Valorite		= new OreInfo( 8, 0x8AB, "Valorite" );
-
-    public OreInfo( int level, int hue, string name )
-    {
-      Level = level;
-      Hue = hue;
-      Name = name;
-    }
-
-    public int Level { get; }
-
-    public int Hue { get; }
-
-    public string Name { get; }
-  }
-}
+using System;
+using System.Collections.Generic;
+
+namespace Server.Items
+{
+  public enum CraftResource
+  {
+    None = 0,
+    Iron = 1,
+    DullCopper,
+    ShadowIron,
+    Copper,
+    Bronze,
+    Gold,
+    Agapite,
+    Verite,
+    Valorite,
+
+    RegularLeather = 101,
+    SpinedLeather,
+    HornedLeather,
+    BarbedLeather,
+
+    RedScales = 201,
+    YellowScales,
+    BlackScales,
+    GreenScales,
+    WhiteScales,
+    BlueScales,
+
+    RegularWood = 301,
+    OakWood,
+    AshWood,
+    YewWood,
+    Heartwood,
+    Bloodwood,
+    Frostwood
+  }
+
+  public enum CraftResourceType
+  {
+    None,
+    Metal,
+    Leather,
+    Scales,
+    Wood
+  }
+
+  public class CraftAttributeInfo
+  {
+    public int WeaponFireDamage { get; set; }
+
+    public int WeaponColdDamage { get; set; }
+
+    public int WeaponPoisonDamage { get; set; }
+
+    public int WeaponEnergyDamage { get; set; }
+
+    public int WeaponChaosDamage { get; set; }
+
+    public int WeaponDirectDamage { get; set; }
+
+    public int WeaponDurability { get; set; }
+
+    public int WeaponLuck { get; set; }
+
+    public int WeaponGoldIncrease { get; set; }
+
+    public int WeaponLowerRequirements { get; set; }
+
+    public int ArmorPhysicalResist { get; set; }
+
+    public int ArmorFireResist { get; set; }
+
+    public int ArmorColdResist { get; set; }
+
+    public int ArmorPoisonResist { get; set; }
+
+    public int ArmorEnergyResist { get; set; }
+
+    public int ArmorDurability { get; set; }
+
+    public int ArmorLuck { get; set; }
+
+    public int ArmorGoldIncrease { get; set; }
+
+    public int ArmorLowerRequirements { get; set; }
+
+    public int RunicMinAttributes { get; set; }
+
+    public int RunicMaxAttributes { get; set; }
+
+    public int RunicMinIntensity { get; set; }
+
+    public int RunicMaxIntensity { get; set; }
+
+    public static readonly CraftAttributeInfo Blank;
+    public static readonly CraftAttributeInfo DullCopper, ShadowIron, Copper, Bronze, Golden, Agapite, Verite, Valorite;
+    public static readonly CraftAttributeInfo Spined, Horned, Barbed;
+    public static readonly CraftAttributeInfo RedScales, YellowScales, BlackScales, GreenScales, WhiteScales, BlueScales;
+    public static readonly CraftAttributeInfo OakWood, AshWood, YewWood, Heartwood, Bloodwood, Frostwood;
+
+    static CraftAttributeInfo()
+    {
+      Blank = new CraftAttributeInfo();
+
+      CraftAttributeInfo dullCopper = DullCopper = new CraftAttributeInfo();
+
+      dullCopper.ArmorPhysicalResist = 6;
+      dullCopper.ArmorDurability = 50;
+      dullCopper.ArmorLowerRequirements = 20;
+      dullCopper.WeaponDurability = 100;
+      dullCopper.WeaponLowerRequirements = 50;
+      dullCopper.RunicMinAttributes = 1;
+      dullCopper.RunicMaxAttributes = 2;
+      if ( Core.ML )
+      {
+        dullCopper.RunicMinIntensity = 40;
+        dullCopper.RunicMaxIntensity = 100;
+      }
+      else
+      {
+        dullCopper.RunicMinIntensity = 10;
+        dullCopper.RunicMaxIntensity = 35;
+      }
+
+      CraftAttributeInfo shadowIron = ShadowIron = new CraftAttributeInfo();
+
+      shadowIron.ArmorPhysicalResist = 2;
+      shadowIron.ArmorFireResist = 1;
+      shadowIron.ArmorEnergyResist = 5;
+      shadowIron.ArmorDurability = 100;
+      shadowIron.WeaponColdDamage = 20;
+      shadowIron.WeaponDurability = 50;
+      shadowIron.RunicMinAttributes = 2;
+      shadowIron.RunicMaxAttributes = 2;
+      if ( Core.ML )
+      {
+        shadowIron.RunicMinIntensity = 45;
+        shadowIron.RunicMaxIntensity = 100;
+      }
+      else
+      {
+        shadowIron.RunicMinIntensity = 20;
+        shadowIron.RunicMaxIntensity = 45;
+      }
+
+      CraftAttributeInfo copper = Copper = new CraftAttributeInfo();
+
+      copper.ArmorPhysicalResist = 1;
+      copper.ArmorFireResist = 1;
+      copper.ArmorPoisonResist = 5;
+      copper.ArmorEnergyResist = 2;
+      copper.WeaponPoisonDamage = 10;
+      copper.WeaponEnergyDamage = 20;
+      copper.RunicMinAttributes = 2;
+      copper.RunicMaxAttributes = 3;
+      if ( Core.ML )
+      {
+        copper.RunicMinIntensity = 50;
+        copper.RunicMaxIntensity = 100;
+      }
+      else
+      {
+        copper.RunicMinIntensity = 25;
+        copper.RunicMaxIntensity = 50;
+      }
+
+      CraftAttributeInfo bronze = Bronze = new CraftAttributeInfo();
+
+      bronze.ArmorPhysicalResist = 3;
+      bronze.ArmorColdResist = 5;
+      bronze.ArmorPoisonResist = 1;
+      bronze.ArmorEnergyResist = 1;
+      bronze.WeaponFireDamage = 40;
+      bronze.RunicMinAttributes = 3;
+      bronze.RunicMaxAttributes = 3;
+      if ( Core.ML )
+      {
+        bronze.RunicMinIntensity = 55;
+        bronze.RunicMaxIntensity = 100;
+      }
+      else
+      {
+        bronze.RunicMinIntensity = 30;
+        bronze.RunicMaxIntensity = 65;
+      }
+
+      CraftAttributeInfo golden = Golden = new CraftAttributeInfo();
+
+      golden.ArmorPhysicalResist = 1;
+      golden.ArmorFireResist = 1;
+      golden.ArmorColdResist = 2;
+      golden.ArmorEnergyResist = 2;
+      golden.ArmorLuck = 40;
+      golden.ArmorLowerRequirements = 30;
+      golden.WeaponLuck = 40;
+      golden.WeaponLowerRequirements = 50;
+      golden.RunicMinAttributes = 3;
+      golden.RunicMaxAttributes = 4;
+      if ( Core.ML )
+      {
+        golden.RunicMinIntensity = 60;
+        golden.RunicMaxIntensity = 100;
+      }
+      else
+      {
+        golden.RunicMinIntensity = 35;
+        golden.RunicMaxIntensity = 75;
+      }
+
+      CraftAttributeInfo agapite = Agapite = new CraftAttributeInfo();
+
+      agapite.ArmorPhysicalResist = 2;
+      agapite.ArmorFireResist = 3;
+      agapite.ArmorColdResist = 2;
+      agapite.ArmorPoisonResist = 2;
+      agapite.ArmorEnergyResist = 2;
+      agapite.WeaponColdDamage = 30;
+      agapite.WeaponEnergyDamage = 20;
+      agapite.RunicMinAttributes = 4;
+      agapite.RunicMaxAttributes = 4;
+      if ( Core.ML )
+      {
+        agapite.RunicMinIntensity = 65;
+        agapite.RunicMaxIntensity = 100;
+      }
+      else
+      {
+        agapite.RunicMinIntensity = 40;
+        agapite.RunicMaxIntensity = 80;
+      }
+
+      CraftAttributeInfo verite = Verite = new CraftAttributeInfo();
+
+      verite.ArmorPhysicalResist = 3;
+      verite.ArmorFireResist = 3;
+      verite.ArmorColdResist = 2;
+      verite.ArmorPoisonResist = 3;
+      verite.ArmorEnergyResist = 1;
+      verite.WeaponPoisonDamage = 40;
+      verite.WeaponEnergyDamage = 20;
+      verite.RunicMinAttributes = 4;
+      verite.RunicMaxAttributes = 5;
+      if ( Core.ML )
+      {
+        verite.RunicMinIntensity = 70;
+        verite.RunicMaxIntensity = 100;
+      }
+      else
+      {
+        verite.RunicMinIntensity = 45;
+        verite.RunicMaxIntensity = 90;
+      }
+
+      CraftAttributeInfo valorite = Valorite = new CraftAttributeInfo();
+
+      valorite.ArmorPhysicalResist = 4;
+      valorite.ArmorColdResist = 3;
+      valorite.ArmorPoisonResist = 3;
+      valorite.ArmorEnergyResist = 3;
+      valorite.ArmorDurability = 50;
+      valorite.WeaponFireDamage = 10;
+      valorite.WeaponColdDamage = 20;
+      valorite.WeaponPoisonDamage = 10;
+      valorite.WeaponEnergyDamage = 20;
+      valorite.RunicMinAttributes = 5;
+      valorite.RunicMaxAttributes = 5;
+      if ( Core.ML )
+      {
+        valorite.RunicMinIntensity = 85;
+        valorite.RunicMaxIntensity = 100;
+      }
+      else
+      {
+        valorite.RunicMinIntensity = 50;
+        valorite.RunicMaxIntensity = 100;
+      }
+
+      CraftAttributeInfo spined = Spined = new CraftAttributeInfo();
+
+      spined.ArmorPhysicalResist = 5;
+      spined.ArmorLuck = 40;
+      spined.RunicMinAttributes = 1;
+      spined.RunicMaxAttributes = 3;
+      if ( Core.ML )
+      {
+        spined.RunicMinIntensity = 40;
+        spined.RunicMaxIntensity = 100;
+      }
+      else
+      {
+        spined.RunicMinIntensity = 20;
+        spined.RunicMaxIntensity = 40;
+      }
+
+      CraftAttributeInfo horned = Horned = new CraftAttributeInfo();
+
+      horned.ArmorPhysicalResist = 2;
+      horned.ArmorFireResist = 3;
+      horned.ArmorColdResist = 2;
+      horned.ArmorPoisonResist = 2;
+      horned.ArmorEnergyResist = 2;
+      horned.RunicMinAttributes = 3;
+      horned.RunicMaxAttributes = 4;
+      if ( Core.ML )
+      {
+        horned.RunicMinIntensity = 45;
+        horned.RunicMaxIntensity = 100;
+      }
+      else
+      {
+        horned.RunicMinIntensity = 30;
+        horned.RunicMaxIntensity = 70;
+      }
+
+      CraftAttributeInfo barbed = Barbed = new CraftAttributeInfo();
+
+      barbed.ArmorPhysicalResist = 2;
+      barbed.ArmorFireResist = 1;
+      barbed.ArmorColdResist = 2;
+      barbed.ArmorPoisonResist = 3;
+      barbed.ArmorEnergyResist = 4;
+      barbed.RunicMinAttributes = 4;
+      barbed.RunicMaxAttributes = 5;
+      if ( Core.ML )
+      {
+        barbed.RunicMinIntensity = 50;
+        barbed.RunicMaxIntensity = 100;
+      }
+      else
+      {
+        barbed.RunicMinIntensity = 40;
+        barbed.RunicMaxIntensity = 100;
+      }
+
+      CraftAttributeInfo red = RedScales = new CraftAttributeInfo();
+
+      red.ArmorFireResist = 10;
+      red.ArmorColdResist = -3;
+
+      CraftAttributeInfo yellow = YellowScales = new CraftAttributeInfo();
+
+      yellow.ArmorPhysicalResist = -3;
+      yellow.ArmorLuck = 20;
+
+      CraftAttributeInfo black = BlackScales = new CraftAttributeInfo();
+
+      black.ArmorPhysicalResist = 10;
+      black.ArmorEnergyResist = -3;
+
+      CraftAttributeInfo green = GreenScales = new CraftAttributeInfo();
+
+      green.ArmorFireResist = -3;
+      green.ArmorPoisonResist = 10;
+
+      CraftAttributeInfo white = WhiteScales = new CraftAttributeInfo();
+
+      white.ArmorPhysicalResist = -3;
+      white.ArmorColdResist = 10;
+
+      CraftAttributeInfo blue = BlueScales = new CraftAttributeInfo();
+
+      blue.ArmorPoisonResist = -3;
+      blue.ArmorEnergyResist = 10;
+
+      //public static readonly CraftAttributeInfo OakWood, AshWood, YewWood, Heartwood, Bloodwood, Frostwood;
+
+      CraftAttributeInfo oak = OakWood = new CraftAttributeInfo();
+
+      CraftAttributeInfo ash = AshWood = new CraftAttributeInfo();
+
+      CraftAttributeInfo yew = YewWood = new CraftAttributeInfo();
+
+      CraftAttributeInfo heart = Heartwood = new CraftAttributeInfo();
+
+      CraftAttributeInfo blood = Bloodwood = new CraftAttributeInfo();
+
+      CraftAttributeInfo frost = Frostwood = new CraftAttributeInfo();
+    }
+  }
+
+  public class CraftResourceInfo
+  {
+    public int Hue { get; }
+
+    public int Number { get; }
+
+    public string Name { get; }
+
+    public CraftAttributeInfo AttributeInfo { get; }
+
+    public CraftResource Resource { get; }
+
+    public Type[] ResourceTypes { get; }
+
+    public CraftResourceInfo( int hue, int number, string name, CraftAttributeInfo attributeInfo, CraftResource resource, params Type[] resourceTypes )
+    {
+      Hue = hue;
+      Number = number;
+      Name = name;
+      AttributeInfo = attributeInfo;
+      Resource = resource;
+      ResourceTypes = resourceTypes;
+
+      for ( int i = 0; i < resourceTypes.Length; ++i )
+        CraftResources.RegisterType( resourceTypes[i], resource );
+    }
+  }
+
+  public class CraftResources
+  {
+    private static CraftResourceInfo[] m_MetalInfo = {
+      new CraftResourceInfo( 0x000, 1053109, "Iron",			CraftAttributeInfo.Blank,		CraftResource.Iron,				typeof( IronIngot ),		typeof( IronOre ),			typeof( Granite ) ),
+      new CraftResourceInfo( 0x973, 1053108, "Dull Copper",	CraftAttributeInfo.DullCopper,	CraftResource.DullCopper,		typeof( DullCopperIngot ),	typeof( DullCopperOre ),	typeof( DullCopperGranite ) ),
+      new CraftResourceInfo( 0x966, 1053107, "Shadow Iron",	CraftAttributeInfo.ShadowIron,	CraftResource.ShadowIron,		typeof( ShadowIronIngot ),	typeof( ShadowIronOre ),	typeof( ShadowIronGranite ) ),
+      new CraftResourceInfo( 0x96D, 1053106, "Copper",		CraftAttributeInfo.Copper,		CraftResource.Copper,			typeof( CopperIngot ),		typeof( CopperOre ),		typeof( CopperGranite ) ),
+      new CraftResourceInfo( 0x972, 1053105, "Bronze",		CraftAttributeInfo.Bronze,		CraftResource.Bronze,			typeof( BronzeIngot ),		typeof( BronzeOre ),		typeof( BronzeGranite ) ),
+      new CraftResourceInfo( 0x8A5, 1053104, "Gold",			CraftAttributeInfo.Golden,		CraftResource.Gold,				typeof( GoldIngot ),		typeof( GoldOre ),			typeof( GoldGranite ) ),
+      new CraftResourceInfo( 0x979, 1053103, "Agapite",		CraftAttributeInfo.Agapite,		CraftResource.Agapite,			typeof( AgapiteIngot ),		typeof( AgapiteOre ),		typeof( AgapiteGranite ) ),
+      new CraftResourceInfo( 0x89F, 1053102, "Verite",		CraftAttributeInfo.Verite,		CraftResource.Verite,			typeof( VeriteIngot ),		typeof( VeriteOre ),		typeof( VeriteGranite ) ),
+      new CraftResourceInfo( 0x8AB, 1053101, "Valorite",		CraftAttributeInfo.Valorite,	CraftResource.Valorite,			typeof( ValoriteIngot ),	typeof( ValoriteOre ),		typeof( ValoriteGranite ) )
+    };
+
+    private static CraftResourceInfo[] m_ScaleInfo = {
+      new CraftResourceInfo( 0x66D, 1053129, "Red Scales",	CraftAttributeInfo.RedScales,		CraftResource.RedScales,		typeof( RedScales ) ),
+      new CraftResourceInfo( 0x8A8, 1053130, "Yellow Scales",	CraftAttributeInfo.YellowScales,	CraftResource.YellowScales,		typeof( YellowScales ) ),
+      new CraftResourceInfo( 0x455, 1053131, "Black Scales",	CraftAttributeInfo.BlackScales,		CraftResource.BlackScales,		typeof( BlackScales ) ),
+      new CraftResourceInfo( 0x851, 1053132, "Green Scales",	CraftAttributeInfo.GreenScales,		CraftResource.GreenScales,		typeof( GreenScales ) ),
+      new CraftResourceInfo( 0x8FD, 1053133, "White Scales",	CraftAttributeInfo.WhiteScales,		CraftResource.WhiteScales,		typeof( WhiteScales ) ),
+      new CraftResourceInfo( 0x8B0, 1053134, "Blue Scales",	CraftAttributeInfo.BlueScales,		CraftResource.BlueScales,		typeof( BlueScales ) )
+    };
+
+    private static CraftResourceInfo[] m_LeatherInfo = {
+      new CraftResourceInfo( 0x000, 1049353, "Normal",		CraftAttributeInfo.Blank,		CraftResource.RegularLeather,	typeof( Leather ),			typeof( Hides ) ),
+      new CraftResourceInfo( 0x283, 1049354, "Spined",		CraftAttributeInfo.Spined,		CraftResource.SpinedLeather,	typeof( SpinedLeather ),	typeof( SpinedHides ) ),
+      new CraftResourceInfo( 0x227, 1049355, "Horned",		CraftAttributeInfo.Horned,		CraftResource.HornedLeather,	typeof( HornedLeather ),	typeof( HornedHides ) ),
+      new CraftResourceInfo( 0x1C1, 1049356, "Barbed",		CraftAttributeInfo.Barbed,		CraftResource.BarbedLeather,	typeof( BarbedLeather ),	typeof( BarbedHides ) )
+    };
+
+    private static CraftResourceInfo[] m_AOSLeatherInfo = {
+      new CraftResourceInfo( 0x000, 1049353, "Normal",		CraftAttributeInfo.Blank,		CraftResource.RegularLeather,	typeof( Leather ),			typeof( Hides ) ),
+      new CraftResourceInfo( 0x8AC, 1049354, "Spined",		CraftAttributeInfo.Spined,		CraftResource.SpinedLeather,	typeof( SpinedLeather ),	typeof( SpinedHides ) ),
+      new CraftResourceInfo( 0x845, 1049355, "Horned",		CraftAttributeInfo.Horned,		CraftResource.HornedLeather,	typeof( HornedLeather ),	typeof( HornedHides ) ),
+      new CraftResourceInfo( 0x851, 1049356, "Barbed",		CraftAttributeInfo.Barbed,		CraftResource.BarbedLeather,	typeof( BarbedLeather ),	typeof( BarbedHides ) )
+    };
+
+    private static CraftResourceInfo[] m_WoodInfo = {
+      new CraftResourceInfo( 0x000, 1011542, "Normal",		CraftAttributeInfo.Blank,		CraftResource.RegularWood,	typeof( Log ),			typeof( Board ) ),
+      new CraftResourceInfo( 0x7DA, 1072533, "Oak",			CraftAttributeInfo.OakWood,		CraftResource.OakWood,		typeof( OakLog ),		typeof( OakBoard ) ),
+      new CraftResourceInfo( 0x4A7, 1072534, "Ash",			CraftAttributeInfo.AshWood,		CraftResource.AshWood,		typeof( AshLog ),		typeof( AshBoard ) ),
+      new CraftResourceInfo( 0x4A8, 1072535, "Yew",			CraftAttributeInfo.YewWood,		CraftResource.YewWood,		typeof( YewLog ),		typeof( YewBoard ) ),
+      new CraftResourceInfo( 0x4A9, 1072536, "Heartwood",		CraftAttributeInfo.Heartwood,	CraftResource.Heartwood,	typeof( HeartwoodLog ),	typeof( HeartwoodBoard ) ),
+      new CraftResourceInfo( 0x4AA, 1072538, "Bloodwood",		CraftAttributeInfo.Bloodwood,	CraftResource.Bloodwood,	typeof( BloodwoodLog ),	typeof( BloodwoodBoard ) ),
+      new CraftResourceInfo( 0x47F, 1072539, "Frostwood",		CraftAttributeInfo.Frostwood,	CraftResource.Frostwood,	typeof( FrostwoodLog ),	typeof( FrostwoodBoard ) )
+    };
+
+    /// <summary>
+    /// Returns true if '<paramref name="resource"/>' is None, Iron, RegularLeather or RegularWood. False if otherwise.
+    /// </summary>
+    public static bool IsStandard( CraftResource resource ) => resource == CraftResource.None || resource == CraftResource.Iron || resource == CraftResource.RegularLeather || resource == CraftResource.RegularWood;
+
+    private static Dictionary<Type, CraftResource> m_TypeTable;
+
+    /// <summary>
+    /// Registers that '<paramref name="resourceType"/>' uses '<paramref name="resource"/>' so that it can later be queried by <see cref="CraftResources.GetFromType"/>
+    /// </summary>
+    public static void RegisterType( Type resourceType, CraftResource resource )
+    {
+      if ( m_TypeTable == null )
+        m_TypeTable = new Dictionary<Type, CraftResource>();
+
+      m_TypeTable[resourceType] = resource;
+    }
+
+    /// <summary>
+    /// Returns the <see cref="CraftResource"/> value for which '<paramref name="resourceType"/>' uses -or- CraftResource.None if an unregistered type was specified.
+    /// </summary>
+    public static CraftResource GetFromType( Type resourceType )
+    {
+      if ( m_TypeTable == null )
+        return CraftResource.None;
+
+      return m_TypeTable.TryGetValue(resourceType, out CraftResource res) ? res : CraftResource.None;
+    }
+
+    /// <summary>
+    /// Returns a <see cref="CraftResourceInfo"/> instance describing '<paramref name="resource"/>' -or- null if an invalid resource was specified.
+    /// </summary>
+    public static CraftResourceInfo GetInfo( CraftResource resource )
+    {
+      var list = GetType(resource) switch
+      {
+        CraftResourceType.Metal => m_MetalInfo,
+        CraftResourceType.Leather => (Core.AOS ? m_AOSLeatherInfo : m_LeatherInfo),
+        CraftResourceType.Scales => m_ScaleInfo,
+        CraftResourceType.Wood => m_WoodInfo,
+        _ => null
+      };
+
+      if ( list != null )
+      {
+        int index = GetIndex( resource );
+
+        if ( index >= 0 && index < list.Length )
+          return list[index];
+      }
+
+      return null;
+    }
+
+    /// <summary>
+    /// Returns a <see cref="CraftResourceType"/> value indiciating the type of '<paramref name="resource"/>'.
+    /// </summary>
+    public static CraftResourceType GetType( CraftResource resource )
+    {
+      if ( resource >= CraftResource.Iron && resource <= CraftResource.Valorite )
+        return CraftResourceType.Metal;
+
+      if ( resource >= CraftResource.RegularLeather && resource <= CraftResource.BarbedLeather )
+        return CraftResourceType.Leather;
+
+      if ( resource >= CraftResource.RedScales && resource <= CraftResource.BlueScales )
+        return CraftResourceType.Scales;
+
+      if ( resource >= CraftResource.RegularWood && resource <= CraftResource.Frostwood )
+        return CraftResourceType.Wood;
+
+      return CraftResourceType.None;
+    }
+
+    /// <summary>
+    /// Returns the first <see cref="CraftResource"/> in the series of resources for which '<paramref name="resource"/>' belongs.
+    /// </summary>
+    public static CraftResource GetStart( CraftResource resource )
+    {
+      return GetType(resource) switch
+      {
+        CraftResourceType.Metal => CraftResource.Iron,
+        CraftResourceType.Leather => CraftResource.RegularLeather,
+        CraftResourceType.Scales => CraftResource.RedScales,
+        CraftResourceType.Wood => CraftResource.RegularWood,
+        _ => CraftResource.None
+      };
+    }
+
+    /// <summary>
+    /// Returns the index of '<paramref name="resource"/>' in the seriest of resources for which it belongs.
+    /// </summary>
+    public static int GetIndex( CraftResource resource )
+    {
+      CraftResource start = GetStart( resource );
+
+      if ( start == CraftResource.None )
+        return 0;
+
+      return resource - start;
+    }
+
+    /// <summary>
+    /// Returns the <see cref="CraftResourceInfo.Number"/> property of '<paramref name="resource"/>' -or- 0 if an invalid resource was specified.
+    /// </summary>
+    public static int GetLocalizationNumber( CraftResource resource )
+    {
+      CraftResourceInfo info = GetInfo( resource );
+
+      return info?.Number ?? 0;
+    }
+
+    /// <summary>
+    /// Returns the <see cref="CraftResourceInfo.Hue"/> property of '<paramref name="resource"/>' -or- 0 if an invalid resource was specified.
+    /// </summary>
+    public static int GetHue( CraftResource resource )
+    {
+      CraftResourceInfo info = GetInfo( resource );
+
+      return info?.Hue ?? 0;
+    }
+
+    /// <summary>
+    /// Returns the <see cref="CraftResourceInfo.Name"/> property of '<paramref name="resource"/>' -or- an empty string if the resource specified was invalid.
+    /// </summary>
+    public static string GetName( CraftResource resource )
+    {
+      CraftResourceInfo info = GetInfo( resource );
+
+      return info == null ? string.Empty : info.Name;
+    }
+
+    /// <summary>
+    /// Returns the <see cref="CraftResource"/> value which represents '<paramref name="info"/>' -or- CraftResource.None if unable to convert.
+    /// </summary>
+    public static CraftResource GetFromOreInfo( OreInfo info )
+    {
+      if ( info.Name.IndexOf( "Spined" ) >= 0 )
+        return CraftResource.SpinedLeather;
+      if ( info.Name.IndexOf( "Horned" ) >= 0 )
+        return CraftResource.HornedLeather;
+      if ( info.Name.IndexOf( "Barbed" ) >= 0 )
+        return CraftResource.BarbedLeather;
+      if ( info.Name.IndexOf( "Leather" ) >= 0 )
+        return CraftResource.RegularLeather;
+
+      if ( info.Level == 0 )
+        return CraftResource.Iron;
+      if ( info.Level == 1 )
+        return CraftResource.DullCopper;
+      if ( info.Level == 2 )
+        return CraftResource.ShadowIron;
+      if ( info.Level == 3 )
+        return CraftResource.Copper;
+      if ( info.Level == 4 )
+        return CraftResource.Bronze;
+      if ( info.Level == 5 )
+        return CraftResource.Gold;
+      if ( info.Level == 6 )
+        return CraftResource.Agapite;
+      if ( info.Level == 7 )
+        return CraftResource.Verite;
+      if ( info.Level == 8 )
+        return CraftResource.Valorite;
+
+      return CraftResource.None;
+    }
+
+    /// <summary>
+    /// Returns the <see cref="CraftResource"/> value which represents '<paramref name="info"/>', using '<paramref name="material"/>' to help resolve leather OreInfo instances.
+    /// </summary>
+    public static CraftResource GetFromOreInfo( OreInfo info, ArmorMaterialType material )
+    {
+      if ( material == ArmorMaterialType.Studded || material == ArmorMaterialType.Leather || material == ArmorMaterialType.Spined ||
+           material == ArmorMaterialType.Horned || material == ArmorMaterialType.Barbed )
+      {
+        if ( info.Level == 0 )
+          return CraftResource.RegularLeather;
+        if ( info.Level == 1 )
+          return CraftResource.SpinedLeather;
+        if ( info.Level == 2 )
+          return CraftResource.HornedLeather;
+        if ( info.Level == 3 )
+          return CraftResource.BarbedLeather;
+
+        return CraftResource.None;
+      }
+
+      return GetFromOreInfo( info );
+    }
+  }
+
+  // NOTE: This class is only for compatability with very old RunUO versions.
+  // No changes to it should be required for custom resources.
+  public class OreInfo
+  {
+    public static readonly OreInfo Iron			= new OreInfo( 0, 0x000, "Iron" );
+    public static readonly OreInfo DullCopper	= new OreInfo( 1, 0x973, "Dull Copper" );
+    public static readonly OreInfo ShadowIron	= new OreInfo( 2, 0x966, "Shadow Iron" );
+    public static readonly OreInfo Copper		= new OreInfo( 3, 0x96D, "Copper" );
+    public static readonly OreInfo Bronze		= new OreInfo( 4, 0x972, "Bronze" );
+    public static readonly OreInfo Gold			= new OreInfo( 5, 0x8A5, "Gold" );
+    public static readonly OreInfo Agapite		= new OreInfo( 6, 0x979, "Agapite" );
+    public static readonly OreInfo Verite		= new OreInfo( 7, 0x89F, "Verite" );
+    public static readonly OreInfo Valorite		= new OreInfo( 8, 0x8AB, "Valorite" );
+
+    public OreInfo( int level, int hue, string name )
+    {
+      Level = level;
+      Hue = hue;
+      Name = name;
+    }
+
+    public int Level { get; }
+
+    public int Hue { get; }
+
+    public string Name { get; }
+  }
+}