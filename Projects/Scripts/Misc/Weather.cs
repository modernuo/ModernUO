--- conflicted
+++ resolved
@@ -1,600 +1,351 @@
-using System;
-using System.Collections.Generic;
-using System.Linq;
-using Server.Items;
-using Server.Network;
-
-namespace Server.Misc
-{
-  public class Weather
-  {
-    private static Map[] m_Facets;
-<<<<<<< HEAD
-    private static readonly Dictionary<Map, List<Weather>> m_WeatherByFacet = new Dictionary<Map, List<Weather>>();
-=======
-    private static Dictionary<Map, List<Weather>> m_WeatherByFacet = new Dictionary<Map, List<Weather>>();
->>>>>>> 64d59ce2
-
-    public static void Initialize()
-    {
-      m_Facets = new[]{ Map.Felucca, Map.Trammel };
-
-      /* Static weather:
-       *
-       * Format:
-       *   AddWeather( temperature, chanceOfPercipitation, chanceOfExtremeTemperature, <area ...> );
-       */
-
-      // ice island
-      AddWeather( -15, 100, 5, new Rectangle2D( 3850, 160, 390, 320 ), new Rectangle2D( 3900, 480, 380, 180 ), new Rectangle2D( 4160, 660, 150, 110 ) );
-
-      // covetous entrance, around vesper and minoc
-      AddWeather( +15,  50, 5, new Rectangle2D( 2425, 725, 250, 250 ) );
-
-      // despise entrance, north of britain
-      AddWeather( +15,  50, 5, new Rectangle2D( 1245, 1045, 250, 250 ) );
-
-
-      /* Dynamic weather:
-       *
-       * Format:
-       *   AddDynamicWeather( temperature, chanceOfPercipitation, chanceOfExtremeTemperature, moveSpeed, width, height, bounds );
-       */
-
-      for ( int i = 0; i < 15; ++i )
-        AddDynamicWeather( +15, 100, 5, 8, 400, 400, new Rectangle2D( 0, 0, 5120, 4096 ) );
-    }
-
-    public static List<Weather> GetWeatherList( Map facet )
-    {
-      if ( facet == null )
-        return null;
-
-      if (!m_WeatherByFacet.TryGetValue( facet, out List<Weather> list ))
-        m_WeatherByFacet[facet] = list = new List<Weather>();
-
-      return list;
-    }
-
-<<<<<<< HEAD
-    public static void AddDynamicWeather( sbyte temperature, int chanceOfPercipitation, int chanceOfExtremeTemperature, int moveSpeed, int width, int height, Rectangle2D bounds )
-=======
-    public static void AddDynamicWeather( int temperature, int chanceOfPercipitation, int chanceOfExtremeTemperature, int moveSpeed, int width, int height, Rectangle2D bounds )
->>>>>>> 64d59ce2
-    {
-      for ( int i = 0; i < m_Facets.Length; ++i )
-      {
-        Rectangle2D area = new Rectangle2D();
-        bool isValid = false;
-
-        for ( int j = 0; j < 10; ++j )
-        {
-          area = new Rectangle2D( bounds.X + Utility.Random( bounds.Width - width ), bounds.Y + Utility.Random( bounds.Height - height ), width, height );
-
-<<<<<<< HEAD
-          isValid |= !CheckWeatherConflict( m_Facets[i], null, area );
-=======
-          if ( !CheckWeatherConflict( m_Facets[i], null, area ) )
-            isValid = true;
->>>>>>> 64d59ce2
-
-          if ( isValid )
-            break;
-        }
-
-        if ( !isValid )
-          continue;
-
-        new Weather(m_Facets[i], new[] { area }, temperature, chanceOfPercipitation, chanceOfExtremeTemperature,
-          TimeSpan.FromSeconds(30.0)) { Bounds = bounds, MoveSpeed = moveSpeed };
-      }
-    }
-
-<<<<<<< HEAD
-    public static void AddWeather( sbyte temperature, int chanceOfPercipitation, int chanceOfExtremeTemperature, params Rectangle2D[] area )
-=======
-    public static void AddWeather( int temperature, int chanceOfPercipitation, int chanceOfExtremeTemperature, params Rectangle2D[] area )
->>>>>>> 64d59ce2
-    {
-      for ( int i = 0; i < m_Facets.Length; ++i )
-        new Weather( m_Facets[i], area, temperature, chanceOfPercipitation, chanceOfExtremeTemperature, TimeSpan.FromSeconds( 30.0 ) );
-    }
-
-<<<<<<< HEAD
-    public static bool CheckWeatherConflict( Map facet, Weather exclude, Rectangle2D area ) =>
-      GetWeatherList(facet)?.Any(w => w != exclude && w.IntersectsWith(area)) ?? false;
-
-    public Map Facet { get; }
-
-    public Rectangle2D[] Area { get; set; }
-
-    public sbyte Temperature { get; set; }
-
-    public int ChanceOfPercipitation { get; set; }
-
-    public int ChanceOfExtremeTemperature { get; set; }
-
-    // For dynamic weather:
-
-    public Rectangle2D Bounds { get; set; }
-
-    public int MoveSpeed { get; set; }
-
-    public int MoveAngleX { get; set; }
-
-    public int MoveAngleY { get; set; }
-
-    public static bool CheckIntersection( Rectangle2D r1, Rectangle2D r2 ) => r1.X < r2.X + r2.Width && r2.X < r1.X + r1.Width && r1.Y < r2.Y + r2.Height && r2.Y < r1.Y + r1.Height;
-
-    public static bool CheckContains( Rectangle2D big, Rectangle2D small ) =>
-      small.X >= big.X && small.Y >= big.Y && small.X + small.Width <= big.X + big.Width
-      && small.Y + small.Height <= big.Y + big.Height;
-
-    public virtual bool IntersectsWith( Rectangle2D area ) => Area.Any(t => CheckIntersection(area, t));
-
-    public Weather( Map facet, Rectangle2D[] area, sbyte temperature, int chanceOfPercipitation, int chanceOfExtremeTemperature, TimeSpan interval )
-    {
-      Facet = facet;
-      Area = area;
-      Temperature = temperature;
-      ChanceOfPercipitation = chanceOfPercipitation;
-      ChanceOfExtremeTemperature = chanceOfExtremeTemperature;
-
-      List<Weather> list = GetWeatherList( facet );
-
-      list?.Add( this );
-
-      Timer.DelayCall( TimeSpan.FromSeconds( (0.2+Utility.RandomDouble()*0.8) * interval.TotalSeconds ), interval, OnTick );
-    }
-
-    public virtual void Reposition()
-    {
-      if ( Area.Length == 0 )
-        return;
-
-      int width = Area[0].Width;
-      int height = Area[0].Height;
-
-      Rectangle2D area = new Rectangle2D();
-      bool isValid = false;
-
-      for ( int j = 0; j < 10; ++j )
-      {
-        area = new Rectangle2D( Bounds.X + Utility.Random( Bounds.Width - width ), Bounds.Y + Utility.Random( Bounds.Height - height ), width, height );
-
-        isValid |= !CheckWeatherConflict( Facet, this, area );
-
-        if ( isValid )
-          break;
-      }
-
-      if ( !isValid )
-        return;
-
-      Area[0] = area;
-    }
-
-    public virtual void RecalculateMovementAngle()
-    {
-      double angle = Utility.RandomDouble() * Math.PI * 2.0;
-
-      double cos = Math.Cos( angle );
-      double sin = Math.Sin( angle );
-
-      MoveAngleX = (int)(100 * cos);
-      MoveAngleY = (int)(100 * sin);
-    }
-
-    public virtual void MoveForward()
-    {
-      if ( Area.Length == 0 )
-        return;
-
-      for ( int i = 0; i < 5; ++i ) // try 5 times to find a valid spot
-      {
-        int xOffset = MoveSpeed * MoveAngleX / 100;
-        int yOffset = MoveSpeed * MoveAngleY / 100;
-
-        Rectangle2D oldArea = Area[0];
-        Rectangle2D newArea = new Rectangle2D( oldArea.X + xOffset, oldArea.Y + yOffset, oldArea.Width, oldArea.Height );
-
-        if ( !CheckWeatherConflict( Facet, this, newArea ) && CheckContains( Bounds, newArea ) )
-        {
-          Area[0] = newArea;
-          break;
-        }
-
-        RecalculateMovementAngle();
-      }
-    }
-
-    private int m_Stage;
-    private bool m_Active;
-    private bool m_ExtremeTemperature;
-
-    public virtual void OnTick()
-    {
-      if ( m_Stage == 0 )
-      {
-        m_Active = ChanceOfPercipitation > Utility.Random( 100 );
-        m_ExtremeTemperature = ChanceOfExtremeTemperature > Utility.Random( 100 );
-
-        if ( MoveSpeed > 0 )
-        {
-          Reposition();
-          RecalculateMovementAngle();
-        }
-      }
-
-      if ( m_Active )
-      {
-        if ( m_Stage > 0 && MoveSpeed > 0 )
-          MoveForward();
-
-        byte type;
-        int density;
-        sbyte temperature = Temperature;
-
-        if ( m_ExtremeTemperature )
-          temperature *= -1;
-
-        if (m_Stage < 15)
-          density = m_Stage * 5;
-        else
-        {
-          density = 150 - m_Stage * 5;
-
-          if ( density < 10 )
-            density = 10;
-          else if ( density > 70 )
-            density = 70;
-        }
-
-        if ( density == 0 )
-          type = 0xFE;
-        else if ( temperature > 0 )
-          type = 0;
-        else
-          type = 2;
-
-        List<NetState> states = NetState.Instances;
-
-        for ( int i = 0; i < states.Count; ++i )
-        {
-          NetState ns = states[i];
-          Mobile mob = ns.Mobile;
-
-          if ( mob == null || mob.Map != Facet )
-            continue;
-
-          bool contains = Area.Length == 0;
-
-          for ( int j = 0; !contains && j < Area.Length; ++j )
-            contains = Area[j].Contains( mob.Location );
-
-          if ( !contains )
-            continue;
-
-          Packets.SendWeather(ns, type, (byte)density, temperature);
-        }
-      }
-
-      m_Stage++;
-      m_Stage %= 30;
-    }
-  }
-
-  public class WeatherMap : MapItem
-  {
-    public override string DefaultName => "weather map";
-
-    [Constructible]
-    public WeatherMap()
-    {
-      SetDisplay( 0, 0, 5119, 4095, 400, 400 );
-    }
-
-    public override void OnDoubleClick( Mobile from )
-    {
-      Map facet = from.Map;
-
-      if ( facet == null )
-        return;
-
-      List<Weather> list = Weather.GetWeatherList( facet );
-
-      ClearPins();
-
-      for ( int i = 0; i < list.Count; ++i )
-      {
-        Weather w = list[i];
-
-        for ( int j = 0; j < w.Area.Length; ++j )
-          AddWorldPin( w.Area[j].X + w.Area[j].Width/2, w.Area[j].Y + w.Area[j].Height/2 );
-      }
-
-      base.OnDoubleClick( from );
-    }
-
-    public WeatherMap( Serial serial ) : base( serial )
-    {
-    }
-
-    public override void Serialize( GenericWriter writer )
-    {
-      base.Serialize( writer );
-
-      writer.Write( 0 );
-    }
-
-    public override void Deserialize( GenericReader reader )
-    {
-      base.Deserialize( reader );
-
-=======
-    public static bool CheckWeatherConflict( Map facet, Weather exclude, Rectangle2D area )
-    {
-      List<Weather> list = GetWeatherList( facet );
-
-      if ( list == null )
-        return false;
-
-      for ( int i = 0; i < list.Count; ++i )
-      {
-        Weather w = list[i];
-
-        if ( w != exclude && w.IntersectsWith( area ) )
-          return true;
-      }
-
-      return false;
-    }
-
-    public Map Facet { get; }
-
-    public Rectangle2D[] Area { get; set; }
-
-    public int Temperature { get; set; }
-
-    public int ChanceOfPercipitation { get; set; }
-
-    public int ChanceOfExtremeTemperature { get; set; }
-
-    // For dynamic weather:
-
-    public Rectangle2D Bounds { get; set; }
-
-    public int MoveSpeed { get; set; }
-
-    public int MoveAngleX { get; set; }
-
-    public int MoveAngleY { get; set; }
-
-    public static bool CheckIntersection( Rectangle2D r1, Rectangle2D r2 ) => r1.X < r2.X + r2.Width && r2.X < r1.X + r1.Width && r1.Y < r2.Y + r2.Height && r2.Y < r1.Y + r1.Height;
-
-    public static bool CheckContains( Rectangle2D big, Rectangle2D small ) =>
-      small.X >= big.X && small.Y >= big.Y && small.X + small.Width <= big.X + big.Width
-      && small.Y + small.Height <= big.Y + big.Height;
-
-    public virtual bool IntersectsWith( Rectangle2D area )
-    {
-      for ( int i = 0; i < Area.Length; ++i )
-        if ( CheckIntersection( area, Area[i] ) )
-          return true;
-
-      return false;
-    }
-
-    public Weather( Map facet, Rectangle2D[] area, int temperature, int chanceOfPercipitation, int chanceOfExtremeTemperature, TimeSpan interval )
-    {
-      Facet = facet;
-      Area = area;
-      Temperature = temperature;
-      ChanceOfPercipitation = chanceOfPercipitation;
-      ChanceOfExtremeTemperature = chanceOfExtremeTemperature;
-
-      List<Weather> list = GetWeatherList( facet );
-
-      list?.Add( this );
-
-      Timer.DelayCall( TimeSpan.FromSeconds( (0.2+Utility.RandomDouble()*0.8) * interval.TotalSeconds ), interval, OnTick );
-    }
-
-    public virtual void Reposition()
-    {
-      if ( Area.Length == 0 )
-        return;
-
-      int width = Area[0].Width;
-      int height = Area[0].Height;
-
-      Rectangle2D area = new Rectangle2D();
-      bool isValid = false;
-
-      for ( int j = 0; j < 10; ++j )
-      {
-        area = new Rectangle2D( Bounds.X + Utility.Random( Bounds.Width - width ), Bounds.Y + Utility.Random( Bounds.Height - height ), width, height );
-
-        if ( !CheckWeatherConflict( Facet, this, area ) )
-          isValid = true;
-
-        if ( isValid )
-          break;
-      }
-
-      if ( !isValid )
-        return;
-
-      Area[0] = area;
-    }
-
-    public virtual void RecalculateMovementAngle()
-    {
-      double angle = Utility.RandomDouble() * Math.PI * 2.0;
-
-      double cos = Math.Cos( angle );
-      double sin = Math.Sin( angle );
-
-      MoveAngleX = (int)(100 * cos);
-      MoveAngleY = (int)(100 * sin);
-    }
-
-    public virtual void MoveForward()
-    {
-      if ( Area.Length == 0 )
-        return;
-
-      for ( int i = 0; i < 5; ++i ) // try 5 times to find a valid spot
-      {
-        int xOffset = MoveSpeed * MoveAngleX / 100;
-        int yOffset = MoveSpeed * MoveAngleY / 100;
-
-        Rectangle2D oldArea = Area[0];
-        Rectangle2D newArea = new Rectangle2D( oldArea.X + xOffset, oldArea.Y + yOffset, oldArea.Width, oldArea.Height );
-
-        if ( !CheckWeatherConflict( Facet, this, newArea ) && CheckContains( Bounds, newArea ) )
-        {
-          Area[0] = newArea;
-          break;
-        }
-
-        RecalculateMovementAngle();
-      }
-    }
-
-    private int m_Stage;
-    private bool m_Active;
-    private bool m_ExtremeTemperature;
-
-    public virtual void OnTick()
-    {
-      if ( m_Stage == 0 )
-      {
-        m_Active = ChanceOfPercipitation > Utility.Random( 100 );
-        m_ExtremeTemperature = ChanceOfExtremeTemperature > Utility.Random( 100 );
-
-        if ( MoveSpeed > 0 )
-        {
-          Reposition();
-          RecalculateMovementAngle();
-        }
-      }
-
-      if ( m_Active )
-      {
-        if ( m_Stage > 0 && MoveSpeed > 0 )
-          MoveForward();
-
-        int type, density;
-        int temperature = Temperature;
-
-        if ( m_ExtremeTemperature )
-          temperature *= -1;
-
-        if ( m_Stage < 15 )
-        {
-          density = m_Stage * 5;
-        }
-        else
-        {
-          density = 150 - m_Stage * 5;
-
-          if ( density < 10 )
-            density = 10;
-          else if ( density > 70 )
-            density = 70;
-        }
-
-        if ( density == 0 )
-          type = 0xFE;
-        else if ( temperature > 0 )
-          type = 0;
-        else
-          type = 2;
-
-        List<NetState> states = NetState.Instances;
-
-        Packet weatherPacket = null;
-
-        for ( int i = 0; i < states.Count; ++i )
-        {
-          NetState ns = states[i];
-          Mobile mob = ns.Mobile;
-
-          if ( mob == null || mob.Map != Facet )
-            continue;
-
-          bool contains = Area.Length == 0;
-
-          for ( int j = 0; !contains && j < Area.Length; ++j )
-            contains = Area[j].Contains( mob.Location );
-
-          if ( !contains )
-            continue;
-
-          if ( weatherPacket == null )
-            weatherPacket = Packet.Acquire( new Server.Network.Weather( type, density, temperature ) );
-
-          ns.Send( weatherPacket );
-        }
-
-        Packet.Release( weatherPacket );
-      }
-
-      m_Stage++;
-      m_Stage %= 30;
-    }
-  }
-
-  public class WeatherMap : MapItem
-  {
-    public override string DefaultName => "weather map";
-
-    [Constructible]
-    public WeatherMap()
-    {
-      SetDisplay( 0, 0, 5119, 4095, 400, 400 );
-    }
-
-    public override void OnDoubleClick( Mobile from )
-    {
-      Map facet = from.Map;
-
-      if ( facet == null )
-        return;
-
-      List<Weather> list = Weather.GetWeatherList( facet );
-
-      ClearPins();
-
-      for ( int i = 0; i < list.Count; ++i )
-      {
-        Weather w = list[i];
-
-        for ( int j = 0; j < w.Area.Length; ++j )
-          AddWorldPin( w.Area[j].X + w.Area[j].Width/2, w.Area[j].Y + w.Area[j].Height/2 );
-      }
-
-      base.OnDoubleClick( from );
-    }
-
-    public WeatherMap( Serial serial ) : base( serial )
-    {
-    }
-
-    public override void Serialize( GenericWriter writer )
-    {
-      base.Serialize( writer );
-
-      writer.Write( 0 );
-    }
-
-    public override void Deserialize( GenericReader reader )
-    {
-      base.Deserialize( reader );
-
->>>>>>> 64d59ce2
-      int version = reader.ReadInt();
-    }
-  }
-}
+using System;
+using System.Collections.Generic;
+using System.Linq;
+using Server.Items;
+using Server.Network;
+
+namespace Server.Misc
+{
+  public class Weather
+  {
+    private static Map[] m_Facets;
+    private static Dictionary<Map, List<Weather>> m_WeatherByFacet = new Dictionary<Map, List<Weather>>();
+
+    public static void Initialize()
+    {
+      m_Facets = new[]{ Map.Felucca, Map.Trammel };
+
+      /* Static weather:
+       *
+       * Format:
+       *   AddWeather( temperature, chanceOfPercipitation, chanceOfExtremeTemperature, <area ...> );
+       */
+
+      // ice island
+      AddWeather( -15, 100, 5, new Rectangle2D( 3850, 160, 390, 320 ), new Rectangle2D( 3900, 480, 380, 180 ), new Rectangle2D( 4160, 660, 150, 110 ) );
+
+      // covetous entrance, around vesper and minoc
+      AddWeather( +15,  50, 5, new Rectangle2D( 2425, 725, 250, 250 ) );
+
+      // despise entrance, north of britain
+      AddWeather( +15,  50, 5, new Rectangle2D( 1245, 1045, 250, 250 ) );
+
+
+      /* Dynamic weather:
+       *
+       * Format:
+       *   AddDynamicWeather( temperature, chanceOfPercipitation, chanceOfExtremeTemperature, moveSpeed, width, height, bounds );
+       */
+
+      for ( int i = 0; i < 15; ++i )
+        AddDynamicWeather( +15, 100, 5, 8, 400, 400, new Rectangle2D( 0, 0, 5120, 4096 ) );
+    }
+
+    public static List<Weather> GetWeatherList( Map facet )
+    {
+      if ( facet == null )
+        return null;
+
+      if (!m_WeatherByFacet.TryGetValue( facet, out List<Weather> list ))
+        m_WeatherByFacet[facet] = list = new List<Weather>();
+
+      return list;
+    }
+
+    public static void AddDynamicWeather( int temperature, int chanceOfPercipitation, int chanceOfExtremeTemperature, int moveSpeed, int width, int height, Rectangle2D bounds )
+    {
+      for ( int i = 0; i < m_Facets.Length; ++i )
+      {
+        Rectangle2D area = new Rectangle2D();
+        bool isValid = false;
+
+        for ( int j = 0; j < 10; ++j )
+        {
+          area = new Rectangle2D( bounds.X + Utility.Random( bounds.Width - width ), bounds.Y + Utility.Random( bounds.Height - height ), width, height );
+
+          if ( !CheckWeatherConflict( m_Facets[i], null, area ) )
+            isValid = true;
+
+          if ( isValid )
+            break;
+        }
+
+        if ( !isValid )
+          continue;
+
+        new Weather(m_Facets[i], new[] { area }, temperature, chanceOfPercipitation, chanceOfExtremeTemperature,
+          TimeSpan.FromSeconds(30.0)) { Bounds = bounds, MoveSpeed = moveSpeed };
+      }
+    }
+
+    public static void AddWeather( int temperature, int chanceOfPercipitation, int chanceOfExtremeTemperature, params Rectangle2D[] area )
+    {
+      for ( int i = 0; i < m_Facets.Length; ++i )
+        new Weather( m_Facets[i], area, temperature, chanceOfPercipitation, chanceOfExtremeTemperature, TimeSpan.FromSeconds( 30.0 ) );
+    }
+
+    public static bool CheckWeatherConflict( Map facet, Weather exclude, Rectangle2D area )
+    {
+      List<Weather> list = GetWeatherList( facet );
+
+      if ( list == null )
+        return false;
+
+      for ( int i = 0; i < list.Count; ++i )
+      {
+        Weather w = list[i];
+
+        if ( w != exclude && w.IntersectsWith( area ) )
+          return true;
+      }
+
+      return false;
+    }
+
+    public Map Facet { get; }
+
+    public Rectangle2D[] Area { get; set; }
+
+    public int Temperature { get; set; }
+
+    public int ChanceOfPercipitation { get; set; }
+
+    public int ChanceOfExtremeTemperature { get; set; }
+
+    // For dynamic weather:
+
+    public Rectangle2D Bounds { get; set; }
+
+    public int MoveSpeed { get; set; }
+
+    public int MoveAngleX { get; set; }
+
+    public int MoveAngleY { get; set; }
+
+    public static bool CheckIntersection( Rectangle2D r1, Rectangle2D r2 ) => r1.X < r2.X + r2.Width && r2.X < r1.X + r1.Width && r1.Y < r2.Y + r2.Height && r2.Y < r1.Y + r1.Height;
+
+    public static bool CheckContains( Rectangle2D big, Rectangle2D small ) =>
+      small.X >= big.X && small.Y >= big.Y && small.X + small.Width <= big.X + big.Width
+      && small.Y + small.Height <= big.Y + big.Height;
+
+    public virtual bool IntersectsWith( Rectangle2D area )
+    {
+      for ( int i = 0; i < Area.Length; ++i )
+        if ( CheckIntersection( area, Area[i] ) )
+          return true;
+
+      return false;
+    }
+
+    public Weather( Map facet, Rectangle2D[] area, int temperature, int chanceOfPercipitation, int chanceOfExtremeTemperature, TimeSpan interval )
+    {
+      Facet = facet;
+      Area = area;
+      Temperature = temperature;
+      ChanceOfPercipitation = chanceOfPercipitation;
+      ChanceOfExtremeTemperature = chanceOfExtremeTemperature;
+
+      List<Weather> list = GetWeatherList( facet );
+
+      list?.Add( this );
+
+      Timer.DelayCall( TimeSpan.FromSeconds( (0.2+Utility.RandomDouble()*0.8) * interval.TotalSeconds ), interval, OnTick );
+    }
+
+    public virtual void Reposition()
+    {
+      if ( Area.Length == 0 )
+        return;
+
+      int width = Area[0].Width;
+      int height = Area[0].Height;
+
+      Rectangle2D area = new Rectangle2D();
+      bool isValid = false;
+
+      for ( int j = 0; j < 10; ++j )
+      {
+        area = new Rectangle2D( Bounds.X + Utility.Random( Bounds.Width - width ), Bounds.Y + Utility.Random( Bounds.Height - height ), width, height );
+
+        if ( !CheckWeatherConflict( Facet, this, area ) )
+          isValid = true;
+
+        if ( isValid )
+          break;
+      }
+
+      if ( !isValid )
+        return;
+
+      Area[0] = area;
+    }
+
+    public virtual void RecalculateMovementAngle()
+    {
+      double angle = Utility.RandomDouble() * Math.PI * 2.0;
+
+      double cos = Math.Cos( angle );
+      double sin = Math.Sin( angle );
+
+      MoveAngleX = (int)(100 * cos);
+      MoveAngleY = (int)(100 * sin);
+    }
+
+    public virtual void MoveForward()
+    {
+      if ( Area.Length == 0 )
+        return;
+
+      for ( int i = 0; i < 5; ++i ) // try 5 times to find a valid spot
+      {
+        int xOffset = MoveSpeed * MoveAngleX / 100;
+        int yOffset = MoveSpeed * MoveAngleY / 100;
+
+        Rectangle2D oldArea = Area[0];
+        Rectangle2D newArea = new Rectangle2D( oldArea.X + xOffset, oldArea.Y + yOffset, oldArea.Width, oldArea.Height );
+
+        if ( !CheckWeatherConflict( Facet, this, newArea ) && CheckContains( Bounds, newArea ) )
+        {
+          Area[0] = newArea;
+          break;
+        }
+
+        RecalculateMovementAngle();
+      }
+    }
+
+    private int m_Stage;
+    private bool m_Active;
+    private bool m_ExtremeTemperature;
+
+    public virtual void OnTick()
+    {
+      if ( m_Stage == 0 )
+      {
+        m_Active = ChanceOfPercipitation > Utility.Random( 100 );
+        m_ExtremeTemperature = ChanceOfExtremeTemperature > Utility.Random( 100 );
+
+        if ( MoveSpeed > 0 )
+        {
+          Reposition();
+          RecalculateMovementAngle();
+        }
+      }
+
+      if ( m_Active )
+      {
+        if ( m_Stage > 0 && MoveSpeed > 0 )
+          MoveForward();
+
+        int type, density;
+        int temperature = Temperature;
+
+        if ( m_ExtremeTemperature )
+          temperature *= -1;
+
+        if ( m_Stage < 15 )
+        {
+          density = m_Stage * 5;
+        }
+        else
+        {
+          density = 150 - m_Stage * 5;
+
+          if ( density < 10 )
+            density = 10;
+          else if ( density > 70 )
+            density = 70;
+        }
+
+        if ( density == 0 )
+          type = 0xFE;
+        else if ( temperature > 0 )
+          type = 0;
+        else
+          type = 2;
+
+        List<NetState> states = NetState.Instances;
+
+        Packet weatherPacket = null;
+
+        for ( int i = 0; i < states.Count; ++i )
+        {
+          NetState ns = states[i];
+          Mobile mob = ns.Mobile;
+
+          if ( mob == null || mob.Map != Facet )
+            continue;
+
+          bool contains = Area.Length == 0;
+
+          for ( int j = 0; !contains && j < Area.Length; ++j )
+            contains = Area[j].Contains( mob.Location );
+
+          if ( !contains )
+            continue;
+
+          if ( weatherPacket == null )
+            weatherPacket = Packet.Acquire( new Server.Network.Weather( type, density, temperature ) );
+
+          ns.Send( weatherPacket );
+        }
+
+        Packet.Release( weatherPacket );
+      }
+
+      m_Stage++;
+      m_Stage %= 30;
+    }
+  }
+
+  public class WeatherMap : MapItem
+  {
+    public override string DefaultName => "weather map";
+
+    [Constructible]
+    public WeatherMap()
+    {
+      SetDisplay( 0, 0, 5119, 4095, 400, 400 );
+    }
+
+    public override void OnDoubleClick( Mobile from )
+    {
+      Map facet = from.Map;
+
+      if ( facet == null )
+        return;
+
+      List<Weather> list = Weather.GetWeatherList( facet );
+
+      ClearPins();
+
+      for ( int i = 0; i < list.Count; ++i )
+      {
+        Weather w = list[i];
+
+        for ( int j = 0; j < w.Area.Length; ++j )
+          AddWorldPin( w.Area[j].X + w.Area[j].Width/2, w.Area[j].Y + w.Area[j].Height/2 );
+      }
+
+      base.OnDoubleClick( from );
+    }
+
+    public WeatherMap( Serial serial ) : base( serial )
+    {
+    }
+
+    public override void Serialize( GenericWriter writer )
+    {
+      base.Serialize( writer );
+
+      writer.Write( 0 );
+    }
+
+    public override void Deserialize( GenericReader reader )
+    {
+      base.Deserialize( reader );
+
+      int version = reader.ReadInt();
+    }
+  }
+}