using System;
using System.Collections.Generic;
using System.Text;

namespace Server.Misc
{
  [Flags]
  public enum IHSFlags
  {
    None		= 0x00,
    OnDamaged	= 0x01,
    OnDeath		= 0x02,
    OnMovement	= 0x04,
    OnSpeech	= 0x08,
    All			= OnDamaged | OnDeath | OnMovement
  } // NOTE: To enable monster conversations, add " | OnSpeech" to the "All" line

  public class InhumanSpeech
  {
    private static InhumanSpeech m_RatmanSpeech;

<<<<<<< HEAD
    public static InhumanSpeech Ratman =>
      m_RatmanSpeech ??= new InhumanSpeech
      {
        Hue = 149,
        Sound = 438,
        Flags = IHSFlags.All,
        Keywords =
          new[]
          {
            "meat", "gold", "kill", "killing", "slay", "sword", "axe", "spell", "magic", "spells", "swords", "axes",
            "mace", "maces", "monster", "monsters", "food", "run", "escape", "away", "help", "dead", "die", "dying",
            "lose", "losing", "life", "lives", "death", "ghost", "ghosts", "british", "blackthorn", "guild",
            "guilds", "dragon", "dragons", "game", "games", "ultima", "silly", "stupid", "dumb", "idiot", "idiots",
            "cheesy", "cheezy", "crazy", "dork", "jerk", "fool", "foolish", "ugly", "insult", "scum"
          },
        Responses =
          new[]
          {
            "meat", "kill", "pound", "crush", "yum yum", "crunch", "destroy", "murder", "eat", "munch", "massacre",
            "food", "monster", "evil", "run", "die", "lose", "dumb", "idiot", "fool", "crazy", "dinner", "lunch",
            "breakfast", "fight", "battle", "doomed", "rip apart", "tear apart", "smash", "edible?", "shred",
            "disembowel", "ugly", "smelly", "stupid", "hideous", "smell", "tasty", "invader", "attack", "raid",
            "plunder", "pillage", "treasure", "loser", "lose", "scum"
          },
        Syllables = new[]
        {
          "skrit", "ch", "ch", "it", "ti", "it", "ti", "ak", "ek", "ik", "ok", "uk", "yk", "ka", "ke", "ki", "ko",
          "ku", "ky", "at", "et", "it", "ot", "ut", "yt", "cha", "che", "chi", "cho", "chu", "chy", "ach", "ech",
          "ich", "och", "uch", "ych", "att", "ett", "itt", "ott", "utt", "ytt", "tat", "tet", "tit", "tot", "tut",
          "tyt", "tta", "tte", "tti", "tto", "ttu", "tty", "tak", "tek", "tik", "tok", "tuk", "tyk", "ack", "eck",
          "ick", "ock", "uck", "yck", "cka", "cke", "cki", "cko", "cku", "cky", "rak", "rek", "rik", "rok", "ruk",
          "ryk", "tcha", "tche", "tchi", "tcho", "tchu", "tchy", "rach", "rech", "rich", "roch", "ruch", "rych",
          "rrap", "rrep", "rrip", "rrop", "rrup", "rryp", "ccka", "ccke", "ccki", "ccko", "ccku", "ccky"
        }
      };

    private static InhumanSpeech m_OrcSpeech;

    public static InhumanSpeech Orc =>
      m_OrcSpeech ??= new InhumanSpeech
      {
        Hue = 34,
        Sound = 432,
        Flags = IHSFlags.All,
        Keywords =
          new[]
          {
            "meat", "gold", "kill", "killing", "slay", "sword", "axe", "spell", "magic", "spells", "swords", "axes",
            "mace", "maces", "monster", "monsters", "food", "run", "escape", "away", "help", "dead", "die", "dying",
            "lose", "losing", "life", "lives", "death", "ghost", "ghosts", "british", "blackthorn", "guild",
            "guilds", "dragon", "dragons", "game", "games", "ultima", "silly", "stupid", "dumb", "idiot", "idiots",
            "cheesy", "cheezy", "crazy", "dork", "jerk", "fool", "foolish", "ugly", "insult", "scum"
          },
        Responses =
          new[]
          {
            "meat", "kill", "pound", "crush", "yum yum", "crunch", "destroy", "murder", "eat", "munch", "massacre",
            "food", "monster", "evil", "run", "die", "lose", "dumb", "idiot", "fool", "crazy", "dinner", "lunch",
            "breakfast", "fight", "battle", "doomed", "rip apart", "tear apart", "smash", "edible?", "shred",
            "disembowel", "ugly", "smelly", "stupid", "hideous", "smell", "tasty", "invader", "attack", "raid",
            "plunder", "pillage", "treasure", "loser", "lose", "scum"
          },
        Syllables = new[]
        {
          "bu", "du", "fu", "ju", "gu", "ulg", "gug", "gub", "gur", "oog", "gub", "log", "ru", "stu", "glu", "ug",
          "ud", "og", "log", "ro", "flu", "bo", "duf", "fun", "nog", "dun", "bog", "dug", "gh", "ghu", "gho", "nug",
          "ig", "igh", "ihg", "luh", "duh", "bug", "dug", "dru", "urd", "gurt", "grut", "grunt", "snarf", "urgle",
          "igg", "glu", "glug", "foo", "bar", "baz", "ghat", "ab", "ad", "gugh", "guk", "ag", "alm", "thu", "log",
          "bilge", "augh", "gha", "gig", "goth", "zug", "pig", "auh", "gan", "azh", "bag", "hig", "oth", "dagh",
          "gulg", "ugh", "ba", "bid", "gug", "bug", "rug", "hat", "brui", "gagh", "buad", "buil", "buim", "bum",
          "hug", "hug", "buo", "ma", "buor", "ghed", "buu", "ca", "guk", "clog", "thurg", "car", "cro", "thu", "da",
          "cuk", "gil", "cur", "dak", "dar", "deak", "der", "dil", "dit", "at", "ag", "dor", "gar", "dre", "tk",
          "dri", "gka", "rim", "eag", "egg", "ha", "rod", "eg", "lat", "eichel", "ek", "ep", "ka", "it", "ut", "ewk",
          "ba", "dagh", "faugh", "foz", "fog", "fid", "fruk", "gag", "fub", "fud", "fur", "bog", "fup", "hagh",
          "gaa", "kt", "rekk", "lub", "lug", "tug", "gna", "urg", "l", "gno", "gnu", "gol", "gom", "kug", "ukk",
          "jak", "jek", "rukk", "jja", "akt", "nuk", "hok", "hrol", "olm", "natz", "i", "i", "o", "u", "ikk", "ign",
          "juk", "kh", "kgh", "ka", "hig", "ke", "ki", "klap", "klu", "knod", "kod", "knu", "thnu", "krug", "nug",
          "nar", "nag", "neg", "neh", "oag", "ob", "ogh", "oh", "om", "dud", "oo", "pa", "hrak", "qo", "quad",
          "quil", "ghig", "rur", "sag", "sah", "sg"
        }
      };

    private static InhumanSpeech m_LizardmanSpeech;

    public static InhumanSpeech Lizardman =>
      m_LizardmanSpeech ??= new InhumanSpeech
      {
        Hue = 58,
        Sound = 418,
        Flags = IHSFlags.All,
        Keywords =
          new[]
          {
            "meat", "gold", "kill", "killing", "slay", "sword", "axe", "spell", "magic", "spells", "swords", "axes",
            "mace", "maces", "monster", "monsters", "food", "run", "escape", "away", "help", "dead", "die", "dying",
            "lose", "losing", "life", "lives", "death", "ghost", "ghosts", "british", "blackthorn", "guild",
            "guilds", "dragon", "dragons", "game", "games", "ultima", "silly", "stupid", "dumb", "idiot", "idiots",
            "cheesy", "cheezy", "crazy", "dork", "jerk", "fool", "foolish", "ugly", "insult", "scum"
          },
        Responses =
          new[]
          {
            "meat", "kill", "pound", "crush", "yum yum", "crunch", "destroy", "murder", "eat", "munch", "massacre",
            "food", "monster", "evil", "run", "die", "lose", "dumb", "idiot", "fool", "crazy", "dinner", "lunch",
            "breakfast", "fight", "battle", "doomed", "rip apart", "tear apart", "smash", "edible?", "shred",
            "disembowel", "ugly", "smelly", "stupid", "hideous", "smell", "tasty", "invader", "attack", "raid",
            "plunder", "pillage", "treasure", "loser", "lose", "scum"
          },
        Syllables = new[]
        {
          "ss", "sth", "iss", "is", "ith", "kth", "sith", "this", "its", "sit", "tis", "tsi", "ssi", "sil", "lis",
          "sis", "lil", "thil", "lith", "sthi", "lish", "shi", "shash", "sal", "miss", "ra", "tha", "thes", "ses",
          "sas", "las", "les", "sath", "sia", "ais", "isa", "asi", "asth", "stha", "sthi", "isth", "asa", "ath",
          "tha", "als", "sla", "thth", "ci", "ce", "cy", "yss", "ys", "yth", "syth", "thys", "yts", "syt", "tys",
          "tsy", "ssy", "syl", "lys", "sys", "lyl", "thyl", "lyth", "sthy", "lysh", "shy", "myss", "ysa", "sthy",
          "ysth"
        }
      };

    private static InhumanSpeech m_WispSpeech;

    public static InhumanSpeech Wisp =>
      m_WispSpeech ??= new InhumanSpeech
      {
        Hue = 89,
        Sound = 466,
        Flags = IHSFlags.OnMovement,
        Syllables = new[]
        {
          "b", "c", "d", "f", "g", "h", "i", "j", "k", "l", "m", "n", "p", "r", "s", "t", "v", "w", "x", "z", "c",
          "c", "x", "x", "x", "x", "x", "y", "y", "y", "y", "t", "t", "k", "k", "l", "l", "m", "m", "m", "m", "z"
        }
      };
=======
    public static InhumanSpeech Ratman
    {
      get
      {
        if ( m_RatmanSpeech == null )
        {
          m_RatmanSpeech = new InhumanSpeech();

          m_RatmanSpeech.Hue = 149;
          m_RatmanSpeech.Sound = 438;

          m_RatmanSpeech.Flags = IHSFlags.All;

          m_RatmanSpeech.Keywords = new[]
          {
            "meat", "gold", "kill", "killing", "slay",
            "sword", "axe", "spell", "magic", "spells",
            "swords", "axes", "mace", "maces", "monster",
            "monsters", "food", "run", "escape", "away",
            "help", "dead", "die", "dying", "lose",
            "losing", "life", "lives", "death", "ghost",
            "ghosts", "british", "blackthorn", "guild",
            "guilds", "dragon", "dragons", "game", "games",
            "ultima", "silly", "stupid", "dumb", "idiot",
            "idiots", "cheesy", "cheezy", "crazy", "dork",
            "jerk", "fool", "foolish", "ugly", "insult", "scum"
          };

          m_RatmanSpeech.Responses = new[]
          {
            "meat", "kill", "pound", "crush", "yum yum",
            "crunch", "destroy", "murder", "eat", "munch",
            "massacre", "food", "monster", "evil", "run",
            "die", "lose", "dumb", "idiot", "fool", "crazy",
            "dinner", "lunch", "breakfast", "fight", "battle",
            "doomed", "rip apart", "tear apart", "smash",
            "edible?", "shred", "disembowel", "ugly", "smelly",
            "stupid", "hideous", "smell", "tasty", "invader",
            "attack", "raid", "plunder", "pillage", "treasure",
            "loser", "lose", "scum"
          };

          m_RatmanSpeech.Syllables = new[]
          {
            "skrit",

            "ch", "ch",
            "it", "ti", "it", "ti",

            "ak", "ek", "ik", "ok", "uk", "yk",
            "ka", "ke", "ki", "ko", "ku", "ky",
            "at", "et", "it", "ot", "ut", "yt",

            "cha", "che", "chi", "cho", "chu", "chy",
            "ach", "ech", "ich", "och", "uch", "ych",
            "att", "ett", "itt", "ott", "utt", "ytt",
            "tat", "tet", "tit", "tot", "tut", "tyt",
            "tta", "tte", "tti", "tto", "ttu", "tty",
            "tak", "tek", "tik", "tok", "tuk", "tyk",
            "ack", "eck", "ick", "ock", "uck", "yck",
            "cka", "cke", "cki", "cko", "cku", "cky",
            "rak", "rek", "rik", "rok", "ruk", "ryk",

            "tcha", "tche", "tchi", "tcho", "tchu", "tchy",
            "rach", "rech", "rich", "roch", "ruch", "rych",
            "rrap", "rrep", "rrip", "rrop", "rrup", "rryp",
            "ccka", "ccke", "ccki", "ccko", "ccku", "ccky"
          };
        }

        return m_RatmanSpeech;
      }
    }

    private static InhumanSpeech m_OrcSpeech;

    public static InhumanSpeech Orc
    {
      get
      {
        if ( m_OrcSpeech == null )
        {
          m_OrcSpeech = new InhumanSpeech();

          m_OrcSpeech.Hue = 34;
          m_OrcSpeech.Sound = 432;

          m_OrcSpeech.Flags = IHSFlags.All;

          m_OrcSpeech.Keywords = new[]
          {
            "meat", "gold", "kill", "killing", "slay",
            "sword", "axe", "spell", "magic", "spells",
            "swords", "axes", "mace", "maces", "monster",
            "monsters", "food", "run", "escape", "away",
            "help", "dead", "die", "dying", "lose",
            "losing", "life", "lives", "death", "ghost",
            "ghosts", "british", "blackthorn", "guild",
            "guilds", "dragon", "dragons", "game", "games",
            "ultima", "silly", "stupid", "dumb", "idiot",
            "idiots", "cheesy", "cheezy", "crazy", "dork",
            "jerk", "fool", "foolish", "ugly", "insult", "scum"
          };

          m_OrcSpeech.Responses = new[]
          {
            "meat", "kill", "pound", "crush", "yum yum",
            "crunch", "destroy", "murder", "eat", "munch",
            "massacre", "food", "monster", "evil", "run",
            "die", "lose", "dumb", "idiot", "fool", "crazy",
            "dinner", "lunch", "breakfast", "fight", "battle",
            "doomed", "rip apart", "tear apart", "smash",
            "edible?", "shred", "disembowel", "ugly", "smelly",
            "stupid", "hideous", "smell", "tasty", "invader",
            "attack", "raid", "plunder", "pillage", "treasure",
            "loser", "lose", "scum"
          };

          m_OrcSpeech.Syllables = new[]
          {
            "bu", "du", "fu", "ju", "gu",
            "ulg", "gug", "gub", "gur", "oog",
            "gub", "log", "ru", "stu", "glu",
            "ug", "ud", "og", "log", "ro", "flu",
            "bo", "duf", "fun", "nog", "dun", "bog",
            "dug", "gh", "ghu", "gho", "nug", "ig",
            "igh", "ihg", "luh", "duh", "bug", "dug",
            "dru", "urd", "gurt", "grut", "grunt",
            "snarf", "urgle", "igg", "glu", "glug",
            "foo", "bar", "baz", "ghat", "ab", "ad",
            "gugh", "guk", "ag", "alm", "thu", "log",
            "bilge", "augh", "gha", "gig", "goth",
            "zug", "pig", "auh", "gan", "azh", "bag",
            "hig", "oth", "dagh", "gulg", "ugh", "ba",
            "bid", "gug", "bug", "rug", "hat", "brui",
            "gagh", "buad", "buil", "buim", "bum",
            "hug", "hug", "buo", "ma", "buor", "ghed",
            "buu", "ca", "guk", "clog", "thurg", "car",
            "cro", "thu", "da", "cuk", "gil", "cur", "dak",
            "dar", "deak", "der", "dil", "dit", "at", "ag",
            "dor", "gar", "dre", "tk", "dri", "gka", "rim",
            "eag", "egg", "ha", "rod", "eg", "lat", "eichel",
            "ek", "ep", "ka", "it", "ut", "ewk", "ba", "dagh",
            "faugh", "foz", "fog", "fid", "fruk", "gag", "fub",
            "fud", "fur", "bog", "fup", "hagh", "gaa", "kt",
            "rekk", "lub", "lug", "tug", "gna", "urg", "l",
            "gno", "gnu", "gol", "gom", "kug", "ukk", "jak",
            "jek", "rukk", "jja", "akt", "nuk", "hok", "hrol",
            "olm", "natz", "i", "i", "o", "u", "ikk", "ign",
            "juk", "kh", "kgh", "ka", "hig", "ke", "ki", "klap",
            "klu", "knod", "kod", "knu", "thnu", "krug", "nug",
            "nar", "nag", "neg", "neh", "oag", "ob", "ogh", "oh",
            "om", "dud", "oo", "pa", "hrak", "qo", "quad", "quil",
            "ghig", "rur", "sag", "sah", "sg"
          };
        }

        return m_OrcSpeech;
      }
    }

    private static InhumanSpeech m_LizardmanSpeech;

    public static InhumanSpeech Lizardman
    {
      get
      {
        if ( m_LizardmanSpeech == null )
        {
          m_LizardmanSpeech = new InhumanSpeech();

          m_LizardmanSpeech.Hue = 58;
          m_LizardmanSpeech.Sound = 418;

          m_LizardmanSpeech.Flags = IHSFlags.All;

          m_LizardmanSpeech.Keywords = new[]
          {
            "meat", "gold", "kill", "killing", "slay",
            "sword", "axe", "spell", "magic", "spells",
            "swords", "axes", "mace", "maces", "monster",
            "monsters", "food", "run", "escape", "away",
            "help", "dead", "die", "dying", "lose",
            "losing", "life", "lives", "death", "ghost",
            "ghosts", "british", "blackthorn", "guild",
            "guilds", "dragon", "dragons", "game", "games",
            "ultima", "silly", "stupid", "dumb", "idiot",
            "idiots", "cheesy", "cheezy", "crazy", "dork",
            "jerk", "fool", "foolish", "ugly", "insult", "scum"
          };

          m_LizardmanSpeech.Responses = new[]
          {
            "meat", "kill", "pound", "crush", "yum yum",
            "crunch", "destroy", "murder", "eat", "munch",
            "massacre", "food", "monster", "evil", "run",
            "die", "lose", "dumb", "idiot", "fool", "crazy",
            "dinner", "lunch", "breakfast", "fight", "battle",
            "doomed", "rip apart", "tear apart", "smash",
            "edible?", "shred", "disembowel", "ugly", "smelly",
            "stupid", "hideous", "smell", "tasty", "invader",
            "attack", "raid", "plunder", "pillage", "treasure",
            "loser", "lose", "scum"
          };

          m_LizardmanSpeech.Syllables = new[]
          {
            "ss", "sth", "iss", "is", "ith", "kth",
            "sith", "this", "its", "sit", "tis", "tsi",
            "ssi", "sil", "lis", "sis", "lil", "thil",
            "lith", "sthi", "lish", "shi", "shash", "sal",
            "miss", "ra", "tha", "thes", "ses", "sas", "las",
            "les", "sath", "sia", "ais", "isa", "asi", "asth",
            "stha", "sthi", "isth", "asa", "ath", "tha", "als",
            "sla", "thth", "ci", "ce", "cy", "yss", "ys", "yth",
            "syth", "thys", "yts", "syt", "tys", "tsy", "ssy",
            "syl", "lys", "sys", "lyl", "thyl", "lyth", "sthy",
            "lysh", "shy", "myss", "ysa", "sthy", "ysth"
          };
        }

        return m_LizardmanSpeech;
      }
    }

    private static InhumanSpeech m_WispSpeech;

    public static InhumanSpeech Wisp
    {
      get
      {
        if ( m_WispSpeech == null )
        {
          m_WispSpeech = new InhumanSpeech();

          m_WispSpeech.Hue = 89;
          m_WispSpeech.Sound = 466;

          m_WispSpeech.Flags = IHSFlags.OnMovement;

          m_WispSpeech.Syllables = new[]
          {
            "b", "c", "d", "f", "g", "h", "i",
            "j", "k", "l", "m", "n", "p", "r",
            "s", "t", "v", "w", "x", "z", "c",
            "c", "x", "x", "x", "x", "x", "y",
            "y", "y", "y", "t", "t", "k", "k",
            "l", "l", "m", "m", "m", "m", "z"
          };
        }

        return m_WispSpeech;
      }
    }
>>>>>>> 64d59ce2

    private string[] m_Keywords;

    private Dictionary<string, string> m_KeywordHash;

    public string[] Syllables { get; set; }

    public string[] Keywords
    {
      get => m_Keywords;
      set
      {
        m_Keywords = value;
        m_KeywordHash = new Dictionary<string, string>( m_Keywords.Length, StringComparer.OrdinalIgnoreCase );
        for ( int i = 0; i < m_Keywords.Length; ++i )
          m_KeywordHash[m_Keywords[i]] = m_Keywords[i];
      }
    }

    public string[] Responses { get; set; }

    public int Hue { get; set; }

    public int Sound { get; set; }

    public IHSFlags Flags { get; set; }

    public string GetRandomSyllable() => Syllables[Utility.Random( Syllables.Length )];

    public string ConstructWord( int syllableCount )
    {
      string[] syllables = new string[syllableCount];

      for ( int i = 0; i < syllableCount; ++i )
        syllables[i] = GetRandomSyllable();

      return string.Concat( syllables );
    }

    public string ConstructSentance( int wordCount )
    {
<<<<<<< HEAD
      StringBuilder sentence = new StringBuilder();
=======
      StringBuilder sentance = new StringBuilder();
>>>>>>> 64d59ce2

      bool needUpperCase = true;

      for ( int i = 0; i < wordCount; ++i )
      {
        if ( i > 0 ) // not first word )
        {
          int random = Utility.RandomMinMax( 1, 15 );

<<<<<<< HEAD
          if (random < 11)
            sentence.Append(' ');
=======
          if ( random < 11 )
          {
            sentance.Append( ' ' );
          }
>>>>>>> 64d59ce2
          else
          {
            needUpperCase = true;

<<<<<<< HEAD
            sentence.Append(random > 13 ? "! " : ". ");
          }
        }

        var syllableCount = Utility.Random(1, 30 > Utility.Random( 100 ) ? 5 : 3);

        string word = ConstructWord( syllableCount );

        sentence.Append( word );

        if ( needUpperCase )
          sentence.Replace( word[0], char.ToUpper( word[0] ), sentence.Length - word.Length, 1 );
=======
            if ( random > 13 )
              sentance.Append( "! " );
            else
              sentance.Append( ". " );
          }
        }

        int syllableCount;

        if ( 30 > Utility.Random( 100 ) )
          syllableCount = Utility.Random( 1, 5 );
        else
          syllableCount = Utility.Random( 1, 3 );

        string word = ConstructWord( syllableCount );

        sentance.Append( word );

        if ( needUpperCase )
          sentance.Replace( word[0], char.ToUpper( word[0] ), sentance.Length - word.Length, 1 );
>>>>>>> 64d59ce2

        needUpperCase = false;
      }

<<<<<<< HEAD
      sentence.Append(Utility.RandomMinMax(1, 5) == 1 ? '!' : '.');

      return sentence.ToString();
=======
      if ( Utility.RandomMinMax( 1, 5 ) == 1 )
        sentance.Append( '!' );
      else
        sentance.Append( '.' );

      return sentance.ToString();
>>>>>>> 64d59ce2
    }

    public void SayRandomTranslate( Mobile mob, params string[] sentancesInEnglish )
    {
      SaySentance( mob, Utility.RandomMinMax( 2, 3 ) );
      mob.Say( sentancesInEnglish[Utility.Random( sentancesInEnglish.Length )] );
    }

    private string GetRandomResponseWord( List<string> keywordsFound )
    {
      int random = Utility.Random( keywordsFound.Count + Responses.Length );

<<<<<<< HEAD
      return random < keywordsFound.Count ? keywordsFound[random] : Responses[random - keywordsFound.Count];
=======
      if ( random < keywordsFound.Count )
        return keywordsFound[random];

      return Responses[random - keywordsFound.Count];
>>>>>>> 64d59ce2
    }

    public bool OnSpeech( Mobile mob, Mobile speaker, string text )
    {
      if ( (Flags & IHSFlags.OnSpeech) == 0 || m_Keywords == null || Responses == null || m_KeywordHash == null )
        return false; // not enabled

      if ( !speaker.Alive )
        return false;

      if ( !speaker.InRange( mob, 3 ) )
        return false;

      if ( (speaker.Direction & Direction.Mask) != speaker.GetDirectionTo( mob ) )
        return false;

      if ( (mob.Direction & Direction.Mask) != mob.GetDirectionTo( speaker ) )
        return false;

      string[] split = text.Split( ' ' );
      List<string> keywordsFound = new List<string>();

      for ( int i = 0; i < split.Length; ++i )
        if (m_KeywordHash.TryGetValue( split[i], out string keyword ))
          keywordsFound.Add( keyword );

      if ( keywordsFound.Count > 0 )
      {
        string responseWord;

        if ( Utility.RandomBool() )
          responseWord = GetRandomResponseWord( keywordsFound );
        else
          responseWord = keywordsFound[Utility.Random( keywordsFound.Count )];

        string secondResponseWord = GetRandomResponseWord( keywordsFound );

        StringBuilder response = new StringBuilder();

        switch ( Utility.Random( 6 ) )
        {
          default:
<<<<<<< HEAD
=======
          case 0:
>>>>>>> 64d59ce2
          {
            response.Append( "Me " ).Append( responseWord ).Append( '?' );
            break;
          }
          case 1:
          {
            response.Append( responseWord ).Append( " thee!" );
            response.Replace( responseWord[0], char.ToUpper( responseWord[0] ), 0, 1 );
            break;
          }
          case 2:
          {
            response.Append( responseWord ).Append( '?' );
            response.Replace( responseWord[0], char.ToUpper( responseWord[0] ), 0, 1 );
            break;
          }
          case 3:
          {
            response.Append( responseWord ).Append( "! " ).Append( secondResponseWord ).Append( '.' );
            response.Replace( responseWord[0], char.ToUpper( responseWord[0] ), 0, 1 );
            response.Replace( secondResponseWord[0], char.ToUpper( secondResponseWord[0] ), responseWord.Length + 2, 1 );
            break;
          }
          case 4:
          {
            response.Append( responseWord ).Append( '.' );
            response.Replace( responseWord[0], char.ToUpper( responseWord[0] ), 0, 1 );
            break;
          }
          case 5:
          {
            response.Append( responseWord ).Append( "? " ).Append( secondResponseWord ).Append( '.' );
            response.Replace( responseWord[0], char.ToUpper( responseWord[0] ), 0, 1 );
            response.Replace( secondResponseWord[0], char.ToUpper( secondResponseWord[0] ), responseWord.Length + 2, 1 );
            break;
          }
        }

        int maxWords = split.Length / 2 + 1;

        if ( maxWords < 2 )
          maxWords = 2;
        else if ( maxWords > 6 )
          maxWords = 6;

        SaySentance( mob, Utility.RandomMinMax( 2, maxWords ) );
        mob.Say( response.ToString() );

        return true;
      }

      return false;
    }

    public void OnDeath( Mobile mob )
    {
      if ( (Flags & IHSFlags.OnDeath) == 0 )
        return; // not enabled

      if ( 90 > Utility.Random( 100 ) )
        return; // 90% chance to do nothing; 10% chance to talk

      SayRandomTranslate( mob,
        "Revenge!",
        "NOOooo!",
        "I... I...",
        "Me no die!",
        "Me die!",
        "Must... not die...",
        "Oooh, me hurt...",
        "Me dying?" );
    }

    public void OnMovement( Mobile mob, Mobile mover, Point3D oldLocation )
    {
      if ( (Flags & IHSFlags.OnMovement) == 0 )
        return; // not enabled

      if ( !mover.Player || mover.Hidden && mover.AccessLevel > AccessLevel.Player )
        return;

      if ( !mob.InRange( mover, 5 ) || mob.InRange( oldLocation, 5 ) )
        return; // only talk when they enter 5 tile range

      if ( 90 > Utility.Random( 100 ) )
        return; // 90% chance to do nothing; 10% chance to talk

      SaySentance( mob, 6 );
    }

    public void OnDamage( Mobile mob, int amount )
    {
      if ( (Flags & IHSFlags.OnDamaged) == 0 )
        return; // not enabled

      if ( 90 > Utility.Random( 100 ) )
        return; // 90% chance to do nothing; 10% chance to talk

      if ( amount < 5 )
        SayRandomTranslate( mob,
          "Ouch!",
          "Me not hurt bad!",
          "Thou fight bad.",
          "Thy blows soft!",
          "You bad with weapon!" );
      else
        SayRandomTranslate( mob,
          "Ouch! Me hurt!",
          "No, kill me not!",
          "Me hurt!",
          "Away with thee!",
          "Oof! That hurt!",
          "Aaah! That hurt...",
          "Good blow!" );
    }

    public void OnConstruct( Mobile mob )
    {
      mob.SpeechHue = Hue;
    }

    public void SaySentance( Mobile mob, int wordCount )
    {
      mob.Say( ConstructSentance( wordCount ) );
      mob.PlaySound( Sound );
    }
  }
}
<|MERGE_RESOLUTION|>--- conflicted
+++ resolved
@@ -1,724 +1,551 @@
-using System;
-using System.Collections.Generic;
-using System.Text;
-
-namespace Server.Misc
-{
-  [Flags]
-  public enum IHSFlags
-  {
-    None		= 0x00,
-    OnDamaged	= 0x01,
-    OnDeath		= 0x02,
-    OnMovement	= 0x04,
-    OnSpeech	= 0x08,
-    All			= OnDamaged | OnDeath | OnMovement
-  } // NOTE: To enable monster conversations, add " | OnSpeech" to the "All" line
-
-  public class InhumanSpeech
-  {
-    private static InhumanSpeech m_RatmanSpeech;
-
-<<<<<<< HEAD
-    public static InhumanSpeech Ratman =>
-      m_RatmanSpeech ??= new InhumanSpeech
-      {
-        Hue = 149,
-        Sound = 438,
-        Flags = IHSFlags.All,
-        Keywords =
-          new[]
-          {
-            "meat", "gold", "kill", "killing", "slay", "sword", "axe", "spell", "magic", "spells", "swords", "axes",
-            "mace", "maces", "monster", "monsters", "food", "run", "escape", "away", "help", "dead", "die", "dying",
-            "lose", "losing", "life", "lives", "death", "ghost", "ghosts", "british", "blackthorn", "guild",
-            "guilds", "dragon", "dragons", "game", "games", "ultima", "silly", "stupid", "dumb", "idiot", "idiots",
-            "cheesy", "cheezy", "crazy", "dork", "jerk", "fool", "foolish", "ugly", "insult", "scum"
-          },
-        Responses =
-          new[]
-          {
-            "meat", "kill", "pound", "crush", "yum yum", "crunch", "destroy", "murder", "eat", "munch", "massacre",
-            "food", "monster", "evil", "run", "die", "lose", "dumb", "idiot", "fool", "crazy", "dinner", "lunch",
-            "breakfast", "fight", "battle", "doomed", "rip apart", "tear apart", "smash", "edible?", "shred",
-            "disembowel", "ugly", "smelly", "stupid", "hideous", "smell", "tasty", "invader", "attack", "raid",
-            "plunder", "pillage", "treasure", "loser", "lose", "scum"
-          },
-        Syllables = new[]
-        {
-          "skrit", "ch", "ch", "it", "ti", "it", "ti", "ak", "ek", "ik", "ok", "uk", "yk", "ka", "ke", "ki", "ko",
-          "ku", "ky", "at", "et", "it", "ot", "ut", "yt", "cha", "che", "chi", "cho", "chu", "chy", "ach", "ech",
-          "ich", "och", "uch", "ych", "att", "ett", "itt", "ott", "utt", "ytt", "tat", "tet", "tit", "tot", "tut",
-          "tyt", "tta", "tte", "tti", "tto", "ttu", "tty", "tak", "tek", "tik", "tok", "tuk", "tyk", "ack", "eck",
-          "ick", "ock", "uck", "yck", "cka", "cke", "cki", "cko", "cku", "cky", "rak", "rek", "rik", "rok", "ruk",
-          "ryk", "tcha", "tche", "tchi", "tcho", "tchu", "tchy", "rach", "rech", "rich", "roch", "ruch", "rych",
-          "rrap", "rrep", "rrip", "rrop", "rrup", "rryp", "ccka", "ccke", "ccki", "ccko", "ccku", "ccky"
-        }
-      };
-
-    private static InhumanSpeech m_OrcSpeech;
-
-    public static InhumanSpeech Orc =>
-      m_OrcSpeech ??= new InhumanSpeech
-      {
-        Hue = 34,
-        Sound = 432,
-        Flags = IHSFlags.All,
-        Keywords =
-          new[]
-          {
-            "meat", "gold", "kill", "killing", "slay", "sword", "axe", "spell", "magic", "spells", "swords", "axes",
-            "mace", "maces", "monster", "monsters", "food", "run", "escape", "away", "help", "dead", "die", "dying",
-            "lose", "losing", "life", "lives", "death", "ghost", "ghosts", "british", "blackthorn", "guild",
-            "guilds", "dragon", "dragons", "game", "games", "ultima", "silly", "stupid", "dumb", "idiot", "idiots",
-            "cheesy", "cheezy", "crazy", "dork", "jerk", "fool", "foolish", "ugly", "insult", "scum"
-          },
-        Responses =
-          new[]
-          {
-            "meat", "kill", "pound", "crush", "yum yum", "crunch", "destroy", "murder", "eat", "munch", "massacre",
-            "food", "monster", "evil", "run", "die", "lose", "dumb", "idiot", "fool", "crazy", "dinner", "lunch",
-            "breakfast", "fight", "battle", "doomed", "rip apart", "tear apart", "smash", "edible?", "shred",
-            "disembowel", "ugly", "smelly", "stupid", "hideous", "smell", "tasty", "invader", "attack", "raid",
-            "plunder", "pillage", "treasure", "loser", "lose", "scum"
-          },
-        Syllables = new[]
-        {
-          "bu", "du", "fu", "ju", "gu", "ulg", "gug", "gub", "gur", "oog", "gub", "log", "ru", "stu", "glu", "ug",
-          "ud", "og", "log", "ro", "flu", "bo", "duf", "fun", "nog", "dun", "bog", "dug", "gh", "ghu", "gho", "nug",
-          "ig", "igh", "ihg", "luh", "duh", "bug", "dug", "dru", "urd", "gurt", "grut", "grunt", "snarf", "urgle",
-          "igg", "glu", "glug", "foo", "bar", "baz", "ghat", "ab", "ad", "gugh", "guk", "ag", "alm", "thu", "log",
-          "bilge", "augh", "gha", "gig", "goth", "zug", "pig", "auh", "gan", "azh", "bag", "hig", "oth", "dagh",
-          "gulg", "ugh", "ba", "bid", "gug", "bug", "rug", "hat", "brui", "gagh", "buad", "buil", "buim", "bum",
-          "hug", "hug", "buo", "ma", "buor", "ghed", "buu", "ca", "guk", "clog", "thurg", "car", "cro", "thu", "da",
-          "cuk", "gil", "cur", "dak", "dar", "deak", "der", "dil", "dit", "at", "ag", "dor", "gar", "dre", "tk",
-          "dri", "gka", "rim", "eag", "egg", "ha", "rod", "eg", "lat", "eichel", "ek", "ep", "ka", "it", "ut", "ewk",
-          "ba", "dagh", "faugh", "foz", "fog", "fid", "fruk", "gag", "fub", "fud", "fur", "bog", "fup", "hagh",
-          "gaa", "kt", "rekk", "lub", "lug", "tug", "gna", "urg", "l", "gno", "gnu", "gol", "gom", "kug", "ukk",
-          "jak", "jek", "rukk", "jja", "akt", "nuk", "hok", "hrol", "olm", "natz", "i", "i", "o", "u", "ikk", "ign",
-          "juk", "kh", "kgh", "ka", "hig", "ke", "ki", "klap", "klu", "knod", "kod", "knu", "thnu", "krug", "nug",
-          "nar", "nag", "neg", "neh", "oag", "ob", "ogh", "oh", "om", "dud", "oo", "pa", "hrak", "qo", "quad",
-          "quil", "ghig", "rur", "sag", "sah", "sg"
-        }
-      };
-
-    private static InhumanSpeech m_LizardmanSpeech;
-
-    public static InhumanSpeech Lizardman =>
-      m_LizardmanSpeech ??= new InhumanSpeech
-      {
-        Hue = 58,
-        Sound = 418,
-        Flags = IHSFlags.All,
-        Keywords =
-          new[]
-          {
-            "meat", "gold", "kill", "killing", "slay", "sword", "axe", "spell", "magic", "spells", "swords", "axes",
-            "mace", "maces", "monster", "monsters", "food", "run", "escape", "away", "help", "dead", "die", "dying",
-            "lose", "losing", "life", "lives", "death", "ghost", "ghosts", "british", "blackthorn", "guild",
-            "guilds", "dragon", "dragons", "game", "games", "ultima", "silly", "stupid", "dumb", "idiot", "idiots",
-            "cheesy", "cheezy", "crazy", "dork", "jerk", "fool", "foolish", "ugly", "insult", "scum"
-          },
-        Responses =
-          new[]
-          {
-            "meat", "kill", "pound", "crush", "yum yum", "crunch", "destroy", "murder", "eat", "munch", "massacre",
-            "food", "monster", "evil", "run", "die", "lose", "dumb", "idiot", "fool", "crazy", "dinner", "lunch",
-            "breakfast", "fight", "battle", "doomed", "rip apart", "tear apart", "smash", "edible?", "shred",
-            "disembowel", "ugly", "smelly", "stupid", "hideous", "smell", "tasty", "invader", "attack", "raid",
-            "plunder", "pillage", "treasure", "loser", "lose", "scum"
-          },
-        Syllables = new[]
-        {
-          "ss", "sth", "iss", "is", "ith", "kth", "sith", "this", "its", "sit", "tis", "tsi", "ssi", "sil", "lis",
-          "sis", "lil", "thil", "lith", "sthi", "lish", "shi", "shash", "sal", "miss", "ra", "tha", "thes", "ses",
-          "sas", "las", "les", "sath", "sia", "ais", "isa", "asi", "asth", "stha", "sthi", "isth", "asa", "ath",
-          "tha", "als", "sla", "thth", "ci", "ce", "cy", "yss", "ys", "yth", "syth", "thys", "yts", "syt", "tys",
-          "tsy", "ssy", "syl", "lys", "sys", "lyl", "thyl", "lyth", "sthy", "lysh", "shy", "myss", "ysa", "sthy",
-          "ysth"
-        }
-      };
-
-    private static InhumanSpeech m_WispSpeech;
-
-    public static InhumanSpeech Wisp =>
-      m_WispSpeech ??= new InhumanSpeech
-      {
-        Hue = 89,
-        Sound = 466,
-        Flags = IHSFlags.OnMovement,
-        Syllables = new[]
-        {
-          "b", "c", "d", "f", "g", "h", "i", "j", "k", "l", "m", "n", "p", "r", "s", "t", "v", "w", "x", "z", "c",
-          "c", "x", "x", "x", "x", "x", "y", "y", "y", "y", "t", "t", "k", "k", "l", "l", "m", "m", "m", "m", "z"
-        }
-      };
-=======
-    public static InhumanSpeech Ratman
-    {
-      get
-      {
-        if ( m_RatmanSpeech == null )
-        {
-          m_RatmanSpeech = new InhumanSpeech();
-
-          m_RatmanSpeech.Hue = 149;
-          m_RatmanSpeech.Sound = 438;
-
-          m_RatmanSpeech.Flags = IHSFlags.All;
-
-          m_RatmanSpeech.Keywords = new[]
-          {
-            "meat", "gold", "kill", "killing", "slay",
-            "sword", "axe", "spell", "magic", "spells",
-            "swords", "axes", "mace", "maces", "monster",
-            "monsters", "food", "run", "escape", "away",
-            "help", "dead", "die", "dying", "lose",
-            "losing", "life", "lives", "death", "ghost",
-            "ghosts", "british", "blackthorn", "guild",
-            "guilds", "dragon", "dragons", "game", "games",
-            "ultima", "silly", "stupid", "dumb", "idiot",
-            "idiots", "cheesy", "cheezy", "crazy", "dork",
-            "jerk", "fool", "foolish", "ugly", "insult", "scum"
-          };
-
-          m_RatmanSpeech.Responses = new[]
-          {
-            "meat", "kill", "pound", "crush", "yum yum",
-            "crunch", "destroy", "murder", "eat", "munch",
-            "massacre", "food", "monster", "evil", "run",
-            "die", "lose", "dumb", "idiot", "fool", "crazy",
-            "dinner", "lunch", "breakfast", "fight", "battle",
-            "doomed", "rip apart", "tear apart", "smash",
-            "edible?", "shred", "disembowel", "ugly", "smelly",
-            "stupid", "hideous", "smell", "tasty", "invader",
-            "attack", "raid", "plunder", "pillage", "treasure",
-            "loser", "lose", "scum"
-          };
-
-          m_RatmanSpeech.Syllables = new[]
-          {
-            "skrit",
-
-            "ch", "ch",
-            "it", "ti", "it", "ti",
-
-            "ak", "ek", "ik", "ok", "uk", "yk",
-            "ka", "ke", "ki", "ko", "ku", "ky",
-            "at", "et", "it", "ot", "ut", "yt",
-
-            "cha", "che", "chi", "cho", "chu", "chy",
-            "ach", "ech", "ich", "och", "uch", "ych",
-            "att", "ett", "itt", "ott", "utt", "ytt",
-            "tat", "tet", "tit", "tot", "tut", "tyt",
-            "tta", "tte", "tti", "tto", "ttu", "tty",
-            "tak", "tek", "tik", "tok", "tuk", "tyk",
-            "ack", "eck", "ick", "ock", "uck", "yck",
-            "cka", "cke", "cki", "cko", "cku", "cky",
-            "rak", "rek", "rik", "rok", "ruk", "ryk",
-
-            "tcha", "tche", "tchi", "tcho", "tchu", "tchy",
-            "rach", "rech", "rich", "roch", "ruch", "rych",
-            "rrap", "rrep", "rrip", "rrop", "rrup", "rryp",
-            "ccka", "ccke", "ccki", "ccko", "ccku", "ccky"
-          };
-        }
-
-        return m_RatmanSpeech;
-      }
-    }
-
-    private static InhumanSpeech m_OrcSpeech;
-
-    public static InhumanSpeech Orc
-    {
-      get
-      {
-        if ( m_OrcSpeech == null )
-        {
-          m_OrcSpeech = new InhumanSpeech();
-
-          m_OrcSpeech.Hue = 34;
-          m_OrcSpeech.Sound = 432;
-
-          m_OrcSpeech.Flags = IHSFlags.All;
-
-          m_OrcSpeech.Keywords = new[]
-          {
-            "meat", "gold", "kill", "killing", "slay",
-            "sword", "axe", "spell", "magic", "spells",
-            "swords", "axes", "mace", "maces", "monster",
-            "monsters", "food", "run", "escape", "away",
-            "help", "dead", "die", "dying", "lose",
-            "losing", "life", "lives", "death", "ghost",
-            "ghosts", "british", "blackthorn", "guild",
-            "guilds", "dragon", "dragons", "game", "games",
-            "ultima", "silly", "stupid", "dumb", "idiot",
-            "idiots", "cheesy", "cheezy", "crazy", "dork",
-            "jerk", "fool", "foolish", "ugly", "insult", "scum"
-          };
-
-          m_OrcSpeech.Responses = new[]
-          {
-            "meat", "kill", "pound", "crush", "yum yum",
-            "crunch", "destroy", "murder", "eat", "munch",
-            "massacre", "food", "monster", "evil", "run",
-            "die", "lose", "dumb", "idiot", "fool", "crazy",
-            "dinner", "lunch", "breakfast", "fight", "battle",
-            "doomed", "rip apart", "tear apart", "smash",
-            "edible?", "shred", "disembowel", "ugly", "smelly",
-            "stupid", "hideous", "smell", "tasty", "invader",
-            "attack", "raid", "plunder", "pillage", "treasure",
-            "loser", "lose", "scum"
-          };
-
-          m_OrcSpeech.Syllables = new[]
-          {
-            "bu", "du", "fu", "ju", "gu",
-            "ulg", "gug", "gub", "gur", "oog",
-            "gub", "log", "ru", "stu", "glu",
-            "ug", "ud", "og", "log", "ro", "flu",
-            "bo", "duf", "fun", "nog", "dun", "bog",
-            "dug", "gh", "ghu", "gho", "nug", "ig",
-            "igh", "ihg", "luh", "duh", "bug", "dug",
-            "dru", "urd", "gurt", "grut", "grunt",
-            "snarf", "urgle", "igg", "glu", "glug",
-            "foo", "bar", "baz", "ghat", "ab", "ad",
-            "gugh", "guk", "ag", "alm", "thu", "log",
-            "bilge", "augh", "gha", "gig", "goth",
-            "zug", "pig", "auh", "gan", "azh", "bag",
-            "hig", "oth", "dagh", "gulg", "ugh", "ba",
-            "bid", "gug", "bug", "rug", "hat", "brui",
-            "gagh", "buad", "buil", "buim", "bum",
-            "hug", "hug", "buo", "ma", "buor", "ghed",
-            "buu", "ca", "guk", "clog", "thurg", "car",
-            "cro", "thu", "da", "cuk", "gil", "cur", "dak",
-            "dar", "deak", "der", "dil", "dit", "at", "ag",
-            "dor", "gar", "dre", "tk", "dri", "gka", "rim",
-            "eag", "egg", "ha", "rod", "eg", "lat", "eichel",
-            "ek", "ep", "ka", "it", "ut", "ewk", "ba", "dagh",
-            "faugh", "foz", "fog", "fid", "fruk", "gag", "fub",
-            "fud", "fur", "bog", "fup", "hagh", "gaa", "kt",
-            "rekk", "lub", "lug", "tug", "gna", "urg", "l",
-            "gno", "gnu", "gol", "gom", "kug", "ukk", "jak",
-            "jek", "rukk", "jja", "akt", "nuk", "hok", "hrol",
-            "olm", "natz", "i", "i", "o", "u", "ikk", "ign",
-            "juk", "kh", "kgh", "ka", "hig", "ke", "ki", "klap",
-            "klu", "knod", "kod", "knu", "thnu", "krug", "nug",
-            "nar", "nag", "neg", "neh", "oag", "ob", "ogh", "oh",
-            "om", "dud", "oo", "pa", "hrak", "qo", "quad", "quil",
-            "ghig", "rur", "sag", "sah", "sg"
-          };
-        }
-
-        return m_OrcSpeech;
-      }
-    }
-
-    private static InhumanSpeech m_LizardmanSpeech;
-
-    public static InhumanSpeech Lizardman
-    {
-      get
-      {
-        if ( m_LizardmanSpeech == null )
-        {
-          m_LizardmanSpeech = new InhumanSpeech();
-
-          m_LizardmanSpeech.Hue = 58;
-          m_LizardmanSpeech.Sound = 418;
-
-          m_LizardmanSpeech.Flags = IHSFlags.All;
-
-          m_LizardmanSpeech.Keywords = new[]
-          {
-            "meat", "gold", "kill", "killing", "slay",
-            "sword", "axe", "spell", "magic", "spells",
-            "swords", "axes", "mace", "maces", "monster",
-            "monsters", "food", "run", "escape", "away",
-            "help", "dead", "die", "dying", "lose",
-            "losing", "life", "lives", "death", "ghost",
-            "ghosts", "british", "blackthorn", "guild",
-            "guilds", "dragon", "dragons", "game", "games",
-            "ultima", "silly", "stupid", "dumb", "idiot",
-            "idiots", "cheesy", "cheezy", "crazy", "dork",
-            "jerk", "fool", "foolish", "ugly", "insult", "scum"
-          };
-
-          m_LizardmanSpeech.Responses = new[]
-          {
-            "meat", "kill", "pound", "crush", "yum yum",
-            "crunch", "destroy", "murder", "eat", "munch",
-            "massacre", "food", "monster", "evil", "run",
-            "die", "lose", "dumb", "idiot", "fool", "crazy",
-            "dinner", "lunch", "breakfast", "fight", "battle",
-            "doomed", "rip apart", "tear apart", "smash",
-            "edible?", "shred", "disembowel", "ugly", "smelly",
-            "stupid", "hideous", "smell", "tasty", "invader",
-            "attack", "raid", "plunder", "pillage", "treasure",
-            "loser", "lose", "scum"
-          };
-
-          m_LizardmanSpeech.Syllables = new[]
-          {
-            "ss", "sth", "iss", "is", "ith", "kth",
-            "sith", "this", "its", "sit", "tis", "tsi",
-            "ssi", "sil", "lis", "sis", "lil", "thil",
-            "lith", "sthi", "lish", "shi", "shash", "sal",
-            "miss", "ra", "tha", "thes", "ses", "sas", "las",
-            "les", "sath", "sia", "ais", "isa", "asi", "asth",
-            "stha", "sthi", "isth", "asa", "ath", "tha", "als",
-            "sla", "thth", "ci", "ce", "cy", "yss", "ys", "yth",
-            "syth", "thys", "yts", "syt", "tys", "tsy", "ssy",
-            "syl", "lys", "sys", "lyl", "thyl", "lyth", "sthy",
-            "lysh", "shy", "myss", "ysa", "sthy", "ysth"
-          };
-        }
-
-        return m_LizardmanSpeech;
-      }
-    }
-
-    private static InhumanSpeech m_WispSpeech;
-
-    public static InhumanSpeech Wisp
-    {
-      get
-      {
-        if ( m_WispSpeech == null )
-        {
-          m_WispSpeech = new InhumanSpeech();
-
-          m_WispSpeech.Hue = 89;
-          m_WispSpeech.Sound = 466;
-
-          m_WispSpeech.Flags = IHSFlags.OnMovement;
-
-          m_WispSpeech.Syllables = new[]
-          {
-            "b", "c", "d", "f", "g", "h", "i",
-            "j", "k", "l", "m", "n", "p", "r",
-            "s", "t", "v", "w", "x", "z", "c",
-            "c", "x", "x", "x", "x", "x", "y",
-            "y", "y", "y", "t", "t", "k", "k",
-            "l", "l", "m", "m", "m", "m", "z"
-          };
-        }
-
-        return m_WispSpeech;
-      }
-    }
->>>>>>> 64d59ce2
-
-    private string[] m_Keywords;
-
-    private Dictionary<string, string> m_KeywordHash;
-
-    public string[] Syllables { get; set; }
-
-    public string[] Keywords
-    {
-      get => m_Keywords;
-      set
-      {
-        m_Keywords = value;
-        m_KeywordHash = new Dictionary<string, string>( m_Keywords.Length, StringComparer.OrdinalIgnoreCase );
-        for ( int i = 0; i < m_Keywords.Length; ++i )
-          m_KeywordHash[m_Keywords[i]] = m_Keywords[i];
-      }
-    }
-
-    public string[] Responses { get; set; }
-
-    public int Hue { get; set; }
-
-    public int Sound { get; set; }
-
-    public IHSFlags Flags { get; set; }
-
-    public string GetRandomSyllable() => Syllables[Utility.Random( Syllables.Length )];
-
-    public string ConstructWord( int syllableCount )
-    {
-      string[] syllables = new string[syllableCount];
-
-      for ( int i = 0; i < syllableCount; ++i )
-        syllables[i] = GetRandomSyllable();
-
-      return string.Concat( syllables );
-    }
-
-    public string ConstructSentance( int wordCount )
-    {
-<<<<<<< HEAD
-      StringBuilder sentence = new StringBuilder();
-=======
-      StringBuilder sentance = new StringBuilder();
->>>>>>> 64d59ce2
-
-      bool needUpperCase = true;
-
-      for ( int i = 0; i < wordCount; ++i )
-      {
-        if ( i > 0 ) // not first word )
-        {
-          int random = Utility.RandomMinMax( 1, 15 );
-
-<<<<<<< HEAD
-          if (random < 11)
-            sentence.Append(' ');
-=======
-          if ( random < 11 )
-          {
-            sentance.Append( ' ' );
-          }
->>>>>>> 64d59ce2
-          else
-          {
-            needUpperCase = true;
-
-<<<<<<< HEAD
-            sentence.Append(random > 13 ? "! " : ". ");
-          }
-        }
-
-        var syllableCount = Utility.Random(1, 30 > Utility.Random( 100 ) ? 5 : 3);
-
-        string word = ConstructWord( syllableCount );
-
-        sentence.Append( word );
-
-        if ( needUpperCase )
-          sentence.Replace( word[0], char.ToUpper( word[0] ), sentence.Length - word.Length, 1 );
-=======
-            if ( random > 13 )
-              sentance.Append( "! " );
-            else
-              sentance.Append( ". " );
-          }
-        }
-
-        int syllableCount;
-
-        if ( 30 > Utility.Random( 100 ) )
-          syllableCount = Utility.Random( 1, 5 );
-        else
-          syllableCount = Utility.Random( 1, 3 );
-
-        string word = ConstructWord( syllableCount );
-
-        sentance.Append( word );
-
-        if ( needUpperCase )
-          sentance.Replace( word[0], char.ToUpper( word[0] ), sentance.Length - word.Length, 1 );
->>>>>>> 64d59ce2
-
-        needUpperCase = false;
-      }
-
-<<<<<<< HEAD
-      sentence.Append(Utility.RandomMinMax(1, 5) == 1 ? '!' : '.');
-
-      return sentence.ToString();
-=======
-      if ( Utility.RandomMinMax( 1, 5 ) == 1 )
-        sentance.Append( '!' );
-      else
-        sentance.Append( '.' );
-
-      return sentance.ToString();
->>>>>>> 64d59ce2
-    }
-
-    public void SayRandomTranslate( Mobile mob, params string[] sentancesInEnglish )
-    {
-      SaySentance( mob, Utility.RandomMinMax( 2, 3 ) );
-      mob.Say( sentancesInEnglish[Utility.Random( sentancesInEnglish.Length )] );
-    }
-
-    private string GetRandomResponseWord( List<string> keywordsFound )
-    {
-      int random = Utility.Random( keywordsFound.Count + Responses.Length );
-
-<<<<<<< HEAD
-      return random < keywordsFound.Count ? keywordsFound[random] : Responses[random - keywordsFound.Count];
-=======
-      if ( random < keywordsFound.Count )
-        return keywordsFound[random];
-
-      return Responses[random - keywordsFound.Count];
->>>>>>> 64d59ce2
-    }
-
-    public bool OnSpeech( Mobile mob, Mobile speaker, string text )
-    {
-      if ( (Flags & IHSFlags.OnSpeech) == 0 || m_Keywords == null || Responses == null || m_KeywordHash == null )
-        return false; // not enabled
-
-      if ( !speaker.Alive )
-        return false;
-
-      if ( !speaker.InRange( mob, 3 ) )
-        return false;
-
-      if ( (speaker.Direction & Direction.Mask) != speaker.GetDirectionTo( mob ) )
-        return false;
-
-      if ( (mob.Direction & Direction.Mask) != mob.GetDirectionTo( speaker ) )
-        return false;
-
-      string[] split = text.Split( ' ' );
-      List<string> keywordsFound = new List<string>();
-
-      for ( int i = 0; i < split.Length; ++i )
-        if (m_KeywordHash.TryGetValue( split[i], out string keyword ))
-          keywordsFound.Add( keyword );
-
-      if ( keywordsFound.Count > 0 )
-      {
-        string responseWord;
-
-        if ( Utility.RandomBool() )
-          responseWord = GetRandomResponseWord( keywordsFound );
-        else
-          responseWord = keywordsFound[Utility.Random( keywordsFound.Count )];
-
-        string secondResponseWord = GetRandomResponseWord( keywordsFound );
-
-        StringBuilder response = new StringBuilder();
-
-        switch ( Utility.Random( 6 ) )
-        {
-          default:
-<<<<<<< HEAD
-=======
-          case 0:
->>>>>>> 64d59ce2
-          {
-            response.Append( "Me " ).Append( responseWord ).Append( '?' );
-            break;
-          }
-          case 1:
-          {
-            response.Append( responseWord ).Append( " thee!" );
-            response.Replace( responseWord[0], char.ToUpper( responseWord[0] ), 0, 1 );
-            break;
-          }
-          case 2:
-          {
-            response.Append( responseWord ).Append( '?' );
-            response.Replace( responseWord[0], char.ToUpper( responseWord[0] ), 0, 1 );
-            break;
-          }
-          case 3:
-          {
-            response.Append( responseWord ).Append( "! " ).Append( secondResponseWord ).Append( '.' );
-            response.Replace( responseWord[0], char.ToUpper( responseWord[0] ), 0, 1 );
-            response.Replace( secondResponseWord[0], char.ToUpper( secondResponseWord[0] ), responseWord.Length + 2, 1 );
-            break;
-          }
-          case 4:
-          {
-            response.Append( responseWord ).Append( '.' );
-            response.Replace( responseWord[0], char.ToUpper( responseWord[0] ), 0, 1 );
-            break;
-          }
-          case 5:
-          {
-            response.Append( responseWord ).Append( "? " ).Append( secondResponseWord ).Append( '.' );
-            response.Replace( responseWord[0], char.ToUpper( responseWord[0] ), 0, 1 );
-            response.Replace( secondResponseWord[0], char.ToUpper( secondResponseWord[0] ), responseWord.Length + 2, 1 );
-            break;
-          }
-        }
-
-        int maxWords = split.Length / 2 + 1;
-
-        if ( maxWords < 2 )
-          maxWords = 2;
-        else if ( maxWords > 6 )
-          maxWords = 6;
-
-        SaySentance( mob, Utility.RandomMinMax( 2, maxWords ) );
-        mob.Say( response.ToString() );
-
-        return true;
-      }
-
-      return false;
-    }
-
-    public void OnDeath( Mobile mob )
-    {
-      if ( (Flags & IHSFlags.OnDeath) == 0 )
-        return; // not enabled
-
-      if ( 90 > Utility.Random( 100 ) )
-        return; // 90% chance to do nothing; 10% chance to talk
-
-      SayRandomTranslate( mob,
-        "Revenge!",
-        "NOOooo!",
-        "I... I...",
-        "Me no die!",
-        "Me die!",
-        "Must... not die...",
-        "Oooh, me hurt...",
-        "Me dying?" );
-    }
-
-    public void OnMovement( Mobile mob, Mobile mover, Point3D oldLocation )
-    {
-      if ( (Flags & IHSFlags.OnMovement) == 0 )
-        return; // not enabled
-
-      if ( !mover.Player || mover.Hidden && mover.AccessLevel > AccessLevel.Player )
-        return;
-
-      if ( !mob.InRange( mover, 5 ) || mob.InRange( oldLocation, 5 ) )
-        return; // only talk when they enter 5 tile range
-
-      if ( 90 > Utility.Random( 100 ) )
-        return; // 90% chance to do nothing; 10% chance to talk
-
-      SaySentance( mob, 6 );
-    }
-
-    public void OnDamage( Mobile mob, int amount )
-    {
-      if ( (Flags & IHSFlags.OnDamaged) == 0 )
-        return; // not enabled
-
-      if ( 90 > Utility.Random( 100 ) )
-        return; // 90% chance to do nothing; 10% chance to talk
-
-      if ( amount < 5 )
-        SayRandomTranslate( mob,
-          "Ouch!",
-          "Me not hurt bad!",
-          "Thou fight bad.",
-          "Thy blows soft!",
-          "You bad with weapon!" );
-      else
-        SayRandomTranslate( mob,
-          "Ouch! Me hurt!",
-          "No, kill me not!",
-          "Me hurt!",
-          "Away with thee!",
-          "Oof! That hurt!",
-          "Aaah! That hurt...",
-          "Good blow!" );
-    }
-
-    public void OnConstruct( Mobile mob )
-    {
-      mob.SpeechHue = Hue;
-    }
-
-    public void SaySentance( Mobile mob, int wordCount )
-    {
-      mob.Say( ConstructSentance( wordCount ) );
-      mob.PlaySound( Sound );
-    }
-  }
-}
+using System;
+using System.Collections.Generic;
+using System.Text;
+
+namespace Server.Misc
+{
+  [Flags]
+  public enum IHSFlags
+  {
+    None		= 0x00,
+    OnDamaged	= 0x01,
+    OnDeath		= 0x02,
+    OnMovement	= 0x04,
+    OnSpeech	= 0x08,
+    All			= OnDamaged | OnDeath | OnMovement
+  } // NOTE: To enable monster conversations, add " | OnSpeech" to the "All" line
+
+  public class InhumanSpeech
+  {
+    private static InhumanSpeech m_RatmanSpeech;
+
+    public static InhumanSpeech Ratman
+    {
+      get
+      {
+        if ( m_RatmanSpeech == null )
+        {
+          m_RatmanSpeech = new InhumanSpeech();
+
+          m_RatmanSpeech.Hue = 149;
+          m_RatmanSpeech.Sound = 438;
+
+          m_RatmanSpeech.Flags = IHSFlags.All;
+
+          m_RatmanSpeech.Keywords = new[]
+          {
+            "meat", "gold", "kill", "killing", "slay",
+            "sword", "axe", "spell", "magic", "spells",
+            "swords", "axes", "mace", "maces", "monster",
+            "monsters", "food", "run", "escape", "away",
+            "help", "dead", "die", "dying", "lose",
+            "losing", "life", "lives", "death", "ghost",
+            "ghosts", "british", "blackthorn", "guild",
+            "guilds", "dragon", "dragons", "game", "games",
+            "ultima", "silly", "stupid", "dumb", "idiot",
+            "idiots", "cheesy", "cheezy", "crazy", "dork",
+            "jerk", "fool", "foolish", "ugly", "insult", "scum"
+          };
+
+          m_RatmanSpeech.Responses = new[]
+          {
+            "meat", "kill", "pound", "crush", "yum yum",
+            "crunch", "destroy", "murder", "eat", "munch",
+            "massacre", "food", "monster", "evil", "run",
+            "die", "lose", "dumb", "idiot", "fool", "crazy",
+            "dinner", "lunch", "breakfast", "fight", "battle",
+            "doomed", "rip apart", "tear apart", "smash",
+            "edible?", "shred", "disembowel", "ugly", "smelly",
+            "stupid", "hideous", "smell", "tasty", "invader",
+            "attack", "raid", "plunder", "pillage", "treasure",
+            "loser", "lose", "scum"
+          };
+
+          m_RatmanSpeech.Syllables = new[]
+          {
+            "skrit",
+
+            "ch", "ch",
+            "it", "ti", "it", "ti",
+
+            "ak", "ek", "ik", "ok", "uk", "yk",
+            "ka", "ke", "ki", "ko", "ku", "ky",
+            "at", "et", "it", "ot", "ut", "yt",
+
+            "cha", "che", "chi", "cho", "chu", "chy",
+            "ach", "ech", "ich", "och", "uch", "ych",
+            "att", "ett", "itt", "ott", "utt", "ytt",
+            "tat", "tet", "tit", "tot", "tut", "tyt",
+            "tta", "tte", "tti", "tto", "ttu", "tty",
+            "tak", "tek", "tik", "tok", "tuk", "tyk",
+            "ack", "eck", "ick", "ock", "uck", "yck",
+            "cka", "cke", "cki", "cko", "cku", "cky",
+            "rak", "rek", "rik", "rok", "ruk", "ryk",
+
+            "tcha", "tche", "tchi", "tcho", "tchu", "tchy",
+            "rach", "rech", "rich", "roch", "ruch", "rych",
+            "rrap", "rrep", "rrip", "rrop", "rrup", "rryp",
+            "ccka", "ccke", "ccki", "ccko", "ccku", "ccky"
+          };
+        }
+
+        return m_RatmanSpeech;
+      }
+    }
+
+    private static InhumanSpeech m_OrcSpeech;
+
+    public static InhumanSpeech Orc
+    {
+      get
+      {
+        if ( m_OrcSpeech == null )
+        {
+          m_OrcSpeech = new InhumanSpeech();
+
+          m_OrcSpeech.Hue = 34;
+          m_OrcSpeech.Sound = 432;
+
+          m_OrcSpeech.Flags = IHSFlags.All;
+
+          m_OrcSpeech.Keywords = new[]
+          {
+            "meat", "gold", "kill", "killing", "slay",
+            "sword", "axe", "spell", "magic", "spells",
+            "swords", "axes", "mace", "maces", "monster",
+            "monsters", "food", "run", "escape", "away",
+            "help", "dead", "die", "dying", "lose",
+            "losing", "life", "lives", "death", "ghost",
+            "ghosts", "british", "blackthorn", "guild",
+            "guilds", "dragon", "dragons", "game", "games",
+            "ultima", "silly", "stupid", "dumb", "idiot",
+            "idiots", "cheesy", "cheezy", "crazy", "dork",
+            "jerk", "fool", "foolish", "ugly", "insult", "scum"
+          };
+
+          m_OrcSpeech.Responses = new[]
+          {
+            "meat", "kill", "pound", "crush", "yum yum",
+            "crunch", "destroy", "murder", "eat", "munch",
+            "massacre", "food", "monster", "evil", "run",
+            "die", "lose", "dumb", "idiot", "fool", "crazy",
+            "dinner", "lunch", "breakfast", "fight", "battle",
+            "doomed", "rip apart", "tear apart", "smash",
+            "edible?", "shred", "disembowel", "ugly", "smelly",
+            "stupid", "hideous", "smell", "tasty", "invader",
+            "attack", "raid", "plunder", "pillage", "treasure",
+            "loser", "lose", "scum"
+          };
+
+          m_OrcSpeech.Syllables = new[]
+          {
+            "bu", "du", "fu", "ju", "gu",
+            "ulg", "gug", "gub", "gur", "oog",
+            "gub", "log", "ru", "stu", "glu",
+            "ug", "ud", "og", "log", "ro", "flu",
+            "bo", "duf", "fun", "nog", "dun", "bog",
+            "dug", "gh", "ghu", "gho", "nug", "ig",
+            "igh", "ihg", "luh", "duh", "bug", "dug",
+            "dru", "urd", "gurt", "grut", "grunt",
+            "snarf", "urgle", "igg", "glu", "glug",
+            "foo", "bar", "baz", "ghat", "ab", "ad",
+            "gugh", "guk", "ag", "alm", "thu", "log",
+            "bilge", "augh", "gha", "gig", "goth",
+            "zug", "pig", "auh", "gan", "azh", "bag",
+            "hig", "oth", "dagh", "gulg", "ugh", "ba",
+            "bid", "gug", "bug", "rug", "hat", "brui",
+            "gagh", "buad", "buil", "buim", "bum",
+            "hug", "hug", "buo", "ma", "buor", "ghed",
+            "buu", "ca", "guk", "clog", "thurg", "car",
+            "cro", "thu", "da", "cuk", "gil", "cur", "dak",
+            "dar", "deak", "der", "dil", "dit", "at", "ag",
+            "dor", "gar", "dre", "tk", "dri", "gka", "rim",
+            "eag", "egg", "ha", "rod", "eg", "lat", "eichel",
+            "ek", "ep", "ka", "it", "ut", "ewk", "ba", "dagh",
+            "faugh", "foz", "fog", "fid", "fruk", "gag", "fub",
+            "fud", "fur", "bog", "fup", "hagh", "gaa", "kt",
+            "rekk", "lub", "lug", "tug", "gna", "urg", "l",
+            "gno", "gnu", "gol", "gom", "kug", "ukk", "jak",
+            "jek", "rukk", "jja", "akt", "nuk", "hok", "hrol",
+            "olm", "natz", "i", "i", "o", "u", "ikk", "ign",
+            "juk", "kh", "kgh", "ka", "hig", "ke", "ki", "klap",
+            "klu", "knod", "kod", "knu", "thnu", "krug", "nug",
+            "nar", "nag", "neg", "neh", "oag", "ob", "ogh", "oh",
+            "om", "dud", "oo", "pa", "hrak", "qo", "quad", "quil",
+            "ghig", "rur", "sag", "sah", "sg"
+          };
+        }
+
+        return m_OrcSpeech;
+      }
+    }
+
+    private static InhumanSpeech m_LizardmanSpeech;
+
+    public static InhumanSpeech Lizardman
+    {
+      get
+      {
+        if ( m_LizardmanSpeech == null )
+        {
+          m_LizardmanSpeech = new InhumanSpeech();
+
+          m_LizardmanSpeech.Hue = 58;
+          m_LizardmanSpeech.Sound = 418;
+
+          m_LizardmanSpeech.Flags = IHSFlags.All;
+
+          m_LizardmanSpeech.Keywords = new[]
+          {
+            "meat", "gold", "kill", "killing", "slay",
+            "sword", "axe", "spell", "magic", "spells",
+            "swords", "axes", "mace", "maces", "monster",
+            "monsters", "food", "run", "escape", "away",
+            "help", "dead", "die", "dying", "lose",
+            "losing", "life", "lives", "death", "ghost",
+            "ghosts", "british", "blackthorn", "guild",
+            "guilds", "dragon", "dragons", "game", "games",
+            "ultima", "silly", "stupid", "dumb", "idiot",
+            "idiots", "cheesy", "cheezy", "crazy", "dork",
+            "jerk", "fool", "foolish", "ugly", "insult", "scum"
+          };
+
+          m_LizardmanSpeech.Responses = new[]
+          {
+            "meat", "kill", "pound", "crush", "yum yum",
+            "crunch", "destroy", "murder", "eat", "munch",
+            "massacre", "food", "monster", "evil", "run",
+            "die", "lose", "dumb", "idiot", "fool", "crazy",
+            "dinner", "lunch", "breakfast", "fight", "battle",
+            "doomed", "rip apart", "tear apart", "smash",
+            "edible?", "shred", "disembowel", "ugly", "smelly",
+            "stupid", "hideous", "smell", "tasty", "invader",
+            "attack", "raid", "plunder", "pillage", "treasure",
+            "loser", "lose", "scum"
+          };
+
+          m_LizardmanSpeech.Syllables = new[]
+          {
+            "ss", "sth", "iss", "is", "ith", "kth",
+            "sith", "this", "its", "sit", "tis", "tsi",
+            "ssi", "sil", "lis", "sis", "lil", "thil",
+            "lith", "sthi", "lish", "shi", "shash", "sal",
+            "miss", "ra", "tha", "thes", "ses", "sas", "las",
+            "les", "sath", "sia", "ais", "isa", "asi", "asth",
+            "stha", "sthi", "isth", "asa", "ath", "tha", "als",
+            "sla", "thth", "ci", "ce", "cy", "yss", "ys", "yth",
+            "syth", "thys", "yts", "syt", "tys", "tsy", "ssy",
+            "syl", "lys", "sys", "lyl", "thyl", "lyth", "sthy",
+            "lysh", "shy", "myss", "ysa", "sthy", "ysth"
+          };
+        }
+
+        return m_LizardmanSpeech;
+      }
+    }
+
+    private static InhumanSpeech m_WispSpeech;
+
+    public static InhumanSpeech Wisp
+    {
+      get
+      {
+        if ( m_WispSpeech == null )
+        {
+          m_WispSpeech = new InhumanSpeech();
+
+          m_WispSpeech.Hue = 89;
+          m_WispSpeech.Sound = 466;
+
+          m_WispSpeech.Flags = IHSFlags.OnMovement;
+
+          m_WispSpeech.Syllables = new[]
+          {
+            "b", "c", "d", "f", "g", "h", "i",
+            "j", "k", "l", "m", "n", "p", "r",
+            "s", "t", "v", "w", "x", "z", "c",
+            "c", "x", "x", "x", "x", "x", "y",
+            "y", "y", "y", "t", "t", "k", "k",
+            "l", "l", "m", "m", "m", "m", "z"
+          };
+        }
+
+        return m_WispSpeech;
+      }
+    }
+
+    private string[] m_Keywords;
+
+    private Dictionary<string, string> m_KeywordHash;
+
+    public string[] Syllables { get; set; }
+
+    public string[] Keywords
+    {
+      get => m_Keywords;
+      set
+      {
+        m_Keywords = value;
+        m_KeywordHash = new Dictionary<string, string>( m_Keywords.Length, StringComparer.OrdinalIgnoreCase );
+        for ( int i = 0; i < m_Keywords.Length; ++i )
+          m_KeywordHash[m_Keywords[i]] = m_Keywords[i];
+      }
+    }
+
+    public string[] Responses { get; set; }
+
+    public int Hue { get; set; }
+
+    public int Sound { get; set; }
+
+    public IHSFlags Flags { get; set; }
+
+    public string GetRandomSyllable() => Syllables[Utility.Random( Syllables.Length )];
+
+    public string ConstructWord( int syllableCount )
+    {
+      string[] syllables = new string[syllableCount];
+
+      for ( int i = 0; i < syllableCount; ++i )
+        syllables[i] = GetRandomSyllable();
+
+      return string.Concat( syllables );
+    }
+
+    public string ConstructSentance( int wordCount )
+    {
+      StringBuilder sentance = new StringBuilder();
+
+      bool needUpperCase = true;
+
+      for ( int i = 0; i < wordCount; ++i )
+      {
+        if ( i > 0 ) // not first word )
+        {
+          int random = Utility.RandomMinMax( 1, 15 );
+
+          if ( random < 11 )
+          {
+            sentance.Append( ' ' );
+          }
+          else
+          {
+            needUpperCase = true;
+
+            if ( random > 13 )
+              sentance.Append( "! " );
+            else
+              sentance.Append( ". " );
+          }
+        }
+
+        int syllableCount;
+
+        if ( 30 > Utility.Random( 100 ) )
+          syllableCount = Utility.Random( 1, 5 );
+        else
+          syllableCount = Utility.Random( 1, 3 );
+
+        string word = ConstructWord( syllableCount );
+
+        sentance.Append( word );
+
+        if ( needUpperCase )
+          sentance.Replace( word[0], char.ToUpper( word[0] ), sentance.Length - word.Length, 1 );
+
+        needUpperCase = false;
+      }
+
+      if ( Utility.RandomMinMax( 1, 5 ) == 1 )
+        sentance.Append( '!' );
+      else
+        sentance.Append( '.' );
+
+      return sentance.ToString();
+    }
+
+    public void SayRandomTranslate( Mobile mob, params string[] sentancesInEnglish )
+    {
+      SaySentance( mob, Utility.RandomMinMax( 2, 3 ) );
+      mob.Say( sentancesInEnglish[Utility.Random( sentancesInEnglish.Length )] );
+    }
+
+    private string GetRandomResponseWord( List<string> keywordsFound )
+    {
+      int random = Utility.Random( keywordsFound.Count + Responses.Length );
+
+      if ( random < keywordsFound.Count )
+        return keywordsFound[random];
+
+      return Responses[random - keywordsFound.Count];
+    }
+
+    public bool OnSpeech( Mobile mob, Mobile speaker, string text )
+    {
+      if ( (Flags & IHSFlags.OnSpeech) == 0 || m_Keywords == null || Responses == null || m_KeywordHash == null )
+        return false; // not enabled
+
+      if ( !speaker.Alive )
+        return false;
+
+      if ( !speaker.InRange( mob, 3 ) )
+        return false;
+
+      if ( (speaker.Direction & Direction.Mask) != speaker.GetDirectionTo( mob ) )
+        return false;
+
+      if ( (mob.Direction & Direction.Mask) != mob.GetDirectionTo( speaker ) )
+        return false;
+
+      string[] split = text.Split( ' ' );
+      List<string> keywordsFound = new List<string>();
+
+      for ( int i = 0; i < split.Length; ++i )
+        if (m_KeywordHash.TryGetValue( split[i], out string keyword ))
+          keywordsFound.Add( keyword );
+
+      if ( keywordsFound.Count > 0 )
+      {
+        string responseWord;
+
+        if ( Utility.RandomBool() )
+          responseWord = GetRandomResponseWord( keywordsFound );
+        else
+          responseWord = keywordsFound[Utility.Random( keywordsFound.Count )];
+
+        string secondResponseWord = GetRandomResponseWord( keywordsFound );
+
+        StringBuilder response = new StringBuilder();
+
+        switch ( Utility.Random( 6 ) )
+        {
+          default:
+          case 0:
+          {
+            response.Append( "Me " ).Append( responseWord ).Append( '?' );
+            break;
+          }
+          case 1:
+          {
+            response.Append( responseWord ).Append( " thee!" );
+            response.Replace( responseWord[0], char.ToUpper( responseWord[0] ), 0, 1 );
+            break;
+          }
+          case 2:
+          {
+            response.Append( responseWord ).Append( '?' );
+            response.Replace( responseWord[0], char.ToUpper( responseWord[0] ), 0, 1 );
+            break;
+          }
+          case 3:
+          {
+            response.Append( responseWord ).Append( "! " ).Append( secondResponseWord ).Append( '.' );
+            response.Replace( responseWord[0], char.ToUpper( responseWord[0] ), 0, 1 );
+            response.Replace( secondResponseWord[0], char.ToUpper( secondResponseWord[0] ), responseWord.Length + 2, 1 );
+            break;
+          }
+          case 4:
+          {
+            response.Append( responseWord ).Append( '.' );
+            response.Replace( responseWord[0], char.ToUpper( responseWord[0] ), 0, 1 );
+            break;
+          }
+          case 5:
+          {
+            response.Append( responseWord ).Append( "? " ).Append( secondResponseWord ).Append( '.' );
+            response.Replace( responseWord[0], char.ToUpper( responseWord[0] ), 0, 1 );
+            response.Replace( secondResponseWord[0], char.ToUpper( secondResponseWord[0] ), responseWord.Length + 2, 1 );
+            break;
+          }
+        }
+
+        int maxWords = split.Length / 2 + 1;
+
+        if ( maxWords < 2 )
+          maxWords = 2;
+        else if ( maxWords > 6 )
+          maxWords = 6;
+
+        SaySentance( mob, Utility.RandomMinMax( 2, maxWords ) );
+        mob.Say( response.ToString() );
+
+        return true;
+      }
+
+      return false;
+    }
+
+    public void OnDeath( Mobile mob )
+    {
+      if ( (Flags & IHSFlags.OnDeath) == 0 )
+        return; // not enabled
+
+      if ( 90 > Utility.Random( 100 ) )
+        return; // 90% chance to do nothing; 10% chance to talk
+
+      SayRandomTranslate( mob,
+        "Revenge!",
+        "NOOooo!",
+        "I... I...",
+        "Me no die!",
+        "Me die!",
+        "Must... not die...",
+        "Oooh, me hurt...",
+        "Me dying?" );
+    }
+
+    public void OnMovement( Mobile mob, Mobile mover, Point3D oldLocation )
+    {
+      if ( (Flags & IHSFlags.OnMovement) == 0 )
+        return; // not enabled
+
+      if ( !mover.Player || mover.Hidden && mover.AccessLevel > AccessLevel.Player )
+        return;
+
+      if ( !mob.InRange( mover, 5 ) || mob.InRange( oldLocation, 5 ) )
+        return; // only talk when they enter 5 tile range
+
+      if ( 90 > Utility.Random( 100 ) )
+        return; // 90% chance to do nothing; 10% chance to talk
+
+      SaySentance( mob, 6 );
+    }
+
+    public void OnDamage( Mobile mob, int amount )
+    {
+      if ( (Flags & IHSFlags.OnDamaged) == 0 )
+        return; // not enabled
+
+      if ( 90 > Utility.Random( 100 ) )
+        return; // 90% chance to do nothing; 10% chance to talk
+
+      if ( amount < 5 )
+        SayRandomTranslate( mob,
+          "Ouch!",
+          "Me not hurt bad!",
+          "Thou fight bad.",
+          "Thy blows soft!",
+          "You bad with weapon!" );
+      else
+        SayRandomTranslate( mob,
+          "Ouch! Me hurt!",
+          "No, kill me not!",
+          "Me hurt!",
+          "Away with thee!",
+          "Oof! That hurt!",
+          "Aaah! That hurt...",
+          "Good blow!" );
+    }
+
+    public void OnConstruct( Mobile mob )
+    {
+      mob.SpeechHue = Hue;
+    }
+
+    public void SaySentance( Mobile mob, int wordCount )
+    {
+      mob.Say( ConstructSentance( wordCount ) );
+      mob.PlaySound( Sound );
+    }
+  }
+}