using System;
using System.Collections.Generic;
<<<<<<< HEAD
using System.Linq;
=======
>>>>>>> 64d59ce2
using Server.Commands.Generic;
using Server.Gumps;
using Server.Items;
using Server.Mobiles;
using Server.Network;
using Server.Targeting;

namespace Server.Guilds
{
  #region Ranks

  [Flags]
  public enum RankFlags
  {
    None = 0x00000000,
    CanInvitePlayer = 0x00000001,
    AccessGuildItems = 0x00000002,
    RemoveLowestRank = 0x00000004,
    RemovePlayers = 0x00000008,
    CanPromoteDemote = 0x00000010,
    ControlWarStatus = 0x00000020,
    AllianceControl = 0x00000040,
    CanSetGuildTitle = 0x00000080,
    CanVote = 0x00000100,

    All = Member | CanInvitePlayer | RemovePlayers | CanPromoteDemote | ControlWarStatus | AllianceControl |
          CanSetGuildTitle,
    Member = RemoveLowestRank | AccessGuildItems | CanVote
  }

  public class RankDefinition
  {
    public static readonly RankDefinition[] Ranks =
    {
      new RankDefinition(1062963, 0, RankFlags.None), //Ronin
      new RankDefinition(1062962, 1, RankFlags.Member), //Member
      new RankDefinition(1062961, 2,
        RankFlags.Member | RankFlags.RemovePlayers | RankFlags.CanInvitePlayer | RankFlags.CanSetGuildTitle |
        RankFlags.CanPromoteDemote), //Emmissary
      new RankDefinition(1062960, 3, RankFlags.Member | RankFlags.ControlWarStatus), //Warlord
      new RankDefinition(1062959, 4, RankFlags.All) //Leader
    };

    public RankDefinition(TextDefinition name, int rank, RankFlags flags)
    {
      Name = name;
      Rank = rank;
      Flags = flags;
    }

    public static RankDefinition Leader => Ranks[4];
    public static RankDefinition Member => Ranks[1];
    public static RankDefinition Lowest => Ranks[0];

    public TextDefinition Name{ get; }

    public int Rank{ get; }

    public RankFlags Flags{ get; private set; }

    public bool GetFlag(RankFlags flag) => (Flags & flag) != 0;

    public void SetFlag(RankFlags flag, bool value)
    {
      if (value)
        Flags |= flag;
      else
        Flags &= ~flag;
    }
  }

  #endregion

  #region Alliances

  public class AllianceInfo
  {
    private Guild m_Leader;
    private readonly List<Guild> m_Members;
    private readonly List<Guild> m_PendingMembers;

    public AllianceInfo(Guild leader, string name, Guild partner)
    {
      m_Leader = leader;
      Name = name;

      m_Members = new List<Guild>();
      m_PendingMembers = new List<Guild>();

      leader.Alliance = this;
      partner.Alliance = this;

      if (!Alliances.ContainsKey(Name.ToLower()))
        Alliances.Add(Name.ToLower(), this);
    }

    public AllianceInfo(GenericReader reader)
    {
      int version = reader.ReadInt();

      switch (version)
      {
        case 0:
        {
          Name = reader.ReadString();
          m_Leader = reader.ReadGuild() as Guild;

          m_Members = reader.ReadStrongGuildList<Guild>();
          m_PendingMembers = reader.ReadStrongGuildList<Guild>();

          break;
        }
      }
    }

    public static Dictionary<string, AllianceInfo> Alliances{ get; } = new Dictionary<string, AllianceInfo>();

    public string Name{ get; }

    public Guild Leader
    {
      get
      {
        CheckLeader();
        return m_Leader;
      }
      set
      {
        if (m_Leader != value && value != null)
          AllianceMessage(1070765, value.Name); // Your Alliance is now led by ~1_GUILDNAME~

        m_Leader = value;

        if (m_Leader == null)
          CalculateAllianceLeader();
      }
    }

    public void CalculateAllianceLeader()
    {
      m_Leader = m_Members.Count >= 2 ? m_Members[Utility.Random(m_Members.Count)] : null;
    }

    public void CheckLeader()
    {
      if (m_Leader?.Disbanded != false)
      {
        CalculateAllianceLeader();

        if (m_Leader == null)
          Disband();
      }
    }

    public bool IsPendingMember(Guild g) => g.Alliance == this && m_PendingMembers.Contains(g);

    public bool IsMember(Guild g) => g.Alliance == this && m_Members.Contains(g);

    public void Serialize(GenericWriter writer)
    {
      writer.Write(0); //Version

      writer.Write(Name);
      writer.Write(m_Leader);

      writer.WriteGuildList(m_Members, true);
      writer.WriteGuildList(m_PendingMembers, true);

      if (!Alliances.ContainsKey(Name.ToLower()))
        Alliances.Add(Name.ToLower(), this);
    }

    public void AddPendingGuild(Guild g)
    {
      if (g.Alliance != this || m_PendingMembers.Contains(g) || m_Members.Contains(g))
        return;

      m_PendingMembers.Add(g);
    }

    public void TurnToMember(Guild g)
    {
      if (g.Alliance != this || !m_PendingMembers.Contains(g) || m_Members.Contains(g))
        return;

      g.GuildMessage(1070760, Name); // Your Guild has joined the ~1_ALLIANCENAME~ Alliance.
      AllianceMessage(1070761, g.Name); // A new Guild has joined your Alliance: ~1_GUILDNAME~

      m_PendingMembers.Remove(g);
      m_Members.Add(g);
      g.Alliance.InvalidateMemberProperties();
    }

    public void RemoveGuild(Guild g)
    {
      if (m_PendingMembers.Contains(g)) m_PendingMembers.Remove(g);

      if (m_Members.Contains(g)) //Sanity, just incase someone with a custom script adds a character to BOTH arrays
      {
        m_Members.Remove(g);
        g.InvalidateMemberProperties();

        g.GuildMessage(1070763, Name); // Your Guild has been removed from the ~1_ALLIANCENAME~ Alliance.
        AllianceMessage(1070764, g.Name); // A Guild has left your Alliance: ~1_GUILDNAME~
      }

      //g.Alliance = null;	//NO G.Alliance call here.  Set the Guild's Alliance to null, if you JUST use RemoveGuild, it removes it from the alliance, but doesn't remove the link from the guild to the alliance.  setting g.Alliance will call this method.
      //to check on OSI: have 3 guilds, make 2 of them a member, one pending.  remove one of the memebers.  alliance still exist?
      //ANSWER: NO

      if (g == m_Leader) CalculateAllianceLeader();

      if (m_Members.Count < 2)
        Disband();
    }

    public void Disband()
    {
      AllianceMessage(1070762); // Your Alliance has dissolved.

      for (int i = 0; i < m_PendingMembers.Count; i++)
        m_PendingMembers[i].Alliance = null;

      for (int i = 0; i < m_Members.Count; i++)
        m_Members[i].Alliance = null;

      if (Alliances.TryGetValue(Name.ToLower(), out AllianceInfo aInfo) && aInfo == this)
        Alliances.Remove(Name.ToLower());
    }

    public void InvalidateMemberProperties(bool onlyOPL = false)
    {
      for (int i = 0; i < m_Members.Count; i++)
      {
        Guild g = m_Members[i];

        g.InvalidateMemberProperties(onlyOPL);
      }
    }

    public void InvalidateMemberNotoriety()
    {
      for (int i = 0; i < m_Members.Count; i++)
        m_Members[i].InvalidateMemberNotoriety();
    }

    public class AllianceRosterGump : GuildDiplomacyGump
    {
      private AllianceInfo m_Alliance;

      public AllianceRosterGump(PlayerMobile pm, Guild g, AllianceInfo alliance) : base(pm, g, true, "", 0,
        alliance.m_Members, alliance.Name) =>
        m_Alliance = alliance;

      public AllianceRosterGump(PlayerMobile pm, Guild g, AllianceInfo alliance, IComparer<Guild> currentComparer,
        bool ascending, string filter, int startNumber) : base(pm, g, currentComparer, ascending, filter,
        startNumber, alliance.m_Members, alliance.Name) =>
        m_Alliance = alliance;

      protected override bool AllowAdvancedSearch => false;

      public override Gump GetResentGump(PlayerMobile pm, Guild g, IComparer<Guild> comparer, bool ascending,
        string filter, int startNumber) =>
        new AllianceRosterGump(pm, g, m_Alliance, comparer, ascending, filter, startNumber);

      public override void OnResponse(NetState sender, RelayInfo info)
      {
        if (info.ButtonID != 8) //So that they can't get to the AdvancedSearch button
          base.OnResponse(sender, info);
      }
    }

    #region Alliance[Text]Message(...)

    public void AllianceMessage(int num, bool append, string format, params object[] args)
    {
      AllianceMessage(num, append, string.Format(format, args));
    }

    public void AllianceMessage(int number)
    {
      for (int i = 0; i < m_Members.Count; ++i)
        m_Members[i].GuildMessage(number);
    }

    public void AllianceMessage(int number, string args, int hue = 0x3B2)
    {
      for (int i = 0; i < m_Members.Count; ++i)
        m_Members[i].GuildMessage(number, args, hue);
    }

    public void AllianceMessage(int number, bool append, string affix, string args = "", int hue = 0x3B2)
    {
      for (int i = 0; i < m_Members.Count; ++i)
        m_Members[i].GuildMessage(number, append, affix, args, hue);
    }

    public void AllianceTextMessage(string text)
    {
      AllianceTextMessage(0x3B2, text);
    }

    public void AllianceTextMessage(string format, params object[] args)
    {
      AllianceTextMessage(0x3B2, string.Format(format, args));
    }

    public void AllianceTextMessage(int hue, string text)
    {
      for (int i = 0; i < m_Members.Count; ++i)
        m_Members[i].GuildTextMessage(hue, text);
    }

    public void AllianceTextMessage(int hue, string format, params object[] args)
    {
      AllianceTextMessage(hue, string.Format(format, args));
    }

    public void AllianceChat(Mobile from, int hue, string text)
    {
      for (int i = 0; i < m_Members.Count; i++)
      {
        Guild g = m_Members[i];

        for (int j = 0; j < g.Members.Count; j++)
        {
          NetState ns = g.Members[j].NetState;

          if (ns != null)
            Packets.SendUnicodeMessage(ns, from.Serial, from.Body, MessageType.Alliance, hue, 3, from.Language, from.Name, text);
        }
      }
    }

    public void AllianceChat(Mobile from, string text)
    {
      PlayerMobile pm = from as PlayerMobile;

      AllianceChat(from, pm?.AllianceMessageHue ?? 0x3B2, text);
    }

    #endregion
  }

  #endregion

  #region Wars

  public enum WarStatus
  {
    InProgress = -1,
    Win,
    Lose,
    Draw,
    Pending
  }

  public class WarDeclaration
  {
    public WarDeclaration(Guild g, Guild opponent, int maxKills, TimeSpan warLength, bool warRequester)
    {
      Guild = g;
      MaxKills = maxKills;
      Opponent = opponent;
      WarLength = warLength;
      WarRequester = warRequester;
    }

    public WarDeclaration(GenericReader reader)
    {
      int version = reader.ReadInt();

      switch (version)
      {
        case 0:
        {
          Kills = reader.ReadInt();
          MaxKills = reader.ReadInt();

          WarLength = reader.ReadTimeSpan();
          WarBeginning = reader.ReadDateTime();

          Guild = reader.ReadGuild() as Guild;
          Opponent = reader.ReadGuild() as Guild;

          WarRequester = reader.ReadBool();

          break;
        }
      }
    }

    public int Kills{ get; set; }

    public int MaxKills{ get; set; }

    public TimeSpan WarLength{ get; set; }

    public Guild Opponent{ get; }

    public Guild Guild{ get; }

    public DateTime WarBeginning{ get; set; }

    public bool WarRequester{ get; set; }

    public WarStatus Status
    {
      get
      {
        if (Opponent?.Disbanded != false)
          return WarStatus.Win;

        if (Guild?.Disbanded != false)
          return WarStatus.Lose;

        WarDeclaration w = Opponent.FindActiveWar(Guild);

        if (Opponent.FindPendingWar(Guild) != null && Guild.FindPendingWar(Opponent) != null)
          return WarStatus.Pending;

        if (w == null)
          return WarStatus.Win;

        if (WarLength != TimeSpan.Zero && WarBeginning + WarLength < DateTime.UtcNow)
        {
          if (Kills > w.Kills)
            return WarStatus.Win;

          return Kills < w.Kills ? WarStatus.Lose : WarStatus.Draw;
        }

        if (MaxKills > 0)
        {
          if (Kills >= MaxKills)
            return WarStatus.Win;
          if (w.Kills >= w.MaxKills)
            return WarStatus.Lose;
        }

        return WarStatus.InProgress;
      }
    }

    public void Serialize(GenericWriter writer)
    {
      writer.Write(0); //version

      writer.Write(Kills);
      writer.Write(MaxKills);

      writer.Write(WarLength);
      writer.Write(WarBeginning);

      writer.Write(Guild);
      writer.Write(Opponent);

      writer.Write(WarRequester);
    }
  }

  public class WarTimer : Timer
  {
<<<<<<< HEAD
    public WarTimer() : base(TimeSpan.FromMinutes(1.0), TimeSpan.FromMinutes(1.0)) =>
      Priority = TimerPriority.FiveSeconds;
=======
    private static TimeSpan InternalDelay = TimeSpan.FromMinutes(1.0);

    public WarTimer() : base(InternalDelay, InternalDelay) => Priority = TimerPriority.FiveSeconds;
>>>>>>> 64d59ce2

    public static void Initialize()
    {
      if (Guild.NewGuildSystem)
        new WarTimer().Start();
    }

    protected override void OnTick()
    {
      foreach (BaseGuild g in BaseGuild.List.Values)
        (g as Guild)?.CheckExpiredWars();
    }
  }

  #endregion

  public class Guild : BaseGuild
  {
    public static readonly int RegistrationFee = 25000;
    public static readonly int AbbrevLimit = 4;
    public static readonly int NameLimit = 40;
    public static readonly int MajorityPercentage = 66;
    public static readonly TimeSpan InactiveTime = TimeSpan.FromDays(30);

    public Guild(Mobile leader, string name, string abbreviation)
    {
      #region Ctor mumbo-jumbo

      m_Leader = leader;

      Members = new List<Mobile>();
      Allies = new List<Guild>();
      Enemies = new List<Guild>();
      WarDeclarations = new List<Guild>();
      WarInvitations = new List<Guild>();
      AllyDeclarations = new List<Guild>();
      AllyInvitations = new List<Guild>();
      Candidates = new List<Mobile>();
      Accepted = new List<Mobile>();

      LastFealty = DateTime.UtcNow;

      m_Name = name;
      m_Abbreviation = abbreviation;

      TypeLastChange = DateTime.MinValue;

      AddMember(m_Leader);

      if (m_Leader is PlayerMobile mobile)
        mobile.GuildRank = RankDefinition.Leader;

      AcceptedWars = new List<WarDeclaration>();
      PendingWars = new List<WarDeclaration>();

      #endregion
    }

    public Guild(uint id) : base(id) //serialization ctor
    {
    }

    public static bool NewGuildSystem => Core.SE;
    public static bool OrderChaos => !Core.SE;

    [CommandProperty(AccessLevel.GameMaster)]
    public Mobile Leader
    {
      get
      {
        if (Disbanded || m_Leader.Guild != this)
          CalculateGuildmaster();

        return m_Leader;
      }
      set
      {
        if (value != null)
          AddMember(value); //Also removes from old guild.

        if (m_Leader is PlayerMobile leader && leader.Guild == this)
          leader.GuildRank = RankDefinition.Member;

        m_Leader = value;

        if (m_Leader is PlayerMobile mobile)
          mobile.GuildRank = RankDefinition.Leader;
      }
    }


    public override bool Disbanded => m_Leader?.Deleted != false;

    public static void Configure()
    {
      EventSink.CreateGuild += EventSink_CreateGuild;
      EventSink.GuildGumpRequest += EventSink_GuildGumpRequest;

      CommandSystem.Register("GuildProps", AccessLevel.Counselor, GuildProps_OnCommand);
    }

    public void InvalidateMemberProperties(bool onlyOPL = false)
    {
      for (int i = 0; i < Members?.Count; i++)
      {
        Mobile m = Members[i];
        m.InvalidateProperties();

        if (!onlyOPL)
          m.Delta(MobileDelta.Noto);
      }
    }

    public void InvalidateMemberNotoriety()
    {
      for (int i = 0; i < Members?.Count; i++)
        Members[i].Delta(MobileDelta.Noto);
    }

    public void InvalidateWarNotoriety()
    {
      Guild g = GetAllianceLeader(this);

      if (g.Alliance != null)
        g.Alliance.InvalidateMemberNotoriety();
      else
        g.InvalidateMemberNotoriety();

      if (g.AcceptedWars == null)
        return;

      foreach (WarDeclaration warDec in g.AcceptedWars)
      {
        Guild opponent = warDec.Opponent;

        if (opponent.Alliance != null)
          opponent.Alliance.InvalidateMemberNotoriety();
        else
          opponent.InvalidateMemberNotoriety();
      }
    }

    public override void OnDelete(Mobile mob)
    {
      RemoveMember(mob);
    }

    public void Disband()
    {
      m_Leader = null;

      List.Remove(Id);

      foreach (Mobile m in Members)
      {
        m.SendLocalizedMessage(502131); // Your guild has disbanded.

        if (m is PlayerMobile mobile)
          mobile.GuildRank = RankDefinition.Lowest;

        m.Guild = null;
      }

      Members.Clear();

      for (int i = Allies.Count - 1; i >= 0; --i)
        if (i < Allies.Count)
          RemoveAlly(Allies[i]);

      for (int i = Enemies.Count - 1; i >= 0; --i)
        if (i < Enemies.Count)
          RemoveEnemy(Enemies[i]);

      if (!NewGuildSystem)
        Guildstone?.Delete();

      Guildstone = null;

      CheckExpiredWars();

      Alliance = null;
    }

    #region GuildProps

    [Usage("GuildProps")]
    [Description(
      "Opens a menu where you can view and edit guild properties of a targeted player or guild stone.  If the new Guild system is active, also brings up the guild gump.")]
    private static void GuildProps_OnCommand(CommandEventArgs e)
    {
      string arg = e.ArgString.Trim();
      Mobile from = e.Mobile;

      if (arg.Length == 0)
        e.Mobile.Target = new GuildPropsTarget();
      else
      {
        Guild g = uint.TryParse(arg, out uint id)
          ? Find(id) as Guild
          : FindByAbbrev(arg) as Guild ?? FindByName(arg) as Guild;

        if (g != null)
        {
          from.SendGump(new PropertiesGump(from, g));

          if (NewGuildSystem && from.AccessLevel >= AccessLevel.GameMaster && from is PlayerMobile mobile)
            mobile.SendGump(new GuildInfoGump(mobile, g));
        }
      }
    }

    private class GuildPropsTarget : Target
    {
      public GuildPropsTarget() : base(-1, true, TargetFlags.None)
      {
      }

      protected override void OnTarget(Mobile from, object o)
      {
        if (!BaseCommand.IsAccessible(from, o))
        {
          from.SendLocalizedMessage(500447); // That is not accessible.
          return;
        }

        Guild g = null;

        if (o is Guildstone stone)
        {
          if (stone.Guild.Disbanded)
          {
            from.SendMessage("The guild associated with that Guildstone no longer exists");
            return;
          }

          g = stone.Guild;
        }
        else if (o is Mobile mobile)
          g = mobile.Guild as Guild;

        if (g == null)
        {
          from.SendMessage("That is not in a guild!");
          return;
        }

        from.SendGump(new PropertiesGump(from, g));

        if (NewGuildSystem && from.AccessLevel >= AccessLevel.GameMaster && from is PlayerMobile pm)
          pm.SendGump(new GuildInfoGump(pm, g));
      }
    }

    #endregion

    #region EventSinks

    public static void EventSink_GuildGumpRequest(GuildGumpRequestArgs args)
    {
      if (!NewGuildSystem || !(args.Mobile is PlayerMobile pm))
        return;

      if (pm.Guild == null)
        pm.SendGump(new CreateGuildGump(pm));
      else
        pm.SendGump(new GuildInfoGump(pm, pm.Guild as Guild));
    }

    public static void EventSink_CreateGuild(CreateGuildEventArgs args)
    {
      args.Guild = new Guild(args.Id);
    }

    #endregion


    #region New Alliances

    public AllianceInfo Alliance
    {
      get => m_AllianceInfo ?? m_AllianceLeader?.m_AllianceInfo;
      set
      {
        AllianceInfo current = Alliance;

        if (value == current)
          return;

        current?.RemoveGuild(this);

        if (value != null)
        {
          if (value.Leader == this)
            m_AllianceInfo = value;
          else
            m_AllianceLeader = value.Leader;

          value.AddPendingGuild(this);
        }
        else
        {
          m_AllianceInfo = null;
          m_AllianceLeader = null;
        }
      }
    }

    [CommandProperty(AccessLevel.Counselor)]
    public string AllianceName => Alliance?.Name;

    [CommandProperty(AccessLevel.Counselor)]
    public Guild AllianceLeader => Alliance?.Leader;

    [CommandProperty(AccessLevel.Counselor)]
    public bool IsAllianceMember => Alliance?.IsMember(this) == true;

    [CommandProperty(AccessLevel.Counselor)]
    public bool IsAlliancePendingMember => Alliance?.IsPendingMember(this) == true;

    public static Guild GetAllianceLeader(Guild g)
    {
      AllianceInfo alliance = g.Alliance;

      return alliance?.Leader != null && alliance.IsMember(g) ? alliance.Leader : g;
    }

    #endregion

    #region New Wars

    public List<WarDeclaration> PendingWars{ get; private set; }

    public List<WarDeclaration> AcceptedWars{ get; private set; }


    public WarDeclaration FindPendingWar(Guild g) => PendingWars.FirstOrDefault(w => w.Opponent == g);

    public WarDeclaration FindActiveWar(Guild g) => AcceptedWars.FirstOrDefault(w => w.Opponent == g);

    public void CheckExpiredWars()
    {
      for (int i = 0; i < AcceptedWars.Count; i++)
      {
        WarDeclaration w = AcceptedWars[i];
        Guild g = w.Opponent;

        WarStatus status = w.Status;

        if (status != WarStatus.InProgress)
        {
          AllianceInfo myAlliance = Alliance;
          bool inAlliance = myAlliance?.IsMember(this) == true;

          AllianceInfo otherAlliance = g?.Alliance;
          bool otherInAlliance = otherAlliance?.IsMember(this) == true;

          if (inAlliance)
          {
            myAlliance.AllianceMessage(1070739 + (int)status,
              g == null ? "a deleted opponent" : otherInAlliance ? otherAlliance.Name : g.Name);
            myAlliance.InvalidateMemberProperties();
          }
          else
          {
            GuildMessage(1070739 + (int)status,
              g == null ? "a deleted opponent" : otherInAlliance ? otherAlliance.Name : g.Name);
            InvalidateMemberProperties();
          }

          AcceptedWars.Remove(w);

          if (g == null)
            continue;

          if (status != WarStatus.Draw)
            status = (WarStatus)((int)status + 1 % 2);

          if (otherInAlliance)
          {
            otherAlliance.AllianceMessage(1070739 + (int)status, inAlliance ? Alliance.Name : Name);
            otherAlliance.InvalidateMemberProperties();
          }
          else
          {
            g.GuildMessage(1070739 + (int)status, inAlliance ? Alliance.Name : Name);
            g.InvalidateMemberProperties();
          }

          g.AcceptedWars.Remove(g.FindActiveWar(this));
        }
      }

      for (int i = 0; i < PendingWars.Count; i++)
      {
        WarDeclaration w = PendingWars[i];
        Guild g = w.Opponent;

        if (w.Status != WarStatus.Pending)
        {
          //All sanity in here
          PendingWars.Remove(w);

          g?.PendingWars.Remove(g.FindPendingWar(this));
        }
      }
    }

    public static void HandleDeath(Mobile victim, Mobile killer = null)
    {
      if (!NewGuildSystem)
        return;

      killer ??= victim.FindMostRecentDamager(false);

      if (killer == null || victim.Guild == null || killer.Guild == null)
        return;

      Guild victimGuild = GetAllianceLeader(victim.Guild as Guild);
      Guild killerGuild = GetAllianceLeader(killer.Guild as Guild);

      WarDeclaration war = killerGuild.FindActiveWar(victimGuild);

      if (war == null)
        return;

      war.Kills++;

      if (war.Opponent == victimGuild)
        killerGuild.CheckExpiredWars();
      else
        victimGuild.CheckExpiredWars();
    }

    #endregion

    #region Var declarations

    private Mobile m_Leader;

    private string m_Name;
    private string m_Abbreviation;

    private GuildType m_Type;

    private AllianceInfo m_AllianceInfo;
    private Guild m_AllianceLeader;

    #endregion

    #region Is<something>(...)

    public bool IsMember(Mobile m) => Members.Contains(m);

    public bool IsAlly(Guild g) => NewGuildSystem ? Alliance?.IsMember(this) == true && Alliance.IsMember(g) : Allies.Contains(g);

    public bool IsEnemy(Guild g) => Type != GuildType.Regular && g.Type != GuildType.Regular && Type != g.Type || IsWar(g);

    public bool IsWar(Guild g)
    {
      if (g == null)
        return false;

      if (!NewGuildSystem)
        return Enemies.Contains(g);

      Guild guild = GetAllianceLeader(this);
      Guild otherGuild = GetAllianceLeader(g);

      return guild.FindActiveWar(otherGuild) != null;

    }

    #endregion

    #region Serialization

    public override void Serialize(GenericWriter writer)
    {
      if (LastFealty + TimeSpan.FromDays(1.0) < DateTime.UtcNow)
        CalculateGuildmaster();

      CheckExpiredWars();

      Alliance?.CheckLeader();

      writer.Write(5); //version

      #region War Serialization

      writer.Write(PendingWars.Count);

      for (int i = 0; i < PendingWars.Count; i++) PendingWars[i].Serialize(writer);

      writer.Write(AcceptedWars.Count);

      for (int i = 0; i < AcceptedWars.Count; i++) AcceptedWars[i].Serialize(writer);

      #endregion

      #region Alliances

      bool isAllianceLeader = m_AllianceLeader == null && m_AllianceInfo != null;
      writer.Write(isAllianceLeader);

      if (isAllianceLeader)
        m_AllianceInfo.Serialize(writer);
      else
        writer.Write(m_AllianceLeader);

      #endregion

      //

      writer.WriteGuildList(AllyDeclarations, true);
      writer.WriteGuildList(AllyInvitations, true);

      writer.Write(TypeLastChange);

      writer.Write((int)m_Type);

      writer.Write(LastFealty);

      writer.Write(m_Leader);
      writer.Write(m_Name);
      writer.Write(m_Abbreviation);

      writer.WriteGuildList(Allies, true);
      writer.WriteGuildList(Enemies, true);
      writer.WriteGuildList(WarDeclarations, true);
      writer.WriteGuildList(WarInvitations, true);

      writer.Write(Members, true);
      writer.Write(Candidates, true);
      writer.Write(Accepted, true);

      writer.Write(Guildstone);
      writer.Write(Teleporter);

      writer.Write(Charter);
      writer.Write(Website);
    }

    public override void Deserialize(GenericReader reader)
    {
      int version = reader.ReadInt();

      switch (version)
      {
        case 5:
        {
          int count = reader.ReadInt();

          PendingWars = new List<WarDeclaration>();
          for (int i = 0; i < count; i++) PendingWars.Add(new WarDeclaration(reader));

          count = reader.ReadInt();
          AcceptedWars = new List<WarDeclaration>();
          for (int i = 0; i < count; i++) AcceptedWars.Add(new WarDeclaration(reader));

          bool isAllianceLeader = reader.ReadBool();

          if (isAllianceLeader)
            m_AllianceInfo = new AllianceInfo(reader);
          else
            m_AllianceLeader = reader.ReadGuild() as Guild;


          goto case 4;
        }
        case 4:
        {
          AllyDeclarations = reader.ReadStrongGuildList<Guild>();
          AllyInvitations = reader.ReadStrongGuildList<Guild>();

          goto case 3;
        }
        case 3:
        {
          TypeLastChange = reader.ReadDateTime();

          goto case 2;
        }
        case 2:
        {
          m_Type = (GuildType)reader.ReadInt();

          goto case 1;
        }
        case 1:
        {
          LastFealty = reader.ReadDateTime();

          goto case 0;
        }
        case 0:
        {
          m_Leader = reader.ReadMobile();

          if (m_Leader is PlayerMobile mobile)
            mobile.GuildRank = RankDefinition.Leader;

          m_Name = reader.ReadString();
          m_Abbreviation = reader.ReadString();

          Allies = reader.ReadStrongGuildList<Guild>();
          Enemies = reader.ReadStrongGuildList<Guild>();
          WarDeclarations = reader.ReadStrongGuildList<Guild>();
          WarInvitations = reader.ReadStrongGuildList<Guild>();

          Members = reader.ReadStrongMobileList();
          Candidates = reader.ReadStrongMobileList();
          Accepted = reader.ReadStrongMobileList();

          Guildstone = reader.ReadItem();
          Teleporter = reader.ReadItem();

          Charter = reader.ReadString();
          Website = reader.ReadString();

          break;
        }
      }

      AllyDeclarations ??= new List<Guild>();
      AllyInvitations ??= new List<Guild>();
      AcceptedWars ??= new List<WarDeclaration>();
      PendingWars ??= new List<WarDeclaration>();

      Timer.DelayCall(TimeSpan.Zero, VerifyGuild_Callback);
    }

    private void VerifyGuild_Callback()
    {
      if (!NewGuildSystem && Guildstone == null || Members.Count == 0)
        Disband();

      CheckExpiredWars();

      AllianceInfo alliance = Alliance;

      alliance?.CheckLeader();

      alliance = Alliance; //CheckLeader could possibly change the value of this.Alliance

      if (alliance?.IsMember(this) == false && !alliance.IsPendingMember(this)
      ) //This block is there to fix a bug in the code in an older version.
        Alliance = null; //Will call Alliance.RemoveGuild which will set it null & perform all the pertient checks as far as alliacne disbanding
    }

    #endregion

    #region Add/Remove Member/Old Ally/Old Enemy

    public void AddMember(Mobile m)
    {
      if (!Members.Contains(m))
      {
        if (m.Guild != null && m.Guild != this)
          ((Guild)m.Guild).RemoveMember(m);

        Members.Add(m);
        m.Guild = this;

        m.GuildFealty = !NewGuildSystem ? m_Leader : null;

        if (m is PlayerMobile mobile)
          mobile.GuildRank = RankDefinition.Lowest;

        ((Guild)m.Guild).InvalidateWarNotoriety();
      }
    }

    public void RemoveMember(Mobile m, int message = 1018028) // You have been dismissed from your guild.
    {
      if (Members.Contains(m))
      {
        Members.Remove(m);

        Guild guild = m.Guild as Guild;

        m.Guild = null;

        if (m is PlayerMobile mobile)
          mobile.GuildRank = RankDefinition.Lowest;

        if (message > 0)
          m.SendLocalizedMessage(message);

        if (m == m_Leader)
        {
          CalculateGuildmaster();

          if (m_Leader == null)
            Disband();
        }

        if (Members.Count == 0)
          Disband();

        guild?.InvalidateWarNotoriety();

        m.Delta(MobileDelta.Noto);
      }
    }

    public void AddAlly(Guild g)
    {
      if (!Allies.Contains(g))
      {
        Allies.Add(g);

        g.AddAlly(this);
      }
    }

    public void RemoveAlly(Guild g)
    {
      if (Allies.Contains(g))
      {
        Allies.Remove(g);

        g.RemoveAlly(this);
      }
    }

    public void AddEnemy(Guild g)
    {
      if (!Enemies.Contains(g))
      {
        Enemies.Add(g);

        g.AddEnemy(this);
      }
    }

    public void RemoveEnemy(Guild g)
    {
      if (Enemies.Contains(g))
      {
        Enemies.Remove(g);

        g.RemoveEnemy(this);
      }
    }

    #endregion

    #region Guild[Text]Message(...)

    public void GuildMessage(int num, bool append, string format, params object[] args)
    {
      GuildMessage(num, append, string.Format(format, args));
    }

    public void GuildMessage(int number)
    {
      for (int i = 0; i < Members.Count; ++i)
        Members[i].SendLocalizedMessage(number);
    }

    public void GuildMessage(int number, string args, int hue = 0x3B2)
    {
      for (int i = 0; i < Members.Count; ++i)
        Members[i].SendLocalizedMessage(number, args, hue);
    }

    public void GuildMessage(int number, bool append, string affix, string args = "", int hue = 0x3B2)
    {
      for (int i = 0; i < Members.Count; ++i)
        Members[i].SendLocalizedMessage(number, append, affix, args, hue);
    }

    public void GuildTextMessage(string text)
    {
      GuildTextMessage(0x3B2, text);
    }

    public void GuildTextMessage(string format, params object[] args)
    {
      GuildTextMessage(0x3B2, string.Format(format, args));
    }

    public void GuildTextMessage(int hue, string text)
    {
      for (int i = 0; i < Members.Count; ++i)
        Members[i].SendMessage(hue, text);
    }

    public void GuildTextMessage(int hue, string format, params object[] args)
    {
      GuildTextMessage(hue, string.Format(format, args));
    }

    public void GuildChat(Mobile from, int hue, string text)
    {
      for (int i = 0; i < Members.Count; i++)
      {
        NetState ns = Members[i].NetState;

        if (ns != null)
          Packets.SendUnicodeMessage(ns, from.Serial, from.Body, MessageType.Guild, hue, 3,
            from.Language, from.Name, text);
      }
    }

    public void GuildChat(Mobile from, string text)
    {
      GuildChat(from, (from as PlayerMobile)?.GuildMessageHue ?? 0x3B2, text);
    }

    #endregion

    #region Voting

    public bool CanVote(Mobile m) =>
      (!NewGuildSystem || m is PlayerMobile pm && pm.GuildRank.GetFlag(RankFlags.CanVote)) &&
      m?.Deleted == false && m.Guild == this;

    public bool CanBeVotedFor(Mobile m) => (!NewGuildSystem || m is PlayerMobile pm && pm.LastOnline + InactiveTime >= DateTime.UtcNow) && m?.Deleted == false && m.Guild == this;

    public void CalculateGuildmaster()
    {
      Dictionary<Mobile, int> votes = new Dictionary<Mobile, int>();

      int votingMembers = 0;

      for (int i = 0; Members != null && i < Members.Count; ++i)
      {
        Mobile memb = Members[i];

        if (!CanVote(memb))
          continue;

        Mobile m = memb.GuildFealty;

        if (!CanBeVotedFor(m))
        {
          if (!Disbanded && m_Leader.Guild == this)
            m = m_Leader;
          else
            m = memb;
        }

        if (m == null)
          continue;

        votes[m] = 1 + (votes.TryGetValue(m, out int v) ? v : 0);
        votingMembers++;
      }

      Mobile winner = null;
      int highVotes = 0;

      foreach ((Mobile m, int val) in votes)
        if (winner == null || val > highVotes)
        {
          winner = m;
          highVotes = val;
        }

      if (NewGuildSystem && highVotes * 100 / Math.Max(votingMembers, 1) < MajorityPercentage && !Disbanded &&
          winner != m_Leader && m_Leader.Guild == this)
        winner = m_Leader;

      if (m_Leader != winner && winner != null)
        GuildMessage(1018015, true, winner.Name); // Guild Message: Guildmaster changed to:

      Leader = winner;
      LastFealty = DateTime.UtcNow;
    }

    #endregion

    #region Getters & Setters

    [CommandProperty(AccessLevel.GameMaster)]
    public Item Guildstone{ get; set; }

    [CommandProperty(AccessLevel.GameMaster)]
    public Item Teleporter{ get; set; }

    [CommandProperty(AccessLevel.GameMaster)]
    public override string Name
    {
      get => m_Name;
      set
      {
        m_Name = value;

        InvalidateMemberProperties(true);

        Guildstone?.InvalidateProperties();
      }
    }

    [CommandProperty(AccessLevel.GameMaster)]
    public string Website{ get; set; }

    [CommandProperty(AccessLevel.GameMaster)]
    public override string Abbreviation
    {
      get => m_Abbreviation;
      set
      {
        m_Abbreviation = value;

        InvalidateMemberProperties(true);

        Guildstone?.InvalidateProperties();
      }
    }

    [CommandProperty(AccessLevel.GameMaster)]
    public string Charter{ get; set; }

    [CommandProperty(AccessLevel.GameMaster)]
    public override GuildType Type
    {
      get => OrderChaos ? m_Type : GuildType.Regular;
      set
      {
        if (m_Type != value)
        {
          m_Type = value;
          TypeLastChange = DateTime.UtcNow;

          InvalidateMemberProperties();
        }
      }
    }

    [CommandProperty(AccessLevel.GameMaster)]
    public DateTime LastFealty{ get; set; }

    [CommandProperty(AccessLevel.GameMaster)]
    public DateTime TypeLastChange{ get; private set; }

    public List<Guild> Allies{ get; private set; }

    public List<Guild> Enemies{ get; private set; }

    public List<Guild> AllyDeclarations{ get; private set; }

    public List<Guild> AllyInvitations{ get; private set; }

    public List<Guild> WarDeclarations{ get; private set; }

    public List<Guild> WarInvitations{ get; private set; }

    public List<Mobile> Candidates{ get; private set; }

    public List<Mobile> Accepted{ get; private set; }

    public List<Mobile> Members{ get; private set; }

    #endregion
  }
}
<|MERGE_RESOLUTION|>--- conflicted
+++ resolved
@@ -1,1435 +1,1426 @@
-using System;
-using System.Collections.Generic;
-<<<<<<< HEAD
-using System.Linq;
-=======
->>>>>>> 64d59ce2
-using Server.Commands.Generic;
-using Server.Gumps;
-using Server.Items;
-using Server.Mobiles;
-using Server.Network;
-using Server.Targeting;
-
-namespace Server.Guilds
-{
-  #region Ranks
-
-  [Flags]
-  public enum RankFlags
-  {
-    None = 0x00000000,
-    CanInvitePlayer = 0x00000001,
-    AccessGuildItems = 0x00000002,
-    RemoveLowestRank = 0x00000004,
-    RemovePlayers = 0x00000008,
-    CanPromoteDemote = 0x00000010,
-    ControlWarStatus = 0x00000020,
-    AllianceControl = 0x00000040,
-    CanSetGuildTitle = 0x00000080,
-    CanVote = 0x00000100,
-
-    All = Member | CanInvitePlayer | RemovePlayers | CanPromoteDemote | ControlWarStatus | AllianceControl |
-          CanSetGuildTitle,
-    Member = RemoveLowestRank | AccessGuildItems | CanVote
-  }
-
-  public class RankDefinition
-  {
-    public static readonly RankDefinition[] Ranks =
-    {
-      new RankDefinition(1062963, 0, RankFlags.None), //Ronin
-      new RankDefinition(1062962, 1, RankFlags.Member), //Member
-      new RankDefinition(1062961, 2,
-        RankFlags.Member | RankFlags.RemovePlayers | RankFlags.CanInvitePlayer | RankFlags.CanSetGuildTitle |
-        RankFlags.CanPromoteDemote), //Emmissary
-      new RankDefinition(1062960, 3, RankFlags.Member | RankFlags.ControlWarStatus), //Warlord
-      new RankDefinition(1062959, 4, RankFlags.All) //Leader
-    };
-
-    public RankDefinition(TextDefinition name, int rank, RankFlags flags)
-    {
-      Name = name;
-      Rank = rank;
-      Flags = flags;
-    }
-
-    public static RankDefinition Leader => Ranks[4];
-    public static RankDefinition Member => Ranks[1];
-    public static RankDefinition Lowest => Ranks[0];
-
-    public TextDefinition Name{ get; }
-
-    public int Rank{ get; }
-
-    public RankFlags Flags{ get; private set; }
-
-    public bool GetFlag(RankFlags flag) => (Flags & flag) != 0;
-
-    public void SetFlag(RankFlags flag, bool value)
-    {
-      if (value)
-        Flags |= flag;
-      else
-        Flags &= ~flag;
-    }
-  }
-
-  #endregion
-
-  #region Alliances
-
-  public class AllianceInfo
-  {
-    private Guild m_Leader;
-    private readonly List<Guild> m_Members;
-    private readonly List<Guild> m_PendingMembers;
-
-    public AllianceInfo(Guild leader, string name, Guild partner)
-    {
-      m_Leader = leader;
-      Name = name;
-
-      m_Members = new List<Guild>();
-      m_PendingMembers = new List<Guild>();
-
-      leader.Alliance = this;
-      partner.Alliance = this;
-
-      if (!Alliances.ContainsKey(Name.ToLower()))
-        Alliances.Add(Name.ToLower(), this);
-    }
-
-    public AllianceInfo(GenericReader reader)
-    {
-      int version = reader.ReadInt();
-
-      switch (version)
-      {
-        case 0:
-        {
-          Name = reader.ReadString();
-          m_Leader = reader.ReadGuild() as Guild;
-
-          m_Members = reader.ReadStrongGuildList<Guild>();
-          m_PendingMembers = reader.ReadStrongGuildList<Guild>();
-
-          break;
-        }
-      }
-    }
-
-    public static Dictionary<string, AllianceInfo> Alliances{ get; } = new Dictionary<string, AllianceInfo>();
-
-    public string Name{ get; }
-
-    public Guild Leader
-    {
-      get
-      {
-        CheckLeader();
-        return m_Leader;
-      }
-      set
-      {
-        if (m_Leader != value && value != null)
-          AllianceMessage(1070765, value.Name); // Your Alliance is now led by ~1_GUILDNAME~
-
-        m_Leader = value;
-
-        if (m_Leader == null)
-          CalculateAllianceLeader();
-      }
-    }
-
-    public void CalculateAllianceLeader()
-    {
-      m_Leader = m_Members.Count >= 2 ? m_Members[Utility.Random(m_Members.Count)] : null;
-    }
-
-    public void CheckLeader()
-    {
-      if (m_Leader?.Disbanded != false)
-      {
-        CalculateAllianceLeader();
-
-        if (m_Leader == null)
-          Disband();
-      }
-    }
-
-    public bool IsPendingMember(Guild g) => g.Alliance == this && m_PendingMembers.Contains(g);
-
-    public bool IsMember(Guild g) => g.Alliance == this && m_Members.Contains(g);
-
-    public void Serialize(GenericWriter writer)
-    {
-      writer.Write(0); //Version
-
-      writer.Write(Name);
-      writer.Write(m_Leader);
-
-      writer.WriteGuildList(m_Members, true);
-      writer.WriteGuildList(m_PendingMembers, true);
-
-      if (!Alliances.ContainsKey(Name.ToLower()))
-        Alliances.Add(Name.ToLower(), this);
-    }
-
-    public void AddPendingGuild(Guild g)
-    {
-      if (g.Alliance != this || m_PendingMembers.Contains(g) || m_Members.Contains(g))
-        return;
-
-      m_PendingMembers.Add(g);
-    }
-
-    public void TurnToMember(Guild g)
-    {
-      if (g.Alliance != this || !m_PendingMembers.Contains(g) || m_Members.Contains(g))
-        return;
-
-      g.GuildMessage(1070760, Name); // Your Guild has joined the ~1_ALLIANCENAME~ Alliance.
-      AllianceMessage(1070761, g.Name); // A new Guild has joined your Alliance: ~1_GUILDNAME~
-
-      m_PendingMembers.Remove(g);
-      m_Members.Add(g);
-      g.Alliance.InvalidateMemberProperties();
-    }
-
-    public void RemoveGuild(Guild g)
-    {
-      if (m_PendingMembers.Contains(g)) m_PendingMembers.Remove(g);
-
-      if (m_Members.Contains(g)) //Sanity, just incase someone with a custom script adds a character to BOTH arrays
-      {
-        m_Members.Remove(g);
-        g.InvalidateMemberProperties();
-
-        g.GuildMessage(1070763, Name); // Your Guild has been removed from the ~1_ALLIANCENAME~ Alliance.
-        AllianceMessage(1070764, g.Name); // A Guild has left your Alliance: ~1_GUILDNAME~
-      }
-
-      //g.Alliance = null;	//NO G.Alliance call here.  Set the Guild's Alliance to null, if you JUST use RemoveGuild, it removes it from the alliance, but doesn't remove the link from the guild to the alliance.  setting g.Alliance will call this method.
-      //to check on OSI: have 3 guilds, make 2 of them a member, one pending.  remove one of the memebers.  alliance still exist?
-      //ANSWER: NO
-
-      if (g == m_Leader) CalculateAllianceLeader();
-
-      if (m_Members.Count < 2)
-        Disband();
-    }
-
-    public void Disband()
-    {
-      AllianceMessage(1070762); // Your Alliance has dissolved.
-
-      for (int i = 0; i < m_PendingMembers.Count; i++)
-        m_PendingMembers[i].Alliance = null;
-
-      for (int i = 0; i < m_Members.Count; i++)
-        m_Members[i].Alliance = null;
-
-      if (Alliances.TryGetValue(Name.ToLower(), out AllianceInfo aInfo) && aInfo == this)
-        Alliances.Remove(Name.ToLower());
-    }
-
-    public void InvalidateMemberProperties(bool onlyOPL = false)
-    {
-      for (int i = 0; i < m_Members.Count; i++)
-      {
-        Guild g = m_Members[i];
-
-        g.InvalidateMemberProperties(onlyOPL);
-      }
-    }
-
-    public void InvalidateMemberNotoriety()
-    {
-      for (int i = 0; i < m_Members.Count; i++)
-        m_Members[i].InvalidateMemberNotoriety();
-    }
-
-    public class AllianceRosterGump : GuildDiplomacyGump
-    {
-      private AllianceInfo m_Alliance;
-
-      public AllianceRosterGump(PlayerMobile pm, Guild g, AllianceInfo alliance) : base(pm, g, true, "", 0,
-        alliance.m_Members, alliance.Name) =>
-        m_Alliance = alliance;
-
-      public AllianceRosterGump(PlayerMobile pm, Guild g, AllianceInfo alliance, IComparer<Guild> currentComparer,
-        bool ascending, string filter, int startNumber) : base(pm, g, currentComparer, ascending, filter,
-        startNumber, alliance.m_Members, alliance.Name) =>
-        m_Alliance = alliance;
-
-      protected override bool AllowAdvancedSearch => false;
-
-      public override Gump GetResentGump(PlayerMobile pm, Guild g, IComparer<Guild> comparer, bool ascending,
-        string filter, int startNumber) =>
-        new AllianceRosterGump(pm, g, m_Alliance, comparer, ascending, filter, startNumber);
-
-      public override void OnResponse(NetState sender, RelayInfo info)
-      {
-        if (info.ButtonID != 8) //So that they can't get to the AdvancedSearch button
-          base.OnResponse(sender, info);
-      }
-    }
-
-    #region Alliance[Text]Message(...)
-
-    public void AllianceMessage(int num, bool append, string format, params object[] args)
-    {
-      AllianceMessage(num, append, string.Format(format, args));
-    }
-
-    public void AllianceMessage(int number)
-    {
-      for (int i = 0; i < m_Members.Count; ++i)
-        m_Members[i].GuildMessage(number);
-    }
-
-    public void AllianceMessage(int number, string args, int hue = 0x3B2)
-    {
-      for (int i = 0; i < m_Members.Count; ++i)
-        m_Members[i].GuildMessage(number, args, hue);
-    }
-
-    public void AllianceMessage(int number, bool append, string affix, string args = "", int hue = 0x3B2)
-    {
-      for (int i = 0; i < m_Members.Count; ++i)
-        m_Members[i].GuildMessage(number, append, affix, args, hue);
-    }
-
-    public void AllianceTextMessage(string text)
-    {
-      AllianceTextMessage(0x3B2, text);
-    }
-
-    public void AllianceTextMessage(string format, params object[] args)
-    {
-      AllianceTextMessage(0x3B2, string.Format(format, args));
-    }
-
-    public void AllianceTextMessage(int hue, string text)
-    {
-      for (int i = 0; i < m_Members.Count; ++i)
-        m_Members[i].GuildTextMessage(hue, text);
-    }
-
-    public void AllianceTextMessage(int hue, string format, params object[] args)
-    {
-      AllianceTextMessage(hue, string.Format(format, args));
-    }
-
-    public void AllianceChat(Mobile from, int hue, string text)
-    {
-      for (int i = 0; i < m_Members.Count; i++)
-      {
-        Guild g = m_Members[i];
-
-        for (int j = 0; j < g.Members.Count; j++)
-        {
-          NetState ns = g.Members[j].NetState;
-
-          if (ns != null)
-            Packets.SendUnicodeMessage(ns, from.Serial, from.Body, MessageType.Alliance, hue, 3, from.Language, from.Name, text);
-        }
-      }
-    }
-
-    public void AllianceChat(Mobile from, string text)
-    {
-      PlayerMobile pm = from as PlayerMobile;
-
-      AllianceChat(from, pm?.AllianceMessageHue ?? 0x3B2, text);
-    }
-
-    #endregion
-  }
-
-  #endregion
-
-  #region Wars
-
-  public enum WarStatus
-  {
-    InProgress = -1,
-    Win,
-    Lose,
-    Draw,
-    Pending
-  }
-
-  public class WarDeclaration
-  {
-    public WarDeclaration(Guild g, Guild opponent, int maxKills, TimeSpan warLength, bool warRequester)
-    {
-      Guild = g;
-      MaxKills = maxKills;
-      Opponent = opponent;
-      WarLength = warLength;
-      WarRequester = warRequester;
-    }
-
-    public WarDeclaration(GenericReader reader)
-    {
-      int version = reader.ReadInt();
-
-      switch (version)
-      {
-        case 0:
-        {
-          Kills = reader.ReadInt();
-          MaxKills = reader.ReadInt();
-
-          WarLength = reader.ReadTimeSpan();
-          WarBeginning = reader.ReadDateTime();
-
-          Guild = reader.ReadGuild() as Guild;
-          Opponent = reader.ReadGuild() as Guild;
-
-          WarRequester = reader.ReadBool();
-
-          break;
-        }
-      }
-    }
-
-    public int Kills{ get; set; }
-
-    public int MaxKills{ get; set; }
-
-    public TimeSpan WarLength{ get; set; }
-
-    public Guild Opponent{ get; }
-
-    public Guild Guild{ get; }
-
-    public DateTime WarBeginning{ get; set; }
-
-    public bool WarRequester{ get; set; }
-
-    public WarStatus Status
-    {
-      get
-      {
-        if (Opponent?.Disbanded != false)
-          return WarStatus.Win;
-
-        if (Guild?.Disbanded != false)
-          return WarStatus.Lose;
-
-        WarDeclaration w = Opponent.FindActiveWar(Guild);
-
-        if (Opponent.FindPendingWar(Guild) != null && Guild.FindPendingWar(Opponent) != null)
-          return WarStatus.Pending;
-
-        if (w == null)
-          return WarStatus.Win;
-
-        if (WarLength != TimeSpan.Zero && WarBeginning + WarLength < DateTime.UtcNow)
-        {
-          if (Kills > w.Kills)
-            return WarStatus.Win;
-
-          return Kills < w.Kills ? WarStatus.Lose : WarStatus.Draw;
-        }
-
-        if (MaxKills > 0)
-        {
-          if (Kills >= MaxKills)
-            return WarStatus.Win;
-          if (w.Kills >= w.MaxKills)
-            return WarStatus.Lose;
-        }
-
-        return WarStatus.InProgress;
-      }
-    }
-
-    public void Serialize(GenericWriter writer)
-    {
-      writer.Write(0); //version
-
-      writer.Write(Kills);
-      writer.Write(MaxKills);
-
-      writer.Write(WarLength);
-      writer.Write(WarBeginning);
-
-      writer.Write(Guild);
-      writer.Write(Opponent);
-
-      writer.Write(WarRequester);
-    }
-  }
-
-  public class WarTimer : Timer
-  {
-<<<<<<< HEAD
-    public WarTimer() : base(TimeSpan.FromMinutes(1.0), TimeSpan.FromMinutes(1.0)) =>
-      Priority = TimerPriority.FiveSeconds;
-=======
-    private static TimeSpan InternalDelay = TimeSpan.FromMinutes(1.0);
-
-    public WarTimer() : base(InternalDelay, InternalDelay) => Priority = TimerPriority.FiveSeconds;
->>>>>>> 64d59ce2
-
-    public static void Initialize()
-    {
-      if (Guild.NewGuildSystem)
-        new WarTimer().Start();
-    }
-
-    protected override void OnTick()
-    {
-      foreach (BaseGuild g in BaseGuild.List.Values)
-        (g as Guild)?.CheckExpiredWars();
-    }
-  }
-
-  #endregion
-
-  public class Guild : BaseGuild
-  {
-    public static readonly int RegistrationFee = 25000;
-    public static readonly int AbbrevLimit = 4;
-    public static readonly int NameLimit = 40;
-    public static readonly int MajorityPercentage = 66;
-    public static readonly TimeSpan InactiveTime = TimeSpan.FromDays(30);
-
-    public Guild(Mobile leader, string name, string abbreviation)
-    {
-      #region Ctor mumbo-jumbo
-
-      m_Leader = leader;
-
-      Members = new List<Mobile>();
-      Allies = new List<Guild>();
-      Enemies = new List<Guild>();
-      WarDeclarations = new List<Guild>();
-      WarInvitations = new List<Guild>();
-      AllyDeclarations = new List<Guild>();
-      AllyInvitations = new List<Guild>();
-      Candidates = new List<Mobile>();
-      Accepted = new List<Mobile>();
-
-      LastFealty = DateTime.UtcNow;
-
-      m_Name = name;
-      m_Abbreviation = abbreviation;
-
-      TypeLastChange = DateTime.MinValue;
-
-      AddMember(m_Leader);
-
-      if (m_Leader is PlayerMobile mobile)
-        mobile.GuildRank = RankDefinition.Leader;
-
-      AcceptedWars = new List<WarDeclaration>();
-      PendingWars = new List<WarDeclaration>();
-
-      #endregion
-    }
-
-    public Guild(uint id) : base(id) //serialization ctor
-    {
-    }
-
-    public static bool NewGuildSystem => Core.SE;
-    public static bool OrderChaos => !Core.SE;
-
-    [CommandProperty(AccessLevel.GameMaster)]
-    public Mobile Leader
-    {
-      get
-      {
-        if (Disbanded || m_Leader.Guild != this)
-          CalculateGuildmaster();
-
-        return m_Leader;
-      }
-      set
-      {
-        if (value != null)
-          AddMember(value); //Also removes from old guild.
-
-        if (m_Leader is PlayerMobile leader && leader.Guild == this)
-          leader.GuildRank = RankDefinition.Member;
-
-        m_Leader = value;
-
-        if (m_Leader is PlayerMobile mobile)
-          mobile.GuildRank = RankDefinition.Leader;
-      }
-    }
-
-
-    public override bool Disbanded => m_Leader?.Deleted != false;
-
-    public static void Configure()
-    {
-      EventSink.CreateGuild += EventSink_CreateGuild;
-      EventSink.GuildGumpRequest += EventSink_GuildGumpRequest;
-
-      CommandSystem.Register("GuildProps", AccessLevel.Counselor, GuildProps_OnCommand);
-    }
-
-    public void InvalidateMemberProperties(bool onlyOPL = false)
-    {
-      for (int i = 0; i < Members?.Count; i++)
-      {
-        Mobile m = Members[i];
-        m.InvalidateProperties();
-
-        if (!onlyOPL)
-          m.Delta(MobileDelta.Noto);
-      }
-    }
-
-    public void InvalidateMemberNotoriety()
-    {
-      for (int i = 0; i < Members?.Count; i++)
-        Members[i].Delta(MobileDelta.Noto);
-    }
-
-    public void InvalidateWarNotoriety()
-    {
-      Guild g = GetAllianceLeader(this);
-
-      if (g.Alliance != null)
-        g.Alliance.InvalidateMemberNotoriety();
-      else
-        g.InvalidateMemberNotoriety();
-
-      if (g.AcceptedWars == null)
-        return;
-
-      foreach (WarDeclaration warDec in g.AcceptedWars)
-      {
-        Guild opponent = warDec.Opponent;
-
-        if (opponent.Alliance != null)
-          opponent.Alliance.InvalidateMemberNotoriety();
-        else
-          opponent.InvalidateMemberNotoriety();
-      }
-    }
-
-    public override void OnDelete(Mobile mob)
-    {
-      RemoveMember(mob);
-    }
-
-    public void Disband()
-    {
-      m_Leader = null;
-
-      List.Remove(Id);
-
-      foreach (Mobile m in Members)
-      {
-        m.SendLocalizedMessage(502131); // Your guild has disbanded.
-
-        if (m is PlayerMobile mobile)
-          mobile.GuildRank = RankDefinition.Lowest;
-
-        m.Guild = null;
-      }
-
-      Members.Clear();
-
-      for (int i = Allies.Count - 1; i >= 0; --i)
-        if (i < Allies.Count)
-          RemoveAlly(Allies[i]);
-
-      for (int i = Enemies.Count - 1; i >= 0; --i)
-        if (i < Enemies.Count)
-          RemoveEnemy(Enemies[i]);
-
-      if (!NewGuildSystem)
-        Guildstone?.Delete();
-
-      Guildstone = null;
-
-      CheckExpiredWars();
-
-      Alliance = null;
-    }
-
-    #region GuildProps
-
-    [Usage("GuildProps")]
-    [Description(
-      "Opens a menu where you can view and edit guild properties of a targeted player or guild stone.  If the new Guild system is active, also brings up the guild gump.")]
-    private static void GuildProps_OnCommand(CommandEventArgs e)
-    {
-      string arg = e.ArgString.Trim();
-      Mobile from = e.Mobile;
-
-      if (arg.Length == 0)
-        e.Mobile.Target = new GuildPropsTarget();
-      else
-      {
-        Guild g = uint.TryParse(arg, out uint id)
-          ? Find(id) as Guild
-          : FindByAbbrev(arg) as Guild ?? FindByName(arg) as Guild;
-
-        if (g != null)
-        {
-          from.SendGump(new PropertiesGump(from, g));
-
-          if (NewGuildSystem && from.AccessLevel >= AccessLevel.GameMaster && from is PlayerMobile mobile)
-            mobile.SendGump(new GuildInfoGump(mobile, g));
-        }
-      }
-    }
-
-    private class GuildPropsTarget : Target
-    {
-      public GuildPropsTarget() : base(-1, true, TargetFlags.None)
-      {
-      }
-
-      protected override void OnTarget(Mobile from, object o)
-      {
-        if (!BaseCommand.IsAccessible(from, o))
-        {
-          from.SendLocalizedMessage(500447); // That is not accessible.
-          return;
-        }
-
-        Guild g = null;
-
-        if (o is Guildstone stone)
-        {
-          if (stone.Guild.Disbanded)
-          {
-            from.SendMessage("The guild associated with that Guildstone no longer exists");
-            return;
-          }
-
-          g = stone.Guild;
-        }
-        else if (o is Mobile mobile)
-          g = mobile.Guild as Guild;
-
-        if (g == null)
-        {
-          from.SendMessage("That is not in a guild!");
-          return;
-        }
-
-        from.SendGump(new PropertiesGump(from, g));
-
-        if (NewGuildSystem && from.AccessLevel >= AccessLevel.GameMaster && from is PlayerMobile pm)
-          pm.SendGump(new GuildInfoGump(pm, g));
-      }
-    }
-
-    #endregion
-
-    #region EventSinks
-
-    public static void EventSink_GuildGumpRequest(GuildGumpRequestArgs args)
-    {
-      if (!NewGuildSystem || !(args.Mobile is PlayerMobile pm))
-        return;
-
-      if (pm.Guild == null)
-        pm.SendGump(new CreateGuildGump(pm));
-      else
-        pm.SendGump(new GuildInfoGump(pm, pm.Guild as Guild));
-    }
-
-    public static void EventSink_CreateGuild(CreateGuildEventArgs args)
-    {
-      args.Guild = new Guild(args.Id);
-    }
-
-    #endregion
-
-
-    #region New Alliances
-
-    public AllianceInfo Alliance
-    {
-      get => m_AllianceInfo ?? m_AllianceLeader?.m_AllianceInfo;
-      set
-      {
-        AllianceInfo current = Alliance;
-
-        if (value == current)
-          return;
-
-        current?.RemoveGuild(this);
-
-        if (value != null)
-        {
-          if (value.Leader == this)
-            m_AllianceInfo = value;
-          else
-            m_AllianceLeader = value.Leader;
-
-          value.AddPendingGuild(this);
-        }
-        else
-        {
-          m_AllianceInfo = null;
-          m_AllianceLeader = null;
-        }
-      }
-    }
-
-    [CommandProperty(AccessLevel.Counselor)]
-    public string AllianceName => Alliance?.Name;
-
-    [CommandProperty(AccessLevel.Counselor)]
-    public Guild AllianceLeader => Alliance?.Leader;
-
-    [CommandProperty(AccessLevel.Counselor)]
-    public bool IsAllianceMember => Alliance?.IsMember(this) == true;
-
-    [CommandProperty(AccessLevel.Counselor)]
-    public bool IsAlliancePendingMember => Alliance?.IsPendingMember(this) == true;
-
-    public static Guild GetAllianceLeader(Guild g)
-    {
-      AllianceInfo alliance = g.Alliance;
-
-      return alliance?.Leader != null && alliance.IsMember(g) ? alliance.Leader : g;
-    }
-
-    #endregion
-
-    #region New Wars
-
-    public List<WarDeclaration> PendingWars{ get; private set; }
-
-    public List<WarDeclaration> AcceptedWars{ get; private set; }
-
-
-    public WarDeclaration FindPendingWar(Guild g) => PendingWars.FirstOrDefault(w => w.Opponent == g);
-
-    public WarDeclaration FindActiveWar(Guild g) => AcceptedWars.FirstOrDefault(w => w.Opponent == g);
-
-    public void CheckExpiredWars()
-    {
-      for (int i = 0; i < AcceptedWars.Count; i++)
-      {
-        WarDeclaration w = AcceptedWars[i];
-        Guild g = w.Opponent;
-
-        WarStatus status = w.Status;
-
-        if (status != WarStatus.InProgress)
-        {
-          AllianceInfo myAlliance = Alliance;
-          bool inAlliance = myAlliance?.IsMember(this) == true;
-
-          AllianceInfo otherAlliance = g?.Alliance;
-          bool otherInAlliance = otherAlliance?.IsMember(this) == true;
-
-          if (inAlliance)
-          {
-            myAlliance.AllianceMessage(1070739 + (int)status,
-              g == null ? "a deleted opponent" : otherInAlliance ? otherAlliance.Name : g.Name);
-            myAlliance.InvalidateMemberProperties();
-          }
-          else
-          {
-            GuildMessage(1070739 + (int)status,
-              g == null ? "a deleted opponent" : otherInAlliance ? otherAlliance.Name : g.Name);
-            InvalidateMemberProperties();
-          }
-
-          AcceptedWars.Remove(w);
-
-          if (g == null)
-            continue;
-
-          if (status != WarStatus.Draw)
-            status = (WarStatus)((int)status + 1 % 2);
-
-          if (otherInAlliance)
-          {
-            otherAlliance.AllianceMessage(1070739 + (int)status, inAlliance ? Alliance.Name : Name);
-            otherAlliance.InvalidateMemberProperties();
-          }
-          else
-          {
-            g.GuildMessage(1070739 + (int)status, inAlliance ? Alliance.Name : Name);
-            g.InvalidateMemberProperties();
-          }
-
-          g.AcceptedWars.Remove(g.FindActiveWar(this));
-        }
-      }
-
-      for (int i = 0; i < PendingWars.Count; i++)
-      {
-        WarDeclaration w = PendingWars[i];
-        Guild g = w.Opponent;
-
-        if (w.Status != WarStatus.Pending)
-        {
-          //All sanity in here
-          PendingWars.Remove(w);
-
-          g?.PendingWars.Remove(g.FindPendingWar(this));
-        }
-      }
-    }
-
-    public static void HandleDeath(Mobile victim, Mobile killer = null)
-    {
-      if (!NewGuildSystem)
-        return;
-
-      killer ??= victim.FindMostRecentDamager(false);
-
-      if (killer == null || victim.Guild == null || killer.Guild == null)
-        return;
-
-      Guild victimGuild = GetAllianceLeader(victim.Guild as Guild);
-      Guild killerGuild = GetAllianceLeader(killer.Guild as Guild);
-
-      WarDeclaration war = killerGuild.FindActiveWar(victimGuild);
-
-      if (war == null)
-        return;
-
-      war.Kills++;
-
-      if (war.Opponent == victimGuild)
-        killerGuild.CheckExpiredWars();
-      else
-        victimGuild.CheckExpiredWars();
-    }
-
-    #endregion
-
-    #region Var declarations
-
-    private Mobile m_Leader;
-
-    private string m_Name;
-    private string m_Abbreviation;
-
-    private GuildType m_Type;
-
-    private AllianceInfo m_AllianceInfo;
-    private Guild m_AllianceLeader;
-
-    #endregion
-
-    #region Is<something>(...)
-
-    public bool IsMember(Mobile m) => Members.Contains(m);
-
-    public bool IsAlly(Guild g) => NewGuildSystem ? Alliance?.IsMember(this) == true && Alliance.IsMember(g) : Allies.Contains(g);
-
-    public bool IsEnemy(Guild g) => Type != GuildType.Regular && g.Type != GuildType.Regular && Type != g.Type || IsWar(g);
-
-    public bool IsWar(Guild g)
-    {
-      if (g == null)
-        return false;
-
-      if (!NewGuildSystem)
-        return Enemies.Contains(g);
-
-      Guild guild = GetAllianceLeader(this);
-      Guild otherGuild = GetAllianceLeader(g);
-
-      return guild.FindActiveWar(otherGuild) != null;
-
-    }
-
-    #endregion
-
-    #region Serialization
-
-    public override void Serialize(GenericWriter writer)
-    {
-      if (LastFealty + TimeSpan.FromDays(1.0) < DateTime.UtcNow)
-        CalculateGuildmaster();
-
-      CheckExpiredWars();
-
-      Alliance?.CheckLeader();
-
-      writer.Write(5); //version
-
-      #region War Serialization
-
-      writer.Write(PendingWars.Count);
-
-      for (int i = 0; i < PendingWars.Count; i++) PendingWars[i].Serialize(writer);
-
-      writer.Write(AcceptedWars.Count);
-
-      for (int i = 0; i < AcceptedWars.Count; i++) AcceptedWars[i].Serialize(writer);
-
-      #endregion
-
-      #region Alliances
-
-      bool isAllianceLeader = m_AllianceLeader == null && m_AllianceInfo != null;
-      writer.Write(isAllianceLeader);
-
-      if (isAllianceLeader)
-        m_AllianceInfo.Serialize(writer);
-      else
-        writer.Write(m_AllianceLeader);
-
-      #endregion
-
-      //
-
-      writer.WriteGuildList(AllyDeclarations, true);
-      writer.WriteGuildList(AllyInvitations, true);
-
-      writer.Write(TypeLastChange);
-
-      writer.Write((int)m_Type);
-
-      writer.Write(LastFealty);
-
-      writer.Write(m_Leader);
-      writer.Write(m_Name);
-      writer.Write(m_Abbreviation);
-
-      writer.WriteGuildList(Allies, true);
-      writer.WriteGuildList(Enemies, true);
-      writer.WriteGuildList(WarDeclarations, true);
-      writer.WriteGuildList(WarInvitations, true);
-
-      writer.Write(Members, true);
-      writer.Write(Candidates, true);
-      writer.Write(Accepted, true);
-
-      writer.Write(Guildstone);
-      writer.Write(Teleporter);
-
-      writer.Write(Charter);
-      writer.Write(Website);
-    }
-
-    public override void Deserialize(GenericReader reader)
-    {
-      int version = reader.ReadInt();
-
-      switch (version)
-      {
-        case 5:
-        {
-          int count = reader.ReadInt();
-
-          PendingWars = new List<WarDeclaration>();
-          for (int i = 0; i < count; i++) PendingWars.Add(new WarDeclaration(reader));
-
-          count = reader.ReadInt();
-          AcceptedWars = new List<WarDeclaration>();
-          for (int i = 0; i < count; i++) AcceptedWars.Add(new WarDeclaration(reader));
-
-          bool isAllianceLeader = reader.ReadBool();
-
-          if (isAllianceLeader)
-            m_AllianceInfo = new AllianceInfo(reader);
-          else
-            m_AllianceLeader = reader.ReadGuild() as Guild;
-
-
-          goto case 4;
-        }
-        case 4:
-        {
-          AllyDeclarations = reader.ReadStrongGuildList<Guild>();
-          AllyInvitations = reader.ReadStrongGuildList<Guild>();
-
-          goto case 3;
-        }
-        case 3:
-        {
-          TypeLastChange = reader.ReadDateTime();
-
-          goto case 2;
-        }
-        case 2:
-        {
-          m_Type = (GuildType)reader.ReadInt();
-
-          goto case 1;
-        }
-        case 1:
-        {
-          LastFealty = reader.ReadDateTime();
-
-          goto case 0;
-        }
-        case 0:
-        {
-          m_Leader = reader.ReadMobile();
-
-          if (m_Leader is PlayerMobile mobile)
-            mobile.GuildRank = RankDefinition.Leader;
-
-          m_Name = reader.ReadString();
-          m_Abbreviation = reader.ReadString();
-
-          Allies = reader.ReadStrongGuildList<Guild>();
-          Enemies = reader.ReadStrongGuildList<Guild>();
-          WarDeclarations = reader.ReadStrongGuildList<Guild>();
-          WarInvitations = reader.ReadStrongGuildList<Guild>();
-
-          Members = reader.ReadStrongMobileList();
-          Candidates = reader.ReadStrongMobileList();
-          Accepted = reader.ReadStrongMobileList();
-
-          Guildstone = reader.ReadItem();
-          Teleporter = reader.ReadItem();
-
-          Charter = reader.ReadString();
-          Website = reader.ReadString();
-
-          break;
-        }
-      }
-
-      AllyDeclarations ??= new List<Guild>();
-      AllyInvitations ??= new List<Guild>();
-      AcceptedWars ??= new List<WarDeclaration>();
-      PendingWars ??= new List<WarDeclaration>();
-
-      Timer.DelayCall(TimeSpan.Zero, VerifyGuild_Callback);
-    }
-
-    private void VerifyGuild_Callback()
-    {
-      if (!NewGuildSystem && Guildstone == null || Members.Count == 0)
-        Disband();
-
-      CheckExpiredWars();
-
-      AllianceInfo alliance = Alliance;
-
-      alliance?.CheckLeader();
-
-      alliance = Alliance; //CheckLeader could possibly change the value of this.Alliance
-
-      if (alliance?.IsMember(this) == false && !alliance.IsPendingMember(this)
-      ) //This block is there to fix a bug in the code in an older version.
-        Alliance = null; //Will call Alliance.RemoveGuild which will set it null & perform all the pertient checks as far as alliacne disbanding
-    }
-
-    #endregion
-
-    #region Add/Remove Member/Old Ally/Old Enemy
-
-    public void AddMember(Mobile m)
-    {
-      if (!Members.Contains(m))
-      {
-        if (m.Guild != null && m.Guild != this)
-          ((Guild)m.Guild).RemoveMember(m);
-
-        Members.Add(m);
-        m.Guild = this;
-
-        m.GuildFealty = !NewGuildSystem ? m_Leader : null;
-
-        if (m is PlayerMobile mobile)
-          mobile.GuildRank = RankDefinition.Lowest;
-
-        ((Guild)m.Guild).InvalidateWarNotoriety();
-      }
-    }
-
-    public void RemoveMember(Mobile m, int message = 1018028) // You have been dismissed from your guild.
-    {
-      if (Members.Contains(m))
-      {
-        Members.Remove(m);
-
-        Guild guild = m.Guild as Guild;
-
-        m.Guild = null;
-
-        if (m is PlayerMobile mobile)
-          mobile.GuildRank = RankDefinition.Lowest;
-
-        if (message > 0)
-          m.SendLocalizedMessage(message);
-
-        if (m == m_Leader)
-        {
-          CalculateGuildmaster();
-
-          if (m_Leader == null)
-            Disband();
-        }
-
-        if (Members.Count == 0)
-          Disband();
-
-        guild?.InvalidateWarNotoriety();
-
-        m.Delta(MobileDelta.Noto);
-      }
-    }
-
-    public void AddAlly(Guild g)
-    {
-      if (!Allies.Contains(g))
-      {
-        Allies.Add(g);
-
-        g.AddAlly(this);
-      }
-    }
-
-    public void RemoveAlly(Guild g)
-    {
-      if (Allies.Contains(g))
-      {
-        Allies.Remove(g);
-
-        g.RemoveAlly(this);
-      }
-    }
-
-    public void AddEnemy(Guild g)
-    {
-      if (!Enemies.Contains(g))
-      {
-        Enemies.Add(g);
-
-        g.AddEnemy(this);
-      }
-    }
-
-    public void RemoveEnemy(Guild g)
-    {
-      if (Enemies.Contains(g))
-      {
-        Enemies.Remove(g);
-
-        g.RemoveEnemy(this);
-      }
-    }
-
-    #endregion
-
-    #region Guild[Text]Message(...)
-
-    public void GuildMessage(int num, bool append, string format, params object[] args)
-    {
-      GuildMessage(num, append, string.Format(format, args));
-    }
-
-    public void GuildMessage(int number)
-    {
-      for (int i = 0; i < Members.Count; ++i)
-        Members[i].SendLocalizedMessage(number);
-    }
-
-    public void GuildMessage(int number, string args, int hue = 0x3B2)
-    {
-      for (int i = 0; i < Members.Count; ++i)
-        Members[i].SendLocalizedMessage(number, args, hue);
-    }
-
-    public void GuildMessage(int number, bool append, string affix, string args = "", int hue = 0x3B2)
-    {
-      for (int i = 0; i < Members.Count; ++i)
-        Members[i].SendLocalizedMessage(number, append, affix, args, hue);
-    }
-
-    public void GuildTextMessage(string text)
-    {
-      GuildTextMessage(0x3B2, text);
-    }
-
-    public void GuildTextMessage(string format, params object[] args)
-    {
-      GuildTextMessage(0x3B2, string.Format(format, args));
-    }
-
-    public void GuildTextMessage(int hue, string text)
-    {
-      for (int i = 0; i < Members.Count; ++i)
-        Members[i].SendMessage(hue, text);
-    }
-
-    public void GuildTextMessage(int hue, string format, params object[] args)
-    {
-      GuildTextMessage(hue, string.Format(format, args));
-    }
-
-    public void GuildChat(Mobile from, int hue, string text)
-    {
-      for (int i = 0; i < Members.Count; i++)
-      {
-        NetState ns = Members[i].NetState;
-
-        if (ns != null)
-          Packets.SendUnicodeMessage(ns, from.Serial, from.Body, MessageType.Guild, hue, 3,
-            from.Language, from.Name, text);
-      }
-    }
-
-    public void GuildChat(Mobile from, string text)
-    {
-      GuildChat(from, (from as PlayerMobile)?.GuildMessageHue ?? 0x3B2, text);
-    }
-
-    #endregion
-
-    #region Voting
-
-    public bool CanVote(Mobile m) =>
-      (!NewGuildSystem || m is PlayerMobile pm && pm.GuildRank.GetFlag(RankFlags.CanVote)) &&
-      m?.Deleted == false && m.Guild == this;
-
-    public bool CanBeVotedFor(Mobile m) => (!NewGuildSystem || m is PlayerMobile pm && pm.LastOnline + InactiveTime >= DateTime.UtcNow) && m?.Deleted == false && m.Guild == this;
-
-    public void CalculateGuildmaster()
-    {
-      Dictionary<Mobile, int> votes = new Dictionary<Mobile, int>();
-
-      int votingMembers = 0;
-
-      for (int i = 0; Members != null && i < Members.Count; ++i)
-      {
-        Mobile memb = Members[i];
-
-        if (!CanVote(memb))
-          continue;
-
-        Mobile m = memb.GuildFealty;
-
-        if (!CanBeVotedFor(m))
-        {
-          if (!Disbanded && m_Leader.Guild == this)
-            m = m_Leader;
-          else
-            m = memb;
-        }
-
-        if (m == null)
-          continue;
-
-        votes[m] = 1 + (votes.TryGetValue(m, out int v) ? v : 0);
-        votingMembers++;
-      }
-
-      Mobile winner = null;
-      int highVotes = 0;
-
-      foreach ((Mobile m, int val) in votes)
-        if (winner == null || val > highVotes)
-        {
-          winner = m;
-          highVotes = val;
-        }
-
-      if (NewGuildSystem && highVotes * 100 / Math.Max(votingMembers, 1) < MajorityPercentage && !Disbanded &&
-          winner != m_Leader && m_Leader.Guild == this)
-        winner = m_Leader;
-
-      if (m_Leader != winner && winner != null)
-        GuildMessage(1018015, true, winner.Name); // Guild Message: Guildmaster changed to:
-
-      Leader = winner;
-      LastFealty = DateTime.UtcNow;
-    }
-
-    #endregion
-
-    #region Getters & Setters
-
-    [CommandProperty(AccessLevel.GameMaster)]
-    public Item Guildstone{ get; set; }
-
-    [CommandProperty(AccessLevel.GameMaster)]
-    public Item Teleporter{ get; set; }
-
-    [CommandProperty(AccessLevel.GameMaster)]
-    public override string Name
-    {
-      get => m_Name;
-      set
-      {
-        m_Name = value;
-
-        InvalidateMemberProperties(true);
-
-        Guildstone?.InvalidateProperties();
-      }
-    }
-
-    [CommandProperty(AccessLevel.GameMaster)]
-    public string Website{ get; set; }
-
-    [CommandProperty(AccessLevel.GameMaster)]
-    public override string Abbreviation
-    {
-      get => m_Abbreviation;
-      set
-      {
-        m_Abbreviation = value;
-
-        InvalidateMemberProperties(true);
-
-        Guildstone?.InvalidateProperties();
-      }
-    }
-
-    [CommandProperty(AccessLevel.GameMaster)]
-    public string Charter{ get; set; }
-
-    [CommandProperty(AccessLevel.GameMaster)]
-    public override GuildType Type
-    {
-      get => OrderChaos ? m_Type : GuildType.Regular;
-      set
-      {
-        if (m_Type != value)
-        {
-          m_Type = value;
-          TypeLastChange = DateTime.UtcNow;
-
-          InvalidateMemberProperties();
-        }
-      }
-    }
-
-    [CommandProperty(AccessLevel.GameMaster)]
-    public DateTime LastFealty{ get; set; }
-
-    [CommandProperty(AccessLevel.GameMaster)]
-    public DateTime TypeLastChange{ get; private set; }
-
-    public List<Guild> Allies{ get; private set; }
-
-    public List<Guild> Enemies{ get; private set; }
-
-    public List<Guild> AllyDeclarations{ get; private set; }
-
-    public List<Guild> AllyInvitations{ get; private set; }
-
-    public List<Guild> WarDeclarations{ get; private set; }
-
-    public List<Guild> WarInvitations{ get; private set; }
-
-    public List<Mobile> Candidates{ get; private set; }
-
-    public List<Mobile> Accepted{ get; private set; }
-
-    public List<Mobile> Members{ get; private set; }
-
-    #endregion
-  }
-}
+using System;
+using System.Collections.Generic;
+using Server.Commands.Generic;
+using Server.Gumps;
+using Server.Items;
+using Server.Mobiles;
+using Server.Network;
+using Server.Targeting;
+
+namespace Server.Guilds
+{
+  #region Ranks
+
+  [Flags]
+  public enum RankFlags
+  {
+    None = 0x00000000,
+    CanInvitePlayer = 0x00000001,
+    AccessGuildItems = 0x00000002,
+    RemoveLowestRank = 0x00000004,
+    RemovePlayers = 0x00000008,
+    CanPromoteDemote = 0x00000010,
+    ControlWarStatus = 0x00000020,
+    AllianceControl = 0x00000040,
+    CanSetGuildTitle = 0x00000080,
+    CanVote = 0x00000100,
+
+    All = Member | CanInvitePlayer | RemovePlayers | CanPromoteDemote | ControlWarStatus | AllianceControl |
+          CanSetGuildTitle,
+    Member = RemoveLowestRank | AccessGuildItems | CanVote
+  }
+
+  public class RankDefinition
+  {
+    public static readonly RankDefinition[] Ranks =
+    {
+      new RankDefinition(1062963, 0, RankFlags.None), //Ronin
+      new RankDefinition(1062962, 1, RankFlags.Member), //Member
+      new RankDefinition(1062961, 2,
+        RankFlags.Member | RankFlags.RemovePlayers | RankFlags.CanInvitePlayer | RankFlags.CanSetGuildTitle |
+        RankFlags.CanPromoteDemote), //Emmissary
+      new RankDefinition(1062960, 3, RankFlags.Member | RankFlags.ControlWarStatus), //Warlord
+      new RankDefinition(1062959, 4, RankFlags.All) //Leader
+    };
+
+    public RankDefinition(TextDefinition name, int rank, RankFlags flags)
+    {
+      Name = name;
+      Rank = rank;
+      Flags = flags;
+    }
+
+    public static RankDefinition Leader => Ranks[4];
+    public static RankDefinition Member => Ranks[1];
+    public static RankDefinition Lowest => Ranks[0];
+
+    public TextDefinition Name{ get; }
+
+    public int Rank{ get; }
+
+    public RankFlags Flags{ get; private set; }
+
+    public bool GetFlag(RankFlags flag) => (Flags & flag) != 0;
+
+    public void SetFlag(RankFlags flag, bool value)
+    {
+      if (value)
+        Flags |= flag;
+      else
+        Flags &= ~flag;
+    }
+  }
+
+  #endregion
+
+  #region Alliances
+
+  public class AllianceInfo
+  {
+    private Guild m_Leader;
+    private readonly List<Guild> m_Members;
+    private readonly List<Guild> m_PendingMembers;
+
+    public AllianceInfo(Guild leader, string name, Guild partner)
+    {
+      m_Leader = leader;
+      Name = name;
+
+      m_Members = new List<Guild>();
+      m_PendingMembers = new List<Guild>();
+
+      leader.Alliance = this;
+      partner.Alliance = this;
+
+      if (!Alliances.ContainsKey(Name.ToLower()))
+        Alliances.Add(Name.ToLower(), this);
+    }
+
+    public AllianceInfo(GenericReader reader)
+    {
+      int version = reader.ReadInt();
+
+      switch (version)
+      {
+        case 0:
+        {
+          Name = reader.ReadString();
+          m_Leader = reader.ReadGuild() as Guild;
+
+          m_Members = reader.ReadStrongGuildList<Guild>();
+          m_PendingMembers = reader.ReadStrongGuildList<Guild>();
+
+          break;
+        }
+      }
+    }
+
+    public static Dictionary<string, AllianceInfo> Alliances{ get; } = new Dictionary<string, AllianceInfo>();
+
+    public string Name{ get; }
+
+    public Guild Leader
+    {
+      get
+      {
+        CheckLeader();
+        return m_Leader;
+      }
+      set
+      {
+        if (m_Leader != value && value != null)
+          AllianceMessage(1070765, value.Name); // Your Alliance is now led by ~1_GUILDNAME~
+
+        m_Leader = value;
+
+        if (m_Leader == null)
+          CalculateAllianceLeader();
+      }
+    }
+
+    public void CalculateAllianceLeader()
+    {
+      m_Leader = m_Members.Count >= 2 ? m_Members[Utility.Random(m_Members.Count)] : null;
+    }
+
+    public void CheckLeader()
+    {
+      if (m_Leader?.Disbanded != false)
+      {
+        CalculateAllianceLeader();
+
+        if (m_Leader == null)
+          Disband();
+      }
+    }
+
+    public bool IsPendingMember(Guild g) => g.Alliance == this && m_PendingMembers.Contains(g);
+
+    public bool IsMember(Guild g) => g.Alliance == this && m_Members.Contains(g);
+
+    public void Serialize(GenericWriter writer)
+    {
+      writer.Write(0); //Version
+
+      writer.Write(Name);
+      writer.Write(m_Leader);
+
+      writer.WriteGuildList(m_Members, true);
+      writer.WriteGuildList(m_PendingMembers, true);
+
+      if (!Alliances.ContainsKey(Name.ToLower()))
+        Alliances.Add(Name.ToLower(), this);
+    }
+
+    public void AddPendingGuild(Guild g)
+    {
+      if (g.Alliance != this || m_PendingMembers.Contains(g) || m_Members.Contains(g))
+        return;
+
+      m_PendingMembers.Add(g);
+    }
+
+    public void TurnToMember(Guild g)
+    {
+      if (g.Alliance != this || !m_PendingMembers.Contains(g) || m_Members.Contains(g))
+        return;
+
+      g.GuildMessage(1070760, Name); // Your Guild has joined the ~1_ALLIANCENAME~ Alliance.
+      AllianceMessage(1070761, g.Name); // A new Guild has joined your Alliance: ~1_GUILDNAME~
+
+      m_PendingMembers.Remove(g);
+      m_Members.Add(g);
+      g.Alliance.InvalidateMemberProperties();
+    }
+
+    public void RemoveGuild(Guild g)
+    {
+      if (m_PendingMembers.Contains(g)) m_PendingMembers.Remove(g);
+
+      if (m_Members.Contains(g)) //Sanity, just incase someone with a custom script adds a character to BOTH arrays
+      {
+        m_Members.Remove(g);
+        g.InvalidateMemberProperties();
+
+        g.GuildMessage(1070763, Name); // Your Guild has been removed from the ~1_ALLIANCENAME~ Alliance.
+        AllianceMessage(1070764, g.Name); // A Guild has left your Alliance: ~1_GUILDNAME~
+      }
+
+      //g.Alliance = null;	//NO G.Alliance call here.  Set the Guild's Alliance to null, if you JUST use RemoveGuild, it removes it from the alliance, but doesn't remove the link from the guild to the alliance.  setting g.Alliance will call this method.
+      //to check on OSI: have 3 guilds, make 2 of them a member, one pending.  remove one of the memebers.  alliance still exist?
+      //ANSWER: NO
+
+      if (g == m_Leader) CalculateAllianceLeader();
+
+      if (m_Members.Count < 2)
+        Disband();
+    }
+
+    public void Disband()
+    {
+      AllianceMessage(1070762); // Your Alliance has dissolved.
+
+      for (int i = 0; i < m_PendingMembers.Count; i++)
+        m_PendingMembers[i].Alliance = null;
+
+      for (int i = 0; i < m_Members.Count; i++)
+        m_Members[i].Alliance = null;
+
+      if (Alliances.TryGetValue(Name.ToLower(), out AllianceInfo aInfo) && aInfo == this)
+        Alliances.Remove(Name.ToLower());
+    }
+
+    public void InvalidateMemberProperties(bool onlyOPL = false)
+    {
+      for (int i = 0; i < m_Members.Count; i++)
+      {
+        Guild g = m_Members[i];
+
+        g.InvalidateMemberProperties(onlyOPL);
+      }
+    }
+
+    public void InvalidateMemberNotoriety()
+    {
+      for (int i = 0; i < m_Members.Count; i++)
+        m_Members[i].InvalidateMemberNotoriety();
+    }
+
+    public class AllianceRosterGump : GuildDiplomacyGump
+    {
+      private AllianceInfo m_Alliance;
+
+      public AllianceRosterGump(PlayerMobile pm, Guild g, AllianceInfo alliance) : base(pm, g, true, "", 0,
+        alliance.m_Members, alliance.Name) =>
+        m_Alliance = alliance;
+
+      public AllianceRosterGump(PlayerMobile pm, Guild g, AllianceInfo alliance, IComparer<Guild> currentComparer,
+        bool ascending, string filter, int startNumber) : base(pm, g, currentComparer, ascending, filter,
+        startNumber, alliance.m_Members, alliance.Name) =>
+        m_Alliance = alliance;
+
+      protected override bool AllowAdvancedSearch => false;
+
+      public override Gump GetResentGump(PlayerMobile pm, Guild g, IComparer<Guild> comparer, bool ascending,
+        string filter, int startNumber) =>
+        new AllianceRosterGump(pm, g, m_Alliance, comparer, ascending, filter, startNumber);
+
+      public override void OnResponse(NetState sender, RelayInfo info)
+      {
+        if (info.ButtonID != 8) //So that they can't get to the AdvancedSearch button
+          base.OnResponse(sender, info);
+      }
+    }
+
+    #region Alliance[Text]Message(...)
+
+    public void AllianceMessage(int num, bool append, string format, params object[] args)
+    {
+      AllianceMessage(num, append, string.Format(format, args));
+    }
+
+    public void AllianceMessage(int number)
+    {
+      for (int i = 0; i < m_Members.Count; ++i)
+        m_Members[i].GuildMessage(number);
+    }
+
+    public void AllianceMessage(int number, string args, int hue = 0x3B2)
+    {
+      for (int i = 0; i < m_Members.Count; ++i)
+        m_Members[i].GuildMessage(number, args, hue);
+    }
+
+    public void AllianceMessage(int number, bool append, string affix, string args = "", int hue = 0x3B2)
+    {
+      for (int i = 0; i < m_Members.Count; ++i)
+        m_Members[i].GuildMessage(number, append, affix, args, hue);
+    }
+
+    public void AllianceTextMessage(string text)
+    {
+      AllianceTextMessage(0x3B2, text);
+    }
+
+    public void AllianceTextMessage(string format, params object[] args)
+    {
+      AllianceTextMessage(0x3B2, string.Format(format, args));
+    }
+
+    public void AllianceTextMessage(int hue, string text)
+    {
+      for (int i = 0; i < m_Members.Count; ++i)
+        m_Members[i].GuildTextMessage(hue, text);
+    }
+
+    public void AllianceTextMessage(int hue, string format, params object[] args)
+    {
+      AllianceTextMessage(hue, string.Format(format, args));
+    }
+
+    public void AllianceChat(Mobile from, int hue, string text)
+    {
+      for (int i = 0; i < m_Members.Count; i++)
+      {
+        Guild g = m_Members[i];
+
+        for (int j = 0; j < g.Members.Count; j++)
+        {
+          NetState ns = g.Members[j].NetState;
+
+          if (ns != null)
+            Packets.SendUnicodeMessage(ns, from.Serial, from.Body, MessageType.Alliance, hue, 3, from.Language, from.Name, text);
+        }
+      }
+    }
+
+    public void AllianceChat(Mobile from, string text)
+    {
+      PlayerMobile pm = from as PlayerMobile;
+
+      AllianceChat(from, pm?.AllianceMessageHue ?? 0x3B2, text);
+    }
+
+    #endregion
+  }
+
+  #endregion
+
+  #region Wars
+
+  public enum WarStatus
+  {
+    InProgress = -1,
+    Win,
+    Lose,
+    Draw,
+    Pending
+  }
+
+  public class WarDeclaration
+  {
+    public WarDeclaration(Guild g, Guild opponent, int maxKills, TimeSpan warLength, bool warRequester)
+    {
+      Guild = g;
+      MaxKills = maxKills;
+      Opponent = opponent;
+      WarLength = warLength;
+      WarRequester = warRequester;
+    }
+
+    public WarDeclaration(GenericReader reader)
+    {
+      int version = reader.ReadInt();
+
+      switch (version)
+      {
+        case 0:
+        {
+          Kills = reader.ReadInt();
+          MaxKills = reader.ReadInt();
+
+          WarLength = reader.ReadTimeSpan();
+          WarBeginning = reader.ReadDateTime();
+
+          Guild = reader.ReadGuild() as Guild;
+          Opponent = reader.ReadGuild() as Guild;
+
+          WarRequester = reader.ReadBool();
+
+          break;
+        }
+      }
+    }
+
+    public int Kills{ get; set; }
+
+    public int MaxKills{ get; set; }
+
+    public TimeSpan WarLength{ get; set; }
+
+    public Guild Opponent{ get; }
+
+    public Guild Guild{ get; }
+
+    public DateTime WarBeginning{ get; set; }
+
+    public bool WarRequester{ get; set; }
+
+    public WarStatus Status
+    {
+      get
+      {
+        if (Opponent?.Disbanded != false)
+          return WarStatus.Win;
+
+        if (Guild?.Disbanded != false)
+          return WarStatus.Lose;
+
+        WarDeclaration w = Opponent.FindActiveWar(Guild);
+
+        if (Opponent.FindPendingWar(Guild) != null && Guild.FindPendingWar(Opponent) != null)
+          return WarStatus.Pending;
+
+        if (w == null)
+          return WarStatus.Win;
+
+        if (WarLength != TimeSpan.Zero && WarBeginning + WarLength < DateTime.UtcNow)
+        {
+          if (Kills > w.Kills)
+            return WarStatus.Win;
+
+          return Kills < w.Kills ? WarStatus.Lose : WarStatus.Draw;
+        }
+
+        if (MaxKills > 0)
+        {
+          if (Kills >= MaxKills)
+            return WarStatus.Win;
+          if (w.Kills >= w.MaxKills)
+            return WarStatus.Lose;
+        }
+
+        return WarStatus.InProgress;
+      }
+    }
+
+    public void Serialize(GenericWriter writer)
+    {
+      writer.Write(0); //version
+
+      writer.Write(Kills);
+      writer.Write(MaxKills);
+
+      writer.Write(WarLength);
+      writer.Write(WarBeginning);
+
+      writer.Write(Guild);
+      writer.Write(Opponent);
+
+      writer.Write(WarRequester);
+    }
+  }
+
+  public class WarTimer : Timer
+  {
+    private static TimeSpan InternalDelay = TimeSpan.FromMinutes(1.0);
+
+    public WarTimer() : base(InternalDelay, InternalDelay) => Priority = TimerPriority.FiveSeconds;
+
+    public static void Initialize()
+    {
+      if (Guild.NewGuildSystem)
+        new WarTimer().Start();
+    }
+
+    protected override void OnTick()
+    {
+      foreach (BaseGuild g in BaseGuild.List.Values)
+        (g as Guild)?.CheckExpiredWars();
+    }
+  }
+
+  #endregion
+
+  public class Guild : BaseGuild
+  {
+    public static readonly int RegistrationFee = 25000;
+    public static readonly int AbbrevLimit = 4;
+    public static readonly int NameLimit = 40;
+    public static readonly int MajorityPercentage = 66;
+    public static readonly TimeSpan InactiveTime = TimeSpan.FromDays(30);
+
+    public Guild(Mobile leader, string name, string abbreviation)
+    {
+      #region Ctor mumbo-jumbo
+
+      m_Leader = leader;
+
+      Members = new List<Mobile>();
+      Allies = new List<Guild>();
+      Enemies = new List<Guild>();
+      WarDeclarations = new List<Guild>();
+      WarInvitations = new List<Guild>();
+      AllyDeclarations = new List<Guild>();
+      AllyInvitations = new List<Guild>();
+      Candidates = new List<Mobile>();
+      Accepted = new List<Mobile>();
+
+      LastFealty = DateTime.UtcNow;
+
+      m_Name = name;
+      m_Abbreviation = abbreviation;
+
+      TypeLastChange = DateTime.MinValue;
+
+      AddMember(m_Leader);
+
+      if (m_Leader is PlayerMobile mobile)
+        mobile.GuildRank = RankDefinition.Leader;
+
+      AcceptedWars = new List<WarDeclaration>();
+      PendingWars = new List<WarDeclaration>();
+
+      #endregion
+    }
+
+    public Guild(uint id) : base(id) //serialization ctor
+    {
+    }
+
+    public static bool NewGuildSystem => Core.SE;
+    public static bool OrderChaos => !Core.SE;
+
+    [CommandProperty(AccessLevel.GameMaster)]
+    public Mobile Leader
+    {
+      get
+      {
+        if (Disbanded || m_Leader.Guild != this)
+          CalculateGuildmaster();
+
+        return m_Leader;
+      }
+      set
+      {
+        if (value != null)
+          AddMember(value); //Also removes from old guild.
+
+        if (m_Leader is PlayerMobile leader && leader.Guild == this)
+          leader.GuildRank = RankDefinition.Member;
+
+        m_Leader = value;
+
+        if (m_Leader is PlayerMobile mobile)
+          mobile.GuildRank = RankDefinition.Leader;
+      }
+    }
+
+
+    public override bool Disbanded => m_Leader?.Deleted != false;
+
+    public static void Configure()
+    {
+      EventSink.CreateGuild += EventSink_CreateGuild;
+      EventSink.GuildGumpRequest += EventSink_GuildGumpRequest;
+
+      CommandSystem.Register("GuildProps", AccessLevel.Counselor, GuildProps_OnCommand);
+    }
+
+    public void InvalidateMemberProperties(bool onlyOPL = false)
+    {
+      for (int i = 0; i < Members?.Count; i++)
+      {
+        Mobile m = Members[i];
+        m.InvalidateProperties();
+
+        if (!onlyOPL)
+          m.Delta(MobileDelta.Noto);
+      }
+    }
+
+    public void InvalidateMemberNotoriety()
+    {
+      for (int i = 0; i < Members?.Count; i++)
+        Members[i].Delta(MobileDelta.Noto);
+    }
+
+    public void InvalidateWarNotoriety()
+    {
+      Guild g = GetAllianceLeader(this);
+
+      if (g.Alliance != null)
+        g.Alliance.InvalidateMemberNotoriety();
+      else
+        g.InvalidateMemberNotoriety();
+
+      if (g.AcceptedWars == null)
+        return;
+
+      foreach (WarDeclaration warDec in g.AcceptedWars)
+      {
+        Guild opponent = warDec.Opponent;
+
+        if (opponent.Alliance != null)
+          opponent.Alliance.InvalidateMemberNotoriety();
+        else
+          opponent.InvalidateMemberNotoriety();
+      }
+    }
+
+    public override void OnDelete(Mobile mob)
+    {
+      RemoveMember(mob);
+    }
+
+    public void Disband()
+    {
+      m_Leader = null;
+
+      List.Remove(Id);
+
+      foreach (Mobile m in Members)
+      {
+        m.SendLocalizedMessage(502131); // Your guild has disbanded.
+
+        if (m is PlayerMobile mobile)
+          mobile.GuildRank = RankDefinition.Lowest;
+
+        m.Guild = null;
+      }
+
+      Members.Clear();
+
+      for (int i = Allies.Count - 1; i >= 0; --i)
+        if (i < Allies.Count)
+          RemoveAlly(Allies[i]);
+
+      for (int i = Enemies.Count - 1; i >= 0; --i)
+        if (i < Enemies.Count)
+          RemoveEnemy(Enemies[i]);
+
+      if (!NewGuildSystem)
+        Guildstone?.Delete();
+
+      Guildstone = null;
+
+      CheckExpiredWars();
+
+      Alliance = null;
+    }
+
+    #region GuildProps
+
+    [Usage("GuildProps")]
+    [Description(
+      "Opens a menu where you can view and edit guild properties of a targeted player or guild stone.  If the new Guild system is active, also brings up the guild gump.")]
+    private static void GuildProps_OnCommand(CommandEventArgs e)
+    {
+      string arg = e.ArgString.Trim();
+      Mobile from = e.Mobile;
+
+      if (arg.Length == 0)
+        e.Mobile.Target = new GuildPropsTarget();
+      else
+      {
+        Guild g = uint.TryParse(arg, out uint id)
+          ? Find(id) as Guild
+          : FindByAbbrev(arg) as Guild ?? FindByName(arg) as Guild;
+
+        if (g != null)
+        {
+          from.SendGump(new PropertiesGump(from, g));
+
+          if (NewGuildSystem && from.AccessLevel >= AccessLevel.GameMaster && from is PlayerMobile mobile)
+            mobile.SendGump(new GuildInfoGump(mobile, g));
+        }
+      }
+    }
+
+    private class GuildPropsTarget : Target
+    {
+      public GuildPropsTarget() : base(-1, true, TargetFlags.None)
+      {
+      }
+
+      protected override void OnTarget(Mobile from, object o)
+      {
+        if (!BaseCommand.IsAccessible(from, o))
+        {
+          from.SendLocalizedMessage(500447); // That is not accessible.
+          return;
+        }
+
+        Guild g = null;
+
+        if (o is Guildstone stone)
+        {
+          if (stone.Guild.Disbanded)
+          {
+            from.SendMessage("The guild associated with that Guildstone no longer exists");
+            return;
+          }
+
+          g = stone.Guild;
+        }
+        else if (o is Mobile mobile)
+          g = mobile.Guild as Guild;
+
+        if (g == null)
+        {
+          from.SendMessage("That is not in a guild!");
+          return;
+        }
+
+        from.SendGump(new PropertiesGump(from, g));
+
+        if (NewGuildSystem && from.AccessLevel >= AccessLevel.GameMaster && from is PlayerMobile pm)
+          pm.SendGump(new GuildInfoGump(pm, g));
+      }
+    }
+
+    #endregion
+
+    #region EventSinks
+
+    public static void EventSink_GuildGumpRequest(GuildGumpRequestArgs args)
+    {
+      if (!NewGuildSystem || !(args.Mobile is PlayerMobile pm))
+        return;
+
+      if (pm.Guild == null)
+        pm.SendGump(new CreateGuildGump(pm));
+      else
+        pm.SendGump(new GuildInfoGump(pm, pm.Guild as Guild));
+    }
+
+    public static void EventSink_CreateGuild(CreateGuildEventArgs args)
+    {
+      args.Guild = new Guild(args.Id);
+    }
+
+    #endregion
+
+
+    #region New Alliances
+
+    public AllianceInfo Alliance
+    {
+      get => m_AllianceInfo ?? m_AllianceLeader?.m_AllianceInfo;
+      set
+      {
+        AllianceInfo current = Alliance;
+
+        if (value == current)
+          return;
+
+        current?.RemoveGuild(this);
+
+        if (value != null)
+        {
+          if (value.Leader == this)
+            m_AllianceInfo = value;
+          else
+            m_AllianceLeader = value.Leader;
+
+          value.AddPendingGuild(this);
+        }
+        else
+        {
+          m_AllianceInfo = null;
+          m_AllianceLeader = null;
+        }
+      }
+    }
+
+    [CommandProperty(AccessLevel.Counselor)]
+    public string AllianceName => Alliance?.Name;
+
+    [CommandProperty(AccessLevel.Counselor)]
+    public Guild AllianceLeader => Alliance?.Leader;
+
+    [CommandProperty(AccessLevel.Counselor)]
+    public bool IsAllianceMember => Alliance?.IsMember(this) == true;
+
+    [CommandProperty(AccessLevel.Counselor)]
+    public bool IsAlliancePendingMember => Alliance?.IsPendingMember(this) == true;
+
+    public static Guild GetAllianceLeader(Guild g)
+    {
+      AllianceInfo alliance = g.Alliance;
+
+      return alliance?.Leader != null && alliance.IsMember(g) ? alliance.Leader : g;
+    }
+
+    #endregion
+
+    #region New Wars
+
+    public List<WarDeclaration> PendingWars{ get; private set; }
+
+    public List<WarDeclaration> AcceptedWars{ get; private set; }
+
+
+    public WarDeclaration FindPendingWar(Guild g) => PendingWars.FirstOrDefault(w => w.Opponent == g);
+
+    public WarDeclaration FindActiveWar(Guild g) => AcceptedWars.FirstOrDefault(w => w.Opponent == g);
+
+    public void CheckExpiredWars()
+    {
+      for (int i = 0; i < AcceptedWars.Count; i++)
+      {
+        WarDeclaration w = AcceptedWars[i];
+        Guild g = w.Opponent;
+
+        WarStatus status = w.Status;
+
+        if (status != WarStatus.InProgress)
+        {
+          AllianceInfo myAlliance = Alliance;
+          bool inAlliance = myAlliance?.IsMember(this) == true;
+
+          AllianceInfo otherAlliance = g?.Alliance;
+          bool otherInAlliance = otherAlliance?.IsMember(this) == true;
+
+          if (inAlliance)
+          {
+            myAlliance.AllianceMessage(1070739 + (int)status,
+              g == null ? "a deleted opponent" : otherInAlliance ? otherAlliance.Name : g.Name);
+            myAlliance.InvalidateMemberProperties();
+          }
+          else
+          {
+            GuildMessage(1070739 + (int)status,
+              g == null ? "a deleted opponent" : otherInAlliance ? otherAlliance.Name : g.Name);
+            InvalidateMemberProperties();
+          }
+
+          AcceptedWars.Remove(w);
+
+          if (g == null)
+            continue;
+
+          if (status != WarStatus.Draw)
+            status = (WarStatus)((int)status + 1 % 2);
+
+          if (otherInAlliance)
+          {
+            otherAlliance.AllianceMessage(1070739 + (int)status, inAlliance ? Alliance.Name : Name);
+            otherAlliance.InvalidateMemberProperties();
+          }
+          else
+          {
+            g.GuildMessage(1070739 + (int)status, inAlliance ? Alliance.Name : Name);
+            g.InvalidateMemberProperties();
+          }
+
+          g.AcceptedWars.Remove(g.FindActiveWar(this));
+        }
+      }
+
+      for (int i = 0; i < PendingWars.Count; i++)
+      {
+        WarDeclaration w = PendingWars[i];
+        Guild g = w.Opponent;
+
+        if (w.Status != WarStatus.Pending)
+        {
+          //All sanity in here
+          PendingWars.Remove(w);
+
+          g?.PendingWars.Remove(g.FindPendingWar(this));
+        }
+      }
+    }
+
+    public static void HandleDeath(Mobile victim, Mobile killer = null)
+    {
+      if (!NewGuildSystem)
+        return;
+
+      killer ??= victim.FindMostRecentDamager(false);
+
+      if (killer == null || victim.Guild == null || killer.Guild == null)
+        return;
+
+      Guild victimGuild = GetAllianceLeader(victim.Guild as Guild);
+      Guild killerGuild = GetAllianceLeader(killer.Guild as Guild);
+
+      WarDeclaration war = killerGuild.FindActiveWar(victimGuild);
+
+      if (war == null)
+        return;
+
+      war.Kills++;
+
+      if (war.Opponent == victimGuild)
+        killerGuild.CheckExpiredWars();
+      else
+        victimGuild.CheckExpiredWars();
+    }
+
+    #endregion
+
+    #region Var declarations
+
+    private Mobile m_Leader;
+
+    private string m_Name;
+    private string m_Abbreviation;
+
+    private GuildType m_Type;
+
+    private AllianceInfo m_AllianceInfo;
+    private Guild m_AllianceLeader;
+
+    #endregion
+
+    #region Is<something>(...)
+
+    public bool IsMember(Mobile m) => Members.Contains(m);
+
+    public bool IsAlly(Guild g) => NewGuildSystem ? Alliance?.IsMember(this) == true && Alliance.IsMember(g) : Allies.Contains(g);
+
+    public bool IsEnemy(Guild g) => Type != GuildType.Regular && g.Type != GuildType.Regular && Type != g.Type || IsWar(g);
+
+    public bool IsWar(Guild g)
+    {
+      if (g == null)
+        return false;
+
+      if (!NewGuildSystem)
+        return Enemies.Contains(g);
+
+      Guild guild = GetAllianceLeader(this);
+      Guild otherGuild = GetAllianceLeader(g);
+
+      return guild.FindActiveWar(otherGuild) != null;
+
+    }
+
+    #endregion
+
+    #region Serialization
+
+    public override void Serialize(GenericWriter writer)
+    {
+      if (LastFealty + TimeSpan.FromDays(1.0) < DateTime.UtcNow)
+        CalculateGuildmaster();
+
+      CheckExpiredWars();
+
+      Alliance?.CheckLeader();
+
+      writer.Write(5); //version
+
+      #region War Serialization
+
+      writer.Write(PendingWars.Count);
+
+      for (int i = 0; i < PendingWars.Count; i++) PendingWars[i].Serialize(writer);
+
+      writer.Write(AcceptedWars.Count);
+
+      for (int i = 0; i < AcceptedWars.Count; i++) AcceptedWars[i].Serialize(writer);
+
+      #endregion
+
+      #region Alliances
+
+      bool isAllianceLeader = m_AllianceLeader == null && m_AllianceInfo != null;
+      writer.Write(isAllianceLeader);
+
+      if (isAllianceLeader)
+        m_AllianceInfo.Serialize(writer);
+      else
+        writer.Write(m_AllianceLeader);
+
+      #endregion
+
+      //
+
+      writer.WriteGuildList(AllyDeclarations, true);
+      writer.WriteGuildList(AllyInvitations, true);
+
+      writer.Write(TypeLastChange);
+
+      writer.Write((int)m_Type);
+
+      writer.Write(LastFealty);
+
+      writer.Write(m_Leader);
+      writer.Write(m_Name);
+      writer.Write(m_Abbreviation);
+
+      writer.WriteGuildList(Allies, true);
+      writer.WriteGuildList(Enemies, true);
+      writer.WriteGuildList(WarDeclarations, true);
+      writer.WriteGuildList(WarInvitations, true);
+
+      writer.Write(Members, true);
+      writer.Write(Candidates, true);
+      writer.Write(Accepted, true);
+
+      writer.Write(Guildstone);
+      writer.Write(Teleporter);
+
+      writer.Write(Charter);
+      writer.Write(Website);
+    }
+
+    public override void Deserialize(GenericReader reader)
+    {
+      int version = reader.ReadInt();
+
+      switch (version)
+      {
+        case 5:
+        {
+          int count = reader.ReadInt();
+
+          PendingWars = new List<WarDeclaration>();
+          for (int i = 0; i < count; i++) PendingWars.Add(new WarDeclaration(reader));
+
+          count = reader.ReadInt();
+          AcceptedWars = new List<WarDeclaration>();
+          for (int i = 0; i < count; i++) AcceptedWars.Add(new WarDeclaration(reader));
+
+          bool isAllianceLeader = reader.ReadBool();
+
+          if (isAllianceLeader)
+            m_AllianceInfo = new AllianceInfo(reader);
+          else
+            m_AllianceLeader = reader.ReadGuild() as Guild;
+
+
+          goto case 4;
+        }
+        case 4:
+        {
+          AllyDeclarations = reader.ReadStrongGuildList<Guild>();
+          AllyInvitations = reader.ReadStrongGuildList<Guild>();
+
+          goto case 3;
+        }
+        case 3:
+        {
+          TypeLastChange = reader.ReadDateTime();
+
+          goto case 2;
+        }
+        case 2:
+        {
+          m_Type = (GuildType)reader.ReadInt();
+
+          goto case 1;
+        }
+        case 1:
+        {
+          LastFealty = reader.ReadDateTime();
+
+          goto case 0;
+        }
+        case 0:
+        {
+          m_Leader = reader.ReadMobile();
+
+          if (m_Leader is PlayerMobile mobile)
+            mobile.GuildRank = RankDefinition.Leader;
+
+          m_Name = reader.ReadString();
+          m_Abbreviation = reader.ReadString();
+
+          Allies = reader.ReadStrongGuildList<Guild>();
+          Enemies = reader.ReadStrongGuildList<Guild>();
+          WarDeclarations = reader.ReadStrongGuildList<Guild>();
+          WarInvitations = reader.ReadStrongGuildList<Guild>();
+
+          Members = reader.ReadStrongMobileList();
+          Candidates = reader.ReadStrongMobileList();
+          Accepted = reader.ReadStrongMobileList();
+
+          Guildstone = reader.ReadItem();
+          Teleporter = reader.ReadItem();
+
+          Charter = reader.ReadString();
+          Website = reader.ReadString();
+
+          break;
+        }
+      }
+
+      AllyDeclarations ??= new List<Guild>();
+      AllyInvitations ??= new List<Guild>();
+      AcceptedWars ??= new List<WarDeclaration>();
+      PendingWars ??= new List<WarDeclaration>();
+
+      Timer.DelayCall(TimeSpan.Zero, VerifyGuild_Callback);
+    }
+
+    private void VerifyGuild_Callback()
+    {
+      if (!NewGuildSystem && Guildstone == null || Members.Count == 0)
+        Disband();
+
+      CheckExpiredWars();
+
+      AllianceInfo alliance = Alliance;
+
+      alliance?.CheckLeader();
+
+      alliance = Alliance; //CheckLeader could possibly change the value of this.Alliance
+
+      if (alliance?.IsMember(this) == false && !alliance.IsPendingMember(this)
+      ) //This block is there to fix a bug in the code in an older version.
+        Alliance = null; //Will call Alliance.RemoveGuild which will set it null & perform all the pertient checks as far as alliacne disbanding
+    }
+
+    #endregion
+
+    #region Add/Remove Member/Old Ally/Old Enemy
+
+    public void AddMember(Mobile m)
+    {
+      if (!Members.Contains(m))
+      {
+        if (m.Guild != null && m.Guild != this)
+          ((Guild)m.Guild).RemoveMember(m);
+
+        Members.Add(m);
+        m.Guild = this;
+
+        m.GuildFealty = !NewGuildSystem ? m_Leader : null;
+
+        if (m is PlayerMobile mobile)
+          mobile.GuildRank = RankDefinition.Lowest;
+
+        ((Guild)m.Guild).InvalidateWarNotoriety();
+      }
+    }
+
+    public void RemoveMember(Mobile m, int message = 1018028) // You have been dismissed from your guild.
+    {
+      if (Members.Contains(m))
+      {
+        Members.Remove(m);
+
+        Guild guild = m.Guild as Guild;
+
+        m.Guild = null;
+
+        if (m is PlayerMobile mobile)
+          mobile.GuildRank = RankDefinition.Lowest;
+
+        if (message > 0)
+          m.SendLocalizedMessage(message);
+
+        if (m == m_Leader)
+        {
+          CalculateGuildmaster();
+
+          if (m_Leader == null)
+            Disband();
+        }
+
+        if (Members.Count == 0)
+          Disband();
+
+        guild?.InvalidateWarNotoriety();
+
+        m.Delta(MobileDelta.Noto);
+      }
+    }
+
+    public void AddAlly(Guild g)
+    {
+      if (!Allies.Contains(g))
+      {
+        Allies.Add(g);
+
+        g.AddAlly(this);
+      }
+    }
+
+    public void RemoveAlly(Guild g)
+    {
+      if (Allies.Contains(g))
+      {
+        Allies.Remove(g);
+
+        g.RemoveAlly(this);
+      }
+    }
+
+    public void AddEnemy(Guild g)
+    {
+      if (!Enemies.Contains(g))
+      {
+        Enemies.Add(g);
+
+        g.AddEnemy(this);
+      }
+    }
+
+    public void RemoveEnemy(Guild g)
+    {
+      if (Enemies.Contains(g))
+      {
+        Enemies.Remove(g);
+
+        g.RemoveEnemy(this);
+      }
+    }
+
+    #endregion
+
+    #region Guild[Text]Message(...)
+
+    public void GuildMessage(int num, bool append, string format, params object[] args)
+    {
+      GuildMessage(num, append, string.Format(format, args));
+    }
+
+    public void GuildMessage(int number)
+    {
+      for (int i = 0; i < Members.Count; ++i)
+        Members[i].SendLocalizedMessage(number);
+    }
+
+    public void GuildMessage(int number, string args, int hue = 0x3B2)
+    {
+      for (int i = 0; i < Members.Count; ++i)
+        Members[i].SendLocalizedMessage(number, args, hue);
+    }
+
+    public void GuildMessage(int number, bool append, string affix, string args = "", int hue = 0x3B2)
+    {
+      for (int i = 0; i < Members.Count; ++i)
+        Members[i].SendLocalizedMessage(number, append, affix, args, hue);
+    }
+
+    public void GuildTextMessage(string text)
+    {
+      GuildTextMessage(0x3B2, text);
+    }
+
+    public void GuildTextMessage(string format, params object[] args)
+    {
+      GuildTextMessage(0x3B2, string.Format(format, args));
+    }
+
+    public void GuildTextMessage(int hue, string text)
+    {
+      for (int i = 0; i < Members.Count; ++i)
+        Members[i].SendMessage(hue, text);
+    }
+
+    public void GuildTextMessage(int hue, string format, params object[] args)
+    {
+      GuildTextMessage(hue, string.Format(format, args));
+    }
+
+    public void GuildChat(Mobile from, int hue, string text)
+    {
+      for (int i = 0; i < Members.Count; i++)
+      {
+        NetState ns = Members[i].NetState;
+
+        if (ns != null)
+          Packets.SendUnicodeMessage(ns, from.Serial, from.Body, MessageType.Guild, hue, 3,
+            from.Language, from.Name, text);
+      }
+    }
+
+    public void GuildChat(Mobile from, string text)
+    {
+      GuildChat(from, (from as PlayerMobile)?.GuildMessageHue ?? 0x3B2, text);
+    }
+
+    #endregion
+
+    #region Voting
+
+    public bool CanVote(Mobile m) =>
+      (!NewGuildSystem || m is PlayerMobile pm && pm.GuildRank.GetFlag(RankFlags.CanVote)) &&
+      m?.Deleted == false && m.Guild == this;
+
+    public bool CanBeVotedFor(Mobile m) => (!NewGuildSystem || m is PlayerMobile pm && pm.LastOnline + InactiveTime >= DateTime.UtcNow) && m?.Deleted == false && m.Guild == this;
+
+    public void CalculateGuildmaster()
+    {
+      Dictionary<Mobile, int> votes = new Dictionary<Mobile, int>();
+
+      int votingMembers = 0;
+
+      for (int i = 0; Members != null && i < Members.Count; ++i)
+      {
+        Mobile memb = Members[i];
+
+        if (!CanVote(memb))
+          continue;
+
+        Mobile m = memb.GuildFealty;
+
+        if (!CanBeVotedFor(m))
+        {
+          if (!Disbanded && m_Leader.Guild == this)
+            m = m_Leader;
+          else
+            m = memb;
+        }
+
+        if (m == null)
+          continue;
+
+        votes[m] = 1 + (votes.TryGetValue(m, out int v) ? v : 0);
+        votingMembers++;
+      }
+
+      Mobile winner = null;
+      int highVotes = 0;
+
+      foreach ((Mobile m, int val) in votes)
+        if (winner == null || val > highVotes)
+        {
+          winner = m;
+          highVotes = val;
+        }
+
+      if (NewGuildSystem && highVotes * 100 / Math.Max(votingMembers, 1) < MajorityPercentage && !Disbanded &&
+          winner != m_Leader && m_Leader.Guild == this)
+        winner = m_Leader;
+
+      if (m_Leader != winner && winner != null)
+        GuildMessage(1018015, true, winner.Name); // Guild Message: Guildmaster changed to:
+
+      Leader = winner;
+      LastFealty = DateTime.UtcNow;
+    }
+
+    #endregion
+
+    #region Getters & Setters
+
+    [CommandProperty(AccessLevel.GameMaster)]
+    public Item Guildstone{ get; set; }
+
+    [CommandProperty(AccessLevel.GameMaster)]
+    public Item Teleporter{ get; set; }
+
+    [CommandProperty(AccessLevel.GameMaster)]
+    public override string Name
+    {
+      get => m_Name;
+      set
+      {
+        m_Name = value;
+
+        InvalidateMemberProperties(true);
+
+        Guildstone?.InvalidateProperties();
+      }
+    }
+
+    [CommandProperty(AccessLevel.GameMaster)]
+    public string Website{ get; set; }
+
+    [CommandProperty(AccessLevel.GameMaster)]
+    public override string Abbreviation
+    {
+      get => m_Abbreviation;
+      set
+      {
+        m_Abbreviation = value;
+
+        InvalidateMemberProperties(true);
+
+        Guildstone?.InvalidateProperties();
+      }
+    }
+
+    [CommandProperty(AccessLevel.GameMaster)]
+    public string Charter{ get; set; }
+
+    [CommandProperty(AccessLevel.GameMaster)]
+    public override GuildType Type
+    {
+      get => OrderChaos ? m_Type : GuildType.Regular;
+      set
+      {
+        if (m_Type != value)
+        {
+          m_Type = value;
+          TypeLastChange = DateTime.UtcNow;
+
+          InvalidateMemberProperties();
+        }
+      }
+    }
+
+    [CommandProperty(AccessLevel.GameMaster)]
+    public DateTime LastFealty{ get; set; }
+
+    [CommandProperty(AccessLevel.GameMaster)]
+    public DateTime TypeLastChange{ get; private set; }
+
+    public List<Guild> Allies{ get; private set; }
+
+    public List<Guild> Enemies{ get; private set; }
+
+    public List<Guild> AllyDeclarations{ get; private set; }
+
+    public List<Guild> AllyInvitations{ get; private set; }
+
+    public List<Guild> WarDeclarations{ get; private set; }
+
+    public List<Guild> WarInvitations{ get; private set; }
+
+    public List<Mobile> Candidates{ get; private set; }
+
+    public List<Mobile> Accepted{ get; private set; }
+
+    public List<Mobile> Members{ get; private set; }
+
+    #endregion
+  }
+}