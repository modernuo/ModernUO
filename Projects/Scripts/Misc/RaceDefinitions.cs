--- conflicted
+++ resolved
@@ -1,285 +1,242 @@
-using System.Linq;
-
-namespace Server.Misc
-{
-  public class RaceDefinitions
-  {
-    public static void Configure()
-    {
-      /* Here we configure all races. Some notes:
-       *
-       * 1) The first 32 races are reserved for core use.
-       * 2) Race 0x7F is reserved for core use.
-       * 3) Race 0xFF is reserved for core use.
-       * 4) Changing or removing any predefined races may cause server instability.
-       */
-
-      RegisterRace(new Human(0, 0));
-      RegisterRace(new Elf(1, 1));
-      RegisterRace(new Gargoyle(2, 2));
-    }
-
-    public static void RegisterRace(Race race)
-    {
-      Race.Races[race.RaceIndex] = race;
-      Race.AllRaces.Add(race);
-    }
-
-    private class Human : Race
-    {
-      public Human(int raceID, int raceIndex)
-        : base(raceID, raceIndex, "Human", "Humans", 400, 401, 402, 403, Expansion.None)
-      {
-      }
-
-      public override bool ValidateHair(bool female, int itemID) =>
-        itemID == 0 || (!female || itemID != 0x2048) && (female || itemID != 0x2046) &&
-        (itemID >= 0x203B && itemID <= 0x203D || itemID >= 0x2044 && itemID <= 0x204A);
-
-      public override int RandomHair(bool female) //Random hair doesn't include baldness
-<<<<<<< HEAD
-        =>
-          Utility.Random(9) switch
-          {
-            0 => 0x203B, //Short
-            1 => 0x203C, //Long
-            2 => 0x203D, //Pony Tail
-            3 => 0x2044, //Mohawk
-            4 => 0x2045, //Pageboy
-            5 => 0x2047, //Afro
-            6 => 0x2049, //Pig tails
-            7 => 0x204A, //Krisna
-            _ => (female ? 0x2046 : 0x2048)
-          };
-
-      public override bool ValidateFacialHair(bool female, int itemID) =>
-        itemID == 0 || !female && (itemID >= 0x203E && itemID <= 0x2041 || itemID >= 0x204B && itemID <= 0x204D);
-=======
-      {
-        return Utility.Random(9) switch
-        {
-          0 => 0x203B, //Short
-          1 => 0x203C, //Long
-          2 => 0x203D, //Pony Tail
-          3 => 0x2044, //Mohawk
-          4 => 0x2045, //Pageboy
-          5 => 0x2047, //Afro
-          6 => 0x2049, //Pig tails
-          7 => 0x204A, //Krisna
-          _ => (female ? 0x2046 : 0x2048)
-        };
-      }
-
-      public override bool ValidateFacialHair(bool female, int itemID)
-      {
-        if (itemID == 0)
-          return true;
-
-        if (female)
-          return false;
-
-        if (itemID >= 0x203E && itemID <= 0x2041)
-          return true;
-
-        if (itemID >= 0x204B && itemID <= 0x204D)
-          return true;
-
-        return false;
-      }
->>>>>>> 64d59ce2
-
-      public override int RandomFacialHair(bool female)
-      {
-        if (female)
-          return 0;
-
-        int rand = Utility.Random(7);
-
-        return (rand < 4 ? 0x203E : 0x2047) + rand;
-      }
-
-      public override int ClipSkinHue(int hue) => hue < 1002 ? 1002 : hue > 1058 ? 1058 : hue;
-
-      public override int RandomSkinHue() => Utility.Random(1002, 57) | 0x8000;
-
-      public override int ClipHairHue(int hue) => hue < 1102 ? 1102 : hue > 1149 ? 1149 : hue;
-
-      public override int RandomHairHue() => Utility.Random(1102, 48);
-    }
-
-    private class Elf : Race
-    {
-      private static readonly int[] m_SkinHues =
-      {
-        0x0BF, 0x24D, 0x24E, 0x24F, 0x353, 0x361, 0x367, 0x374,
-        0x375, 0x376, 0x381, 0x382, 0x383, 0x384, 0x385, 0x389,
-        0x3DE, 0x3E5, 0x3E6, 0x3E8, 0x3E9, 0x430, 0x4A7, 0x4DE,
-        0x51D, 0x53F, 0x579, 0x76B, 0x76C, 0x76D, 0x835, 0x903
-      };
-
-      private static readonly int[] m_HairHues =
-      {
-        0x034, 0x035, 0x036, 0x037, 0x038, 0x039, 0x058, 0x08E,
-        0x08F, 0x090, 0x091, 0x092, 0x101, 0x159, 0x15A, 0x15B,
-        0x15C, 0x15D, 0x15E, 0x128, 0x12F, 0x1BD, 0x1E4, 0x1F3,
-        0x207, 0x211, 0x239, 0x251, 0x26C, 0x2C3, 0x2C9, 0x31D,
-        0x31E, 0x31F, 0x320, 0x321, 0x322, 0x323, 0x324, 0x325,
-        0x326, 0x369, 0x386, 0x387, 0x388, 0x389, 0x38A, 0x59D,
-        0x6B8, 0x725, 0x853
-      };
-
-      public Elf(int raceID, int raceIndex)
-        : base(raceID, raceIndex, "Elf", "Elves", 605, 606, 607, 608, Expansion.ML)
-      {
-      }
-
-      public override bool ValidateHair(bool female, int itemID) =>
-        itemID == 0 || (!female || itemID != 0x2FCD && itemID != 0x2FBF) &&
-        (female || itemID != 0x2FCC && itemID != 0x2FD0) &&
-        (itemID >= 0x2FBF && itemID <= 0x2FC2 || itemID >= 0x2FCC && itemID <= 0x2FD1);
-
-<<<<<<< HEAD
-      public override int RandomHair(bool female) => //Random hair doesn't include baldness
-        Utility.Random(8) switch
-=======
-        if (female && (itemID == 0x2FCD || itemID == 0x2FBF) || !female && (itemID == 0x2FCC || itemID == 0x2FD0))
-          return false;
-
-        if (itemID >= 0x2FBF && itemID <= 0x2FC2)
-          return true;
-
-        if (itemID >= 0x2FCC && itemID <= 0x2FD1)
-          return true;
-
-        return false;
-      }
-
-      public override int RandomHair(bool female) //Random hair doesn't include baldness
-      {
-        return Utility.Random(8) switch
->>>>>>> 64d59ce2
-        {
-          0 => 0x2FC0, //Long Feather
-          1 => 0x2FC1, //Short
-          2 => 0x2FC2, //Mullet
-          3 => 0x2FCE, //Knob
-          4 => 0x2FCF, //Braided
-          5 => 0x2FD1, //Spiked
-          6 => (female ? 0x2FCC : 0x2FBF), //Flower or Mid-long
-          _ => (female ? 0x2FD0 : 0x2FCD)
-        };
-<<<<<<< HEAD
-=======
-      }
->>>>>>> 64d59ce2
-
-      public override bool ValidateFacialHair(bool female, int itemID) => itemID == 0;
-
-      public override int RandomFacialHair(bool female) => 0;
-<<<<<<< HEAD
-
-      public override int ClipSkinHue(int hue) => m_SkinHues.Any(t => t == hue) ? hue : m_SkinHues[0];
-=======
-
-      public override int ClipSkinHue(int hue)
-      {
-        for (int i = 0; i < m_SkinHues.Length; i++)
-          if (m_SkinHues[i] == hue)
-            return hue;
-
-        return m_SkinHues[0];
-      }
-
-      public override int RandomSkinHue() => m_SkinHues[Utility.Random(m_SkinHues.Length)] | 0x8000;
->>>>>>> 64d59ce2
-
-      public override int RandomSkinHue() => m_SkinHues[Utility.Random(m_SkinHues.Length)] | 0x8000;
-
-      public override int ClipHairHue(int hue) => m_HairHues.Any(t => t == hue) ? hue : m_HairHues[0];
-
-      public override int RandomHairHue() => m_HairHues[Utility.Random(m_HairHues.Length)];
-    }
-
-    #region SA
-
-    private class Gargoyle : Race
-    {
-      // Todo Finish body hues
-      private static readonly int[] m_BodyHues =
-      {
-        0x86DB, 0x86DC, 0x86DD, 0x86DE,
-        0x86DF, 0x86E0, 0x86E1, 0x86E2,
-        0x86E3, 0x86E4, 0x86E5, 0x86E6
-        // 0x, 0x, 0x, 0x, // 86E7/86E8/86E9/86EA?
-        // 0x, 0x, 0x, 0x, // 86EB/86EC/86ED/86EE?
-        // 0x86F3, 0x86DB, 0x86DC, 0x86DD
-      };
-
-      private static readonly int[] m_HornHues =
-      {
-        0x709, 0x70B, 0x70D, 0x70F, 0x711, 0x763,
-        0x765, 0x768, 0x76B, 0x6F3, 0x6F1, 0x6EF,
-        0x6E4, 0x6E2, 0x6E0, 0x709, 0x70B, 0x70D
-      };
-
-      public Gargoyle(int raceID, int raceIndex)
-        : base(raceID, raceIndex, "Gargoyle", "Gargoyles", 666, 667, 402, 403, Expansion.SA)
-      {
-      }
-
-      public override bool ValidateHair(bool female, int itemID) =>
-        female == false
-          ? itemID >= 0x4258 && itemID <= 0x425F
-          : itemID == 0x4261 || itemID == 0x4262 || itemID >= 0x4273 && itemID <= 0x4275 || itemID == 0x42B0 ||
-            itemID == 0x42B1 || itemID == 0x42AA || itemID == 0x42AB;
-
-<<<<<<< HEAD
-      public override int RandomHair(bool female) =>
-        Utility.Random(9) == 0 ? 0 : !female ? 0x4258 + Utility.Random(8) : Utility.Random(9) switch
-=======
-      public override int RandomHair(bool female)
-      {
-        if (Utility.Random(9) == 0)
-          return 0;
-        if (!female)
-          return 0x4258 + Utility.Random(8);
-        return Utility.Random(9) switch
->>>>>>> 64d59ce2
-        {
-          0 => 0x4261,
-          1 => 0x4262,
-          2 => 0x4273,
-          3 => 0x4274,
-          4 => 0x4275,
-          5 => 0x42B0,
-          6 => 0x42B1,
-          7 => 0x42AA,
-          8 => 0x42AB,
-          _ => 0
-        };
-<<<<<<< HEAD
-=======
-      }
->>>>>>> 64d59ce2
-
-      public override bool ValidateFacialHair(bool female, int itemID) => !female && itemID >= 0x42AD && itemID <= 0x42B0;
-
-      public override int RandomFacialHair(bool female) => female ? 0 : Utility.RandomList(0, 0x42AD, 0x42AE, 0x42AF, 0x42B0);
-
-      public override int ClipSkinHue(int hue) => hue;
-<<<<<<< HEAD
-=======
-
-      public override int RandomSkinHue() => m_BodyHues[Utility.Random(m_BodyHues.Length)] | 0x8000;
->>>>>>> 64d59ce2
-
-      public override int RandomSkinHue() => m_BodyHues[Utility.Random(m_BodyHues.Length)] | 0x8000;
-
-      public override int ClipHairHue(int hue) => m_HornHues.Any(t => t == hue) ? hue : m_HornHues[0];
-
-      public override int RandomHairHue() => m_HornHues[Utility.Random(m_HornHues.Length)];
-    }
-
-    #endregion
-  }
-}
+using System.Linq;
+
+namespace Server.Misc
+{
+  public class RaceDefinitions
+  {
+    public static void Configure()
+    {
+      /* Here we configure all races. Some notes:
+       *
+       * 1) The first 32 races are reserved for core use.
+       * 2) Race 0x7F is reserved for core use.
+       * 3) Race 0xFF is reserved for core use.
+       * 4) Changing or removing any predefined races may cause server instability.
+       */
+
+      RegisterRace(new Human(0, 0));
+      RegisterRace(new Elf(1, 1));
+      RegisterRace(new Gargoyle(2, 2));
+    }
+
+    public static void RegisterRace(Race race)
+    {
+      Race.Races[race.RaceIndex] = race;
+      Race.AllRaces.Add(race);
+    }
+
+    private class Human : Race
+    {
+      public Human(int raceID, int raceIndex)
+        : base(raceID, raceIndex, "Human", "Humans", 400, 401, 402, 403, Expansion.None)
+      {
+      }
+
+      public override bool ValidateHair(bool female, int itemID) =>
+        itemID == 0 || (!female || itemID != 0x2048) && (female || itemID != 0x2046) &&
+        (itemID >= 0x203B && itemID <= 0x203D || itemID >= 0x2044 && itemID <= 0x204A);
+
+      public override int RandomHair(bool female) //Random hair doesn't include baldness
+      {
+        return Utility.Random(9) switch
+        {
+          0 => 0x203B, //Short
+          1 => 0x203C, //Long
+          2 => 0x203D, //Pony Tail
+          3 => 0x2044, //Mohawk
+          4 => 0x2045, //Pageboy
+          5 => 0x2047, //Afro
+          6 => 0x2049, //Pig tails
+          7 => 0x204A, //Krisna
+          _ => (female ? 0x2046 : 0x2048)
+        };
+      }
+
+      public override bool ValidateFacialHair(bool female, int itemID)
+      {
+        if (itemID == 0)
+          return true;
+
+        if (female)
+          return false;
+
+        if (itemID >= 0x203E && itemID <= 0x2041)
+          return true;
+
+        if (itemID >= 0x204B && itemID <= 0x204D)
+          return true;
+
+        return false;
+      }
+
+      public override int RandomFacialHair(bool female)
+      {
+        if (female)
+          return 0;
+
+        int rand = Utility.Random(7);
+
+        return (rand < 4 ? 0x203E : 0x2047) + rand;
+      }
+
+      public override int ClipSkinHue(int hue) => hue < 1002 ? 1002 : hue > 1058 ? 1058 : hue;
+
+      public override int RandomSkinHue() => Utility.Random(1002, 57) | 0x8000;
+
+      public override int ClipHairHue(int hue) => hue < 1102 ? 1102 : hue > 1149 ? 1149 : hue;
+
+      public override int RandomHairHue() => Utility.Random(1102, 48);
+    }
+
+    private class Elf : Race
+    {
+      private static readonly int[] m_SkinHues =
+      {
+        0x0BF, 0x24D, 0x24E, 0x24F, 0x353, 0x361, 0x367, 0x374,
+        0x375, 0x376, 0x381, 0x382, 0x383, 0x384, 0x385, 0x389,
+        0x3DE, 0x3E5, 0x3E6, 0x3E8, 0x3E9, 0x430, 0x4A7, 0x4DE,
+        0x51D, 0x53F, 0x579, 0x76B, 0x76C, 0x76D, 0x835, 0x903
+      };
+
+      private static readonly int[] m_HairHues =
+      {
+        0x034, 0x035, 0x036, 0x037, 0x038, 0x039, 0x058, 0x08E,
+        0x08F, 0x090, 0x091, 0x092, 0x101, 0x159, 0x15A, 0x15B,
+        0x15C, 0x15D, 0x15E, 0x128, 0x12F, 0x1BD, 0x1E4, 0x1F3,
+        0x207, 0x211, 0x239, 0x251, 0x26C, 0x2C3, 0x2C9, 0x31D,
+        0x31E, 0x31F, 0x320, 0x321, 0x322, 0x323, 0x324, 0x325,
+        0x326, 0x369, 0x386, 0x387, 0x388, 0x389, 0x38A, 0x59D,
+        0x6B8, 0x725, 0x853
+      };
+
+      public Elf(int raceID, int raceIndex)
+        : base(raceID, raceIndex, "Elf", "Elves", 605, 606, 607, 608, Expansion.ML)
+      {
+      }
+
+      public override bool ValidateHair(bool female, int itemID) =>
+        itemID == 0 || (!female || itemID != 0x2FCD && itemID != 0x2FBF) &&
+        (female || itemID != 0x2FCC && itemID != 0x2FD0) &&
+        (itemID >= 0x2FBF && itemID <= 0x2FC2 || itemID >= 0x2FCC && itemID <= 0x2FD1);
+
+        if (female && (itemID == 0x2FCD || itemID == 0x2FBF) || !female && (itemID == 0x2FCC || itemID == 0x2FD0))
+          return false;
+
+        if (itemID >= 0x2FBF && itemID <= 0x2FC2)
+          return true;
+
+        if (itemID >= 0x2FCC && itemID <= 0x2FD1)
+          return true;
+
+        return false;
+      }
+
+      public override int RandomHair(bool female) //Random hair doesn't include baldness
+      {
+        return Utility.Random(8) switch
+        {
+          0 => 0x2FC0, //Long Feather
+          1 => 0x2FC1, //Short
+          2 => 0x2FC2, //Mullet
+          3 => 0x2FCE, //Knob
+          4 => 0x2FCF, //Braided
+          5 => 0x2FD1, //Spiked
+          6 => (female ? 0x2FCC : 0x2FBF), //Flower or Mid-long
+          _ => (female ? 0x2FD0 : 0x2FCD)
+        };
+      }
+
+      public override bool ValidateFacialHair(bool female, int itemID) => itemID == 0;
+
+      public override int RandomFacialHair(bool female) => 0;
+
+      public override int ClipSkinHue(int hue)
+      {
+        for (int i = 0; i < m_SkinHues.Length; i++)
+          if (m_SkinHues[i] == hue)
+            return hue;
+
+        return m_SkinHues[0];
+      }
+
+      public override int RandomSkinHue() => m_SkinHues[Utility.Random(m_SkinHues.Length)] | 0x8000;
+
+      public override int RandomSkinHue() => m_SkinHues[Utility.Random(m_SkinHues.Length)] | 0x8000;
+
+      public override int ClipHairHue(int hue) => m_HairHues.Any(t => t == hue) ? hue : m_HairHues[0];
+
+      public override int RandomHairHue() => m_HairHues[Utility.Random(m_HairHues.Length)];
+    }
+
+    #region SA
+
+    private class Gargoyle : Race
+    {
+      // Todo Finish body hues
+      private static readonly int[] m_BodyHues =
+      {
+        0x86DB, 0x86DC, 0x86DD, 0x86DE,
+        0x86DF, 0x86E0, 0x86E1, 0x86E2,
+        0x86E3, 0x86E4, 0x86E5, 0x86E6
+        // 0x, 0x, 0x, 0x, // 86E7/86E8/86E9/86EA?
+        // 0x, 0x, 0x, 0x, // 86EB/86EC/86ED/86EE?
+        // 0x86F3, 0x86DB, 0x86DC, 0x86DD
+      };
+
+      private static readonly int[] m_HornHues =
+      {
+        0x709, 0x70B, 0x70D, 0x70F, 0x711, 0x763,
+        0x765, 0x768, 0x76B, 0x6F3, 0x6F1, 0x6EF,
+        0x6E4, 0x6E2, 0x6E0, 0x709, 0x70B, 0x70D
+      };
+
+      public Gargoyle(int raceID, int raceIndex)
+        : base(raceID, raceIndex, "Gargoyle", "Gargoyles", 666, 667, 402, 403, Expansion.SA)
+      {
+      }
+
+      public override bool ValidateHair(bool female, int itemID) =>
+        female == false
+          ? itemID >= 0x4258 && itemID <= 0x425F
+          : itemID == 0x4261 || itemID == 0x4262 || itemID >= 0x4273 && itemID <= 0x4275 || itemID == 0x42B0 ||
+            itemID == 0x42B1 || itemID == 0x42AA || itemID == 0x42AB;
+
+      public override int RandomHair(bool female)
+      {
+        if (Utility.Random(9) == 0)
+          return 0;
+        if (!female)
+          return 0x4258 + Utility.Random(8);
+        return Utility.Random(9) switch
+        {
+          0 => 0x4261,
+          1 => 0x4262,
+          2 => 0x4273,
+          3 => 0x4274,
+          4 => 0x4275,
+          5 => 0x42B0,
+          6 => 0x42B1,
+          7 => 0x42AA,
+          8 => 0x42AB,
+          _ => 0
+        };
+      }
+
+      public override bool ValidateFacialHair(bool female, int itemID) => !female && itemID >= 0x42AD && itemID <= 0x42B0;
+
+      public override int RandomFacialHair(bool female) => female ? 0 : Utility.RandomList(0, 0x42AD, 0x42AE, 0x42AF, 0x42B0);
+
+      public override int ClipSkinHue(int hue) => hue;
+
+      public override int RandomSkinHue() => m_BodyHues[Utility.Random(m_BodyHues.Length)] | 0x8000;
+
+      public override int RandomSkinHue() => m_BodyHues[Utility.Random(m_BodyHues.Length)] | 0x8000;
+
+      public override int ClipHairHue(int hue) => m_HornHues.Any(t => t == hue) ? hue : m_HornHues[0];
+
+      public override int RandomHairHue() => m_HornHues[Utility.Random(m_HornHues.Length)];
+    }
+
+    #endregion
+  }
+}