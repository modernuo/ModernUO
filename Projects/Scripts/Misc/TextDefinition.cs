--- conflicted
+++ resolved
@@ -1,179 +1,167 @@
-using System.Globalization;
-using Server.Gumps;
-using Server.Network;
-
-namespace Server
-{
-  [Parsable]
-  public class TextDefinition
-  {
-    public TextDefinition(string text) : this(0, text)
-    {
-    }
-
-    public TextDefinition(int number = 0, string text = null)
-    {
-      Number = number;
-      String = text;
-    }
-
-    public int Number{ get; }
-
-    public string String{ get; }
-
-    public bool IsEmpty => Number <= 0 && String == null;
-
-    public override string ToString() => Number > 0 ? $"#{Number}" : String ?? "";
-
-    public string Format(bool propsGump) =>
-      Number > 0 ? $"{Number} (0x{Number:X})" :
-      String != null ? $"\"{String}\"" : propsGump ? "-empty-" : "empty";
-
-    public string GetValue() => Number > 0 ? Number.ToString() : String ?? "";
-
-    public static void Serialize(GenericWriter writer, TextDefinition def)
-    {
-      if (def == null)
-      {
-        writer.WriteEncodedInt(3);
-      }
-      else if (def.Number > 0)
-      {
-        writer.WriteEncodedInt(1);
-        writer.WriteEncodedInt(def.Number);
-      }
-      else if (def.String != null)
-      {
-        writer.WriteEncodedInt(2);
-        writer.Write(def.String);
-      }
-      else
-      {
-        writer.WriteEncodedInt(0);
-      }
-    }
-
-<<<<<<< HEAD
-    public static TextDefinition Deserialize(GenericReader reader) =>
-      reader.ReadEncodedInt() switch
-=======
-    public static TextDefinition Deserialize(GenericReader reader)
-    {
-      int type = reader.ReadEncodedInt();
-
-      return type switch
->>>>>>> 64d59ce2
-      {
-        0 => new TextDefinition(),
-        1 => new TextDefinition(reader.ReadEncodedInt()),
-        2 => new TextDefinition(reader.ReadString()),
-        _ => null
-      };
-<<<<<<< HEAD
-=======
-    }
->>>>>>> 64d59ce2
-
-    public static void AddTo(ObjectPropertyList list, TextDefinition def)
-    {
-      if (def == null)
-        return;
-
-      if (def.Number > 0)
-        list.Add(def.Number);
-      else if (def.String != null)
-        list.Add(def.String);
-    }
-
-    public static implicit operator TextDefinition(int v) => new TextDefinition(v);
-
-    public static implicit operator TextDefinition(string s) => new TextDefinition(s);
-
-    public static implicit operator int(TextDefinition m) => m?.Number ?? 0;
-
-    public static implicit operator string(TextDefinition m) => m?.String;
-
-    public static void AddHtmlText(Gump g, int x, int y, int width, int height, TextDefinition def, bool back,
-      bool scroll, int numberColor, int stringColor)
-    {
-      if (def == null)
-        return;
-
-      if (def.Number > 0)
-      {
-        if (numberColor >= 0) // 5 bits per RGB component (15 bit RGB)
-          g.AddHtmlLocalized(x, y, width, height, def.Number, numberColor, back, scroll);
-        else
-          g.AddHtmlLocalized(x, y, width, height, def.Number, back, scroll);
-      }
-      else if (def.String != null)
-      {
-        if (stringColor >= 0) // 8 bits per RGB component (24 bit RGB)
-          g.AddHtml(x, y, width, height, $"<BASEFONT COLOR=#{stringColor:X6}>{def.String}</BASEFONT>", back,
-            scroll);
-        else
-          g.AddHtml(x, y, width, height, def.String, back, scroll);
-      }
-    }
-
-    public static void AddHtmlText(Gump g, int x, int y, int width, int height, TextDefinition def, bool back,
-      bool scroll)
-    {
-      AddHtmlText(g, x, y, width, height, def, back, scroll, -1, -1);
-    }
-
-    public static void SendMessageTo(Mobile m, TextDefinition def)
-    {
-      if (def == null)
-        return;
-
-      if (def.Number > 0)
-        m.SendLocalizedMessage(def.Number);
-      else if (def.String != null)
-        m.SendMessage(def.String);
-    }
-
-    public static void SendMessageTo(Mobile m, TextDefinition def, int hue)
-    {
-      if (def == null)
-        return;
-
-      if (def.Number > 0)
-        m.SendLocalizedMessage(def.Number, "", hue);
-      else if (def.String != null)
-        m.SendMessage(hue, def.String);
-    }
-
-    public static void PublicOverheadMessage(Mobile m, MessageType messageType, int hue, TextDefinition def)
-    {
-      if (def == null)
-        return;
-
-      if (def.Number > 0)
-        m.PublicOverheadMessage(messageType, hue, def.Number);
-      else if (def.String != null)
-        m.PublicOverheadMessage(messageType, hue, false, def.String);
-    }
-
-    public static TextDefinition Parse(string value)
-    {
-      if (value == null)
-        return null;
-
-      int i;
-      bool isInteger;
-
-      isInteger = value.StartsWith("0x") ?
-        int.TryParse(value.Substring(2), NumberStyles.HexNumber, null, out i) :
-        int.TryParse(value, out i);
-
-      return isInteger ? new TextDefinition(i) : new TextDefinition(value);
-    }
-
-<<<<<<< HEAD
-    public static bool IsNullOrEmpty(TextDefinition def) => def == null || def.IsEmpty;
-=======
-    public static bool IsNullOrEmpty(TextDefinition def) => def?.IsEmpty != false;
->>>>>>> 64d59ce2
-  }
-}
+using System.Globalization;
+using Server.Gumps;
+using Server.Network;
+
+namespace Server
+{
+  [Parsable]
+  public class TextDefinition
+  {
+    public TextDefinition(string text) : this(0, text)
+    {
+    }
+
+    public TextDefinition(int number = 0, string text = null)
+    {
+      Number = number;
+      String = text;
+    }
+
+    public int Number{ get; }
+
+    public string String{ get; }
+
+    public bool IsEmpty => Number <= 0 && String == null;
+
+    public override string ToString() => Number > 0 ? $"#{Number}" : String ?? "";
+
+    public string Format(bool propsGump) =>
+      Number > 0 ? $"{Number} (0x{Number:X})" :
+      String != null ? $"\"{String}\"" : propsGump ? "-empty-" : "empty";
+
+    public string GetValue() => Number > 0 ? Number.ToString() : String ?? "";
+
+    public static void Serialize(GenericWriter writer, TextDefinition def)
+    {
+      if (def == null)
+      {
+        writer.WriteEncodedInt(3);
+      }
+      else if (def.Number > 0)
+      {
+        writer.WriteEncodedInt(1);
+        writer.WriteEncodedInt(def.Number);
+      }
+      else if (def.String != null)
+      {
+        writer.WriteEncodedInt(2);
+        writer.Write(def.String);
+      }
+      else
+      {
+        writer.WriteEncodedInt(0);
+      }
+    }
+
+    public static TextDefinition Deserialize(GenericReader reader)
+    {
+      int type = reader.ReadEncodedInt();
+
+      return type switch
+      {
+        0 => new TextDefinition(),
+        1 => new TextDefinition(reader.ReadEncodedInt()),
+        2 => new TextDefinition(reader.ReadString()),
+        _ => null
+      };
+    }
+
+    public static void AddTo(ObjectPropertyList list, TextDefinition def)
+    {
+      if (def == null)
+        return;
+
+      if (def.Number > 0)
+        list.Add(def.Number);
+      else if (def.String != null)
+        list.Add(def.String);
+    }
+
+    public static implicit operator TextDefinition(int v) => new TextDefinition(v);
+
+    public static implicit operator TextDefinition(string s) => new TextDefinition(s);
+
+    public static implicit operator int(TextDefinition m) => m?.Number ?? 0;
+
+    public static implicit operator string(TextDefinition m) => m?.String;
+
+    public static void AddHtmlText(Gump g, int x, int y, int width, int height, TextDefinition def, bool back,
+      bool scroll, int numberColor, int stringColor)
+    {
+      if (def == null)
+        return;
+
+      if (def.Number > 0)
+      {
+        if (numberColor >= 0) // 5 bits per RGB component (15 bit RGB)
+          g.AddHtmlLocalized(x, y, width, height, def.Number, numberColor, back, scroll);
+        else
+          g.AddHtmlLocalized(x, y, width, height, def.Number, back, scroll);
+      }
+      else if (def.String != null)
+      {
+        if (stringColor >= 0) // 8 bits per RGB component (24 bit RGB)
+          g.AddHtml(x, y, width, height, $"<BASEFONT COLOR=#{stringColor:X6}>{def.String}</BASEFONT>", back,
+            scroll);
+        else
+          g.AddHtml(x, y, width, height, def.String, back, scroll);
+      }
+    }
+
+    public static void AddHtmlText(Gump g, int x, int y, int width, int height, TextDefinition def, bool back,
+      bool scroll)
+    {
+      AddHtmlText(g, x, y, width, height, def, back, scroll, -1, -1);
+    }
+
+    public static void SendMessageTo(Mobile m, TextDefinition def)
+    {
+      if (def == null)
+        return;
+
+      if (def.Number > 0)
+        m.SendLocalizedMessage(def.Number);
+      else if (def.String != null)
+        m.SendMessage(def.String);
+    }
+
+    public static void SendMessageTo(Mobile m, TextDefinition def, int hue)
+    {
+      if (def == null)
+        return;
+
+      if (def.Number > 0)
+        m.SendLocalizedMessage(def.Number, "", hue);
+      else if (def.String != null)
+        m.SendMessage(hue, def.String);
+    }
+
+    public static void PublicOverheadMessage(Mobile m, MessageType messageType, int hue, TextDefinition def)
+    {
+      if (def == null)
+        return;
+
+      if (def.Number > 0)
+        m.PublicOverheadMessage(messageType, hue, def.Number);
+      else if (def.String != null)
+        m.PublicOverheadMessage(messageType, hue, false, def.String);
+    }
+
+    public static TextDefinition Parse(string value)
+    {
+      if (value == null)
+        return null;
+
+      int i;
+      bool isInteger;
+
+      isInteger = value.StartsWith("0x") ?
+        int.TryParse(value.Substring(2), NumberStyles.HexNumber, null, out i) :
+        int.TryParse(value, out i);
+
+      return isInteger ? new TextDefinition(i) : new TextDefinition(value);
+    }
+
+    public static bool IsNullOrEmpty(TextDefinition def) => def?.IsEmpty != false;
+  }
+}