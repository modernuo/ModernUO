--- conflicted
+++ resolved
@@ -1,198 +1,194 @@
-using System;
-using System.Collections.Generic;
-
-namespace Server.Commands.Generic
-{
-  public sealed class ObjectConditional
-  {
-    private static readonly Type typeofItem = typeof(Item);
-    private static readonly Type typeofMobile = typeof(Mobile);
-
-    public static readonly ObjectConditional Empty = new ObjectConditional(null, null);
-
-    private IConditional[] m_Conditionals;
-
-    private ICondition[][] m_Conditions;
-
-    public ObjectConditional(Type objectType, ICondition[][] conditions)
-    {
-      Type = objectType;
-      m_Conditions = conditions;
-    }
-
-    public Type Type{ get; }
-
-    public bool IsItem => Type == null || Type == typeofItem || Type.IsSubclassOf(typeofItem);
-
-    public bool IsMobile => Type == null || Type == typeofMobile || Type.IsSubclassOf(typeofMobile);
-
-    public bool HasCompiled => m_Conditionals != null;
-
-    public void Compile(ref AssemblyEmitter emitter)
-    {
-      emitter ??= new AssemblyEmitter("__dynamic");
-
-      m_Conditionals = new IConditional[m_Conditions.Length];
-
-      for (int i = 0; i < m_Conditionals.Length; ++i)
-        m_Conditionals[i] = ConditionalCompiler.Compile(emitter, Type, m_Conditions[i], i);
-    }
-
-    public bool CheckCondition(object obj)
-    {
-      if (Type == null)
-        return true; // null type means no condition
-
-      if (!HasCompiled)
-      {
-        AssemblyEmitter emitter = null;
-
-        Compile(ref emitter);
-      }
-
-      for (int i = 0; i < m_Conditionals.Length; ++i)
-        if (m_Conditionals[i].Verify(obj))
-          return true;
-
-      return false; // all conditions false
-    }
-
-    public static ObjectConditional Parse(Mobile from, ref string[] args)
-    {
-      string[] conditionArgs = null;
-
-      for (int i = 0; i < args.Length; ++i)
-        if (Insensitive.Equals(args[i], "where"))
-        {
-          string[] origArgs = args;
-
-          args = new string[i];
-
-          for (int j = 0; j < args.Length; ++j)
-            args[j] = origArgs[j];
-
-          conditionArgs = new string[origArgs.Length - i - 1];
-
-          for (int j = 0; j < conditionArgs.Length; ++j)
-            conditionArgs[j] = origArgs[i + j + 1];
-
-          break;
-        }
-
-      return ParseDirect(from, conditionArgs, 0, conditionArgs?.Length ?? 0);
-    }
-
-    public static ObjectConditional ParseDirect(Mobile from, string[] args, int offset, int size)
-    {
-      if (args == null || size == 0)
-        return Empty;
-
-      int index = 0;
-
-      Type objectType = AssemblyHandler.FindTypeByName(args[offset + index], true);
-
-      if (objectType == null)
-        throw new Exception($"No type with that name ({args[offset + index]}) was found.");
-
-      ++index;
-
-      List<ICondition[]> conditions = new List<ICondition[]>();
-      List<ICondition> current = new List<ICondition>();
-
-      current.Add(TypeCondition.Default);
-
-      while (index < size)
-      {
-        string cur = args[offset + index];
-
-        bool inverse = false;
-
-        if (Insensitive.Equals(cur, "not") || cur == "!")
-        {
-          inverse = true;
-          ++index;
-
-          if (index >= size)
-            throw new Exception("Improperly formatted object conditional.");
-        }
-        else if (Insensitive.Equals(cur, "or") || cur == "||")
-        {
-          if (current.Count > 1)
-          {
-            conditions.Add(current.ToArray());
-
-            current.Clear();
-            current.Add(TypeCondition.Default);
-          }
-
-          ++index;
-
-          continue;
-        }
-
-        string binding = args[offset + index];
-        index++;
-
-        if (index >= size)
-          throw new Exception("Improperly formatted object conditional.");
-
-        string oper = args[offset + index];
-        index++;
-
-        if (index >= size)
-          throw new Exception("Improperly formatted object conditional.");
-
-        string val = args[offset + index];
-        index++;
-
-        Property prop = new Property(binding);
-
-        prop.BindTo(objectType, PropertyAccess.Read);
-        prop.CheckAccess(from);
-
-<<<<<<< HEAD
-        ICondition condition = oper switch
-=======
-        var condition = oper switch
->>>>>>> 64d59ce2
-        {
-          "=" => (ICondition)new ComparisonCondition(prop, inverse, ComparisonOperator.Equal, val),
-          "==" => new ComparisonCondition(prop, inverse, ComparisonOperator.Equal, val),
-          "is" => new ComparisonCondition(prop, inverse, ComparisonOperator.Equal, val),
-          "!=" => new ComparisonCondition(prop, inverse, ComparisonOperator.NotEqual, val),
-          ">" => new ComparisonCondition(prop, inverse, ComparisonOperator.Greater, val),
-          "<" => new ComparisonCondition(prop, inverse, ComparisonOperator.Lesser, val),
-          ">=" => new ComparisonCondition(prop, inverse, ComparisonOperator.GreaterEqual, val),
-          "<=" => new ComparisonCondition(prop, inverse, ComparisonOperator.LesserEqual, val),
-          "==~" => new StringCondition(prop, inverse, StringOperator.Equal, val, true),
-          "~==" => new StringCondition(prop, inverse, StringOperator.Equal, val, true),
-          "=~" => new StringCondition(prop, inverse, StringOperator.Equal, val, true),
-          "~=" => new StringCondition(prop, inverse, StringOperator.Equal, val, true),
-          "is~" => new StringCondition(prop, inverse, StringOperator.Equal, val, true),
-          "~is" => new StringCondition(prop, inverse, StringOperator.Equal, val, true),
-          "!=~" => new StringCondition(prop, inverse, StringOperator.NotEqual, val, true),
-          "~!=" => new StringCondition(prop, inverse, StringOperator.NotEqual, val, true),
-          "starts" => new StringCondition(prop, inverse, StringOperator.StartsWith, val, false),
-          "starts~" => new StringCondition(prop, inverse, StringOperator.StartsWith, val, true),
-          "~starts" => new StringCondition(prop, inverse, StringOperator.StartsWith, val, true),
-          "ends" => new StringCondition(prop, inverse, StringOperator.EndsWith, val, false),
-          "ends~" => new StringCondition(prop, inverse, StringOperator.EndsWith, val, true),
-          "~ends" => new StringCondition(prop, inverse, StringOperator.EndsWith, val, true),
-          "contains" => new StringCondition(prop, inverse, StringOperator.Contains, val, false),
-          "contains~" => new StringCondition(prop, inverse, StringOperator.Contains, val, true),
-          "~contains" => new StringCondition(prop, inverse, StringOperator.Contains, val, true),
-          _ => null
-        };
-
-        if (condition == null)
-          throw new InvalidOperationException($"Unrecognized operator (\"{oper}\").");
-
-        current.Add(condition);
-      }
-
-      conditions.Add(current.ToArray());
-
-      return new ObjectConditional(objectType, conditions.ToArray());
-    }
-  }
-}
+using System;
+using System.Collections.Generic;
+
+namespace Server.Commands.Generic
+{
+  public sealed class ObjectConditional
+  {
+    private static readonly Type typeofItem = typeof(Item);
+    private static readonly Type typeofMobile = typeof(Mobile);
+
+    public static readonly ObjectConditional Empty = new ObjectConditional(null, null);
+
+    private IConditional[] m_Conditionals;
+
+    private ICondition[][] m_Conditions;
+
+    public ObjectConditional(Type objectType, ICondition[][] conditions)
+    {
+      Type = objectType;
+      m_Conditions = conditions;
+    }
+
+    public Type Type{ get; }
+
+    public bool IsItem => Type == null || Type == typeofItem || Type.IsSubclassOf(typeofItem);
+
+    public bool IsMobile => Type == null || Type == typeofMobile || Type.IsSubclassOf(typeofMobile);
+
+    public bool HasCompiled => m_Conditionals != null;
+
+    public void Compile(ref AssemblyEmitter emitter)
+    {
+      emitter ??= new AssemblyEmitter("__dynamic");
+
+      m_Conditionals = new IConditional[m_Conditions.Length];
+
+      for (int i = 0; i < m_Conditionals.Length; ++i)
+        m_Conditionals[i] = ConditionalCompiler.Compile(emitter, Type, m_Conditions[i], i);
+    }
+
+    public bool CheckCondition(object obj)
+    {
+      if (Type == null)
+        return true; // null type means no condition
+
+      if (!HasCompiled)
+      {
+        AssemblyEmitter emitter = null;
+
+        Compile(ref emitter);
+      }
+
+      for (int i = 0; i < m_Conditionals.Length; ++i)
+        if (m_Conditionals[i].Verify(obj))
+          return true;
+
+      return false; // all conditions false
+    }
+
+    public static ObjectConditional Parse(Mobile from, ref string[] args)
+    {
+      string[] conditionArgs = null;
+
+      for (int i = 0; i < args.Length; ++i)
+        if (Insensitive.Equals(args[i], "where"))
+        {
+          string[] origArgs = args;
+
+          args = new string[i];
+
+          for (int j = 0; j < args.Length; ++j)
+            args[j] = origArgs[j];
+
+          conditionArgs = new string[origArgs.Length - i - 1];
+
+          for (int j = 0; j < conditionArgs.Length; ++j)
+            conditionArgs[j] = origArgs[i + j + 1];
+
+          break;
+        }
+
+      return ParseDirect(from, conditionArgs, 0, conditionArgs?.Length ?? 0);
+    }
+
+    public static ObjectConditional ParseDirect(Mobile from, string[] args, int offset, int size)
+    {
+      if (args == null || size == 0)
+        return Empty;
+
+      int index = 0;
+
+      Type objectType = AssemblyHandler.FindTypeByName(args[offset + index], true);
+
+      if (objectType == null)
+        throw new Exception($"No type with that name ({args[offset + index]}) was found.");
+
+      ++index;
+
+      List<ICondition[]> conditions = new List<ICondition[]>();
+      List<ICondition> current = new List<ICondition>();
+
+      current.Add(TypeCondition.Default);
+
+      while (index < size)
+      {
+        string cur = args[offset + index];
+
+        bool inverse = false;
+
+        if (Insensitive.Equals(cur, "not") || cur == "!")
+        {
+          inverse = true;
+          ++index;
+
+          if (index >= size)
+            throw new Exception("Improperly formatted object conditional.");
+        }
+        else if (Insensitive.Equals(cur, "or") || cur == "||")
+        {
+          if (current.Count > 1)
+          {
+            conditions.Add(current.ToArray());
+
+            current.Clear();
+            current.Add(TypeCondition.Default);
+          }
+
+          ++index;
+
+          continue;
+        }
+
+        string binding = args[offset + index];
+        index++;
+
+        if (index >= size)
+          throw new Exception("Improperly formatted object conditional.");
+
+        string oper = args[offset + index];
+        index++;
+
+        if (index >= size)
+          throw new Exception("Improperly formatted object conditional.");
+
+        string val = args[offset + index];
+        index++;
+
+        Property prop = new Property(binding);
+
+        prop.BindTo(objectType, PropertyAccess.Read);
+        prop.CheckAccess(from);
+
+        var condition = oper switch
+        {
+          "=" => (ICondition)new ComparisonCondition(prop, inverse, ComparisonOperator.Equal, val),
+          "==" => new ComparisonCondition(prop, inverse, ComparisonOperator.Equal, val),
+          "is" => new ComparisonCondition(prop, inverse, ComparisonOperator.Equal, val),
+          "!=" => new ComparisonCondition(prop, inverse, ComparisonOperator.NotEqual, val),
+          ">" => new ComparisonCondition(prop, inverse, ComparisonOperator.Greater, val),
+          "<" => new ComparisonCondition(prop, inverse, ComparisonOperator.Lesser, val),
+          ">=" => new ComparisonCondition(prop, inverse, ComparisonOperator.GreaterEqual, val),
+          "<=" => new ComparisonCondition(prop, inverse, ComparisonOperator.LesserEqual, val),
+          "==~" => new StringCondition(prop, inverse, StringOperator.Equal, val, true),
+          "~==" => new StringCondition(prop, inverse, StringOperator.Equal, val, true),
+          "=~" => new StringCondition(prop, inverse, StringOperator.Equal, val, true),
+          "~=" => new StringCondition(prop, inverse, StringOperator.Equal, val, true),
+          "is~" => new StringCondition(prop, inverse, StringOperator.Equal, val, true),
+          "~is" => new StringCondition(prop, inverse, StringOperator.Equal, val, true),
+          "!=~" => new StringCondition(prop, inverse, StringOperator.NotEqual, val, true),
+          "~!=" => new StringCondition(prop, inverse, StringOperator.NotEqual, val, true),
+          "starts" => new StringCondition(prop, inverse, StringOperator.StartsWith, val, false),
+          "starts~" => new StringCondition(prop, inverse, StringOperator.StartsWith, val, true),
+          "~starts" => new StringCondition(prop, inverse, StringOperator.StartsWith, val, true),
+          "ends" => new StringCondition(prop, inverse, StringOperator.EndsWith, val, false),
+          "ends~" => new StringCondition(prop, inverse, StringOperator.EndsWith, val, true),
+          "~ends" => new StringCondition(prop, inverse, StringOperator.EndsWith, val, true),
+          "contains" => new StringCondition(prop, inverse, StringOperator.Contains, val, false),
+          "contains~" => new StringCondition(prop, inverse, StringOperator.Contains, val, true),
+          "~contains" => new StringCondition(prop, inverse, StringOperator.Contains, val, true),
+          _ => null
+        };
+
+        if (condition == null)
+          throw new InvalidOperationException($"Unrecognized operator (\"{oper}\").");
+
+        current.Add(condition);
+      }
+
+      conditions.Add(current.ToArray());
+
+      return new ObjectConditional(objectType, conditions.ToArray());
+    }
+  }
+}