using System;
using System.Collections.Generic;
using System.Linq;
using Server.Items;
using Server.Targeting;

namespace Server.Commands.Generic
{
  public class ContainedCommandImplementor : BaseCommandImplementor
  {
    public ContainedCommandImplementor()
    {
      Accessors = new[] { "Contained" };
      SupportRequirement = CommandSupport.Contained;
      AccessLevel = AccessLevel.GameMaster;
      Usage = "Contained <command> [condition]";
      Description =
        "Invokes the command on all child items in a targeted container. Optional condition arguments can further restrict the set of objects.";
    }

    public override void Process(Mobile from, BaseCommand command, string[] args)
    {
      if (command.ValidateArgs(this, new CommandEventArgs(from, command.Commands[0], GenerateArgString(args), args)))
        from.BeginTarget(-1, command.ObjectTypes == ObjectTypes.All, TargetFlags.None,
          (m, targeted) => OnTarget(m, targeted, command, args));
    }

    public void OnTarget(Mobile from, object targeted, BaseCommand command, string[] args)
    {
      if (!BaseCommand.IsAccessible(from, targeted))
      {
        from.SendLocalizedMessage(500447); // That is not accessible.
        return;
      }

      if (command.ObjectTypes == ObjectTypes.Mobiles)
        return; // sanity check

      if (!(targeted is Container cont))
      {
        from.SendMessage("That is not a container.");
        return;
      }

      try
      {
        Extensions ext = Extensions.Parse(from, ref args);

        if (!CheckObjectTypes(from, command, ext, out bool items, out bool _))
          return;

        if (!items)
        {
          from.SendMessage("This command only works on items.");
          return;
        }

<<<<<<< HEAD
        List<object> list = cont.FindItemsByType<Item>().Where(item => ext.IsValid(item)).Cast<object>().ToList();
=======
        List<object> list = new List<object>();

        foreach (Item item in cont.FindItemsByType<Item>())
          if (ext.IsValid(item))
            list.Add(item);
>>>>>>> 64d59ce2

        ext.Filter(list);

        RunCommand(from, list, command, args);
      }
      catch (Exception e)
      {
        from.SendMessage(e.Message);
      }
    }
  }
}
<|MERGE_RESOLUTION|>--- conflicted
+++ resolved
@@ -1,78 +1,74 @@
-using System;
-using System.Collections.Generic;
-using System.Linq;
-using Server.Items;
-using Server.Targeting;
-
-namespace Server.Commands.Generic
-{
-  public class ContainedCommandImplementor : BaseCommandImplementor
-  {
-    public ContainedCommandImplementor()
-    {
-      Accessors = new[] { "Contained" };
-      SupportRequirement = CommandSupport.Contained;
-      AccessLevel = AccessLevel.GameMaster;
-      Usage = "Contained <command> [condition]";
-      Description =
-        "Invokes the command on all child items in a targeted container. Optional condition arguments can further restrict the set of objects.";
-    }
-
-    public override void Process(Mobile from, BaseCommand command, string[] args)
-    {
-      if (command.ValidateArgs(this, new CommandEventArgs(from, command.Commands[0], GenerateArgString(args), args)))
-        from.BeginTarget(-1, command.ObjectTypes == ObjectTypes.All, TargetFlags.None,
-          (m, targeted) => OnTarget(m, targeted, command, args));
-    }
-
-    public void OnTarget(Mobile from, object targeted, BaseCommand command, string[] args)
-    {
-      if (!BaseCommand.IsAccessible(from, targeted))
-      {
-        from.SendLocalizedMessage(500447); // That is not accessible.
-        return;
-      }
-
-      if (command.ObjectTypes == ObjectTypes.Mobiles)
-        return; // sanity check
-
-      if (!(targeted is Container cont))
-      {
-        from.SendMessage("That is not a container.");
-        return;
-      }
-
-      try
-      {
-        Extensions ext = Extensions.Parse(from, ref args);
-
-        if (!CheckObjectTypes(from, command, ext, out bool items, out bool _))
-          return;
-
-        if (!items)
-        {
-          from.SendMessage("This command only works on items.");
-          return;
-        }
-
-<<<<<<< HEAD
-        List<object> list = cont.FindItemsByType<Item>().Where(item => ext.IsValid(item)).Cast<object>().ToList();
-=======
-        List<object> list = new List<object>();
-
-        foreach (Item item in cont.FindItemsByType<Item>())
-          if (ext.IsValid(item))
-            list.Add(item);
->>>>>>> 64d59ce2
-
-        ext.Filter(list);
-
-        RunCommand(from, list, command, args);
-      }
-      catch (Exception e)
-      {
-        from.SendMessage(e.Message);
-      }
-    }
-  }
-}
+using System;
+using System.Collections.Generic;
+using System.Linq;
+using Server.Items;
+using Server.Targeting;
+
+namespace Server.Commands.Generic
+{
+  public class ContainedCommandImplementor : BaseCommandImplementor
+  {
+    public ContainedCommandImplementor()
+    {
+      Accessors = new[] { "Contained" };
+      SupportRequirement = CommandSupport.Contained;
+      AccessLevel = AccessLevel.GameMaster;
+      Usage = "Contained <command> [condition]";
+      Description =
+        "Invokes the command on all child items in a targeted container. Optional condition arguments can further restrict the set of objects.";
+    }
+
+    public override void Process(Mobile from, BaseCommand command, string[] args)
+    {
+      if (command.ValidateArgs(this, new CommandEventArgs(from, command.Commands[0], GenerateArgString(args), args)))
+        from.BeginTarget(-1, command.ObjectTypes == ObjectTypes.All, TargetFlags.None,
+          (m, targeted) => OnTarget(m, targeted, command, args));
+    }
+
+    public void OnTarget(Mobile from, object targeted, BaseCommand command, string[] args)
+    {
+      if (!BaseCommand.IsAccessible(from, targeted))
+      {
+        from.SendLocalizedMessage(500447); // That is not accessible.
+        return;
+      }
+
+      if (command.ObjectTypes == ObjectTypes.Mobiles)
+        return; // sanity check
+
+      if (!(targeted is Container cont))
+      {
+        from.SendMessage("That is not a container.");
+        return;
+      }
+
+      try
+      {
+        Extensions ext = Extensions.Parse(from, ref args);
+
+        if (!CheckObjectTypes(from, command, ext, out bool items, out bool _))
+          return;
+
+        if (!items)
+        {
+          from.SendMessage("This command only works on items.");
+          return;
+        }
+
+        List<object> list = new List<object>();
+
+        foreach (Item item in cont.FindItemsByType<Item>())
+          if (ext.IsValid(item))
+            list.Add(item);
+
+        ext.Filter(list);
+
+        RunCommand(from, list, command, args);
+      }
+      catch (Exception e)
+      {
+        from.SendMessage(e.Message);
+      }
+    }
+  }
+}