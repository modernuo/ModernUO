--- conflicted
+++ resolved
@@ -1,129 +1,125 @@
-using System.Collections.Generic;
-using System.IO;
-using Server.Items;
-
-namespace Server.Commands
-{
-  public static class SignParser
-  {
-    private static Queue<Item> m_ToDelete = new Queue<Item>();
-
-    public static void Initialize()
-    {
-      CommandSystem.Register("SignGen", AccessLevel.Administrator, SignGen_OnCommand);
-    }
-
-    [Usage("SignGen")]
-    [Description("Generates world/shop signs on all facets.")]
-    public static void SignGen_OnCommand(CommandEventArgs c)
-    {
-      Parse(c.Mobile);
-    }
-
-    public static void Parse(Mobile from)
-    {
-      string cfg = Path.Combine(Core.BaseDirectory, "Data/signs.cfg");
-
-      if (File.Exists(cfg))
-      {
-        List<SignEntry> list = new List<SignEntry>();
-        from.SendMessage("Generating signs, please wait.");
-
-        using (StreamReader ip = new StreamReader(cfg))
-        {
-          string line;
-
-          while ((line = ip.ReadLine()) != null)
-          {
-            string[] split = line.Split(' ');
-
-            SignEntry e = new SignEntry(
-              line.Substring(split[0].Length + 1 + split[1].Length + 1 + split[2].Length + 1 +
-                             split[3].Length + 1 + split[4].Length + 1),
-              new Point3D(Utility.ToInt32(split[2]), Utility.ToInt32(split[3]), Utility.ToInt32(split[4])),
-              Utility.ToInt32(split[1]), Utility.ToInt32(split[0]));
-
-            list.Add(e);
-          }
-        }
-
-        Map[] brit = { Map.Felucca, Map.Trammel };
-        Map[] fel = { Map.Felucca };
-        Map[] tram = { Map.Trammel };
-        Map[] ilsh = { Map.Ilshenar };
-        Map[] malas = { Map.Malas };
-        Map[] tokuno = { Map.Tokuno };
-
-        for (int i = 0; i < list.Count; ++i)
-        {
-          SignEntry e = list[i];
-
-<<<<<<< HEAD
-          Map[] maps = e.m_Map switch
-=======
-          var maps = e.m_Map switch
->>>>>>> 64d59ce2
-          {
-            0 => brit,
-            1 => fel,
-            2 => tram,
-            3 => ilsh,
-            4 => malas,
-            5 => tokuno,
-            _ => null
-          };
-
-          for (int j = 0; maps?.Length >= j; ++j)
-            Add_Static(e.m_ItemID, e.m_Location, maps[j], e.m_Text);
-        }
-
-        from.SendMessage("Sign generating complete.");
-      }
-      else
-        from.SendMessage("{0} not found!", cfg);
-    }
-
-    public static void Add_Static(int itemID, Point3D location, Map map, string name)
-    {
-      IPooledEnumerable<Item> eable = map.GetItemsInRange(location, 0);
-
-      foreach (Item item in eable)
-        if (item is Sign && item.Z == location.Z && item.ItemID == itemID)
-          m_ToDelete.Enqueue(item);
-
-      eable.Free();
-
-      while (m_ToDelete.Count > 0)
-        m_ToDelete.Dequeue().Delete();
-
-      Item sign = name.StartsWith("#") ? new LocalizedSign(itemID, Utility.ToInt32(name.Substring(1))) :
-        new Sign(itemID) {Name = name};
-
-      if (map == Map.Malas)
-      {
-        if (location.X >= 965 && location.Y >= 502 && location.X <= 1012 && location.Y <= 537)
-          sign.Hue = 0x47E;
-        else if (location.X >= 1960 && location.Y >= 1278 && location.X < 2106 && location.Y < 1413)
-          sign.Hue = 0x44E;
-      }
-
-      sign.MoveToWorld(location, map);
-    }
-
-    private class SignEntry
-    {
-      public int m_ItemID;
-      public Point3D m_Location;
-      public int m_Map;
-      public string m_Text;
-
-      public SignEntry(string text, Point3D pt, int itemID, int mapLoc)
-      {
-        m_Text = text;
-        m_Location = pt;
-        m_ItemID = itemID;
-        m_Map = mapLoc;
-      }
-    }
-  }
-}
+using System.Collections.Generic;
+using System.IO;
+using Server.Items;
+
+namespace Server.Commands
+{
+  public static class SignParser
+  {
+    private static Queue<Item> m_ToDelete = new Queue<Item>();
+
+    public static void Initialize()
+    {
+      CommandSystem.Register("SignGen", AccessLevel.Administrator, SignGen_OnCommand);
+    }
+
+    [Usage("SignGen")]
+    [Description("Generates world/shop signs on all facets.")]
+    public static void SignGen_OnCommand(CommandEventArgs c)
+    {
+      Parse(c.Mobile);
+    }
+
+    public static void Parse(Mobile from)
+    {
+      string cfg = Path.Combine(Core.BaseDirectory, "Data/signs.cfg");
+
+      if (File.Exists(cfg))
+      {
+        List<SignEntry> list = new List<SignEntry>();
+        from.SendMessage("Generating signs, please wait.");
+
+        using (StreamReader ip = new StreamReader(cfg))
+        {
+          string line;
+
+          while ((line = ip.ReadLine()) != null)
+          {
+            string[] split = line.Split(' ');
+
+            SignEntry e = new SignEntry(
+              line.Substring(split[0].Length + 1 + split[1].Length + 1 + split[2].Length + 1 +
+                             split[3].Length + 1 + split[4].Length + 1),
+              new Point3D(Utility.ToInt32(split[2]), Utility.ToInt32(split[3]), Utility.ToInt32(split[4])),
+              Utility.ToInt32(split[1]), Utility.ToInt32(split[0]));
+
+            list.Add(e);
+          }
+        }
+
+        Map[] brit = { Map.Felucca, Map.Trammel };
+        Map[] fel = { Map.Felucca };
+        Map[] tram = { Map.Trammel };
+        Map[] ilsh = { Map.Ilshenar };
+        Map[] malas = { Map.Malas };
+        Map[] tokuno = { Map.Tokuno };
+
+        for (int i = 0; i < list.Count; ++i)
+        {
+          SignEntry e = list[i];
+
+          var maps = e.m_Map switch
+          {
+            0 => brit,
+            1 => fel,
+            2 => tram,
+            3 => ilsh,
+            4 => malas,
+            5 => tokuno,
+            _ => null
+          };
+
+          for (int j = 0; maps?.Length >= j; ++j)
+            Add_Static(e.m_ItemID, e.m_Location, maps[j], e.m_Text);
+        }
+
+        from.SendMessage("Sign generating complete.");
+      }
+      else
+        from.SendMessage("{0} not found!", cfg);
+    }
+
+    public static void Add_Static(int itemID, Point3D location, Map map, string name)
+    {
+      IPooledEnumerable<Item> eable = map.GetItemsInRange(location, 0);
+
+      foreach (Item item in eable)
+        if (item is Sign && item.Z == location.Z && item.ItemID == itemID)
+          m_ToDelete.Enqueue(item);
+
+      eable.Free();
+
+      while (m_ToDelete.Count > 0)
+        m_ToDelete.Dequeue().Delete();
+
+      Item sign = name.StartsWith("#") ? new LocalizedSign(itemID, Utility.ToInt32(name.Substring(1))) :
+        new Sign(itemID) {Name = name};
+
+      if (map == Map.Malas)
+      {
+        if (location.X >= 965 && location.Y >= 502 && location.X <= 1012 && location.Y <= 537)
+          sign.Hue = 0x47E;
+        else if (location.X >= 1960 && location.Y >= 1278 && location.X < 2106 && location.Y < 1413)
+          sign.Hue = 0x44E;
+      }
+
+      sign.MoveToWorld(location, map);
+    }
+
+    private class SignEntry
+    {
+      public int m_ItemID;
+      public Point3D m_Location;
+      public int m_Map;
+      public string m_Text;
+
+      public SignEntry(string text, Point3D pt, int itemID, int mapLoc)
+      {
+        m_Text = text;
+        m_Location = pt;
+        m_ItemID = itemID;
+        m_Map = mapLoc;
+      }
+    }
+  }
+}