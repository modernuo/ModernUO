namespace Server.Engines.Plants
{
  public enum PlantType
  {
    CampionFlowers,
    Poppies,
    Snowdrops,
    Bulrushes,
    Lilies,
    PampasGrass,
    Rushes,
    ElephantEarPlant,
    Fern,
    PonytailPalm,
    SmallPalm,
    CenturyPlant,
    WaterPlant,
    SnakePlant,
    PricklyPearCactus,
    BarrelCactus,
    TribarrelCactus,
    CommonGreenBonsai,
    CommonPinkBonsai,
    UncommonGreenBonsai,
    UncommonPinkBonsai,
    RareGreenBonsai,
    RarePinkBonsai,
    ExceptionalBonsai,
    ExoticBonsai,
    Cactus,
    FlaxFlowers,
    FoxgloveFlowers,
    HopsEast,
    OrfluerFlowers,
    CypressTwisted,
    HedgeShort,
    JuniperBush,
    SnowdropPatch,
    Cattails,
    PoppyPatch,
    SpiderTree,
    WaterLily,
    CypressStraight,
    HedgeTall,
    HopsSouth,
    SugarCanes,
    CocoaTree
  }

  public enum PlantCategory
  {
    Default,
    Common = 1063335, //
    Uncommon = 1063336, //
    Rare = 1063337, // Bonsai
    Exceptional = 1063341, //
    Exotic = 1063342, //
    Peculiar = 1080528,
    Fragrant = 1080529
  }

  public class PlantTypeInfo
  {
    private static PlantTypeInfo[] m_Table =
    {
      new PlantTypeInfo(0xC83, 0, 0, PlantType.CampionFlowers, false, true, true, true, PlantCategory.Default),
      new PlantTypeInfo(0xC86, 0, 0, PlantType.Poppies, false, true, true, true, PlantCategory.Default),
      new PlantTypeInfo(0xC88, 0, 10, PlantType.Snowdrops, false, true, true, true, PlantCategory.Default),
      new PlantTypeInfo(0xC94, -15, 0, PlantType.Bulrushes, false, true, true, true, PlantCategory.Default),
      new PlantTypeInfo(0xC8B, 0, 0, PlantType.Lilies, false, true, true, true, PlantCategory.Default),
      new PlantTypeInfo(0xCA5, -8, 0, PlantType.PampasGrass, false, true, true, true, PlantCategory.Default),
      new PlantTypeInfo(0xCA7, -10, 0, PlantType.Rushes, false, true, true, true, PlantCategory.Default),
      new PlantTypeInfo(0xC97, -20, 0, PlantType.ElephantEarPlant, true, false, true, true, PlantCategory.Default),
      new PlantTypeInfo(0xC9F, -20, 0, PlantType.Fern, false, false, true, true, PlantCategory.Default),
      new PlantTypeInfo(0xCA6, -16, -5, PlantType.PonytailPalm, false, false, true, true, PlantCategory.Default),
      new PlantTypeInfo(0xC9C, -5, -10, PlantType.SmallPalm, false, false, true, true, PlantCategory.Default),
      new PlantTypeInfo(0xD31, 0, -27, PlantType.CenturyPlant, true, false, true, true, PlantCategory.Default),
      new PlantTypeInfo(0xD04, 0, 10, PlantType.WaterPlant, true, false, true, true, PlantCategory.Default),
      new PlantTypeInfo(0xCA9, 0, 0, PlantType.SnakePlant, true, false, true, true, PlantCategory.Default),
      new PlantTypeInfo(0xD2C, 0, 10, PlantType.PricklyPearCactus, false, false, true, true, PlantCategory.Default),
      new PlantTypeInfo(0xD26, 0, 10, PlantType.BarrelCactus, false, false, true, true, PlantCategory.Default),
      new PlantTypeInfo(0xD27, 0, 10, PlantType.TribarrelCactus, false, false, true, true, PlantCategory.Default),
      new PlantTypeInfo(0x28DC, -5, 5, PlantType.CommonGreenBonsai, true, false, false, false, PlantCategory.Common),
      new PlantTypeInfo(0x28DF, -5, 5, PlantType.CommonPinkBonsai, true, false, false, false, PlantCategory.Common),
      new PlantTypeInfo(0x28DD, -5, 5, PlantType.UncommonGreenBonsai, true, false, false, false,
        PlantCategory.Uncommon),
      new PlantTypeInfo(0x28E0, -5, 5, PlantType.UncommonPinkBonsai, true, false, false, false,
        PlantCategory.Uncommon),
      new PlantTypeInfo(0x28DE, -5, 5, PlantType.RareGreenBonsai, true, false, false, false, PlantCategory.Rare),
      new PlantTypeInfo(0x28E1, -5, 5, PlantType.RarePinkBonsai, true, false, false, false, PlantCategory.Rare),
      new PlantTypeInfo(0x28E2, -5, 5, PlantType.ExceptionalBonsai, true, false, false, false,
        PlantCategory.Exceptional),
      new PlantTypeInfo(0x28E3, -5, 5, PlantType.ExoticBonsai, true, false, false, false, PlantCategory.Exotic),
      new PlantTypeInfo(0x0D25, 0, 0, PlantType.Cactus, false, false, false, false, PlantCategory.Peculiar),
      new PlantTypeInfo(0x1A9A, 5, 10, PlantType.FlaxFlowers, false, true, false, false, PlantCategory.Peculiar),
      new PlantTypeInfo(0x0C84, 0, 0, PlantType.FoxgloveFlowers, false, true, false, false, PlantCategory.Peculiar),
      new PlantTypeInfo(0x1A9F, 5, -25, PlantType.HopsEast, false, false, false, false, PlantCategory.Peculiar),
      new PlantTypeInfo(0x0CC1, 0, 0, PlantType.OrfluerFlowers, false, true, false, false, PlantCategory.Peculiar),
      new PlantTypeInfo(0x0CFE, -45, -30, PlantType.CypressTwisted, false, false, false, false,
        PlantCategory.Peculiar),
      new PlantTypeInfo(0x0C8F, 0, 0, PlantType.HedgeShort, false, false, false, false, PlantCategory.Peculiar),
      new PlantTypeInfo(0x0CC8, 0, 0, PlantType.JuniperBush, true, false, false, false, PlantCategory.Peculiar),
      new PlantTypeInfo(0x0C8E, -20, 0, PlantType.SnowdropPatch, false, true, false, false, PlantCategory.Peculiar),
      new PlantTypeInfo(0x0CB7, 0, 0, PlantType.Cattails, false, false, false, false, PlantCategory.Peculiar),
      new PlantTypeInfo(0x0CBE, -20, 0, PlantType.PoppyPatch, false, true, false, false, PlantCategory.Peculiar),
      new PlantTypeInfo(0x0CC9, 0, 0, PlantType.SpiderTree, false, false, false, false, PlantCategory.Peculiar),
      new PlantTypeInfo(0x0DC1, -5, 15, PlantType.WaterLily, false, true, false, false, PlantCategory.Peculiar),
      new PlantTypeInfo(0x0CFB, -45, -30, PlantType.CypressStraight, false, false, false, false,
        PlantCategory.Peculiar),
      new PlantTypeInfo(0x0DB8, 0, -20, PlantType.HedgeTall, false, false, false, false, PlantCategory.Peculiar),
      new PlantTypeInfo(0x1AA1, 10, -25, PlantType.HopsSouth, false, false, false, false, PlantCategory.Peculiar),
      new PlantTypeInfo(0x246C, -25, -20, PlantType.SugarCanes, false, false, false, false, PlantCategory.Peculiar,
        1114898, 1114898, 1094702, 1094703, 1095221, 1113715),
      new PlantTypeInfo(0xC9E, -40, -30, PlantType.CocoaTree, false, false, false, true, PlantCategory.Fragrant,
        1080536, 1080536, 1080534, 1080531, 1080533, 1113716)
    };

    private int m_PlantLabelDecorative;
    private int m_PlantLabelFullGrown;
    private int m_PlantLabelPlant;

    // Cliloc overrides
    private int m_PlantLabelSeed;
    private int m_SeedLabel;
    private int m_SeedLabelPlural;

    private PlantTypeInfo(int itemID, int offsetX, int offsetY, PlantType plantType, bool containsPlant, bool flowery,
      bool crossable, bool reproduces, PlantCategory plantCategory, int plantLabelSeed = -1, int plantLabelPlant = -1,
      int plantLabelFullGrown = -1, int plantLabelDecorative = -1, int seedLabel = -1, int seedLabelPlural = -1)
    {
      ItemID = itemID;
      OffsetX = offsetX;
      OffsetY = offsetY;
      PlantType = plantType;
      ContainsPlant = containsPlant;
      Flowery = flowery;
      Crossable = crossable;
      Reproduces = reproduces;
      PlantCategory = plantCategory;
      m_PlantLabelSeed = plantLabelSeed;
      m_PlantLabelPlant = plantLabelPlant;
      m_PlantLabelFullGrown = plantLabelFullGrown;
      m_PlantLabelDecorative = plantLabelDecorative;
      m_SeedLabel = seedLabel;
      m_SeedLabelPlural = seedLabelPlural;
    }

    public int ItemID{ get; }

    public int OffsetX{ get; }

    public int OffsetY{ get; }

    public PlantType PlantType{ get; }

    public PlantCategory PlantCategory{ get; }

    public int Name => ItemID < 0x4000 ? 1020000 + ItemID : 1078872 + ItemID;

    public bool ContainsPlant{ get; }

    public bool Flowery{ get; }

    public bool Crossable{ get; }

    public bool Reproduces{ get; }

    public static PlantTypeInfo GetInfo(PlantType plantType)
    {
      int index = (int)plantType;

      if (index >= 0 && index < m_Table.Length)
        return m_Table[index];
      return m_Table[0];
    }

<<<<<<< HEAD
    public static PlantType RandomFirstGeneration() =>
      Utility.Random(3) switch
=======
    public static PlantType RandomFirstGeneration()
    {
      return Utility.Random(3) switch
>>>>>>> 64d59ce2
      {
        0 => PlantType.CampionFlowers,
        1 => PlantType.Fern,
        _ => PlantType.TribarrelCactus
      };
<<<<<<< HEAD

    public static PlantType RandomPeculiarGroupOne() =>
      Utility.Random(6) switch
=======
    }

    public static PlantType RandomPeculiarGroupOne()
    {
      return Utility.Random(6) switch
>>>>>>> 64d59ce2
      {
        0 => PlantType.Cactus,
        1 => PlantType.FlaxFlowers,
        2 => PlantType.FoxgloveFlowers,
        3 => PlantType.HopsEast,
        4 => PlantType.CocoaTree,
        _ => PlantType.OrfluerFlowers
      };
<<<<<<< HEAD

    public static PlantType RandomPeculiarGroupTwo() =>
      Utility.Random(5) switch
=======
    }

    public static PlantType RandomPeculiarGroupTwo()
    {
      return Utility.Random(5) switch
>>>>>>> 64d59ce2
      {
        0 => PlantType.CypressTwisted,
        1 => PlantType.HedgeShort,
        2 => PlantType.JuniperBush,
        3 => PlantType.CocoaTree,
        _ => PlantType.SnowdropPatch
      };
<<<<<<< HEAD

    public static PlantType RandomPeculiarGroupThree() =>
      Utility.Random(5) switch
=======
    }

    public static PlantType RandomPeculiarGroupThree()
    {
      return Utility.Random(5) switch
>>>>>>> 64d59ce2
      {
        0 => PlantType.Cattails,
        1 => PlantType.PoppyPatch,
        2 => PlantType.SpiderTree,
        3 => PlantType.CocoaTree,
        _ => PlantType.WaterLily
      };
<<<<<<< HEAD

    public static PlantType RandomPeculiarGroupFour() =>
      Utility.Random(5) switch
=======
    }

    public static PlantType RandomPeculiarGroupFour()
    {
      return Utility.Random(5) switch
>>>>>>> 64d59ce2
      {
        0 => PlantType.CypressStraight,
        1 => PlantType.HedgeTall,
        2 => PlantType.HopsSouth,
        3 => PlantType.CocoaTree,
        _ => PlantType.SugarCanes
      };
<<<<<<< HEAD
=======
    }
>>>>>>> 64d59ce2

    public static PlantType RandomBonsai(double increaseRatio)
    {
      /* Chances of each plant type are equal to the chances of the previous plant type * increaseRatio:
       * E.g.:
       *  chances_of_uncommon = chances_of_common * increaseRatio
       *  chances_of_rare = chances_of_uncommon * increaseRatio
       *  ...
       *
       * If increaseRatio < 1 -> rare plants are actually rarer than the others
       * If increaseRatio > 1 -> rare plants are actually more common than the others (it might be the case with certain monsters)
       *
       * If a plant type (common, uncommon, ...) has 2 different colors, they have the same chances:
       *  chances_of_green_common = chances_of_pink_common = chances_of_common / 2
       *  ...
       */

      double k1 = increaseRatio >= 0.0 ? increaseRatio : 0.0;
      double k2 = k1 * k1;
      double k3 = k2 * k1;
      double k4 = k3 * k1;

      double exp1 = k1 + 1.0;
      double exp2 = k2 + exp1;
      double exp3 = k3 + exp2;
      double exp4 = k4 + exp3;

      double rand = Utility.RandomDouble();

      return rand < 0.5 / exp4 ? PlantType.CommonGreenBonsai :
        rand < 1.0 / exp4 ? PlantType.CommonPinkBonsai :
        rand < (k1 * 0.5 + 1.0) / exp4 ? PlantType.UncommonGreenBonsai :
        rand < exp1 / exp4 ? PlantType.UncommonPinkBonsai :
        rand < (k2 * 0.5 + exp1) / exp4 ? PlantType.RareGreenBonsai :
        rand < exp2 / exp4 ? PlantType.RarePinkBonsai :
        rand < exp3 / exp4 ? PlantType.ExceptionalBonsai : PlantType.ExoticBonsai;
    }

    public static bool IsCrossable(PlantType plantType) => GetInfo(plantType).Crossable;

    public static PlantType Cross(PlantType first, PlantType second)
    {
      if (!IsCrossable(first) || !IsCrossable(second))
        return PlantType.CampionFlowers;

      int firstIndex = (int)first;
      int secondIndex = (int)second;

      if (firstIndex + 1 == secondIndex || firstIndex == secondIndex + 1)
        return Utility.RandomBool() ? first : second;
      return (PlantType)((firstIndex + secondIndex) / 2);
    }

    public static bool CanReproduce(PlantType plantType) => GetInfo(plantType).Reproduces;

    public int GetPlantLabelSeed(PlantHueInfo hueInfo)
    {
      if (m_PlantLabelSeed != -1)
        return m_PlantLabelSeed;

      return
        hueInfo.IsBright()
          ? 1061887
          : 1061888; // a ~1_val~ of ~2_val~ dirt with a ~3_val~ [bright] ~4_val~ ~5_val~ ~6_val~
    }

    public int GetPlantLabelPlant(PlantHueInfo hueInfo)
    {
      if (m_PlantLabelPlant != -1)
        return m_PlantLabelPlant;

      if (ContainsPlant)
        return
          hueInfo.IsBright()
            ? 1060832
            : 1060831; // a ~1_val~ of ~2_val~ dirt with a ~3_val~ [bright] ~4_val~ ~5_val~
      return
        hueInfo.IsBright()
          ? 1061887
          : 1061888; // a ~1_val~ of ~2_val~ dirt with a ~3_val~ [bright] ~4_val~ ~5_val~ ~6_val~
    }

    public int GetPlantLabelFullGrown(PlantHueInfo hueInfo)
    {
      if (m_PlantLabelFullGrown != -1)
        return m_PlantLabelFullGrown;

      if (ContainsPlant)
        return hueInfo.IsBright() ? 1061891 : 1061889; // a ~1_HEALTH~ [bright] ~2_COLOR~ ~3_NAME~
      return hueInfo.IsBright() ? 1061892 : 1061890; // a ~1_HEALTH~ [bright] ~2_COLOR~ ~3_NAME~ plant
    }

    public int GetPlantLabelDecorative(PlantHueInfo hueInfo)
    {
      if (m_PlantLabelDecorative != -1)
        return m_PlantLabelDecorative;

      return hueInfo.IsBright() ? 1074267 : 1070973; // a decorative [bright] ~1_COLOR~ ~2_TYPE~
    }

    public int GetSeedLabel(PlantHueInfo hueInfo)
    {
      if (m_SeedLabel != -1)
        return m_SeedLabel;

      return hueInfo.IsBright() ? 1061918 : 1061917; // [bright] ~1_COLOR~ ~2_TYPE~ seed
    }

    public int GetSeedLabelPlural(PlantHueInfo hueInfo)
    {
      if (m_SeedLabelPlural != -1)
        return m_SeedLabelPlural;

      return hueInfo.IsBright() ? 1113493 : 1113492; // ~1_amount~ [bright] ~2_color~ ~3_type~ seeds
    }
  }
}
<|MERGE_RESOLUTION|>--- conflicted
+++ resolved
@@ -1,383 +1,351 @@
-namespace Server.Engines.Plants
-{
-  public enum PlantType
-  {
-    CampionFlowers,
-    Poppies,
-    Snowdrops,
-    Bulrushes,
-    Lilies,
-    PampasGrass,
-    Rushes,
-    ElephantEarPlant,
-    Fern,
-    PonytailPalm,
-    SmallPalm,
-    CenturyPlant,
-    WaterPlant,
-    SnakePlant,
-    PricklyPearCactus,
-    BarrelCactus,
-    TribarrelCactus,
-    CommonGreenBonsai,
-    CommonPinkBonsai,
-    UncommonGreenBonsai,
-    UncommonPinkBonsai,
-    RareGreenBonsai,
-    RarePinkBonsai,
-    ExceptionalBonsai,
-    ExoticBonsai,
-    Cactus,
-    FlaxFlowers,
-    FoxgloveFlowers,
-    HopsEast,
-    OrfluerFlowers,
-    CypressTwisted,
-    HedgeShort,
-    JuniperBush,
-    SnowdropPatch,
-    Cattails,
-    PoppyPatch,
-    SpiderTree,
-    WaterLily,
-    CypressStraight,
-    HedgeTall,
-    HopsSouth,
-    SugarCanes,
-    CocoaTree
-  }
-
-  public enum PlantCategory
-  {
-    Default,
-    Common = 1063335, //
-    Uncommon = 1063336, //
-    Rare = 1063337, // Bonsai
-    Exceptional = 1063341, //
-    Exotic = 1063342, //
-    Peculiar = 1080528,
-    Fragrant = 1080529
-  }
-
-  public class PlantTypeInfo
-  {
-    private static PlantTypeInfo[] m_Table =
-    {
-      new PlantTypeInfo(0xC83, 0, 0, PlantType.CampionFlowers, false, true, true, true, PlantCategory.Default),
-      new PlantTypeInfo(0xC86, 0, 0, PlantType.Poppies, false, true, true, true, PlantCategory.Default),
-      new PlantTypeInfo(0xC88, 0, 10, PlantType.Snowdrops, false, true, true, true, PlantCategory.Default),
-      new PlantTypeInfo(0xC94, -15, 0, PlantType.Bulrushes, false, true, true, true, PlantCategory.Default),
-      new PlantTypeInfo(0xC8B, 0, 0, PlantType.Lilies, false, true, true, true, PlantCategory.Default),
-      new PlantTypeInfo(0xCA5, -8, 0, PlantType.PampasGrass, false, true, true, true, PlantCategory.Default),
-      new PlantTypeInfo(0xCA7, -10, 0, PlantType.Rushes, false, true, true, true, PlantCategory.Default),
-      new PlantTypeInfo(0xC97, -20, 0, PlantType.ElephantEarPlant, true, false, true, true, PlantCategory.Default),
-      new PlantTypeInfo(0xC9F, -20, 0, PlantType.Fern, false, false, true, true, PlantCategory.Default),
-      new PlantTypeInfo(0xCA6, -16, -5, PlantType.PonytailPalm, false, false, true, true, PlantCategory.Default),
-      new PlantTypeInfo(0xC9C, -5, -10, PlantType.SmallPalm, false, false, true, true, PlantCategory.Default),
-      new PlantTypeInfo(0xD31, 0, -27, PlantType.CenturyPlant, true, false, true, true, PlantCategory.Default),
-      new PlantTypeInfo(0xD04, 0, 10, PlantType.WaterPlant, true, false, true, true, PlantCategory.Default),
-      new PlantTypeInfo(0xCA9, 0, 0, PlantType.SnakePlant, true, false, true, true, PlantCategory.Default),
-      new PlantTypeInfo(0xD2C, 0, 10, PlantType.PricklyPearCactus, false, false, true, true, PlantCategory.Default),
-      new PlantTypeInfo(0xD26, 0, 10, PlantType.BarrelCactus, false, false, true, true, PlantCategory.Default),
-      new PlantTypeInfo(0xD27, 0, 10, PlantType.TribarrelCactus, false, false, true, true, PlantCategory.Default),
-      new PlantTypeInfo(0x28DC, -5, 5, PlantType.CommonGreenBonsai, true, false, false, false, PlantCategory.Common),
-      new PlantTypeInfo(0x28DF, -5, 5, PlantType.CommonPinkBonsai, true, false, false, false, PlantCategory.Common),
-      new PlantTypeInfo(0x28DD, -5, 5, PlantType.UncommonGreenBonsai, true, false, false, false,
-        PlantCategory.Uncommon),
-      new PlantTypeInfo(0x28E0, -5, 5, PlantType.UncommonPinkBonsai, true, false, false, false,
-        PlantCategory.Uncommon),
-      new PlantTypeInfo(0x28DE, -5, 5, PlantType.RareGreenBonsai, true, false, false, false, PlantCategory.Rare),
-      new PlantTypeInfo(0x28E1, -5, 5, PlantType.RarePinkBonsai, true, false, false, false, PlantCategory.Rare),
-      new PlantTypeInfo(0x28E2, -5, 5, PlantType.ExceptionalBonsai, true, false, false, false,
-        PlantCategory.Exceptional),
-      new PlantTypeInfo(0x28E3, -5, 5, PlantType.ExoticBonsai, true, false, false, false, PlantCategory.Exotic),
-      new PlantTypeInfo(0x0D25, 0, 0, PlantType.Cactus, false, false, false, false, PlantCategory.Peculiar),
-      new PlantTypeInfo(0x1A9A, 5, 10, PlantType.FlaxFlowers, false, true, false, false, PlantCategory.Peculiar),
-      new PlantTypeInfo(0x0C84, 0, 0, PlantType.FoxgloveFlowers, false, true, false, false, PlantCategory.Peculiar),
-      new PlantTypeInfo(0x1A9F, 5, -25, PlantType.HopsEast, false, false, false, false, PlantCategory.Peculiar),
-      new PlantTypeInfo(0x0CC1, 0, 0, PlantType.OrfluerFlowers, false, true, false, false, PlantCategory.Peculiar),
-      new PlantTypeInfo(0x0CFE, -45, -30, PlantType.CypressTwisted, false, false, false, false,
-        PlantCategory.Peculiar),
-      new PlantTypeInfo(0x0C8F, 0, 0, PlantType.HedgeShort, false, false, false, false, PlantCategory.Peculiar),
-      new PlantTypeInfo(0x0CC8, 0, 0, PlantType.JuniperBush, true, false, false, false, PlantCategory.Peculiar),
-      new PlantTypeInfo(0x0C8E, -20, 0, PlantType.SnowdropPatch, false, true, false, false, PlantCategory.Peculiar),
-      new PlantTypeInfo(0x0CB7, 0, 0, PlantType.Cattails, false, false, false, false, PlantCategory.Peculiar),
-      new PlantTypeInfo(0x0CBE, -20, 0, PlantType.PoppyPatch, false, true, false, false, PlantCategory.Peculiar),
-      new PlantTypeInfo(0x0CC9, 0, 0, PlantType.SpiderTree, false, false, false, false, PlantCategory.Peculiar),
-      new PlantTypeInfo(0x0DC1, -5, 15, PlantType.WaterLily, false, true, false, false, PlantCategory.Peculiar),
-      new PlantTypeInfo(0x0CFB, -45, -30, PlantType.CypressStraight, false, false, false, false,
-        PlantCategory.Peculiar),
-      new PlantTypeInfo(0x0DB8, 0, -20, PlantType.HedgeTall, false, false, false, false, PlantCategory.Peculiar),
-      new PlantTypeInfo(0x1AA1, 10, -25, PlantType.HopsSouth, false, false, false, false, PlantCategory.Peculiar),
-      new PlantTypeInfo(0x246C, -25, -20, PlantType.SugarCanes, false, false, false, false, PlantCategory.Peculiar,
-        1114898, 1114898, 1094702, 1094703, 1095221, 1113715),
-      new PlantTypeInfo(0xC9E, -40, -30, PlantType.CocoaTree, false, false, false, true, PlantCategory.Fragrant,
-        1080536, 1080536, 1080534, 1080531, 1080533, 1113716)
-    };
-
-    private int m_PlantLabelDecorative;
-    private int m_PlantLabelFullGrown;
-    private int m_PlantLabelPlant;
-
-    // Cliloc overrides
-    private int m_PlantLabelSeed;
-    private int m_SeedLabel;
-    private int m_SeedLabelPlural;
-
-    private PlantTypeInfo(int itemID, int offsetX, int offsetY, PlantType plantType, bool containsPlant, bool flowery,
-      bool crossable, bool reproduces, PlantCategory plantCategory, int plantLabelSeed = -1, int plantLabelPlant = -1,
-      int plantLabelFullGrown = -1, int plantLabelDecorative = -1, int seedLabel = -1, int seedLabelPlural = -1)
-    {
-      ItemID = itemID;
-      OffsetX = offsetX;
-      OffsetY = offsetY;
-      PlantType = plantType;
-      ContainsPlant = containsPlant;
-      Flowery = flowery;
-      Crossable = crossable;
-      Reproduces = reproduces;
-      PlantCategory = plantCategory;
-      m_PlantLabelSeed = plantLabelSeed;
-      m_PlantLabelPlant = plantLabelPlant;
-      m_PlantLabelFullGrown = plantLabelFullGrown;
-      m_PlantLabelDecorative = plantLabelDecorative;
-      m_SeedLabel = seedLabel;
-      m_SeedLabelPlural = seedLabelPlural;
-    }
-
-    public int ItemID{ get; }
-
-    public int OffsetX{ get; }
-
-    public int OffsetY{ get; }
-
-    public PlantType PlantType{ get; }
-
-    public PlantCategory PlantCategory{ get; }
-
-    public int Name => ItemID < 0x4000 ? 1020000 + ItemID : 1078872 + ItemID;
-
-    public bool ContainsPlant{ get; }
-
-    public bool Flowery{ get; }
-
-    public bool Crossable{ get; }
-
-    public bool Reproduces{ get; }
-
-    public static PlantTypeInfo GetInfo(PlantType plantType)
-    {
-      int index = (int)plantType;
-
-      if (index >= 0 && index < m_Table.Length)
-        return m_Table[index];
-      return m_Table[0];
-    }
-
-<<<<<<< HEAD
-    public static PlantType RandomFirstGeneration() =>
-      Utility.Random(3) switch
-=======
-    public static PlantType RandomFirstGeneration()
-    {
-      return Utility.Random(3) switch
->>>>>>> 64d59ce2
-      {
-        0 => PlantType.CampionFlowers,
-        1 => PlantType.Fern,
-        _ => PlantType.TribarrelCactus
-      };
-<<<<<<< HEAD
-
-    public static PlantType RandomPeculiarGroupOne() =>
-      Utility.Random(6) switch
-=======
-    }
-
-    public static PlantType RandomPeculiarGroupOne()
-    {
-      return Utility.Random(6) switch
->>>>>>> 64d59ce2
-      {
-        0 => PlantType.Cactus,
-        1 => PlantType.FlaxFlowers,
-        2 => PlantType.FoxgloveFlowers,
-        3 => PlantType.HopsEast,
-        4 => PlantType.CocoaTree,
-        _ => PlantType.OrfluerFlowers
-      };
-<<<<<<< HEAD
-
-    public static PlantType RandomPeculiarGroupTwo() =>
-      Utility.Random(5) switch
-=======
-    }
-
-    public static PlantType RandomPeculiarGroupTwo()
-    {
-      return Utility.Random(5) switch
->>>>>>> 64d59ce2
-      {
-        0 => PlantType.CypressTwisted,
-        1 => PlantType.HedgeShort,
-        2 => PlantType.JuniperBush,
-        3 => PlantType.CocoaTree,
-        _ => PlantType.SnowdropPatch
-      };
-<<<<<<< HEAD
-
-    public static PlantType RandomPeculiarGroupThree() =>
-      Utility.Random(5) switch
-=======
-    }
-
-    public static PlantType RandomPeculiarGroupThree()
-    {
-      return Utility.Random(5) switch
->>>>>>> 64d59ce2
-      {
-        0 => PlantType.Cattails,
-        1 => PlantType.PoppyPatch,
-        2 => PlantType.SpiderTree,
-        3 => PlantType.CocoaTree,
-        _ => PlantType.WaterLily
-      };
-<<<<<<< HEAD
-
-    public static PlantType RandomPeculiarGroupFour() =>
-      Utility.Random(5) switch
-=======
-    }
-
-    public static PlantType RandomPeculiarGroupFour()
-    {
-      return Utility.Random(5) switch
->>>>>>> 64d59ce2
-      {
-        0 => PlantType.CypressStraight,
-        1 => PlantType.HedgeTall,
-        2 => PlantType.HopsSouth,
-        3 => PlantType.CocoaTree,
-        _ => PlantType.SugarCanes
-      };
-<<<<<<< HEAD
-=======
-    }
->>>>>>> 64d59ce2
-
-    public static PlantType RandomBonsai(double increaseRatio)
-    {
-      /* Chances of each plant type are equal to the chances of the previous plant type * increaseRatio:
-       * E.g.:
-       *  chances_of_uncommon = chances_of_common * increaseRatio
-       *  chances_of_rare = chances_of_uncommon * increaseRatio
-       *  ...
-       *
-       * If increaseRatio < 1 -> rare plants are actually rarer than the others
-       * If increaseRatio > 1 -> rare plants are actually more common than the others (it might be the case with certain monsters)
-       *
-       * If a plant type (common, uncommon, ...) has 2 different colors, they have the same chances:
-       *  chances_of_green_common = chances_of_pink_common = chances_of_common / 2
-       *  ...
-       */
-
-      double k1 = increaseRatio >= 0.0 ? increaseRatio : 0.0;
-      double k2 = k1 * k1;
-      double k3 = k2 * k1;
-      double k4 = k3 * k1;
-
-      double exp1 = k1 + 1.0;
-      double exp2 = k2 + exp1;
-      double exp3 = k3 + exp2;
-      double exp4 = k4 + exp3;
-
-      double rand = Utility.RandomDouble();
-
-      return rand < 0.5 / exp4 ? PlantType.CommonGreenBonsai :
-        rand < 1.0 / exp4 ? PlantType.CommonPinkBonsai :
-        rand < (k1 * 0.5 + 1.0) / exp4 ? PlantType.UncommonGreenBonsai :
-        rand < exp1 / exp4 ? PlantType.UncommonPinkBonsai :
-        rand < (k2 * 0.5 + exp1) / exp4 ? PlantType.RareGreenBonsai :
-        rand < exp2 / exp4 ? PlantType.RarePinkBonsai :
-        rand < exp3 / exp4 ? PlantType.ExceptionalBonsai : PlantType.ExoticBonsai;
-    }
-
-    public static bool IsCrossable(PlantType plantType) => GetInfo(plantType).Crossable;
-
-    public static PlantType Cross(PlantType first, PlantType second)
-    {
-      if (!IsCrossable(first) || !IsCrossable(second))
-        return PlantType.CampionFlowers;
-
-      int firstIndex = (int)first;
-      int secondIndex = (int)second;
-
-      if (firstIndex + 1 == secondIndex || firstIndex == secondIndex + 1)
-        return Utility.RandomBool() ? first : second;
-      return (PlantType)((firstIndex + secondIndex) / 2);
-    }
-
-    public static bool CanReproduce(PlantType plantType) => GetInfo(plantType).Reproduces;
-
-    public int GetPlantLabelSeed(PlantHueInfo hueInfo)
-    {
-      if (m_PlantLabelSeed != -1)
-        return m_PlantLabelSeed;
-
-      return
-        hueInfo.IsBright()
-          ? 1061887
-          : 1061888; // a ~1_val~ of ~2_val~ dirt with a ~3_val~ [bright] ~4_val~ ~5_val~ ~6_val~
-    }
-
-    public int GetPlantLabelPlant(PlantHueInfo hueInfo)
-    {
-      if (m_PlantLabelPlant != -1)
-        return m_PlantLabelPlant;
-
-      if (ContainsPlant)
-        return
-          hueInfo.IsBright()
-            ? 1060832
-            : 1060831; // a ~1_val~ of ~2_val~ dirt with a ~3_val~ [bright] ~4_val~ ~5_val~
-      return
-        hueInfo.IsBright()
-          ? 1061887
-          : 1061888; // a ~1_val~ of ~2_val~ dirt with a ~3_val~ [bright] ~4_val~ ~5_val~ ~6_val~
-    }
-
-    public int GetPlantLabelFullGrown(PlantHueInfo hueInfo)
-    {
-      if (m_PlantLabelFullGrown != -1)
-        return m_PlantLabelFullGrown;
-
-      if (ContainsPlant)
-        return hueInfo.IsBright() ? 1061891 : 1061889; // a ~1_HEALTH~ [bright] ~2_COLOR~ ~3_NAME~
-      return hueInfo.IsBright() ? 1061892 : 1061890; // a ~1_HEALTH~ [bright] ~2_COLOR~ ~3_NAME~ plant
-    }
-
-    public int GetPlantLabelDecorative(PlantHueInfo hueInfo)
-    {
-      if (m_PlantLabelDecorative != -1)
-        return m_PlantLabelDecorative;
-
-      return hueInfo.IsBright() ? 1074267 : 1070973; // a decorative [bright] ~1_COLOR~ ~2_TYPE~
-    }
-
-    public int GetSeedLabel(PlantHueInfo hueInfo)
-    {
-      if (m_SeedLabel != -1)
-        return m_SeedLabel;
-
-      return hueInfo.IsBright() ? 1061918 : 1061917; // [bright] ~1_COLOR~ ~2_TYPE~ seed
-    }
-
-    public int GetSeedLabelPlural(PlantHueInfo hueInfo)
-    {
-      if (m_SeedLabelPlural != -1)
-        return m_SeedLabelPlural;
-
-      return hueInfo.IsBright() ? 1113493 : 1113492; // ~1_amount~ [bright] ~2_color~ ~3_type~ seeds
-    }
-  }
-}
+namespace Server.Engines.Plants
+{
+  public enum PlantType
+  {
+    CampionFlowers,
+    Poppies,
+    Snowdrops,
+    Bulrushes,
+    Lilies,
+    PampasGrass,
+    Rushes,
+    ElephantEarPlant,
+    Fern,
+    PonytailPalm,
+    SmallPalm,
+    CenturyPlant,
+    WaterPlant,
+    SnakePlant,
+    PricklyPearCactus,
+    BarrelCactus,
+    TribarrelCactus,
+    CommonGreenBonsai,
+    CommonPinkBonsai,
+    UncommonGreenBonsai,
+    UncommonPinkBonsai,
+    RareGreenBonsai,
+    RarePinkBonsai,
+    ExceptionalBonsai,
+    ExoticBonsai,
+    Cactus,
+    FlaxFlowers,
+    FoxgloveFlowers,
+    HopsEast,
+    OrfluerFlowers,
+    CypressTwisted,
+    HedgeShort,
+    JuniperBush,
+    SnowdropPatch,
+    Cattails,
+    PoppyPatch,
+    SpiderTree,
+    WaterLily,
+    CypressStraight,
+    HedgeTall,
+    HopsSouth,
+    SugarCanes,
+    CocoaTree
+  }
+
+  public enum PlantCategory
+  {
+    Default,
+    Common = 1063335, //
+    Uncommon = 1063336, //
+    Rare = 1063337, // Bonsai
+    Exceptional = 1063341, //
+    Exotic = 1063342, //
+    Peculiar = 1080528,
+    Fragrant = 1080529
+  }
+
+  public class PlantTypeInfo
+  {
+    private static PlantTypeInfo[] m_Table =
+    {
+      new PlantTypeInfo(0xC83, 0, 0, PlantType.CampionFlowers, false, true, true, true, PlantCategory.Default),
+      new PlantTypeInfo(0xC86, 0, 0, PlantType.Poppies, false, true, true, true, PlantCategory.Default),
+      new PlantTypeInfo(0xC88, 0, 10, PlantType.Snowdrops, false, true, true, true, PlantCategory.Default),
+      new PlantTypeInfo(0xC94, -15, 0, PlantType.Bulrushes, false, true, true, true, PlantCategory.Default),
+      new PlantTypeInfo(0xC8B, 0, 0, PlantType.Lilies, false, true, true, true, PlantCategory.Default),
+      new PlantTypeInfo(0xCA5, -8, 0, PlantType.PampasGrass, false, true, true, true, PlantCategory.Default),
+      new PlantTypeInfo(0xCA7, -10, 0, PlantType.Rushes, false, true, true, true, PlantCategory.Default),
+      new PlantTypeInfo(0xC97, -20, 0, PlantType.ElephantEarPlant, true, false, true, true, PlantCategory.Default),
+      new PlantTypeInfo(0xC9F, -20, 0, PlantType.Fern, false, false, true, true, PlantCategory.Default),
+      new PlantTypeInfo(0xCA6, -16, -5, PlantType.PonytailPalm, false, false, true, true, PlantCategory.Default),
+      new PlantTypeInfo(0xC9C, -5, -10, PlantType.SmallPalm, false, false, true, true, PlantCategory.Default),
+      new PlantTypeInfo(0xD31, 0, -27, PlantType.CenturyPlant, true, false, true, true, PlantCategory.Default),
+      new PlantTypeInfo(0xD04, 0, 10, PlantType.WaterPlant, true, false, true, true, PlantCategory.Default),
+      new PlantTypeInfo(0xCA9, 0, 0, PlantType.SnakePlant, true, false, true, true, PlantCategory.Default),
+      new PlantTypeInfo(0xD2C, 0, 10, PlantType.PricklyPearCactus, false, false, true, true, PlantCategory.Default),
+      new PlantTypeInfo(0xD26, 0, 10, PlantType.BarrelCactus, false, false, true, true, PlantCategory.Default),
+      new PlantTypeInfo(0xD27, 0, 10, PlantType.TribarrelCactus, false, false, true, true, PlantCategory.Default),
+      new PlantTypeInfo(0x28DC, -5, 5, PlantType.CommonGreenBonsai, true, false, false, false, PlantCategory.Common),
+      new PlantTypeInfo(0x28DF, -5, 5, PlantType.CommonPinkBonsai, true, false, false, false, PlantCategory.Common),
+      new PlantTypeInfo(0x28DD, -5, 5, PlantType.UncommonGreenBonsai, true, false, false, false,
+        PlantCategory.Uncommon),
+      new PlantTypeInfo(0x28E0, -5, 5, PlantType.UncommonPinkBonsai, true, false, false, false,
+        PlantCategory.Uncommon),
+      new PlantTypeInfo(0x28DE, -5, 5, PlantType.RareGreenBonsai, true, false, false, false, PlantCategory.Rare),
+      new PlantTypeInfo(0x28E1, -5, 5, PlantType.RarePinkBonsai, true, false, false, false, PlantCategory.Rare),
+      new PlantTypeInfo(0x28E2, -5, 5, PlantType.ExceptionalBonsai, true, false, false, false,
+        PlantCategory.Exceptional),
+      new PlantTypeInfo(0x28E3, -5, 5, PlantType.ExoticBonsai, true, false, false, false, PlantCategory.Exotic),
+      new PlantTypeInfo(0x0D25, 0, 0, PlantType.Cactus, false, false, false, false, PlantCategory.Peculiar),
+      new PlantTypeInfo(0x1A9A, 5, 10, PlantType.FlaxFlowers, false, true, false, false, PlantCategory.Peculiar),
+      new PlantTypeInfo(0x0C84, 0, 0, PlantType.FoxgloveFlowers, false, true, false, false, PlantCategory.Peculiar),
+      new PlantTypeInfo(0x1A9F, 5, -25, PlantType.HopsEast, false, false, false, false, PlantCategory.Peculiar),
+      new PlantTypeInfo(0x0CC1, 0, 0, PlantType.OrfluerFlowers, false, true, false, false, PlantCategory.Peculiar),
+      new PlantTypeInfo(0x0CFE, -45, -30, PlantType.CypressTwisted, false, false, false, false,
+        PlantCategory.Peculiar),
+      new PlantTypeInfo(0x0C8F, 0, 0, PlantType.HedgeShort, false, false, false, false, PlantCategory.Peculiar),
+      new PlantTypeInfo(0x0CC8, 0, 0, PlantType.JuniperBush, true, false, false, false, PlantCategory.Peculiar),
+      new PlantTypeInfo(0x0C8E, -20, 0, PlantType.SnowdropPatch, false, true, false, false, PlantCategory.Peculiar),
+      new PlantTypeInfo(0x0CB7, 0, 0, PlantType.Cattails, false, false, false, false, PlantCategory.Peculiar),
+      new PlantTypeInfo(0x0CBE, -20, 0, PlantType.PoppyPatch, false, true, false, false, PlantCategory.Peculiar),
+      new PlantTypeInfo(0x0CC9, 0, 0, PlantType.SpiderTree, false, false, false, false, PlantCategory.Peculiar),
+      new PlantTypeInfo(0x0DC1, -5, 15, PlantType.WaterLily, false, true, false, false, PlantCategory.Peculiar),
+      new PlantTypeInfo(0x0CFB, -45, -30, PlantType.CypressStraight, false, false, false, false,
+        PlantCategory.Peculiar),
+      new PlantTypeInfo(0x0DB8, 0, -20, PlantType.HedgeTall, false, false, false, false, PlantCategory.Peculiar),
+      new PlantTypeInfo(0x1AA1, 10, -25, PlantType.HopsSouth, false, false, false, false, PlantCategory.Peculiar),
+      new PlantTypeInfo(0x246C, -25, -20, PlantType.SugarCanes, false, false, false, false, PlantCategory.Peculiar,
+        1114898, 1114898, 1094702, 1094703, 1095221, 1113715),
+      new PlantTypeInfo(0xC9E, -40, -30, PlantType.CocoaTree, false, false, false, true, PlantCategory.Fragrant,
+        1080536, 1080536, 1080534, 1080531, 1080533, 1113716)
+    };
+
+    private int m_PlantLabelDecorative;
+    private int m_PlantLabelFullGrown;
+    private int m_PlantLabelPlant;
+
+    // Cliloc overrides
+    private int m_PlantLabelSeed;
+    private int m_SeedLabel;
+    private int m_SeedLabelPlural;
+
+    private PlantTypeInfo(int itemID, int offsetX, int offsetY, PlantType plantType, bool containsPlant, bool flowery,
+      bool crossable, bool reproduces, PlantCategory plantCategory, int plantLabelSeed = -1, int plantLabelPlant = -1,
+      int plantLabelFullGrown = -1, int plantLabelDecorative = -1, int seedLabel = -1, int seedLabelPlural = -1)
+    {
+      ItemID = itemID;
+      OffsetX = offsetX;
+      OffsetY = offsetY;
+      PlantType = plantType;
+      ContainsPlant = containsPlant;
+      Flowery = flowery;
+      Crossable = crossable;
+      Reproduces = reproduces;
+      PlantCategory = plantCategory;
+      m_PlantLabelSeed = plantLabelSeed;
+      m_PlantLabelPlant = plantLabelPlant;
+      m_PlantLabelFullGrown = plantLabelFullGrown;
+      m_PlantLabelDecorative = plantLabelDecorative;
+      m_SeedLabel = seedLabel;
+      m_SeedLabelPlural = seedLabelPlural;
+    }
+
+    public int ItemID{ get; }
+
+    public int OffsetX{ get; }
+
+    public int OffsetY{ get; }
+
+    public PlantType PlantType{ get; }
+
+    public PlantCategory PlantCategory{ get; }
+
+    public int Name => ItemID < 0x4000 ? 1020000 + ItemID : 1078872 + ItemID;
+
+    public bool ContainsPlant{ get; }
+
+    public bool Flowery{ get; }
+
+    public bool Crossable{ get; }
+
+    public bool Reproduces{ get; }
+
+    public static PlantTypeInfo GetInfo(PlantType plantType)
+    {
+      int index = (int)plantType;
+
+      if (index >= 0 && index < m_Table.Length)
+        return m_Table[index];
+      return m_Table[0];
+    }
+
+    public static PlantType RandomFirstGeneration()
+    {
+      return Utility.Random(3) switch
+      {
+        0 => PlantType.CampionFlowers,
+        1 => PlantType.Fern,
+        _ => PlantType.TribarrelCactus
+      };
+    }
+
+    public static PlantType RandomPeculiarGroupOne()
+    {
+      return Utility.Random(6) switch
+      {
+        0 => PlantType.Cactus,
+        1 => PlantType.FlaxFlowers,
+        2 => PlantType.FoxgloveFlowers,
+        3 => PlantType.HopsEast,
+        4 => PlantType.CocoaTree,
+        _ => PlantType.OrfluerFlowers
+      };
+    }
+
+    public static PlantType RandomPeculiarGroupTwo()
+    {
+      return Utility.Random(5) switch
+      {
+        0 => PlantType.CypressTwisted,
+        1 => PlantType.HedgeShort,
+        2 => PlantType.JuniperBush,
+        3 => PlantType.CocoaTree,
+        _ => PlantType.SnowdropPatch
+      };
+    }
+
+    public static PlantType RandomPeculiarGroupThree()
+    {
+      return Utility.Random(5) switch
+      {
+        0 => PlantType.Cattails,
+        1 => PlantType.PoppyPatch,
+        2 => PlantType.SpiderTree,
+        3 => PlantType.CocoaTree,
+        _ => PlantType.WaterLily
+      };
+    }
+
+    public static PlantType RandomPeculiarGroupFour()
+    {
+      return Utility.Random(5) switch
+      {
+        0 => PlantType.CypressStraight,
+        1 => PlantType.HedgeTall,
+        2 => PlantType.HopsSouth,
+        3 => PlantType.CocoaTree,
+        _ => PlantType.SugarCanes
+      };
+    }
+
+    public static PlantType RandomBonsai(double increaseRatio)
+    {
+      /* Chances of each plant type are equal to the chances of the previous plant type * increaseRatio:
+       * E.g.:
+       *  chances_of_uncommon = chances_of_common * increaseRatio
+       *  chances_of_rare = chances_of_uncommon * increaseRatio
+       *  ...
+       *
+       * If increaseRatio < 1 -> rare plants are actually rarer than the others
+       * If increaseRatio > 1 -> rare plants are actually more common than the others (it might be the case with certain monsters)
+       *
+       * If a plant type (common, uncommon, ...) has 2 different colors, they have the same chances:
+       *  chances_of_green_common = chances_of_pink_common = chances_of_common / 2
+       *  ...
+       */
+
+      double k1 = increaseRatio >= 0.0 ? increaseRatio : 0.0;
+      double k2 = k1 * k1;
+      double k3 = k2 * k1;
+      double k4 = k3 * k1;
+
+      double exp1 = k1 + 1.0;
+      double exp2 = k2 + exp1;
+      double exp3 = k3 + exp2;
+      double exp4 = k4 + exp3;
+
+      double rand = Utility.RandomDouble();
+
+      return rand < 0.5 / exp4 ? PlantType.CommonGreenBonsai :
+        rand < 1.0 / exp4 ? PlantType.CommonPinkBonsai :
+        rand < (k1 * 0.5 + 1.0) / exp4 ? PlantType.UncommonGreenBonsai :
+        rand < exp1 / exp4 ? PlantType.UncommonPinkBonsai :
+        rand < (k2 * 0.5 + exp1) / exp4 ? PlantType.RareGreenBonsai :
+        rand < exp2 / exp4 ? PlantType.RarePinkBonsai :
+        rand < exp3 / exp4 ? PlantType.ExceptionalBonsai : PlantType.ExoticBonsai;
+    }
+
+    public static bool IsCrossable(PlantType plantType) => GetInfo(plantType).Crossable;
+
+    public static PlantType Cross(PlantType first, PlantType second)
+    {
+      if (!IsCrossable(first) || !IsCrossable(second))
+        return PlantType.CampionFlowers;
+
+      int firstIndex = (int)first;
+      int secondIndex = (int)second;
+
+      if (firstIndex + 1 == secondIndex || firstIndex == secondIndex + 1)
+        return Utility.RandomBool() ? first : second;
+      return (PlantType)((firstIndex + secondIndex) / 2);
+    }
+
+    public static bool CanReproduce(PlantType plantType) => GetInfo(plantType).Reproduces;
+
+    public int GetPlantLabelSeed(PlantHueInfo hueInfo)
+    {
+      if (m_PlantLabelSeed != -1)
+        return m_PlantLabelSeed;
+
+      return
+        hueInfo.IsBright()
+          ? 1061887
+          : 1061888; // a ~1_val~ of ~2_val~ dirt with a ~3_val~ [bright] ~4_val~ ~5_val~ ~6_val~
+    }
+
+    public int GetPlantLabelPlant(PlantHueInfo hueInfo)
+    {
+      if (m_PlantLabelPlant != -1)
+        return m_PlantLabelPlant;
+
+      if (ContainsPlant)
+        return
+          hueInfo.IsBright()
+            ? 1060832
+            : 1060831; // a ~1_val~ of ~2_val~ dirt with a ~3_val~ [bright] ~4_val~ ~5_val~
+      return
+        hueInfo.IsBright()
+          ? 1061887
+          : 1061888; // a ~1_val~ of ~2_val~ dirt with a ~3_val~ [bright] ~4_val~ ~5_val~ ~6_val~
+    }
+
+    public int GetPlantLabelFullGrown(PlantHueInfo hueInfo)
+    {
+      if (m_PlantLabelFullGrown != -1)
+        return m_PlantLabelFullGrown;
+
+      if (ContainsPlant)
+        return hueInfo.IsBright() ? 1061891 : 1061889; // a ~1_HEALTH~ [bright] ~2_COLOR~ ~3_NAME~
+      return hueInfo.IsBright() ? 1061892 : 1061890; // a ~1_HEALTH~ [bright] ~2_COLOR~ ~3_NAME~ plant
+    }
+
+    public int GetPlantLabelDecorative(PlantHueInfo hueInfo)
+    {
+      if (m_PlantLabelDecorative != -1)
+        return m_PlantLabelDecorative;
+
+      return hueInfo.IsBright() ? 1074267 : 1070973; // a decorative [bright] ~1_COLOR~ ~2_TYPE~
+    }
+
+    public int GetSeedLabel(PlantHueInfo hueInfo)
+    {
+      if (m_SeedLabel != -1)
+        return m_SeedLabel;
+
+      return hueInfo.IsBright() ? 1061918 : 1061917; // [bright] ~1_COLOR~ ~2_TYPE~ seed
+    }
+
+    public int GetSeedLabelPlural(PlantHueInfo hueInfo)
+    {
+      if (m_SeedLabelPlural != -1)
+        return m_SeedLabelPlural;
+
+      return hueInfo.IsBright() ? 1113493 : 1113492; // ~1_amount~ [bright] ~2_color~ ~3_type~ seeds
+    }
+  }
+}