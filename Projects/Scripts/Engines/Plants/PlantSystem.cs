using System;
using System.Collections.Generic;
using Server.Misc;

namespace Server.Engines.Plants
{
  public enum PlantHealth
  {
    Dying,
    Wilted,
    Healthy,
    Vibrant
  }

  public enum PlantGrowthIndicator
  {
    None,
    InvalidLocation,
    NotHealthy,
    Delay,
    Grown,
    DoubleGrown
  }

  public class PlantSystem
  {
    public static readonly TimeSpan CheckDelay = TimeSpan.FromHours(23.0);

    private int m_AvailableResources;
    private int m_AvailableSeeds;
    private int m_CurePotion;
    private int m_Disease;
    private int m_Fungus;
    private int m_HealPotion;

    private int m_Hits;
    private int m_Infestation;
    private int m_LeftResources;
    private int m_LeftSeeds;
    private int m_Poison;
    private int m_PoisonPotion;
    private PlantHue m_SeedHue;

    private PlantType m_SeedType;
    private int m_StrengthPotion;

    private int m_Water;

    public PlantSystem(PlantItem plant, bool fertileDirt)
    {
      Plant = plant;
      FertileDirt = fertileDirt;

      NextGrowth = DateTime.UtcNow + CheckDelay;
      GrowthIndicator = PlantGrowthIndicator.None;
      m_Hits = MaxHits;
      m_LeftSeeds = 8;
      m_LeftResources = 8;
    }

    public PlantSystem(PlantItem plant, GenericReader reader)
    {
      Plant = plant;

      int version = reader.ReadInt();

      FertileDirt = reader.ReadBool();

      if (version >= 1)
        NextGrowth = reader.ReadDateTime();
      else
        NextGrowth = reader.ReadDeltaTime();

      GrowthIndicator = (PlantGrowthIndicator)reader.ReadInt();

      m_Water = reader.ReadInt();

      m_Hits = reader.ReadInt();
      m_Infestation = reader.ReadInt();
      m_Fungus = reader.ReadInt();
      m_Poison = reader.ReadInt();
      m_Disease = reader.ReadInt();
      m_PoisonPotion = reader.ReadInt();
      m_CurePotion = reader.ReadInt();
      m_HealPotion = reader.ReadInt();
      m_StrengthPotion = reader.ReadInt();

      Pollinated = reader.ReadBool();
      m_SeedType = (PlantType)reader.ReadInt();
      m_SeedHue = (PlantHue)reader.ReadInt();
      m_AvailableSeeds = reader.ReadInt();
      m_LeftSeeds = reader.ReadInt();

      m_AvailableResources = reader.ReadInt();
      m_LeftResources = reader.ReadInt();

      if (version < 2 && PlantHueInfo.IsCrossable(m_SeedHue))
        m_SeedHue |= PlantHue.Reproduces;
    }

    public PlantItem Plant{ get; }

    public bool FertileDirt{ get; set; }

    public DateTime NextGrowth{ get; private set; }

    public PlantGrowthIndicator GrowthIndicator{ get; private set; }

    public bool IsFullWater => m_Water >= 4;

    public int Water
    {
      get => m_Water;
      set
      {
        if (value < 0)
          m_Water = 0;
        else if (value > 4)
          m_Water = 4;
        else
          m_Water = value;

        Plant.InvalidateProperties();
      }
    }

    public int Hits
    {
      get => m_Hits;
      set
      {
        if (m_Hits == value)
          return;

        if (value < 0)
          m_Hits = 0;
        else if (value > MaxHits)
          m_Hits = MaxHits;
        else
          m_Hits = value;

        if (m_Hits == 0)
          Plant.Die();

        Plant.InvalidateProperties();
      }
    }

    public int MaxHits => 10 + (int)Plant.PlantStatus * 2;

    public PlantHealth Health
    {
      get
      {
        int perc = m_Hits * 100 / MaxHits;

        if (perc < 33)
          return PlantHealth.Dying;
        if (perc < 66)
          return PlantHealth.Wilted;
        if (perc < 100)
          return PlantHealth.Healthy;
        return PlantHealth.Vibrant;
      }
    }

    public int Infestation
    {
      get => m_Infestation;
      set
      {
        if (value < 0)
          m_Infestation = 0;
        else if (value > 2)
          m_Infestation = 2;
        else
          m_Infestation = value;
      }
    }

    public int Fungus
    {
      get => m_Fungus;
      set
      {
        if (value < 0)
          m_Fungus = 0;
        else if (value > 2)
          m_Fungus = 2;
        else
          m_Fungus = value;
      }
    }

    public int Poison
    {
      get => m_Poison;
      set
      {
        if (value < 0)
          m_Poison = 0;
        else if (value > 2)
          m_Poison = 2;
        else
          m_Poison = value;
      }
    }

    public int Disease
    {
      get => m_Disease;
      set
      {
        if (value < 0)
          m_Disease = 0;
        else if (value > 2)
          m_Disease = 2;
        else
          m_Disease = value;
      }
    }

    public bool IsFullPoisonPotion => m_PoisonPotion >= 2;

    public int PoisonPotion
    {
      get => m_PoisonPotion;
      set
      {
        if (value < 0)
          m_PoisonPotion = 0;
        else if (value > 2)
          m_PoisonPotion = 2;
        else
          m_PoisonPotion = value;
      }
    }

    public bool IsFullCurePotion => m_CurePotion >= 2;

    public int CurePotion
    {
      get => m_CurePotion;
      set
      {
        if (value < 0)
          m_CurePotion = 0;
        else if (value > 2)
          m_CurePotion = 2;
        else
          m_CurePotion = value;
      }
    }

    public bool IsFullHealPotion => m_HealPotion >= 2;

    public int HealPotion
    {
      get => m_HealPotion;
      set
      {
        if (value < 0)
          m_HealPotion = 0;
        else if (value > 2)
          m_HealPotion = 2;
        else
          m_HealPotion = value;
      }
    }

    public bool IsFullStrengthPotion => m_StrengthPotion >= 2;

    public int StrengthPotion
    {
      get => m_StrengthPotion;
      set
      {
        if (value < 0)
          m_StrengthPotion = 0;
        else if (value > 2)
          m_StrengthPotion = 2;
        else
          m_StrengthPotion = value;
      }
    }

    public bool HasMaladies => Infestation > 0 || Fungus > 0 || Poison > 0 || Disease > 0 || Water != 2;

    public bool PollenProducing => Plant.IsCrossable && Plant.PlantStatus >= PlantStatus.FullGrownPlant;

    public bool Pollinated{ get; set; }

    public PlantType SeedType
    {
      get
      {
        if (Pollinated)
          return m_SeedType;
        return Plant.PlantType;
      }
      set => m_SeedType = value;
    }

    public PlantHue SeedHue
    {
      get
      {
        if (Pollinated)
          return m_SeedHue;
        return Plant.PlantHue;
      }
      set => m_SeedHue = value;
    }

    public int AvailableSeeds
    {
      get => m_AvailableSeeds;
      set
      {
        if (value >= 0) m_AvailableSeeds = value;
      }
    }

    public int LeftSeeds
    {
      get => m_LeftSeeds;
      set
      {
        if (value >= 0) m_LeftSeeds = value;
      }
    }

    public int AvailableResources
    {
      get => m_AvailableResources;
      set
      {
        if (value >= 0) m_AvailableResources = value;
      }
    }

    public int LeftResources
    {
      get => m_LeftResources;
      set
      {
        if (value >= 0) m_LeftResources = value;
      }
    }

    public void Reset(bool potions)
    {
      NextGrowth = DateTime.UtcNow + CheckDelay;
      GrowthIndicator = PlantGrowthIndicator.None;

      Hits = MaxHits;
      m_Infestation = 0;
      m_Fungus = 0;
      m_Poison = 0;
      m_Disease = 0;

      if (potions)
      {
        m_PoisonPotion = 0;
        m_CurePotion = 0;
        m_HealPotion = 0;
        m_StrengthPotion = 0;
      }

      Pollinated = false;
      m_AvailableSeeds = 0;
      m_LeftSeeds = 8;

      m_AvailableResources = 0;
      m_LeftResources = 8;
    }

    public int GetLocalizedDirtStatus()
    {
      if (Water <= 1)
        return 1060826; // hard
      if (Water <= 2)
        return 1060827; // soft
      if (Water <= 3)
        return 1060828; // squishy

      return 1060829; // sopping wet
    }

<<<<<<< HEAD
    public int GetLocalizedHealth() =>
      Health switch
=======
    public int GetLocalizedHealth()
    {
      return Health switch
>>>>>>> 64d59ce2
      {
        PlantHealth.Dying => 1060825, // dying
        PlantHealth.Wilted => 1060824, // wilted
        PlantHealth.Healthy => 1060823, // healthy
        _ => 1060822
      };
<<<<<<< HEAD
=======
    }
>>>>>>> 64d59ce2

    public static void Configure()
    {
      EventSink.WorldLoad += EventSink_WorldLoad;

      if (!AutoRestart.Enabled)
        EventSink.WorldSave += EventSink_WorldSave;

      EventSink.Login += EventSink_Login;
    }

    private static void EventSink_Login(LoginEventArgs args)
    {
      Mobile from = args.Mobile;

      from.Backpack?.FindItemsByType<PlantItem>().ForEach(plant =>
      {
        if (plant.IsGrowable)
          plant.PlantSystem.DoGrowthCheck();
      });

      from.FindBankNoCreate()?.FindItemsByType<PlantItem>().ForEach(plant =>
      {
        if (plant.IsGrowable)
          plant.PlantSystem.DoGrowthCheck();
      });
    }

    public static void GrowAll()
    {
      List<PlantItem> plants = PlantItem.Plants;
      DateTime now = DateTime.UtcNow;

      for (int i = plants.Count - 1; i >= 0; --i)
      {
        PlantItem plant = plants[i];

        if (plant.IsGrowable && !(plant.RootParent is Mobile) && now >= plant.PlantSystem.NextGrowth)
          plant.PlantSystem.DoGrowthCheck();
      }
    }

    private static void EventSink_WorldLoad()
    {
      GrowAll();
    }

    private static void EventSink_WorldSave(WorldSaveEventArgs args)
    {
      GrowAll();
    }

    public void DoGrowthCheck()
    {
      if (!Plant.IsGrowable)
        return;

      if (DateTime.UtcNow < NextGrowth)
      {
        GrowthIndicator = PlantGrowthIndicator.Delay;
        return;
      }

      NextGrowth = DateTime.UtcNow + CheckDelay;

      if (!Plant.ValidGrowthLocation)
      {
        GrowthIndicator = PlantGrowthIndicator.InvalidLocation;
        return;
      }

      if (Plant.PlantStatus == PlantStatus.BowlOfDirt)
      {
        if (Water > 2 || Utility.RandomDouble() < 0.9)
          Water--;
        return;
      }

      ApplyBeneficialEffects();

      if (!ApplyMaladiesEffects()) // Dead
        return;

      Grow();

      UpdateMaladies();
    }

    private void ApplyBeneficialEffects()
    {
      if (PoisonPotion >= Infestation)
      {
        PoisonPotion -= Infestation;
        Infestation = 0;
      }
      else
      {
        Infestation -= PoisonPotion;
        PoisonPotion = 0;
      }

      if (CurePotion >= Fungus)
      {
        CurePotion -= Fungus;
        Fungus = 0;
      }
      else
      {
        Fungus -= CurePotion;
        CurePotion = 0;
      }

      if (HealPotion >= Poison)
      {
        HealPotion -= Poison;
        Poison = 0;
      }
      else
      {
        Poison -= HealPotion;
        HealPotion = 0;
      }

      if (HealPotion >= Disease)
      {
        HealPotion -= Disease;
        Disease = 0;
      }
      else
      {
        Disease -= HealPotion;
        HealPotion = 0;
      }

      if (!HasMaladies)
      {
        if (HealPotion > 0)
          Hits += HealPotion * 7;
        else
          Hits += 2;
      }

      HealPotion = 0;
    }

    private bool ApplyMaladiesEffects()
    {
      int damage = 0;

      if (Infestation > 0)
        damage += Infestation * Utility.RandomMinMax(3, 6);

      if (Fungus > 0)
        damage += Fungus * Utility.RandomMinMax(3, 6);

      if (Poison > 0)
        damage += Poison * Utility.RandomMinMax(3, 6);

      if (Disease > 0)
        damage += Disease * Utility.RandomMinMax(3, 6);

      if (Water > 2)
        damage += (Water - 2) * Utility.RandomMinMax(3, 6);
      else if (Water < 2)
        damage += (2 - Water) * Utility.RandomMinMax(3, 6);

      Hits -= damage;

      return Plant.IsGrowable && Plant.PlantStatus != PlantStatus.BowlOfDirt;
    }

    private void Grow()
    {
      if (Health < PlantHealth.Healthy)
      {
        GrowthIndicator = PlantGrowthIndicator.NotHealthy;
      }
      else if (FertileDirt && Plant.PlantStatus <= PlantStatus.Stage5 && Utility.RandomDouble() < 0.1)
      {
        int curStage = (int)Plant.PlantStatus;
        Plant.PlantStatus = (PlantStatus)(curStage + 2);

        GrowthIndicator = PlantGrowthIndicator.DoubleGrown;
      }
      else if (Plant.PlantStatus < PlantStatus.Stage9)
      {
        int curStage = (int)Plant.PlantStatus;
        Plant.PlantStatus = (PlantStatus)(curStage + 1);

        GrowthIndicator = PlantGrowthIndicator.Grown;
      }
      else
      {
        if (Pollinated && LeftSeeds > 0 && Plant.Reproduces)
        {
          LeftSeeds--;
          AvailableSeeds++;
        }

        if (LeftResources > 0 && PlantResourceInfo.GetInfo(Plant.PlantType, Plant.PlantHue) != null)
        {
          LeftResources--;
          AvailableResources++;
        }

        GrowthIndicator = PlantGrowthIndicator.Grown;
      }

      if (Plant.PlantStatus >= PlantStatus.Stage9 && !Pollinated)
      {
        Pollinated = true;
        SeedType = Plant.PlantType;
        SeedHue = Plant.PlantHue;
      }
    }

    private void UpdateMaladies()
    {
      double infestationChance = 0.30 - StrengthPotion * 0.075 + (Water - 2) * 0.10;

      PlantTypeInfo typeInfo = PlantTypeInfo.GetInfo(Plant.PlantType);
      if (typeInfo.Flowery)
        infestationChance += 0.10;

      if (PlantHueInfo.IsBright(Plant.PlantHue))
        infestationChance += 0.10;

      if (Utility.RandomDouble() < infestationChance)
        Infestation++;


      double fungusChance = 0.15 - StrengthPotion * 0.075 + (Water - 2) * 0.10;

      if (Utility.RandomDouble() < fungusChance)
        Fungus++;

      if (Water > 2 || Utility.RandomDouble() < 0.9)
        Water--;

      if (PoisonPotion > 0)
      {
        Poison += PoisonPotion;
        PoisonPotion = 0;
      }

      if (CurePotion > 0)
      {
        Disease += CurePotion;
        CurePotion = 0;
      }

      StrengthPotion = 0;
    }

    public void Save(GenericWriter writer)
    {
      writer.Write(2); // version

      writer.Write(FertileDirt);

      writer.Write(NextGrowth);
      writer.Write((int)GrowthIndicator);

      writer.Write(m_Water);

      writer.Write(m_Hits);
      writer.Write(m_Infestation);
      writer.Write(m_Fungus);
      writer.Write(m_Poison);
      writer.Write(m_Disease);
      writer.Write(m_PoisonPotion);
      writer.Write(m_CurePotion);
      writer.Write(m_HealPotion);
      writer.Write(m_StrengthPotion);

      writer.Write(Pollinated);
      writer.Write((int)m_SeedType);
      writer.Write((int)m_SeedHue);
      writer.Write(m_AvailableSeeds);
      writer.Write(m_LeftSeeds);

      writer.Write(m_AvailableResources);
      writer.Write(m_LeftResources);
    }
  }
}
<|MERGE_RESOLUTION|>--- conflicted
+++ resolved
@@ -1,693 +1,685 @@
-using System;
-using System.Collections.Generic;
-using Server.Misc;
-
-namespace Server.Engines.Plants
-{
-  public enum PlantHealth
-  {
-    Dying,
-    Wilted,
-    Healthy,
-    Vibrant
-  }
-
-  public enum PlantGrowthIndicator
-  {
-    None,
-    InvalidLocation,
-    NotHealthy,
-    Delay,
-    Grown,
-    DoubleGrown
-  }
-
-  public class PlantSystem
-  {
-    public static readonly TimeSpan CheckDelay = TimeSpan.FromHours(23.0);
-
-    private int m_AvailableResources;
-    private int m_AvailableSeeds;
-    private int m_CurePotion;
-    private int m_Disease;
-    private int m_Fungus;
-    private int m_HealPotion;
-
-    private int m_Hits;
-    private int m_Infestation;
-    private int m_LeftResources;
-    private int m_LeftSeeds;
-    private int m_Poison;
-    private int m_PoisonPotion;
-    private PlantHue m_SeedHue;
-
-    private PlantType m_SeedType;
-    private int m_StrengthPotion;
-
-    private int m_Water;
-
-    public PlantSystem(PlantItem plant, bool fertileDirt)
-    {
-      Plant = plant;
-      FertileDirt = fertileDirt;
-
-      NextGrowth = DateTime.UtcNow + CheckDelay;
-      GrowthIndicator = PlantGrowthIndicator.None;
-      m_Hits = MaxHits;
-      m_LeftSeeds = 8;
-      m_LeftResources = 8;
-    }
-
-    public PlantSystem(PlantItem plant, GenericReader reader)
-    {
-      Plant = plant;
-
-      int version = reader.ReadInt();
-
-      FertileDirt = reader.ReadBool();
-
-      if (version >= 1)
-        NextGrowth = reader.ReadDateTime();
-      else
-        NextGrowth = reader.ReadDeltaTime();
-
-      GrowthIndicator = (PlantGrowthIndicator)reader.ReadInt();
-
-      m_Water = reader.ReadInt();
-
-      m_Hits = reader.ReadInt();
-      m_Infestation = reader.ReadInt();
-      m_Fungus = reader.ReadInt();
-      m_Poison = reader.ReadInt();
-      m_Disease = reader.ReadInt();
-      m_PoisonPotion = reader.ReadInt();
-      m_CurePotion = reader.ReadInt();
-      m_HealPotion = reader.ReadInt();
-      m_StrengthPotion = reader.ReadInt();
-
-      Pollinated = reader.ReadBool();
-      m_SeedType = (PlantType)reader.ReadInt();
-      m_SeedHue = (PlantHue)reader.ReadInt();
-      m_AvailableSeeds = reader.ReadInt();
-      m_LeftSeeds = reader.ReadInt();
-
-      m_AvailableResources = reader.ReadInt();
-      m_LeftResources = reader.ReadInt();
-
-      if (version < 2 && PlantHueInfo.IsCrossable(m_SeedHue))
-        m_SeedHue |= PlantHue.Reproduces;
-    }
-
-    public PlantItem Plant{ get; }
-
-    public bool FertileDirt{ get; set; }
-
-    public DateTime NextGrowth{ get; private set; }
-
-    public PlantGrowthIndicator GrowthIndicator{ get; private set; }
-
-    public bool IsFullWater => m_Water >= 4;
-
-    public int Water
-    {
-      get => m_Water;
-      set
-      {
-        if (value < 0)
-          m_Water = 0;
-        else if (value > 4)
-          m_Water = 4;
-        else
-          m_Water = value;
-
-        Plant.InvalidateProperties();
-      }
-    }
-
-    public int Hits
-    {
-      get => m_Hits;
-      set
-      {
-        if (m_Hits == value)
-          return;
-
-        if (value < 0)
-          m_Hits = 0;
-        else if (value > MaxHits)
-          m_Hits = MaxHits;
-        else
-          m_Hits = value;
-
-        if (m_Hits == 0)
-          Plant.Die();
-
-        Plant.InvalidateProperties();
-      }
-    }
-
-    public int MaxHits => 10 + (int)Plant.PlantStatus * 2;
-
-    public PlantHealth Health
-    {
-      get
-      {
-        int perc = m_Hits * 100 / MaxHits;
-
-        if (perc < 33)
-          return PlantHealth.Dying;
-        if (perc < 66)
-          return PlantHealth.Wilted;
-        if (perc < 100)
-          return PlantHealth.Healthy;
-        return PlantHealth.Vibrant;
-      }
-    }
-
-    public int Infestation
-    {
-      get => m_Infestation;
-      set
-      {
-        if (value < 0)
-          m_Infestation = 0;
-        else if (value > 2)
-          m_Infestation = 2;
-        else
-          m_Infestation = value;
-      }
-    }
-
-    public int Fungus
-    {
-      get => m_Fungus;
-      set
-      {
-        if (value < 0)
-          m_Fungus = 0;
-        else if (value > 2)
-          m_Fungus = 2;
-        else
-          m_Fungus = value;
-      }
-    }
-
-    public int Poison
-    {
-      get => m_Poison;
-      set
-      {
-        if (value < 0)
-          m_Poison = 0;
-        else if (value > 2)
-          m_Poison = 2;
-        else
-          m_Poison = value;
-      }
-    }
-
-    public int Disease
-    {
-      get => m_Disease;
-      set
-      {
-        if (value < 0)
-          m_Disease = 0;
-        else if (value > 2)
-          m_Disease = 2;
-        else
-          m_Disease = value;
-      }
-    }
-
-    public bool IsFullPoisonPotion => m_PoisonPotion >= 2;
-
-    public int PoisonPotion
-    {
-      get => m_PoisonPotion;
-      set
-      {
-        if (value < 0)
-          m_PoisonPotion = 0;
-        else if (value > 2)
-          m_PoisonPotion = 2;
-        else
-          m_PoisonPotion = value;
-      }
-    }
-
-    public bool IsFullCurePotion => m_CurePotion >= 2;
-
-    public int CurePotion
-    {
-      get => m_CurePotion;
-      set
-      {
-        if (value < 0)
-          m_CurePotion = 0;
-        else if (value > 2)
-          m_CurePotion = 2;
-        else
-          m_CurePotion = value;
-      }
-    }
-
-    public bool IsFullHealPotion => m_HealPotion >= 2;
-
-    public int HealPotion
-    {
-      get => m_HealPotion;
-      set
-      {
-        if (value < 0)
-          m_HealPotion = 0;
-        else if (value > 2)
-          m_HealPotion = 2;
-        else
-          m_HealPotion = value;
-      }
-    }
-
-    public bool IsFullStrengthPotion => m_StrengthPotion >= 2;
-
-    public int StrengthPotion
-    {
-      get => m_StrengthPotion;
-      set
-      {
-        if (value < 0)
-          m_StrengthPotion = 0;
-        else if (value > 2)
-          m_StrengthPotion = 2;
-        else
-          m_StrengthPotion = value;
-      }
-    }
-
-    public bool HasMaladies => Infestation > 0 || Fungus > 0 || Poison > 0 || Disease > 0 || Water != 2;
-
-    public bool PollenProducing => Plant.IsCrossable && Plant.PlantStatus >= PlantStatus.FullGrownPlant;
-
-    public bool Pollinated{ get; set; }
-
-    public PlantType SeedType
-    {
-      get
-      {
-        if (Pollinated)
-          return m_SeedType;
-        return Plant.PlantType;
-      }
-      set => m_SeedType = value;
-    }
-
-    public PlantHue SeedHue
-    {
-      get
-      {
-        if (Pollinated)
-          return m_SeedHue;
-        return Plant.PlantHue;
-      }
-      set => m_SeedHue = value;
-    }
-
-    public int AvailableSeeds
-    {
-      get => m_AvailableSeeds;
-      set
-      {
-        if (value >= 0) m_AvailableSeeds = value;
-      }
-    }
-
-    public int LeftSeeds
-    {
-      get => m_LeftSeeds;
-      set
-      {
-        if (value >= 0) m_LeftSeeds = value;
-      }
-    }
-
-    public int AvailableResources
-    {
-      get => m_AvailableResources;
-      set
-      {
-        if (value >= 0) m_AvailableResources = value;
-      }
-    }
-
-    public int LeftResources
-    {
-      get => m_LeftResources;
-      set
-      {
-        if (value >= 0) m_LeftResources = value;
-      }
-    }
-
-    public void Reset(bool potions)
-    {
-      NextGrowth = DateTime.UtcNow + CheckDelay;
-      GrowthIndicator = PlantGrowthIndicator.None;
-
-      Hits = MaxHits;
-      m_Infestation = 0;
-      m_Fungus = 0;
-      m_Poison = 0;
-      m_Disease = 0;
-
-      if (potions)
-      {
-        m_PoisonPotion = 0;
-        m_CurePotion = 0;
-        m_HealPotion = 0;
-        m_StrengthPotion = 0;
-      }
-
-      Pollinated = false;
-      m_AvailableSeeds = 0;
-      m_LeftSeeds = 8;
-
-      m_AvailableResources = 0;
-      m_LeftResources = 8;
-    }
-
-    public int GetLocalizedDirtStatus()
-    {
-      if (Water <= 1)
-        return 1060826; // hard
-      if (Water <= 2)
-        return 1060827; // soft
-      if (Water <= 3)
-        return 1060828; // squishy
-
-      return 1060829; // sopping wet
-    }
-
-<<<<<<< HEAD
-    public int GetLocalizedHealth() =>
-      Health switch
-=======
-    public int GetLocalizedHealth()
-    {
-      return Health switch
->>>>>>> 64d59ce2
-      {
-        PlantHealth.Dying => 1060825, // dying
-        PlantHealth.Wilted => 1060824, // wilted
-        PlantHealth.Healthy => 1060823, // healthy
-        _ => 1060822
-      };
-<<<<<<< HEAD
-=======
-    }
->>>>>>> 64d59ce2
-
-    public static void Configure()
-    {
-      EventSink.WorldLoad += EventSink_WorldLoad;
-
-      if (!AutoRestart.Enabled)
-        EventSink.WorldSave += EventSink_WorldSave;
-
-      EventSink.Login += EventSink_Login;
-    }
-
-    private static void EventSink_Login(LoginEventArgs args)
-    {
-      Mobile from = args.Mobile;
-
-      from.Backpack?.FindItemsByType<PlantItem>().ForEach(plant =>
-      {
-        if (plant.IsGrowable)
-          plant.PlantSystem.DoGrowthCheck();
-      });
-
-      from.FindBankNoCreate()?.FindItemsByType<PlantItem>().ForEach(plant =>
-      {
-        if (plant.IsGrowable)
-          plant.PlantSystem.DoGrowthCheck();
-      });
-    }
-
-    public static void GrowAll()
-    {
-      List<PlantItem> plants = PlantItem.Plants;
-      DateTime now = DateTime.UtcNow;
-
-      for (int i = plants.Count - 1; i >= 0; --i)
-      {
-        PlantItem plant = plants[i];
-
-        if (plant.IsGrowable && !(plant.RootParent is Mobile) && now >= plant.PlantSystem.NextGrowth)
-          plant.PlantSystem.DoGrowthCheck();
-      }
-    }
-
-    private static void EventSink_WorldLoad()
-    {
-      GrowAll();
-    }
-
-    private static void EventSink_WorldSave(WorldSaveEventArgs args)
-    {
-      GrowAll();
-    }
-
-    public void DoGrowthCheck()
-    {
-      if (!Plant.IsGrowable)
-        return;
-
-      if (DateTime.UtcNow < NextGrowth)
-      {
-        GrowthIndicator = PlantGrowthIndicator.Delay;
-        return;
-      }
-
-      NextGrowth = DateTime.UtcNow + CheckDelay;
-
-      if (!Plant.ValidGrowthLocation)
-      {
-        GrowthIndicator = PlantGrowthIndicator.InvalidLocation;
-        return;
-      }
-
-      if (Plant.PlantStatus == PlantStatus.BowlOfDirt)
-      {
-        if (Water > 2 || Utility.RandomDouble() < 0.9)
-          Water--;
-        return;
-      }
-
-      ApplyBeneficialEffects();
-
-      if (!ApplyMaladiesEffects()) // Dead
-        return;
-
-      Grow();
-
-      UpdateMaladies();
-    }
-
-    private void ApplyBeneficialEffects()
-    {
-      if (PoisonPotion >= Infestation)
-      {
-        PoisonPotion -= Infestation;
-        Infestation = 0;
-      }
-      else
-      {
-        Infestation -= PoisonPotion;
-        PoisonPotion = 0;
-      }
-
-      if (CurePotion >= Fungus)
-      {
-        CurePotion -= Fungus;
-        Fungus = 0;
-      }
-      else
-      {
-        Fungus -= CurePotion;
-        CurePotion = 0;
-      }
-
-      if (HealPotion >= Poison)
-      {
-        HealPotion -= Poison;
-        Poison = 0;
-      }
-      else
-      {
-        Poison -= HealPotion;
-        HealPotion = 0;
-      }
-
-      if (HealPotion >= Disease)
-      {
-        HealPotion -= Disease;
-        Disease = 0;
-      }
-      else
-      {
-        Disease -= HealPotion;
-        HealPotion = 0;
-      }
-
-      if (!HasMaladies)
-      {
-        if (HealPotion > 0)
-          Hits += HealPotion * 7;
-        else
-          Hits += 2;
-      }
-
-      HealPotion = 0;
-    }
-
-    private bool ApplyMaladiesEffects()
-    {
-      int damage = 0;
-
-      if (Infestation > 0)
-        damage += Infestation * Utility.RandomMinMax(3, 6);
-
-      if (Fungus > 0)
-        damage += Fungus * Utility.RandomMinMax(3, 6);
-
-      if (Poison > 0)
-        damage += Poison * Utility.RandomMinMax(3, 6);
-
-      if (Disease > 0)
-        damage += Disease * Utility.RandomMinMax(3, 6);
-
-      if (Water > 2)
-        damage += (Water - 2) * Utility.RandomMinMax(3, 6);
-      else if (Water < 2)
-        damage += (2 - Water) * Utility.RandomMinMax(3, 6);
-
-      Hits -= damage;
-
-      return Plant.IsGrowable && Plant.PlantStatus != PlantStatus.BowlOfDirt;
-    }
-
-    private void Grow()
-    {
-      if (Health < PlantHealth.Healthy)
-      {
-        GrowthIndicator = PlantGrowthIndicator.NotHealthy;
-      }
-      else if (FertileDirt && Plant.PlantStatus <= PlantStatus.Stage5 && Utility.RandomDouble() < 0.1)
-      {
-        int curStage = (int)Plant.PlantStatus;
-        Plant.PlantStatus = (PlantStatus)(curStage + 2);
-
-        GrowthIndicator = PlantGrowthIndicator.DoubleGrown;
-      }
-      else if (Plant.PlantStatus < PlantStatus.Stage9)
-      {
-        int curStage = (int)Plant.PlantStatus;
-        Plant.PlantStatus = (PlantStatus)(curStage + 1);
-
-        GrowthIndicator = PlantGrowthIndicator.Grown;
-      }
-      else
-      {
-        if (Pollinated && LeftSeeds > 0 && Plant.Reproduces)
-        {
-          LeftSeeds--;
-          AvailableSeeds++;
-        }
-
-        if (LeftResources > 0 && PlantResourceInfo.GetInfo(Plant.PlantType, Plant.PlantHue) != null)
-        {
-          LeftResources--;
-          AvailableResources++;
-        }
-
-        GrowthIndicator = PlantGrowthIndicator.Grown;
-      }
-
-      if (Plant.PlantStatus >= PlantStatus.Stage9 && !Pollinated)
-      {
-        Pollinated = true;
-        SeedType = Plant.PlantType;
-        SeedHue = Plant.PlantHue;
-      }
-    }
-
-    private void UpdateMaladies()
-    {
-      double infestationChance = 0.30 - StrengthPotion * 0.075 + (Water - 2) * 0.10;
-
-      PlantTypeInfo typeInfo = PlantTypeInfo.GetInfo(Plant.PlantType);
-      if (typeInfo.Flowery)
-        infestationChance += 0.10;
-
-      if (PlantHueInfo.IsBright(Plant.PlantHue))
-        infestationChance += 0.10;
-
-      if (Utility.RandomDouble() < infestationChance)
-        Infestation++;
-
-
-      double fungusChance = 0.15 - StrengthPotion * 0.075 + (Water - 2) * 0.10;
-
-      if (Utility.RandomDouble() < fungusChance)
-        Fungus++;
-
-      if (Water > 2 || Utility.RandomDouble() < 0.9)
-        Water--;
-
-      if (PoisonPotion > 0)
-      {
-        Poison += PoisonPotion;
-        PoisonPotion = 0;
-      }
-
-      if (CurePotion > 0)
-      {
-        Disease += CurePotion;
-        CurePotion = 0;
-      }
-
-      StrengthPotion = 0;
-    }
-
-    public void Save(GenericWriter writer)
-    {
-      writer.Write(2); // version
-
-      writer.Write(FertileDirt);
-
-      writer.Write(NextGrowth);
-      writer.Write((int)GrowthIndicator);
-
-      writer.Write(m_Water);
-
-      writer.Write(m_Hits);
-      writer.Write(m_Infestation);
-      writer.Write(m_Fungus);
-      writer.Write(m_Poison);
-      writer.Write(m_Disease);
-      writer.Write(m_PoisonPotion);
-      writer.Write(m_CurePotion);
-      writer.Write(m_HealPotion);
-      writer.Write(m_StrengthPotion);
-
-      writer.Write(Pollinated);
-      writer.Write((int)m_SeedType);
-      writer.Write((int)m_SeedHue);
-      writer.Write(m_AvailableSeeds);
-      writer.Write(m_LeftSeeds);
-
-      writer.Write(m_AvailableResources);
-      writer.Write(m_LeftResources);
-    }
-  }
-}
+using System;
+using System.Collections.Generic;
+using Server.Misc;
+
+namespace Server.Engines.Plants
+{
+  public enum PlantHealth
+  {
+    Dying,
+    Wilted,
+    Healthy,
+    Vibrant
+  }
+
+  public enum PlantGrowthIndicator
+  {
+    None,
+    InvalidLocation,
+    NotHealthy,
+    Delay,
+    Grown,
+    DoubleGrown
+  }
+
+  public class PlantSystem
+  {
+    public static readonly TimeSpan CheckDelay = TimeSpan.FromHours(23.0);
+
+    private int m_AvailableResources;
+    private int m_AvailableSeeds;
+    private int m_CurePotion;
+    private int m_Disease;
+    private int m_Fungus;
+    private int m_HealPotion;
+
+    private int m_Hits;
+    private int m_Infestation;
+    private int m_LeftResources;
+    private int m_LeftSeeds;
+    private int m_Poison;
+    private int m_PoisonPotion;
+    private PlantHue m_SeedHue;
+
+    private PlantType m_SeedType;
+    private int m_StrengthPotion;
+
+    private int m_Water;
+
+    public PlantSystem(PlantItem plant, bool fertileDirt)
+    {
+      Plant = plant;
+      FertileDirt = fertileDirt;
+
+      NextGrowth = DateTime.UtcNow + CheckDelay;
+      GrowthIndicator = PlantGrowthIndicator.None;
+      m_Hits = MaxHits;
+      m_LeftSeeds = 8;
+      m_LeftResources = 8;
+    }
+
+    public PlantSystem(PlantItem plant, GenericReader reader)
+    {
+      Plant = plant;
+
+      int version = reader.ReadInt();
+
+      FertileDirt = reader.ReadBool();
+
+      if (version >= 1)
+        NextGrowth = reader.ReadDateTime();
+      else
+        NextGrowth = reader.ReadDeltaTime();
+
+      GrowthIndicator = (PlantGrowthIndicator)reader.ReadInt();
+
+      m_Water = reader.ReadInt();
+
+      m_Hits = reader.ReadInt();
+      m_Infestation = reader.ReadInt();
+      m_Fungus = reader.ReadInt();
+      m_Poison = reader.ReadInt();
+      m_Disease = reader.ReadInt();
+      m_PoisonPotion = reader.ReadInt();
+      m_CurePotion = reader.ReadInt();
+      m_HealPotion = reader.ReadInt();
+      m_StrengthPotion = reader.ReadInt();
+
+      Pollinated = reader.ReadBool();
+      m_SeedType = (PlantType)reader.ReadInt();
+      m_SeedHue = (PlantHue)reader.ReadInt();
+      m_AvailableSeeds = reader.ReadInt();
+      m_LeftSeeds = reader.ReadInt();
+
+      m_AvailableResources = reader.ReadInt();
+      m_LeftResources = reader.ReadInt();
+
+      if (version < 2 && PlantHueInfo.IsCrossable(m_SeedHue))
+        m_SeedHue |= PlantHue.Reproduces;
+    }
+
+    public PlantItem Plant{ get; }
+
+    public bool FertileDirt{ get; set; }
+
+    public DateTime NextGrowth{ get; private set; }
+
+    public PlantGrowthIndicator GrowthIndicator{ get; private set; }
+
+    public bool IsFullWater => m_Water >= 4;
+
+    public int Water
+    {
+      get => m_Water;
+      set
+      {
+        if (value < 0)
+          m_Water = 0;
+        else if (value > 4)
+          m_Water = 4;
+        else
+          m_Water = value;
+
+        Plant.InvalidateProperties();
+      }
+    }
+
+    public int Hits
+    {
+      get => m_Hits;
+      set
+      {
+        if (m_Hits == value)
+          return;
+
+        if (value < 0)
+          m_Hits = 0;
+        else if (value > MaxHits)
+          m_Hits = MaxHits;
+        else
+          m_Hits = value;
+
+        if (m_Hits == 0)
+          Plant.Die();
+
+        Plant.InvalidateProperties();
+      }
+    }
+
+    public int MaxHits => 10 + (int)Plant.PlantStatus * 2;
+
+    public PlantHealth Health
+    {
+      get
+      {
+        int perc = m_Hits * 100 / MaxHits;
+
+        if (perc < 33)
+          return PlantHealth.Dying;
+        if (perc < 66)
+          return PlantHealth.Wilted;
+        if (perc < 100)
+          return PlantHealth.Healthy;
+        return PlantHealth.Vibrant;
+      }
+    }
+
+    public int Infestation
+    {
+      get => m_Infestation;
+      set
+      {
+        if (value < 0)
+          m_Infestation = 0;
+        else if (value > 2)
+          m_Infestation = 2;
+        else
+          m_Infestation = value;
+      }
+    }
+
+    public int Fungus
+    {
+      get => m_Fungus;
+      set
+      {
+        if (value < 0)
+          m_Fungus = 0;
+        else if (value > 2)
+          m_Fungus = 2;
+        else
+          m_Fungus = value;
+      }
+    }
+
+    public int Poison
+    {
+      get => m_Poison;
+      set
+      {
+        if (value < 0)
+          m_Poison = 0;
+        else if (value > 2)
+          m_Poison = 2;
+        else
+          m_Poison = value;
+      }
+    }
+
+    public int Disease
+    {
+      get => m_Disease;
+      set
+      {
+        if (value < 0)
+          m_Disease = 0;
+        else if (value > 2)
+          m_Disease = 2;
+        else
+          m_Disease = value;
+      }
+    }
+
+    public bool IsFullPoisonPotion => m_PoisonPotion >= 2;
+
+    public int PoisonPotion
+    {
+      get => m_PoisonPotion;
+      set
+      {
+        if (value < 0)
+          m_PoisonPotion = 0;
+        else if (value > 2)
+          m_PoisonPotion = 2;
+        else
+          m_PoisonPotion = value;
+      }
+    }
+
+    public bool IsFullCurePotion => m_CurePotion >= 2;
+
+    public int CurePotion
+    {
+      get => m_CurePotion;
+      set
+      {
+        if (value < 0)
+          m_CurePotion = 0;
+        else if (value > 2)
+          m_CurePotion = 2;
+        else
+          m_CurePotion = value;
+      }
+    }
+
+    public bool IsFullHealPotion => m_HealPotion >= 2;
+
+    public int HealPotion
+    {
+      get => m_HealPotion;
+      set
+      {
+        if (value < 0)
+          m_HealPotion = 0;
+        else if (value > 2)
+          m_HealPotion = 2;
+        else
+          m_HealPotion = value;
+      }
+    }
+
+    public bool IsFullStrengthPotion => m_StrengthPotion >= 2;
+
+    public int StrengthPotion
+    {
+      get => m_StrengthPotion;
+      set
+      {
+        if (value < 0)
+          m_StrengthPotion = 0;
+        else if (value > 2)
+          m_StrengthPotion = 2;
+        else
+          m_StrengthPotion = value;
+      }
+    }
+
+    public bool HasMaladies => Infestation > 0 || Fungus > 0 || Poison > 0 || Disease > 0 || Water != 2;
+
+    public bool PollenProducing => Plant.IsCrossable && Plant.PlantStatus >= PlantStatus.FullGrownPlant;
+
+    public bool Pollinated{ get; set; }
+
+    public PlantType SeedType
+    {
+      get
+      {
+        if (Pollinated)
+          return m_SeedType;
+        return Plant.PlantType;
+      }
+      set => m_SeedType = value;
+    }
+
+    public PlantHue SeedHue
+    {
+      get
+      {
+        if (Pollinated)
+          return m_SeedHue;
+        return Plant.PlantHue;
+      }
+      set => m_SeedHue = value;
+    }
+
+    public int AvailableSeeds
+    {
+      get => m_AvailableSeeds;
+      set
+      {
+        if (value >= 0) m_AvailableSeeds = value;
+      }
+    }
+
+    public int LeftSeeds
+    {
+      get => m_LeftSeeds;
+      set
+      {
+        if (value >= 0) m_LeftSeeds = value;
+      }
+    }
+
+    public int AvailableResources
+    {
+      get => m_AvailableResources;
+      set
+      {
+        if (value >= 0) m_AvailableResources = value;
+      }
+    }
+
+    public int LeftResources
+    {
+      get => m_LeftResources;
+      set
+      {
+        if (value >= 0) m_LeftResources = value;
+      }
+    }
+
+    public void Reset(bool potions)
+    {
+      NextGrowth = DateTime.UtcNow + CheckDelay;
+      GrowthIndicator = PlantGrowthIndicator.None;
+
+      Hits = MaxHits;
+      m_Infestation = 0;
+      m_Fungus = 0;
+      m_Poison = 0;
+      m_Disease = 0;
+
+      if (potions)
+      {
+        m_PoisonPotion = 0;
+        m_CurePotion = 0;
+        m_HealPotion = 0;
+        m_StrengthPotion = 0;
+      }
+
+      Pollinated = false;
+      m_AvailableSeeds = 0;
+      m_LeftSeeds = 8;
+
+      m_AvailableResources = 0;
+      m_LeftResources = 8;
+    }
+
+    public int GetLocalizedDirtStatus()
+    {
+      if (Water <= 1)
+        return 1060826; // hard
+      if (Water <= 2)
+        return 1060827; // soft
+      if (Water <= 3)
+        return 1060828; // squishy
+
+      return 1060829; // sopping wet
+    }
+
+    public int GetLocalizedHealth()
+    {
+      return Health switch
+      {
+        PlantHealth.Dying => 1060825, // dying
+        PlantHealth.Wilted => 1060824, // wilted
+        PlantHealth.Healthy => 1060823, // healthy
+        _ => 1060822
+      };
+    }
+
+    public static void Configure()
+    {
+      EventSink.WorldLoad += EventSink_WorldLoad;
+
+      if (!AutoRestart.Enabled)
+        EventSink.WorldSave += EventSink_WorldSave;
+
+      EventSink.Login += EventSink_Login;
+    }
+
+    private static void EventSink_Login(LoginEventArgs args)
+    {
+      Mobile from = args.Mobile;
+
+      from.Backpack?.FindItemsByType<PlantItem>().ForEach(plant =>
+      {
+        if (plant.IsGrowable)
+          plant.PlantSystem.DoGrowthCheck();
+      });
+
+      from.FindBankNoCreate()?.FindItemsByType<PlantItem>().ForEach(plant =>
+      {
+        if (plant.IsGrowable)
+          plant.PlantSystem.DoGrowthCheck();
+      });
+    }
+
+    public static void GrowAll()
+    {
+      List<PlantItem> plants = PlantItem.Plants;
+      DateTime now = DateTime.UtcNow;
+
+      for (int i = plants.Count - 1; i >= 0; --i)
+      {
+        PlantItem plant = plants[i];
+
+        if (plant.IsGrowable && !(plant.RootParent is Mobile) && now >= plant.PlantSystem.NextGrowth)
+          plant.PlantSystem.DoGrowthCheck();
+      }
+    }
+
+    private static void EventSink_WorldLoad()
+    {
+      GrowAll();
+    }
+
+    private static void EventSink_WorldSave(WorldSaveEventArgs args)
+    {
+      GrowAll();
+    }
+
+    public void DoGrowthCheck()
+    {
+      if (!Plant.IsGrowable)
+        return;
+
+      if (DateTime.UtcNow < NextGrowth)
+      {
+        GrowthIndicator = PlantGrowthIndicator.Delay;
+        return;
+      }
+
+      NextGrowth = DateTime.UtcNow + CheckDelay;
+
+      if (!Plant.ValidGrowthLocation)
+      {
+        GrowthIndicator = PlantGrowthIndicator.InvalidLocation;
+        return;
+      }
+
+      if (Plant.PlantStatus == PlantStatus.BowlOfDirt)
+      {
+        if (Water > 2 || Utility.RandomDouble() < 0.9)
+          Water--;
+        return;
+      }
+
+      ApplyBeneficialEffects();
+
+      if (!ApplyMaladiesEffects()) // Dead
+        return;
+
+      Grow();
+
+      UpdateMaladies();
+    }
+
+    private void ApplyBeneficialEffects()
+    {
+      if (PoisonPotion >= Infestation)
+      {
+        PoisonPotion -= Infestation;
+        Infestation = 0;
+      }
+      else
+      {
+        Infestation -= PoisonPotion;
+        PoisonPotion = 0;
+      }
+
+      if (CurePotion >= Fungus)
+      {
+        CurePotion -= Fungus;
+        Fungus = 0;
+      }
+      else
+      {
+        Fungus -= CurePotion;
+        CurePotion = 0;
+      }
+
+      if (HealPotion >= Poison)
+      {
+        HealPotion -= Poison;
+        Poison = 0;
+      }
+      else
+      {
+        Poison -= HealPotion;
+        HealPotion = 0;
+      }
+
+      if (HealPotion >= Disease)
+      {
+        HealPotion -= Disease;
+        Disease = 0;
+      }
+      else
+      {
+        Disease -= HealPotion;
+        HealPotion = 0;
+      }
+
+      if (!HasMaladies)
+      {
+        if (HealPotion > 0)
+          Hits += HealPotion * 7;
+        else
+          Hits += 2;
+      }
+
+      HealPotion = 0;
+    }
+
+    private bool ApplyMaladiesEffects()
+    {
+      int damage = 0;
+
+      if (Infestation > 0)
+        damage += Infestation * Utility.RandomMinMax(3, 6);
+
+      if (Fungus > 0)
+        damage += Fungus * Utility.RandomMinMax(3, 6);
+
+      if (Poison > 0)
+        damage += Poison * Utility.RandomMinMax(3, 6);
+
+      if (Disease > 0)
+        damage += Disease * Utility.RandomMinMax(3, 6);
+
+      if (Water > 2)
+        damage += (Water - 2) * Utility.RandomMinMax(3, 6);
+      else if (Water < 2)
+        damage += (2 - Water) * Utility.RandomMinMax(3, 6);
+
+      Hits -= damage;
+
+      return Plant.IsGrowable && Plant.PlantStatus != PlantStatus.BowlOfDirt;
+    }
+
+    private void Grow()
+    {
+      if (Health < PlantHealth.Healthy)
+      {
+        GrowthIndicator = PlantGrowthIndicator.NotHealthy;
+      }
+      else if (FertileDirt && Plant.PlantStatus <= PlantStatus.Stage5 && Utility.RandomDouble() < 0.1)
+      {
+        int curStage = (int)Plant.PlantStatus;
+        Plant.PlantStatus = (PlantStatus)(curStage + 2);
+
+        GrowthIndicator = PlantGrowthIndicator.DoubleGrown;
+      }
+      else if (Plant.PlantStatus < PlantStatus.Stage9)
+      {
+        int curStage = (int)Plant.PlantStatus;
+        Plant.PlantStatus = (PlantStatus)(curStage + 1);
+
+        GrowthIndicator = PlantGrowthIndicator.Grown;
+      }
+      else
+      {
+        if (Pollinated && LeftSeeds > 0 && Plant.Reproduces)
+        {
+          LeftSeeds--;
+          AvailableSeeds++;
+        }
+
+        if (LeftResources > 0 && PlantResourceInfo.GetInfo(Plant.PlantType, Plant.PlantHue) != null)
+        {
+          LeftResources--;
+          AvailableResources++;
+        }
+
+        GrowthIndicator = PlantGrowthIndicator.Grown;
+      }
+
+      if (Plant.PlantStatus >= PlantStatus.Stage9 && !Pollinated)
+      {
+        Pollinated = true;
+        SeedType = Plant.PlantType;
+        SeedHue = Plant.PlantHue;
+      }
+    }
+
+    private void UpdateMaladies()
+    {
+      double infestationChance = 0.30 - StrengthPotion * 0.075 + (Water - 2) * 0.10;
+
+      PlantTypeInfo typeInfo = PlantTypeInfo.GetInfo(Plant.PlantType);
+      if (typeInfo.Flowery)
+        infestationChance += 0.10;
+
+      if (PlantHueInfo.IsBright(Plant.PlantHue))
+        infestationChance += 0.10;
+
+      if (Utility.RandomDouble() < infestationChance)
+        Infestation++;
+
+
+      double fungusChance = 0.15 - StrengthPotion * 0.075 + (Water - 2) * 0.10;
+
+      if (Utility.RandomDouble() < fungusChance)
+        Fungus++;
+
+      if (Water > 2 || Utility.RandomDouble() < 0.9)
+        Water--;
+
+      if (PoisonPotion > 0)
+      {
+        Poison += PoisonPotion;
+        PoisonPotion = 0;
+      }
+
+      if (CurePotion > 0)
+      {
+        Disease += CurePotion;
+        CurePotion = 0;
+      }
+
+      StrengthPotion = 0;
+    }
+
+    public void Save(GenericWriter writer)
+    {
+      writer.Write(2); // version
+
+      writer.Write(FertileDirt);
+
+      writer.Write(NextGrowth);
+      writer.Write((int)GrowthIndicator);
+
+      writer.Write(m_Water);
+
+      writer.Write(m_Hits);
+      writer.Write(m_Infestation);
+      writer.Write(m_Fungus);
+      writer.Write(m_Poison);
+      writer.Write(m_Disease);
+      writer.Write(m_PoisonPotion);
+      writer.Write(m_CurePotion);
+      writer.Write(m_HealPotion);
+      writer.Write(m_StrengthPotion);
+
+      writer.Write(Pollinated);
+      writer.Write((int)m_SeedType);
+      writer.Write((int)m_SeedHue);
+      writer.Write(m_AvailableSeeds);
+      writer.Write(m_LeftSeeds);
+
+      writer.Write(m_AvailableResources);
+      writer.Write(m_LeftResources);
+    }
+  }
+}