using Server.Targeting;

namespace Server.Engines.Plants
{
  public class Seed : Item
  {
    private PlantHue m_PlantHue;
    private PlantType m_PlantType;
    private bool m_ShowType;

    [Constructible]
    public Seed() : this(PlantTypeInfo.RandomFirstGeneration(), PlantHueInfo.RandomFirstGeneration())
    {
    }

    [Constructible]
    public Seed(PlantType plantType, PlantHue plantHue, bool showType = false) : base(0xDCF)
    {
      Weight = 1.0;
      Stackable = Core.SA;

      m_PlantType = plantType;
      m_PlantHue = plantHue;
      m_ShowType = showType;

      Hue = PlantHueInfo.GetInfo(plantHue).Hue;
    }

    public Seed(Serial serial) : base(serial)
    {
    }

    [CommandProperty(AccessLevel.GameMaster)]
    public PlantType PlantType
    {
      get => m_PlantType;
      set
      {
        m_PlantType = value;
        InvalidateProperties();
      }
    }

    [CommandProperty(AccessLevel.GameMaster)]
    public PlantHue PlantHue
    {
      get => m_PlantHue;
      set
      {
        m_PlantHue = value;
        Hue = PlantHueInfo.GetInfo(value).Hue;
        InvalidateProperties();
      }
    }

    [CommandProperty(AccessLevel.GameMaster)]
    public bool ShowType
    {
      get => m_ShowType;
      set
      {
        m_ShowType = value;
        InvalidateProperties();
      }
    }

    public override int LabelNumber => 1060810; // seed

    public override bool ForceShowProperties => ObjectPropertyList.Enabled;

    public static Seed RandomBonsaiSeed() => RandomBonsaiSeed(0.5);

    public static Seed RandomBonsaiSeed(double increaseRatio) => new Seed(PlantTypeInfo.RandomBonsai(increaseRatio), PlantHue.Plain);

<<<<<<< HEAD
    public static Seed RandomPeculiarSeed(int group) =>
      @group switch
=======
    public static Seed RandomPeculiarSeed(int group)
    {
      return @group switch
>>>>>>> 64d59ce2
      {
        1 => new Seed(PlantTypeInfo.RandomPeculiarGroupOne(), PlantHue.Plain),
        2 => new Seed(PlantTypeInfo.RandomPeculiarGroupTwo(), PlantHue.Plain),
        3 => new Seed(PlantTypeInfo.RandomPeculiarGroupThree(), PlantHue.Plain),
        _ => new Seed(PlantTypeInfo.RandomPeculiarGroupFour(), PlantHue.Plain)
      };
<<<<<<< HEAD
=======
    }
>>>>>>> 64d59ce2

    private int GetLabel(out string args)
    {
      PlantTypeInfo typeInfo = PlantTypeInfo.GetInfo(m_PlantType);
      PlantHueInfo hueInfo = PlantHueInfo.GetInfo(m_PlantHue);

      int title;

      if (m_ShowType || typeInfo.PlantCategory == PlantCategory.Default)
        title = hueInfo.Name;
      else
        title = (int)typeInfo.PlantCategory;

      if (Amount == 1)
      {
        if (m_ShowType)
        {
          args = $"#{title}\t#{typeInfo.Name}";
          return typeInfo.GetSeedLabel(hueInfo);
        }

        args = $"#{title}";
        return hueInfo.IsBright() ? 1060839 : 1060838; // [bright] ~1_val~ seed
      }

      if (m_ShowType)
      {
        args = $"{Amount}\t#{title}\t#{typeInfo.Name}";
        return typeInfo.GetSeedLabelPlural(hueInfo);
      }

      args = $"{Amount}\t#{title}";
      return hueInfo.IsBright() ? 1113491 : 1113490; // ~1_amount~ [bright] ~2_val~ seeds
    }

    public override void AddNameProperty(ObjectPropertyList list)
    {
      list.Add(GetLabel(out string args), args);
    }

    public override void OnSingleClick(Mobile from)
    {
      LabelTo(from, GetLabel(out string args), args);
    }

    public override void OnDoubleClick(Mobile from)
    {
      if (!IsChildOf(from.Backpack))
      {
        from.SendLocalizedMessage(1042664); // You must have the object in your backpack to use it.
        return;
      }

      from.Target = new InternalTarget(this);
      LabelTo(from, 1061916); // Choose a bowl of dirt to plant this seed in.
    }

    public override bool StackWith(Mobile from, Item dropped, bool playSound) =>
      dropped is Seed other && other.PlantType == m_PlantType && other.PlantHue == m_PlantHue &&
      other.ShowType == m_ShowType && base.StackWith(from, other, playSound);

    public override void OnAfterDuped(Item newItem)
    {
      if (!(newItem is Seed newSeed))
        return;

      newSeed.PlantType = m_PlantType;
      newSeed.PlantHue = m_PlantHue;
      newSeed.ShowType = m_ShowType;
    }

    public override void Serialize(GenericWriter writer)
    {
      base.Serialize(writer);

      writer.Write(2); // version

      writer.Write((int)m_PlantType);
      writer.Write((int)m_PlantHue);
      writer.Write(m_ShowType);
    }

    public override void Deserialize(GenericReader reader)
    {
      base.Deserialize(reader);

      int version = reader.ReadInt();

      m_PlantType = (PlantType)reader.ReadInt();
      m_PlantHue = (PlantHue)reader.ReadInt();
      m_ShowType = reader.ReadBool();

      if (Weight != 1.0)
        Weight = 1.0;

      if (version < 1)
        Stackable = Core.SA;

      if (version < 2 && PlantHueInfo.IsCrossable(m_PlantHue))
        m_PlantHue |= PlantHue.Reproduces;
    }

    private class InternalTarget : Target
    {
      private Seed m_Seed;

      public InternalTarget(Seed seed) : base(-1, false, TargetFlags.None)
      {
        m_Seed = seed;
        CheckLOS = false;
      }

      protected override void OnTarget(Mobile from, object targeted)
      {
        if (m_Seed.Deleted)
          return;

        if (!m_Seed.IsChildOf(from.Backpack))
        {
          from.SendLocalizedMessage(1042664); // You must have the object in your backpack to use it.
          return;
        }

        if (targeted is PlantItem plant)
          plant.PlantSeed(from, m_Seed);
        else if (targeted is Item item)
          item.LabelTo(from, 1061919); // You must use a seed on a bowl of dirt!
        else
          from.SendLocalizedMessage(1061919); // You must use a seed on a bowl of dirt!
      }
    }
  }
}
<|MERGE_RESOLUTION|>--- conflicted
+++ resolved
@@ -1,225 +1,217 @@
-using Server.Targeting;
-
-namespace Server.Engines.Plants
-{
-  public class Seed : Item
-  {
-    private PlantHue m_PlantHue;
-    private PlantType m_PlantType;
-    private bool m_ShowType;
-
-    [Constructible]
-    public Seed() : this(PlantTypeInfo.RandomFirstGeneration(), PlantHueInfo.RandomFirstGeneration())
-    {
-    }
-
-    [Constructible]
-    public Seed(PlantType plantType, PlantHue plantHue, bool showType = false) : base(0xDCF)
-    {
-      Weight = 1.0;
-      Stackable = Core.SA;
-
-      m_PlantType = plantType;
-      m_PlantHue = plantHue;
-      m_ShowType = showType;
-
-      Hue = PlantHueInfo.GetInfo(plantHue).Hue;
-    }
-
-    public Seed(Serial serial) : base(serial)
-    {
-    }
-
-    [CommandProperty(AccessLevel.GameMaster)]
-    public PlantType PlantType
-    {
-      get => m_PlantType;
-      set
-      {
-        m_PlantType = value;
-        InvalidateProperties();
-      }
-    }
-
-    [CommandProperty(AccessLevel.GameMaster)]
-    public PlantHue PlantHue
-    {
-      get => m_PlantHue;
-      set
-      {
-        m_PlantHue = value;
-        Hue = PlantHueInfo.GetInfo(value).Hue;
-        InvalidateProperties();
-      }
-    }
-
-    [CommandProperty(AccessLevel.GameMaster)]
-    public bool ShowType
-    {
-      get => m_ShowType;
-      set
-      {
-        m_ShowType = value;
-        InvalidateProperties();
-      }
-    }
-
-    public override int LabelNumber => 1060810; // seed
-
-    public override bool ForceShowProperties => ObjectPropertyList.Enabled;
-
-    public static Seed RandomBonsaiSeed() => RandomBonsaiSeed(0.5);
-
-    public static Seed RandomBonsaiSeed(double increaseRatio) => new Seed(PlantTypeInfo.RandomBonsai(increaseRatio), PlantHue.Plain);
-
-<<<<<<< HEAD
-    public static Seed RandomPeculiarSeed(int group) =>
-      @group switch
-=======
-    public static Seed RandomPeculiarSeed(int group)
-    {
-      return @group switch
->>>>>>> 64d59ce2
-      {
-        1 => new Seed(PlantTypeInfo.RandomPeculiarGroupOne(), PlantHue.Plain),
-        2 => new Seed(PlantTypeInfo.RandomPeculiarGroupTwo(), PlantHue.Plain),
-        3 => new Seed(PlantTypeInfo.RandomPeculiarGroupThree(), PlantHue.Plain),
-        _ => new Seed(PlantTypeInfo.RandomPeculiarGroupFour(), PlantHue.Plain)
-      };
-<<<<<<< HEAD
-=======
-    }
->>>>>>> 64d59ce2
-
-    private int GetLabel(out string args)
-    {
-      PlantTypeInfo typeInfo = PlantTypeInfo.GetInfo(m_PlantType);
-      PlantHueInfo hueInfo = PlantHueInfo.GetInfo(m_PlantHue);
-
-      int title;
-
-      if (m_ShowType || typeInfo.PlantCategory == PlantCategory.Default)
-        title = hueInfo.Name;
-      else
-        title = (int)typeInfo.PlantCategory;
-
-      if (Amount == 1)
-      {
-        if (m_ShowType)
-        {
-          args = $"#{title}\t#{typeInfo.Name}";
-          return typeInfo.GetSeedLabel(hueInfo);
-        }
-
-        args = $"#{title}";
-        return hueInfo.IsBright() ? 1060839 : 1060838; // [bright] ~1_val~ seed
-      }
-
-      if (m_ShowType)
-      {
-        args = $"{Amount}\t#{title}\t#{typeInfo.Name}";
-        return typeInfo.GetSeedLabelPlural(hueInfo);
-      }
-
-      args = $"{Amount}\t#{title}";
-      return hueInfo.IsBright() ? 1113491 : 1113490; // ~1_amount~ [bright] ~2_val~ seeds
-    }
-
-    public override void AddNameProperty(ObjectPropertyList list)
-    {
-      list.Add(GetLabel(out string args), args);
-    }
-
-    public override void OnSingleClick(Mobile from)
-    {
-      LabelTo(from, GetLabel(out string args), args);
-    }
-
-    public override void OnDoubleClick(Mobile from)
-    {
-      if (!IsChildOf(from.Backpack))
-      {
-        from.SendLocalizedMessage(1042664); // You must have the object in your backpack to use it.
-        return;
-      }
-
-      from.Target = new InternalTarget(this);
-      LabelTo(from, 1061916); // Choose a bowl of dirt to plant this seed in.
-    }
-
-    public override bool StackWith(Mobile from, Item dropped, bool playSound) =>
-      dropped is Seed other && other.PlantType == m_PlantType && other.PlantHue == m_PlantHue &&
-      other.ShowType == m_ShowType && base.StackWith(from, other, playSound);
-
-    public override void OnAfterDuped(Item newItem)
-    {
-      if (!(newItem is Seed newSeed))
-        return;
-
-      newSeed.PlantType = m_PlantType;
-      newSeed.PlantHue = m_PlantHue;
-      newSeed.ShowType = m_ShowType;
-    }
-
-    public override void Serialize(GenericWriter writer)
-    {
-      base.Serialize(writer);
-
-      writer.Write(2); // version
-
-      writer.Write((int)m_PlantType);
-      writer.Write((int)m_PlantHue);
-      writer.Write(m_ShowType);
-    }
-
-    public override void Deserialize(GenericReader reader)
-    {
-      base.Deserialize(reader);
-
-      int version = reader.ReadInt();
-
-      m_PlantType = (PlantType)reader.ReadInt();
-      m_PlantHue = (PlantHue)reader.ReadInt();
-      m_ShowType = reader.ReadBool();
-
-      if (Weight != 1.0)
-        Weight = 1.0;
-
-      if (version < 1)
-        Stackable = Core.SA;
-
-      if (version < 2 && PlantHueInfo.IsCrossable(m_PlantHue))
-        m_PlantHue |= PlantHue.Reproduces;
-    }
-
-    private class InternalTarget : Target
-    {
-      private Seed m_Seed;
-
-      public InternalTarget(Seed seed) : base(-1, false, TargetFlags.None)
-      {
-        m_Seed = seed;
-        CheckLOS = false;
-      }
-
-      protected override void OnTarget(Mobile from, object targeted)
-      {
-        if (m_Seed.Deleted)
-          return;
-
-        if (!m_Seed.IsChildOf(from.Backpack))
-        {
-          from.SendLocalizedMessage(1042664); // You must have the object in your backpack to use it.
-          return;
-        }
-
-        if (targeted is PlantItem plant)
-          plant.PlantSeed(from, m_Seed);
-        else if (targeted is Item item)
-          item.LabelTo(from, 1061919); // You must use a seed on a bowl of dirt!
-        else
-          from.SendLocalizedMessage(1061919); // You must use a seed on a bowl of dirt!
-      }
-    }
-  }
-}
+using Server.Targeting;
+
+namespace Server.Engines.Plants
+{
+  public class Seed : Item
+  {
+    private PlantHue m_PlantHue;
+    private PlantType m_PlantType;
+    private bool m_ShowType;
+
+    [Constructible]
+    public Seed() : this(PlantTypeInfo.RandomFirstGeneration(), PlantHueInfo.RandomFirstGeneration())
+    {
+    }
+
+    [Constructible]
+    public Seed(PlantType plantType, PlantHue plantHue, bool showType = false) : base(0xDCF)
+    {
+      Weight = 1.0;
+      Stackable = Core.SA;
+
+      m_PlantType = plantType;
+      m_PlantHue = plantHue;
+      m_ShowType = showType;
+
+      Hue = PlantHueInfo.GetInfo(plantHue).Hue;
+    }
+
+    public Seed(Serial serial) : base(serial)
+    {
+    }
+
+    [CommandProperty(AccessLevel.GameMaster)]
+    public PlantType PlantType
+    {
+      get => m_PlantType;
+      set
+      {
+        m_PlantType = value;
+        InvalidateProperties();
+      }
+    }
+
+    [CommandProperty(AccessLevel.GameMaster)]
+    public PlantHue PlantHue
+    {
+      get => m_PlantHue;
+      set
+      {
+        m_PlantHue = value;
+        Hue = PlantHueInfo.GetInfo(value).Hue;
+        InvalidateProperties();
+      }
+    }
+
+    [CommandProperty(AccessLevel.GameMaster)]
+    public bool ShowType
+    {
+      get => m_ShowType;
+      set
+      {
+        m_ShowType = value;
+        InvalidateProperties();
+      }
+    }
+
+    public override int LabelNumber => 1060810; // seed
+
+    public override bool ForceShowProperties => ObjectPropertyList.Enabled;
+
+    public static Seed RandomBonsaiSeed() => RandomBonsaiSeed(0.5);
+
+    public static Seed RandomBonsaiSeed(double increaseRatio) => new Seed(PlantTypeInfo.RandomBonsai(increaseRatio), PlantHue.Plain);
+
+    public static Seed RandomPeculiarSeed(int group)
+    {
+      return @group switch
+      {
+        1 => new Seed(PlantTypeInfo.RandomPeculiarGroupOne(), PlantHue.Plain),
+        2 => new Seed(PlantTypeInfo.RandomPeculiarGroupTwo(), PlantHue.Plain),
+        3 => new Seed(PlantTypeInfo.RandomPeculiarGroupThree(), PlantHue.Plain),
+        _ => new Seed(PlantTypeInfo.RandomPeculiarGroupFour(), PlantHue.Plain)
+      };
+    }
+
+    private int GetLabel(out string args)
+    {
+      PlantTypeInfo typeInfo = PlantTypeInfo.GetInfo(m_PlantType);
+      PlantHueInfo hueInfo = PlantHueInfo.GetInfo(m_PlantHue);
+
+      int title;
+
+      if (m_ShowType || typeInfo.PlantCategory == PlantCategory.Default)
+        title = hueInfo.Name;
+      else
+        title = (int)typeInfo.PlantCategory;
+
+      if (Amount == 1)
+      {
+        if (m_ShowType)
+        {
+          args = $"#{title}\t#{typeInfo.Name}";
+          return typeInfo.GetSeedLabel(hueInfo);
+        }
+
+        args = $"#{title}";
+        return hueInfo.IsBright() ? 1060839 : 1060838; // [bright] ~1_val~ seed
+      }
+
+      if (m_ShowType)
+      {
+        args = $"{Amount}\t#{title}\t#{typeInfo.Name}";
+        return typeInfo.GetSeedLabelPlural(hueInfo);
+      }
+
+      args = $"{Amount}\t#{title}";
+      return hueInfo.IsBright() ? 1113491 : 1113490; // ~1_amount~ [bright] ~2_val~ seeds
+    }
+
+    public override void AddNameProperty(ObjectPropertyList list)
+    {
+      list.Add(GetLabel(out string args), args);
+    }
+
+    public override void OnSingleClick(Mobile from)
+    {
+      LabelTo(from, GetLabel(out string args), args);
+    }
+
+    public override void OnDoubleClick(Mobile from)
+    {
+      if (!IsChildOf(from.Backpack))
+      {
+        from.SendLocalizedMessage(1042664); // You must have the object in your backpack to use it.
+        return;
+      }
+
+      from.Target = new InternalTarget(this);
+      LabelTo(from, 1061916); // Choose a bowl of dirt to plant this seed in.
+    }
+
+    public override bool StackWith(Mobile from, Item dropped, bool playSound) =>
+      dropped is Seed other && other.PlantType == m_PlantType && other.PlantHue == m_PlantHue &&
+      other.ShowType == m_ShowType && base.StackWith(from, other, playSound);
+
+    public override void OnAfterDuped(Item newItem)
+    {
+      if (!(newItem is Seed newSeed))
+        return;
+
+      newSeed.PlantType = m_PlantType;
+      newSeed.PlantHue = m_PlantHue;
+      newSeed.ShowType = m_ShowType;
+    }
+
+    public override void Serialize(GenericWriter writer)
+    {
+      base.Serialize(writer);
+
+      writer.Write(2); // version
+
+      writer.Write((int)m_PlantType);
+      writer.Write((int)m_PlantHue);
+      writer.Write(m_ShowType);
+    }
+
+    public override void Deserialize(GenericReader reader)
+    {
+      base.Deserialize(reader);
+
+      int version = reader.ReadInt();
+
+      m_PlantType = (PlantType)reader.ReadInt();
+      m_PlantHue = (PlantHue)reader.ReadInt();
+      m_ShowType = reader.ReadBool();
+
+      if (Weight != 1.0)
+        Weight = 1.0;
+
+      if (version < 1)
+        Stackable = Core.SA;
+
+      if (version < 2 && PlantHueInfo.IsCrossable(m_PlantHue))
+        m_PlantHue |= PlantHue.Reproduces;
+    }
+
+    private class InternalTarget : Target
+    {
+      private Seed m_Seed;
+
+      public InternalTarget(Seed seed) : base(-1, false, TargetFlags.None)
+      {
+        m_Seed = seed;
+        CheckLOS = false;
+      }
+
+      protected override void OnTarget(Mobile from, object targeted)
+      {
+        if (m_Seed.Deleted)
+          return;
+
+        if (!m_Seed.IsChildOf(from.Backpack))
+        {
+          from.SendLocalizedMessage(1042664); // You must have the object in your backpack to use it.
+          return;
+        }
+
+        if (targeted is PlantItem plant)
+          plant.PlantSeed(from, m_Seed);
+        else if (targeted is Item item)
+          item.LabelTo(from, 1061919); // You must use a seed on a bowl of dirt!
+        else
+          from.SendLocalizedMessage(1061919); // You must use a seed on a bowl of dirt!
+      }
+    }
+  }
+}