--- conflicted
+++ resolved
@@ -1,177 +1,173 @@
-using System;
-using System.Collections.Generic;
-using Server.Engines.Craft;
-
-namespace Server.Engines.BulkOrders
-{
-  public class SmallTailorBOD : SmallBOD
-  {
-    public static double[] m_TailoringMaterialChances =
-    {
-      0.857421875, // None
-      0.125000000, // Spined
-      0.015625000, // Horned
-      0.001953125 // Barbed
-    };
-
-    private SmallTailorBOD(SmallBulkEntry entry, BulkMaterialType mat, int amountMax, bool reqExceptional)
-      : base(0x483, 0, amountMax, entry.Type, entry.Number, entry.Graphic, reqExceptional, mat)
-    {
-    }
-
-    [Constructible]
-    public SmallTailorBOD()
-    {
-      bool useMaterials = Utility.RandomBool();
-      SmallBulkEntry[] entries = useMaterials ? SmallBulkEntry.TailorLeather : SmallBulkEntry.TailorCloth;
-
-      if (entries.Length <= 0)
-        return;
-
-      int hue = 0x483;
-      int amountMax = Utility.RandomList(10, 15, 20);
-
-      BulkMaterialType material = useMaterials ? GetRandomMaterial(BulkMaterialType.Spined, m_TailoringMaterialChances)
-        : BulkMaterialType.None;
-
-      bool reqExceptional = Utility.RandomBool() || material == BulkMaterialType.None;
-      SmallBulkEntry entry = entries[Utility.Random(entries.Length)];
-
-      Hue = hue;
-      AmountMax = amountMax;
-      Type = entry.Type;
-      Number = entry.Number;
-      Graphic = entry.Graphic;
-      RequireExceptional = reqExceptional;
-      Material = material;
-    }
-
-    public SmallTailorBOD(int amountCur, int amountMax, Type type, int number, int graphic, bool reqExceptional,
-      BulkMaterialType mat) : base(0x483, amountCur, amountMax, type, number, graphic, reqExceptional, mat)
-    {
-    }
-
-    public SmallTailorBOD(Serial serial) : base(serial)
-    {
-    }
-
-    public override int ComputeFame() => TailorRewardCalculator.Instance.ComputeFame(this);
-
-    public override int ComputeGold() => TailorRewardCalculator.Instance.ComputeGold(this);
-
-    public override RewardGroup GetRewardGroup() =>
-      TailorRewardCalculator.Instance.LookupRewards(TailorRewardCalculator.Instance.ComputePoints(this));
-
-    public static SmallTailorBOD CreateRandomFor(Mobile m)
-    {
-      SmallBulkEntry[] entries;
-      bool useMaterials = Utility.RandomBool();
-
-      double theirSkill = m.Skills.Tailoring.Base;
-
-      // Ugly, but the easiest leather BOD is Leather Cap which requires at least 6.2 skill.
-      if (useMaterials && theirSkill >= 6.2)
-        entries = SmallBulkEntry.TailorLeather;
-      else
-        entries = SmallBulkEntry.TailorCloth;
-
-      if (entries.Length > 0)
-      {
-        int amountMax;
-
-        if (theirSkill >= 70.1)
-          amountMax = Utility.RandomList(10, 15, 20, 20);
-        else if (theirSkill >= 50.1)
-          amountMax = Utility.RandomList(10, 15, 15, 20);
-        else
-          amountMax = Utility.RandomList(10, 10, 15, 20);
-
-        BulkMaterialType material = BulkMaterialType.None;
-
-        if (useMaterials && theirSkill >= 70.1)
-          for (int i = 0; i < 20; ++i)
-          {
-            BulkMaterialType check = GetRandomMaterial(BulkMaterialType.Spined, m_TailoringMaterialChances);
-
-<<<<<<< HEAD
-            double skillReq = check switch
-=======
-            var skillReq = check switch
->>>>>>> 64d59ce2
-            {
-              BulkMaterialType.DullCopper => 65.0,
-              BulkMaterialType.Bronze => 80.0,
-              BulkMaterialType.Gold => 85.0,
-              BulkMaterialType.Agapite => 90.0,
-              BulkMaterialType.Verite => 95.0,
-              BulkMaterialType.Valorite => 100.0,
-              BulkMaterialType.Spined => 65.0,
-              BulkMaterialType.Horned => 80.0,
-              BulkMaterialType.Barbed => 99.0,
-              _ => 0.0
-            };
-
-            if (theirSkill >= skillReq)
-            {
-              material = check;
-              break;
-            }
-          }
-
-        double excChance = 0.0;
-
-        if (theirSkill >= 70.1)
-          excChance = (theirSkill + 80.0) / 200.0;
-
-        bool reqExceptional = excChance > Utility.RandomDouble();
-
-
-        CraftSystem system = DefTailoring.CraftSystem;
-
-        List<SmallBulkEntry> validEntries = new List<SmallBulkEntry>();
-
-        for (int i = 0; i < entries.Length; ++i)
-        {
-          CraftItem item = system.CraftItems.SearchFor(entries[i].Type);
-
-          if (item != null)
-          {
-            bool allRequiredSkills = true;
-            double chance = item.GetSuccessChance(m, null, system, false, ref allRequiredSkills);
-
-            if (allRequiredSkills && chance >= 0.0)
-            {
-              if (reqExceptional)
-                chance = item.GetExceptionalChance(system, chance, m);
-
-              if (chance > 0.0)
-                validEntries.Add(entries[i]);
-            }
-          }
-        }
-
-        if (validEntries.Count > 0)
-        {
-          SmallBulkEntry entry = validEntries[Utility.Random(validEntries.Count)];
-          return new SmallTailorBOD(entry, material, amountMax, reqExceptional);
-        }
-      }
-
-      return null;
-    }
-
-    public override void Serialize(GenericWriter writer)
-    {
-      base.Serialize(writer);
-
-      writer.Write(0); // version
-    }
-
-    public override void Deserialize(GenericReader reader)
-    {
-      base.Deserialize(reader);
-
-      int version = reader.ReadInt();
-    }
-  }
-}
+using System;
+using System.Collections.Generic;
+using Server.Engines.Craft;
+
+namespace Server.Engines.BulkOrders
+{
+  public class SmallTailorBOD : SmallBOD
+  {
+    public static double[] m_TailoringMaterialChances =
+    {
+      0.857421875, // None
+      0.125000000, // Spined
+      0.015625000, // Horned
+      0.001953125 // Barbed
+    };
+
+    private SmallTailorBOD(SmallBulkEntry entry, BulkMaterialType mat, int amountMax, bool reqExceptional)
+      : base(0x483, 0, amountMax, entry.Type, entry.Number, entry.Graphic, reqExceptional, mat)
+    {
+    }
+
+    [Constructible]
+    public SmallTailorBOD()
+    {
+      bool useMaterials = Utility.RandomBool();
+      SmallBulkEntry[] entries = useMaterials ? SmallBulkEntry.TailorLeather : SmallBulkEntry.TailorCloth;
+
+      if (entries.Length <= 0)
+        return;
+
+      int hue = 0x483;
+      int amountMax = Utility.RandomList(10, 15, 20);
+
+      BulkMaterialType material = useMaterials ? GetRandomMaterial(BulkMaterialType.Spined, m_TailoringMaterialChances)
+        : BulkMaterialType.None;
+
+      bool reqExceptional = Utility.RandomBool() || material == BulkMaterialType.None;
+      SmallBulkEntry entry = entries[Utility.Random(entries.Length)];
+
+      Hue = hue;
+      AmountMax = amountMax;
+      Type = entry.Type;
+      Number = entry.Number;
+      Graphic = entry.Graphic;
+      RequireExceptional = reqExceptional;
+      Material = material;
+    }
+
+    public SmallTailorBOD(int amountCur, int amountMax, Type type, int number, int graphic, bool reqExceptional,
+      BulkMaterialType mat) : base(0x483, amountCur, amountMax, type, number, graphic, reqExceptional, mat)
+    {
+    }
+
+    public SmallTailorBOD(Serial serial) : base(serial)
+    {
+    }
+
+    public override int ComputeFame() => TailorRewardCalculator.Instance.ComputeFame(this);
+
+    public override int ComputeGold() => TailorRewardCalculator.Instance.ComputeGold(this);
+
+    public override RewardGroup GetRewardGroup() =>
+      TailorRewardCalculator.Instance.LookupRewards(TailorRewardCalculator.Instance.ComputePoints(this));
+
+    public static SmallTailorBOD CreateRandomFor(Mobile m)
+    {
+      SmallBulkEntry[] entries;
+      bool useMaterials = Utility.RandomBool();
+
+      double theirSkill = m.Skills.Tailoring.Base;
+
+      // Ugly, but the easiest leather BOD is Leather Cap which requires at least 6.2 skill.
+      if (useMaterials && theirSkill >= 6.2)
+        entries = SmallBulkEntry.TailorLeather;
+      else
+        entries = SmallBulkEntry.TailorCloth;
+
+      if (entries.Length > 0)
+      {
+        int amountMax;
+
+        if (theirSkill >= 70.1)
+          amountMax = Utility.RandomList(10, 15, 20, 20);
+        else if (theirSkill >= 50.1)
+          amountMax = Utility.RandomList(10, 15, 15, 20);
+        else
+          amountMax = Utility.RandomList(10, 10, 15, 20);
+
+        BulkMaterialType material = BulkMaterialType.None;
+
+        if (useMaterials && theirSkill >= 70.1)
+          for (int i = 0; i < 20; ++i)
+          {
+            BulkMaterialType check = GetRandomMaterial(BulkMaterialType.Spined, m_TailoringMaterialChances);
+
+            var skillReq = check switch
+            {
+              BulkMaterialType.DullCopper => 65.0,
+              BulkMaterialType.Bronze => 80.0,
+              BulkMaterialType.Gold => 85.0,
+              BulkMaterialType.Agapite => 90.0,
+              BulkMaterialType.Verite => 95.0,
+              BulkMaterialType.Valorite => 100.0,
+              BulkMaterialType.Spined => 65.0,
+              BulkMaterialType.Horned => 80.0,
+              BulkMaterialType.Barbed => 99.0,
+              _ => 0.0
+            };
+
+            if (theirSkill >= skillReq)
+            {
+              material = check;
+              break;
+            }
+          }
+
+        double excChance = 0.0;
+
+        if (theirSkill >= 70.1)
+          excChance = (theirSkill + 80.0) / 200.0;
+
+        bool reqExceptional = excChance > Utility.RandomDouble();
+
+
+        CraftSystem system = DefTailoring.CraftSystem;
+
+        List<SmallBulkEntry> validEntries = new List<SmallBulkEntry>();
+
+        for (int i = 0; i < entries.Length; ++i)
+        {
+          CraftItem item = system.CraftItems.SearchFor(entries[i].Type);
+
+          if (item != null)
+          {
+            bool allRequiredSkills = true;
+            double chance = item.GetSuccessChance(m, null, system, false, ref allRequiredSkills);
+
+            if (allRequiredSkills && chance >= 0.0)
+            {
+              if (reqExceptional)
+                chance = item.GetExceptionalChance(system, chance, m);
+
+              if (chance > 0.0)
+                validEntries.Add(entries[i]);
+            }
+          }
+        }
+
+        if (validEntries.Count > 0)
+        {
+          SmallBulkEntry entry = validEntries[Utility.Random(validEntries.Count)];
+          return new SmallTailorBOD(entry, material, amountMax, reqExceptional);
+        }
+      }
+
+      return null;
+    }
+
+    public override void Serialize(GenericWriter writer)
+    {
+      base.Serialize(writer);
+
+      writer.Write(0); // version
+    }
+
+    public override void Deserialize(GenericReader reader)
+    {
+      base.Deserialize(reader);
+
+      int version = reader.ReadInt();
+    }
+  }
+}