--- conflicted
+++ resolved
@@ -1,91 +1,87 @@
-using System;
-using System.Collections.Generic;
-using System.IO;
-
-namespace Server.Engines.BulkOrders
-{
-  public class SmallBulkEntry
-  {
-    public Type Type { get; }
-
-    public int Number { get; }
-
-    public int Graphic { get; }
-
-    public SmallBulkEntry( Type type, int number, int graphic )
-    {
-      Type = type;
-      Number = number;
-      Graphic = graphic;
-    }
-
-    public static SmallBulkEntry[] BlacksmithWeapons => GetEntries( "Blacksmith", "weapons" );
-
-    public static SmallBulkEntry[] BlacksmithArmor => GetEntries( "Blacksmith", "armor" );
-
-    public static SmallBulkEntry[] TailorCloth => GetEntries( "Tailoring", "cloth" );
-
-    public static SmallBulkEntry[] TailorLeather => GetEntries( "Tailoring", "leather" );
-
-    private static Dictionary<string, Dictionary<string, SmallBulkEntry[]>> m_Cache;
-
-    public static SmallBulkEntry[] GetEntries( string type, string name )
-    {
-      if ( m_Cache == null )
-        m_Cache = new Dictionary<string, Dictionary<string, SmallBulkEntry[]>>();
-
-      if (!m_Cache.TryGetValue( type, out Dictionary<string, SmallBulkEntry[]> table ))
-        m_Cache[type] = table = new Dictionary<string, SmallBulkEntry[]>();
-
-      if (!table.TryGetValue( name, out SmallBulkEntry[] entries ))
-        table[name] = entries = LoadEntries(type, name);
-
-      return entries;
-    }
-
-    public static SmallBulkEntry[] LoadEntries( string type, string name ) => LoadEntries($"Data/Bulk Orders/{type}/{name}.cfg");
-
-    public static SmallBulkEntry[] LoadEntries( string path )
-    {
-      path = Path.Combine( Core.BaseDirectory, path );
-
-      List<SmallBulkEntry> list = new List<SmallBulkEntry>();
-
-      if ( File.Exists( path ) )
-      {
-        using StreamReader ip = new StreamReader( path );
-        string line;
-
-        while ( (line = ip.ReadLine()) != null )
-        {
-          if ( line.Length == 0 || line.StartsWith( "#" ) )
-            continue;
-
-          try
-          {
-            string[] split = line.Split( '\t' );
-
-            if ( split.Length >= 2 )
-            {
-              Type type = AssemblyHandler.FindTypeByName( split[0] );
-<<<<<<< HEAD
-              int graphic = Utility.ToInt32( split[^1] );
-=======
-              int graphic = Utility.ToInt32( split[split.Length - 1] );
->>>>>>> 64d59ce2
-
-              if ( type != null && graphic > 0 )
-                list.Add( new SmallBulkEntry( type, graphic < 0x4000 ? 1020000 + graphic : 1078872 + graphic, graphic ) );
-            }
-          }
-          catch
-          {
-            // ignored
-          }
-        }
-      }
-
-      return list.ToArray();
-    }
-  }
-}
+using System;
+using System.Collections.Generic;
+using System.IO;
+
+namespace Server.Engines.BulkOrders
+{
+  public class SmallBulkEntry
+  {
+    public Type Type { get; }
+
+    public int Number { get; }
+
+    public int Graphic { get; }
+
+    public SmallBulkEntry( Type type, int number, int graphic )
+    {
+      Type = type;
+      Number = number;
+      Graphic = graphic;
+    }
+
+    public static SmallBulkEntry[] BlacksmithWeapons => GetEntries( "Blacksmith", "weapons" );
+
+    public static SmallBulkEntry[] BlacksmithArmor => GetEntries( "Blacksmith", "armor" );
+
+    public static SmallBulkEntry[] TailorCloth => GetEntries( "Tailoring", "cloth" );
+
+    public static SmallBulkEntry[] TailorLeather => GetEntries( "Tailoring", "leather" );
+
+    private static Dictionary<string, Dictionary<string, SmallBulkEntry[]>> m_Cache;
+
+    public static SmallBulkEntry[] GetEntries( string type, string name )
+    {
+      if ( m_Cache == null )
+        m_Cache = new Dictionary<string, Dictionary<string, SmallBulkEntry[]>>();
+
+      if (!m_Cache.TryGetValue( type, out Dictionary<string, SmallBulkEntry[]> table ))
+        m_Cache[type] = table = new Dictionary<string, SmallBulkEntry[]>();
+
+      if (!table.TryGetValue( name, out SmallBulkEntry[] entries ))
+        table[name] = entries = LoadEntries(type, name);
+
+      return entries;
+    }
+
+    public static SmallBulkEntry[] LoadEntries( string type, string name ) => LoadEntries($"Data/Bulk Orders/{type}/{name}.cfg");
+
+    public static SmallBulkEntry[] LoadEntries( string path )
+    {
+      path = Path.Combine( Core.BaseDirectory, path );
+
+      List<SmallBulkEntry> list = new List<SmallBulkEntry>();
+
+      if ( File.Exists( path ) )
+      {
+        using StreamReader ip = new StreamReader( path );
+        string line;
+
+        while ( (line = ip.ReadLine()) != null )
+        {
+          if ( line.Length == 0 || line.StartsWith( "#" ) )
+            continue;
+
+          try
+          {
+            string[] split = line.Split( '\t' );
+
+            if ( split.Length >= 2 )
+            {
+              Type type = AssemblyHandler.FindTypeByName( split[0] );
+              int graphic = Utility.ToInt32( split[split.Length - 1] );
+
+              if ( type != null && graphic > 0 )
+                list.Add( new SmallBulkEntry( type, graphic < 0x4000 ? 1020000 + graphic : 1078872 + graphic, graphic ) );
+            }
+          }
+          catch
+          {
+            // ignored
+          }
+        }
+      }
+
+      return list.ToArray();
+    }
+  }
+}