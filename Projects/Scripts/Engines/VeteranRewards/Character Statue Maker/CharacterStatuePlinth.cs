using System;
using Server.Gumps;
using Server.Mobiles;
using Server.Multis;

namespace Server.Items
{
  public class CharacterStatuePlinth : Static, IAddon
  {
    private CharacterStatue m_Statue;

    public CharacterStatuePlinth(CharacterStatue statue) : base(0x32F2)
    {
      m_Statue = statue;

      InvalidateHue();
    }

    public CharacterStatuePlinth(Serial serial) : base(serial)
    {
    }

    public override int LabelNumber => 1076201; // Character Statue
    public Item Deed => new CharacterStatueDeed(m_Statue);

    public virtual bool CouldFit(IPoint3D p, Map map)
    {
      Point3D point = new Point3D(p.X, p.Y, p.Z);

      if (map?.CanFit(point, 20) != true)
        return false;

      BaseHouse house = BaseHouse.FindHouseAt(point, map, 20);

      if (house == null)
        return false;

      AddonFitResult result = CharacterStatueTarget.CheckDoors(point, 20, house);

      if (result == AddonFitResult.Valid)
        return true;

      return false;
    }

    public override void OnAfterDelete()
    {
      base.OnAfterDelete();

      if (m_Statue?.Deleted == false)
        m_Statue.Delete();
    }

    public override void OnMapChange()
    {
      if (m_Statue != null)
        m_Statue.Map = Map;
    }

    public override void OnLocationChange(Point3D oldLocation)
    {
      if (m_Statue != null)
        m_Statue.Location = new Point3D(X, Y, Z + 5);
    }

    public override void OnDoubleClick(Mobile from)
    {
      if (m_Statue != null)
        from.SendGump(new CharacterPlinthGump(m_Statue));
    }

    public override void Serialize(GenericWriter writer)
    {
      base.Serialize(writer);

      writer.WriteEncodedInt(0); // version

      writer.Write(m_Statue);
    }

    public override void Deserialize(GenericReader reader)
    {
      base.Deserialize(reader);

      int version = reader.ReadEncodedInt();

      m_Statue = reader.ReadMobile() as CharacterStatue;

      if (m_Statue?.SculptedBy == null || Map == Map.Internal) Timer.DelayCall(TimeSpan.Zero, Delete);
    }

    public void InvalidateHue()
    {
      if (m_Statue != null)
        Hue = 0xB8F + (int)m_Statue.StatueType * 4 + (int)m_Statue.Material;
    }

    private class CharacterPlinthGump : Gump
    {
      public CharacterPlinthGump(CharacterStatue statue) : base(60, 30)
      {
        Closable = true;
        Disposable = true;
        Draggable = true;
        Resizable = false;

        AddPage(0);
        AddImage(0, 0, 0x24F4);
        AddHtml(55, 50, 150, 20, statue.Name);
        AddHtml(55, 75, 150, 20, statue.SculptedOn.ToString());
        AddHtmlLocalized(55, 100, 150, 20, GetTypeNumber(statue.StatueType), 0);
      }

<<<<<<< HEAD
      public int GetTypeNumber(StatueType type) =>
        type switch
=======
      public int GetTypeNumber(StatueType type)
      {
        return type switch
>>>>>>> 64d59ce2
        {
          StatueType.Marble => 1076181,
          StatueType.Jade => 1076180,
          StatueType.Bronze => 1076230,
          _ => 1076181
        };
<<<<<<< HEAD
=======
      }
>>>>>>> 64d59ce2
    }
  }
}
<|MERGE_RESOLUTION|>--- conflicted
+++ resolved
@@ -1,134 +1,126 @@
-using System;
-using Server.Gumps;
-using Server.Mobiles;
-using Server.Multis;
-
-namespace Server.Items
-{
-  public class CharacterStatuePlinth : Static, IAddon
-  {
-    private CharacterStatue m_Statue;
-
-    public CharacterStatuePlinth(CharacterStatue statue) : base(0x32F2)
-    {
-      m_Statue = statue;
-
-      InvalidateHue();
-    }
-
-    public CharacterStatuePlinth(Serial serial) : base(serial)
-    {
-    }
-
-    public override int LabelNumber => 1076201; // Character Statue
-    public Item Deed => new CharacterStatueDeed(m_Statue);
-
-    public virtual bool CouldFit(IPoint3D p, Map map)
-    {
-      Point3D point = new Point3D(p.X, p.Y, p.Z);
-
-      if (map?.CanFit(point, 20) != true)
-        return false;
-
-      BaseHouse house = BaseHouse.FindHouseAt(point, map, 20);
-
-      if (house == null)
-        return false;
-
-      AddonFitResult result = CharacterStatueTarget.CheckDoors(point, 20, house);
-
-      if (result == AddonFitResult.Valid)
-        return true;
-
-      return false;
-    }
-
-    public override void OnAfterDelete()
-    {
-      base.OnAfterDelete();
-
-      if (m_Statue?.Deleted == false)
-        m_Statue.Delete();
-    }
-
-    public override void OnMapChange()
-    {
-      if (m_Statue != null)
-        m_Statue.Map = Map;
-    }
-
-    public override void OnLocationChange(Point3D oldLocation)
-    {
-      if (m_Statue != null)
-        m_Statue.Location = new Point3D(X, Y, Z + 5);
-    }
-
-    public override void OnDoubleClick(Mobile from)
-    {
-      if (m_Statue != null)
-        from.SendGump(new CharacterPlinthGump(m_Statue));
-    }
-
-    public override void Serialize(GenericWriter writer)
-    {
-      base.Serialize(writer);
-
-      writer.WriteEncodedInt(0); // version
-
-      writer.Write(m_Statue);
-    }
-
-    public override void Deserialize(GenericReader reader)
-    {
-      base.Deserialize(reader);
-
-      int version = reader.ReadEncodedInt();
-
-      m_Statue = reader.ReadMobile() as CharacterStatue;
-
-      if (m_Statue?.SculptedBy == null || Map == Map.Internal) Timer.DelayCall(TimeSpan.Zero, Delete);
-    }
-
-    public void InvalidateHue()
-    {
-      if (m_Statue != null)
-        Hue = 0xB8F + (int)m_Statue.StatueType * 4 + (int)m_Statue.Material;
-    }
-
-    private class CharacterPlinthGump : Gump
-    {
-      public CharacterPlinthGump(CharacterStatue statue) : base(60, 30)
-      {
-        Closable = true;
-        Disposable = true;
-        Draggable = true;
-        Resizable = false;
-
-        AddPage(0);
-        AddImage(0, 0, 0x24F4);
-        AddHtml(55, 50, 150, 20, statue.Name);
-        AddHtml(55, 75, 150, 20, statue.SculptedOn.ToString());
-        AddHtmlLocalized(55, 100, 150, 20, GetTypeNumber(statue.StatueType), 0);
-      }
-
-<<<<<<< HEAD
-      public int GetTypeNumber(StatueType type) =>
-        type switch
-=======
-      public int GetTypeNumber(StatueType type)
-      {
-        return type switch
->>>>>>> 64d59ce2
-        {
-          StatueType.Marble => 1076181,
-          StatueType.Jade => 1076180,
-          StatueType.Bronze => 1076230,
-          _ => 1076181
-        };
-<<<<<<< HEAD
-=======
-      }
->>>>>>> 64d59ce2
-    }
-  }
-}
+using System;
+using Server.Gumps;
+using Server.Mobiles;
+using Server.Multis;
+
+namespace Server.Items
+{
+  public class CharacterStatuePlinth : Static, IAddon
+  {
+    private CharacterStatue m_Statue;
+
+    public CharacterStatuePlinth(CharacterStatue statue) : base(0x32F2)
+    {
+      m_Statue = statue;
+
+      InvalidateHue();
+    }
+
+    public CharacterStatuePlinth(Serial serial) : base(serial)
+    {
+    }
+
+    public override int LabelNumber => 1076201; // Character Statue
+    public Item Deed => new CharacterStatueDeed(m_Statue);
+
+    public virtual bool CouldFit(IPoint3D p, Map map)
+    {
+      Point3D point = new Point3D(p.X, p.Y, p.Z);
+
+      if (map?.CanFit(point, 20) != true)
+        return false;
+
+      BaseHouse house = BaseHouse.FindHouseAt(point, map, 20);
+
+      if (house == null)
+        return false;
+
+      AddonFitResult result = CharacterStatueTarget.CheckDoors(point, 20, house);
+
+      if (result == AddonFitResult.Valid)
+        return true;
+
+      return false;
+    }
+
+    public override void OnAfterDelete()
+    {
+      base.OnAfterDelete();
+
+      if (m_Statue?.Deleted == false)
+        m_Statue.Delete();
+    }
+
+    public override void OnMapChange()
+    {
+      if (m_Statue != null)
+        m_Statue.Map = Map;
+    }
+
+    public override void OnLocationChange(Point3D oldLocation)
+    {
+      if (m_Statue != null)
+        m_Statue.Location = new Point3D(X, Y, Z + 5);
+    }
+
+    public override void OnDoubleClick(Mobile from)
+    {
+      if (m_Statue != null)
+        from.SendGump(new CharacterPlinthGump(m_Statue));
+    }
+
+    public override void Serialize(GenericWriter writer)
+    {
+      base.Serialize(writer);
+
+      writer.WriteEncodedInt(0); // version
+
+      writer.Write(m_Statue);
+    }
+
+    public override void Deserialize(GenericReader reader)
+    {
+      base.Deserialize(reader);
+
+      int version = reader.ReadEncodedInt();
+
+      m_Statue = reader.ReadMobile() as CharacterStatue;
+
+      if (m_Statue?.SculptedBy == null || Map == Map.Internal) Timer.DelayCall(TimeSpan.Zero, Delete);
+    }
+
+    public void InvalidateHue()
+    {
+      if (m_Statue != null)
+        Hue = 0xB8F + (int)m_Statue.StatueType * 4 + (int)m_Statue.Material;
+    }
+
+    private class CharacterPlinthGump : Gump
+    {
+      public CharacterPlinthGump(CharacterStatue statue) : base(60, 30)
+      {
+        Closable = true;
+        Disposable = true;
+        Draggable = true;
+        Resizable = false;
+
+        AddPage(0);
+        AddImage(0, 0, 0x24F4);
+        AddHtml(55, 50, 150, 20, statue.Name);
+        AddHtml(55, 75, 150, 20, statue.SculptedOn.ToString());
+        AddHtmlLocalized(55, 100, 150, 20, GetTypeNumber(statue.StatueType), 0);
+      }
+
+      public int GetTypeNumber(StatueType type)
+      {
+        return type switch
+        {
+          StatueType.Marble => 1076181,
+          StatueType.Jade => 1076180,
+          StatueType.Bronze => 1076230,
+          _ => 1076181
+        };
+      }
+    }
+  }
+}