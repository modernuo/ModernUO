using System;
using System.Collections.Generic;
using System.IO;
using System.Linq;
using Server.Commands;
using Server.Commands.Generic;
using Server.Engines.MLQuests.Gumps;
using Server.Engines.MLQuests.Objectives;
using Server.Gumps;
using Server.Items;
using Server.Mobiles;
using Server.Network;

namespace Server.Engines.MLQuests
{
  public static class MLQuestSystem
  {
    public const int MaxConcurrentQuests = 10;
    public const int SpeechColor = 0x3B2;

    public static readonly bool AutoGenerateNew = true;
    public static readonly bool Debug = false;

    public static readonly List<MLQuest> EmptyList = new List<MLQuest>();

    private static List<MLQuest> m_EligiblePool = new List<MLQuest>();

    static MLQuestSystem()
    {
      Quests = new Dictionary<Type, MLQuest>();
      QuestGivers = new Dictionary<Type, List<MLQuest>>();
      Contexts = new Dictionary<PlayerMobile, MLQuestContext>();

      string cfgPath = Path.Combine(Core.BaseDirectory, Path.Combine("Data", "MLQuests.cfg"));

      Type baseQuestType = typeof(MLQuest);
      Type baseQuesterType = typeof(IQuestGiver);

      if (File.Exists(cfgPath))
      {
        using StreamReader sr = new StreamReader(cfgPath);
        string line;

        while ((line = sr.ReadLine()) != null)
        {
          if (line.Length == 0 || line.StartsWith("#"))
            continue;

          string[] split = line.Split('\t');

          Type type = AssemblyHandler.FindTypeByName(split[0]);

          if (type == null || !baseQuestType.IsAssignableFrom(type))
          {
            if (Debug)
              Console.WriteLine("Warning: {1} quest type '{0}'", split[0],
                type == null ? "Unknown" : "Invalid");

            continue;
          }

          MLQuest quest = null;

          try
          {
            quest = Activator.CreateInstance(type) as MLQuest;
          }
          catch
          {
            // ignored
          }

          if (quest == null)
            continue;

          Register(type, quest);

          for (int i = 1; i < split.Length; ++i)
          {
            Type questerType = AssemblyHandler.FindTypeByName(split[i]);

            if (questerType == null || !baseQuesterType.IsAssignableFrom(questerType))
            {
              if (Debug)
                Console.WriteLine("Warning: {1} quester type '{0}'", split[i],
                  questerType == null ? "Unknown" : "Invalid");

              continue;
            }

            RegisterQuestGiver(quest, questerType);
          }
        }
      }
    }

    public static bool Enabled => Core.ML;

    public static Dictionary<Type, MLQuest> Quests{ get; }

    public static Dictionary<Type, List<MLQuest>> QuestGivers{ get; }

    public static Dictionary<PlayerMobile, MLQuestContext> Contexts{ get; }

    private static void Register(Type type, MLQuest quest)
    {
      Quests[type] = quest;
    }

    private static void RegisterQuestGiver(MLQuest quest, Type questerType)
    {
      if (!QuestGivers.TryGetValue(questerType, out List<MLQuest> questList))
        QuestGivers[questerType] = questList = new List<MLQuest>();

      questList.Add(quest);
    }

    public static void Register(MLQuest quest, params Type[] questerTypes)
    {
      Register(quest.GetType(), quest);

      foreach (Type questerType in questerTypes)
        RegisterQuestGiver(quest, questerType);
    }

    public static void Initialize()
    {
      if (!Enabled)
        return;

      if (AutoGenerateNew)
        foreach (MLQuest quest in Quests.Values)
          if (quest?.Deserialized == false)
            quest.Generate();

      MLQuestPersistence.EnsureExistence();

      CommandSystem.Register("MLQuestsInfo", AccessLevel.Administrator, MLQuestsInfo_OnCommand);
      CommandSystem.Register("SaveQuest", AccessLevel.Administrator, SaveQuest_OnCommand);
      CommandSystem.Register("SaveAllQuests", AccessLevel.Administrator, SaveAllQuests_OnCommand);
      CommandSystem.Register("InvalidQuestItems", AccessLevel.Administrator, InvalidQuestItems_OnCommand);

      TargetCommands.Register(new ViewQuestsCommand());
      TargetCommands.Register(new ViewContextCommand());

      EventSink.QuestGumpRequest += EventSink_QuestGumpRequest;
    }

    [Usage("MLQuestsInfo")]
    [Description("Displays general information about the ML quest system, or a quest by type name.")]
    public static void MLQuestsInfo_OnCommand(CommandEventArgs e)
    {
      Mobile m = e.Mobile;

      if (e.Length == 0)
      {
        m.SendMessage("Quest table length: {0}", Quests.Count);
        return;
      }

      Type index = AssemblyHandler.FindTypeByName(e.GetString(0));

      if (index == null || !Quests.TryGetValue(index, out MLQuest quest))
      {
        m.SendMessage("Invalid quest type name.");
        return;
      }

      m.SendMessage("Activated: {0}", quest.Activated);
      m.SendMessage("Number of objectives: {0}", quest.Objectives.Count);
      m.SendMessage("Objective type: {0}", quest.ObjectiveType);
      m.SendMessage("Number of active instances: {0}", quest.Instances.Count);
    }

    [Usage("SaveQuest <type> [saveEnabled=true]")]
    [Description("Allows serialization for a specific quest to be turned on or off.")]
    public static void SaveQuest_OnCommand(CommandEventArgs e)
    {
      Mobile m = e.Mobile;

      if (e.Length == 0 || e.Length > 2)
      {
        m.SendMessage("Syntax: SaveQuest <id> [saveEnabled=true]");
        return;
      }

      Type index = AssemblyHandler.FindTypeByName(e.GetString(0));

      if (index == null || !Quests.TryGetValue(index, out MLQuest quest))
      {
        m.SendMessage("Invalid quest type name.");
        return;
      }

      bool enable = e.Length == 2 ? e.GetBoolean(1) : true;

      quest.SaveEnabled = enable;
      m.SendMessage("Serialization for quest {0} is now {1}.", quest.GetType().Name, enable ? "enabled" : "disabled");

      if (AutoGenerateNew && !enable)
        m.SendMessage(
          "Please note that automatic generation of new quests is ON. This quest will be regenerated on the next server start.");
    }

    [Usage("SaveAllQuests [saveEnabled=true]")]
    [Description("Allows serialization for all quests to be turned on or off.")]
    public static void SaveAllQuests_OnCommand(CommandEventArgs e)
    {
      Mobile m = e.Mobile;

      if (e.Length > 1)
      {
        m.SendMessage("Syntax: SaveAllQuests [saveEnabled=true]");
        return;
      }

      bool enable = e.Length != 1 || e.GetBoolean(0);

      foreach (MLQuest quest in Quests.Values)
        quest.SaveEnabled = enable;

      m.SendMessage("Serialization for all quests is now {0}.", enable ? "enabled" : "disabled");

      if (AutoGenerateNew && !enable)
        m.SendMessage(
          "Please note that automatic generation of new quests is ON. All quests will be regenerated on the next server start.");
    }

    [Usage("InvalidQuestItems")]
    [Description("Provides an overview of all quest items not located in the top-level of a player's backpack.")]
    public static void InvalidQuestItems_OnCommand(CommandEventArgs e)
    {
      Mobile m = e.Mobile;

      List<object> found = new List<object>();

      foreach (Item item in World.Items.Values)
        if (item.QuestItem)
        {
          if (item.Parent is Backpack pack)
            if (pack.Parent is PlayerMobile player && player.Backpack == pack)
              continue;

          found.Add(item);
        }

      if (found.Count == 0)
        m.SendMessage("No matching objects found.");
      else
        m.SendGump(new InterfaceGump(m, new[] { "Object" }, found, 0, null));
    }

    private static bool FindQuest(IQuestGiver quester, PlayerMobile pm, MLQuestContext context, out MLQuest quest,
      out MLQuestInstance entry)
    {
      quest = null;
      entry = null;

      List<MLQuest> quests = quester.MLQuests;
      Type questerType = quester.GetType();

      // 1. Check quests in progress with this NPC (overriding deliveries is intended)
      if (context != null)
        foreach (MLQuest questEntry in quests)
        {
          MLQuestInstance instance = context.FindInstance(questEntry);

          if (instance != null && (instance.Quester == quester ||
                                   !questEntry.IsEscort && instance.QuesterType == questerType))
          {
            entry = instance;
            quest = questEntry;
            return true;
          }
        }

      // 2. Check deliveries (overriding chain offers is intended)
      if ((entry = HandleDelivery(pm, quester, questerType)) != null)
      {
        quest = entry.Quest;
        return true;
      }

      // 3. Check chain quest offers
      if (context != null)
        foreach (MLQuest questEntry in quests)
          if (questEntry.IsChainTriggered && context.ChainOffers.Contains(questEntry))
          {
            quest = questEntry;
            return true;
          }

      // 4. Random quest
      quest = RandomStarterQuest(quester, pm, context);

      return quest != null;
    }

    public static void OnDoubleClick(IQuestGiver quester, PlayerMobile pm)
    {
      if (quester.Deleted || !pm.Alive)
        return;

      MLQuestContext context = GetContext(pm);

      if (!FindQuest(quester, pm, context, out MLQuest quest, out MLQuestInstance entry))
      {
        Tell(quester, pm, 1080107); // I'm sorry, I have nothing for you at this time.
        return;
      }

      if (entry != null)
      {
        TurnToFace(quester, pm);

        if (entry.Failed)
          return; // Note: OSI sends no gump at all for failed quests, they have to be cancelled in the quest overview
        if (entry.ClaimReward)
          entry.SendRewardOffer();
        else if (entry.IsCompleted())
          entry.SendReportBackGump();
        else
          entry.SendProgressGump();
      }
      else if (quest.CanOffer(quester, pm, context, true))
      {
        TurnToFace(quester, pm);

        quest.SendOffer(quester, pm);
      }
    }

    public static bool CanMarkQuestItem(PlayerMobile pm, Item item, Type type) =>
      GetContext(pm)?.QuestInstances.Any(quest => !quest.ClaimReward && quest.AllowsQuestItem(item, type)) == true;

    private static void OnMarkQuestItem(PlayerMobile pm, Item item, Type type)
    {
      MLQuestContext context = GetContext(pm);

      if (context == null)
        return;

      List<MLQuestInstance> instances = context.QuestInstances;

      // We don't foreach because CheckComplete() can potentially modify the MLQuests list
      for (int i = instances.Count - 1; i >= 0; --i)
      {
        MLQuestInstance instance = instances[i];

        if (instance.ClaimReward)
          continue;

        foreach (BaseObjectiveInstance objective in instance.Objectives)
          if (!objective.Expired && objective.AllowsQuestItem(item, type))
          {
            objective.CheckComplete(); // yes, this can happen multiple times (for multiple quests)
            break;
          }
      }
    }

    public static bool MarkQuestItem(PlayerMobile pm, Item item)
    {
      Type type = item.GetType();

      if (CanMarkQuestItem(pm, item, type))
      {
        item.QuestItem = true;
        OnMarkQuestItem(pm, item, type);

        return true;
      }

      return false;
    }

    public static void HandleSkillGain(PlayerMobile pm, SkillName skill)
    {
      MLQuestContext context = GetContext(pm);

      if (context == null)
        return;

      List<MLQuestInstance> instances = context.QuestInstances;

      for (int i = instances.Count - 1; i >= 0; --i)
      {
        MLQuestInstance instance = instances[i];

        if (instance.ClaimReward)
          continue;

        foreach (BaseObjectiveInstance objective in instance.Objectives)
          if (!objective.Expired && objective is GainSkillObjectiveInstance objectiveInstance &&
              objectiveInstance.Handles(skill))
          {
            objectiveInstance.CheckComplete();
            break;
          }
      }
    }

    public static void HandleKill(PlayerMobile pm, Mobile mob)
    {
      MLQuestContext context = GetContext(pm);

      if (context == null)
        return;

      List<MLQuestInstance> instances = context.QuestInstances;

      Type type = null;

      for (int i = instances.Count - 1; i >= 0; --i)
      {
        MLQuestInstance instance = instances[i];

        if (instance.ClaimReward)
          continue;

        /* A kill only counts for a single objective within a quest,
         * but it can count for multiple quests. This is something not
         * currently observable on OSI, so it is assumed behavior.
         */
        foreach (BaseObjectiveInstance objective in instance.Objectives)
          if (!objective.Expired && objective is KillObjectiveInstance kill)
          {
            if (type == null)
              type = mob.GetType();

            if (kill.AddKill(mob, type))
            {
              kill.CheckComplete();
              break;
            }
          }
      }
    }

    public static MLQuestInstance HandleDelivery(PlayerMobile pm, IQuestGiver quester, Type questerType)
    {
      MLQuestContext context = GetContext(pm);

      if (context == null)
        return null;

      List<MLQuestInstance> instances = context.QuestInstances;
      MLQuestInstance deliverInstance = null;

      for (int i = instances.Count - 1; i >= 0; --i)
      {
        MLQuestInstance instance = instances[i];

        // Do NOT skip quests on ClaimReward, because the quester still needs the quest ref!
        //if ( instance.ClaimReward )
        //	continue;

        foreach (BaseObjectiveInstance objective in instance.Objectives)
          // Note: On OSI, expired deliveries can still be completed. Bug?
          if (!objective.Expired && objective is DeliverObjectiveInstance deliver &&
              deliver.IsDestination(quester, questerType))
          {
            if (!deliver.HasCompleted) // objective completes only once
            {
              deliver.HasCompleted = true;
              deliver.CheckComplete();

              // The quest is continued with this NPC (important for chains)
              instance.Quester = quester;
            }

            if (deliverInstance == null)
              deliverInstance = instance;

            break; // don't return, we may have to complete more deliveries
          }
      }

      return deliverInstance;
    }

    public static MLQuestContext GetContext(PlayerMobile pm)
    {
      Contexts.TryGetValue(pm, out MLQuestContext context);

      return context;
    }

    public static MLQuestContext GetOrCreateContext(PlayerMobile pm)
    {
      if (!Contexts.TryGetValue(pm, out MLQuestContext context))
        Contexts[pm] = context = new MLQuestContext(pm);

      return context;
    }

    public static void HandleDeath(PlayerMobile pm)
    {
      MLQuestContext context = GetContext(pm);

      context?.HandleDeath();
    }

    public static void HandleDeletion(PlayerMobile pm)
    {
      MLQuestContext context = GetContext(pm);

      if (context != null)
      {
        context.HandleDeletion();
        Contexts.Remove(pm);
      }
    }

    public static void HandleDeletion(IQuestGiver quester)
    {
      foreach (MLQuest quest in quester.MLQuests)
      {
        List<MLQuestInstance> instances = quest.Instances;

        for (int i = instances.Count - 1; i >= 0; --i)
        {
          MLQuestInstance instance = instances[i];

          if (instance.Quester == quester)
            instance.OnQuesterDeleted();
        }
      }
    }

    public static void EventSink_QuestGumpRequest(QuestGumpRequestArgs args)
    {
      if (!Enabled || !(args.Mobile is PlayerMobile pm))
        return;

      pm.SendGump(new QuestLogGump(pm));
    }

    public static MLQuest RandomStarterQuest(IQuestGiver quester, PlayerMobile pm, MLQuestContext context)
    {
      List<MLQuest> quests = quester.MLQuests;

      if (quests.Count == 0)
        return null;

      m_EligiblePool.Clear();
      MLQuest fallback = null;

      foreach (MLQuest quest in quests)
      {
        if (quest.IsChainTriggered || context?.IsDoingQuest(quest) == true)
          continue;

        /*
         * Save first quest that reaches the CanOffer call.
         * If no quests are valid at all, return this quest for displaying the CanOffer error message.
         */
        fallback ??= quest;

        if (quest.CanOffer(quester, pm, context, false))
          m_EligiblePool.Add(quest);
      }

      return m_EligiblePool.Count == 0 ? fallback : m_EligiblePool[Utility.Random(m_EligiblePool.Count)];
    }

    public static void TurnToFace(IQuestGiver quester, Mobile mob)
    {
      if (quester is Mobile m)
        m.Direction = m.GetDirectionTo(mob);
    }

    public static void Tell(IQuestGiver quester, PlayerMobile pm, int cliloc)
    {
      TurnToFace(quester, pm);

      if (quester is Mobile mobile)
        mobile.PrivateOverheadMessage(MessageType.Regular, SpeechColor, cliloc, pm.NetState);
      else if (quester is Item item)
        MessageHelper.SendLocalizedMessageTo(item, pm, cliloc, SpeechColor);
      else
        pm.SendLocalizedMessage(cliloc);
    }

    public static void Tell(IQuestGiver quester, PlayerMobile pm, int cliloc, string args)
    {
      TurnToFace(quester, pm);

      if (quester is Mobile mobile)
        mobile.PrivateOverheadMessage(MessageType.Regular, SpeechColor, cliloc, args, pm.NetState);
      else if (quester is Item item)
        MessageHelper.SendLocalizedMessageTo(item, pm, cliloc, args, SpeechColor);
      else
        pm.SendLocalizedMessage(cliloc, args);
    }

    public static void Tell(IQuestGiver quester, PlayerMobile pm, string message)
    {
      TurnToFace(quester, pm);

      if (quester is Mobile mobile)
        mobile.PrivateOverheadMessage(MessageType.Regular, SpeechColor, false, message, pm.NetState);
      else if (quester is Item item)
        MessageHelper.SendMessageTo(item, pm, message, SpeechColor);
      else
        pm.SendMessage(SpeechColor, message);
    }

    public static void TellDef(IQuestGiver quester, PlayerMobile pm, TextDefinition def)
    {
      if (def == null)
        return;

      if (def.Number > 0)
        Tell(quester, pm, def.Number);
      else if (def.String != null)
        Tell(quester, pm, def.String);
    }

    public static void WriteQuestRef(GenericWriter writer, MLQuest quest)
    {
      writer.Write(quest?.SaveEnabled == true ? quest.GetType().FullName : null);
    }

    public static MLQuest ReadQuestRef(GenericReader reader)
    {
      string typeName = reader.ReadString();

      if (typeName == null)
        return null; // not serialized

      Type questType = AssemblyHandler.FindTypeByFullName(typeName);
<<<<<<< HEAD
=======

      if (questType == null)
        return null; // no longer a type
>>>>>>> 64d59ce2

      return questType == null ? null : FindQuest(questType);
    }

    public static MLQuest FindQuest(Type questType)
    {
      Quests.TryGetValue(questType, out MLQuest result);

      return result;
    }

    public static List<MLQuest> FindQuestList(Type questerType) => QuestGivers.TryGetValue(questerType, out List<MLQuest> result) ? result : EmptyList;

    public class ViewQuestsCommand : BaseCommand
    {
      public ViewQuestsCommand()
      {
        AccessLevel = AccessLevel.GameMaster;
        Supports = CommandSupport.Simple;
        Commands = new[] { "ViewQuests" };
        ObjectTypes = ObjectTypes.Mobiles;
        Usage = "ViewQuests";
        Description = "Displays a targeted mobile's quest overview.";
      }

      public override void Execute(CommandEventArgs e, object obj)
      {
        Mobile from = e.Mobile;

        if (!(obj is PlayerMobile pm))
        {
          LogFailure("That is not a player.");
          return;
        }

        CommandLogging.WriteLine(from, "{0} {1} viewing quest overview of {2}", from.AccessLevel,
          CommandLogging.Format(from), CommandLogging.Format(pm));
        from.SendGump(new QuestLogGump(pm, false));
      }
    }

    private class ViewContextCommand : BaseCommand
    {
      public ViewContextCommand()
      {
        AccessLevel = AccessLevel.GameMaster;
        Supports = CommandSupport.Simple;
        Commands = new[] { "ViewMLContext" };
        ObjectTypes = ObjectTypes.Mobiles;
        Usage = "ViewMLContext";
        Description = "Opens the ML quest context for a targeted mobile.";
      }

      public override void Execute(CommandEventArgs e, object obj)
      {
        if (!(obj is PlayerMobile pm))
          LogFailure("They have no ML quest context.");
        else
          e.Mobile.SendGump(new PropertiesGump(e.Mobile, GetOrCreateContext(pm)));
      }
    }
  }
}
<|MERGE_RESOLUTION|>--- conflicted
+++ resolved
@@ -1,701 +1,698 @@
-using System;
-using System.Collections.Generic;
-using System.IO;
-using System.Linq;
-using Server.Commands;
-using Server.Commands.Generic;
-using Server.Engines.MLQuests.Gumps;
-using Server.Engines.MLQuests.Objectives;
-using Server.Gumps;
-using Server.Items;
-using Server.Mobiles;
-using Server.Network;
-
-namespace Server.Engines.MLQuests
-{
-  public static class MLQuestSystem
-  {
-    public const int MaxConcurrentQuests = 10;
-    public const int SpeechColor = 0x3B2;
-
-    public static readonly bool AutoGenerateNew = true;
-    public static readonly bool Debug = false;
-
-    public static readonly List<MLQuest> EmptyList = new List<MLQuest>();
-
-    private static List<MLQuest> m_EligiblePool = new List<MLQuest>();
-
-    static MLQuestSystem()
-    {
-      Quests = new Dictionary<Type, MLQuest>();
-      QuestGivers = new Dictionary<Type, List<MLQuest>>();
-      Contexts = new Dictionary<PlayerMobile, MLQuestContext>();
-
-      string cfgPath = Path.Combine(Core.BaseDirectory, Path.Combine("Data", "MLQuests.cfg"));
-
-      Type baseQuestType = typeof(MLQuest);
-      Type baseQuesterType = typeof(IQuestGiver);
-
-      if (File.Exists(cfgPath))
-      {
-        using StreamReader sr = new StreamReader(cfgPath);
-        string line;
-
-        while ((line = sr.ReadLine()) != null)
-        {
-          if (line.Length == 0 || line.StartsWith("#"))
-            continue;
-
-          string[] split = line.Split('\t');
-
-          Type type = AssemblyHandler.FindTypeByName(split[0]);
-
-          if (type == null || !baseQuestType.IsAssignableFrom(type))
-          {
-            if (Debug)
-              Console.WriteLine("Warning: {1} quest type '{0}'", split[0],
-                type == null ? "Unknown" : "Invalid");
-
-            continue;
-          }
-
-          MLQuest quest = null;
-
-          try
-          {
-            quest = Activator.CreateInstance(type) as MLQuest;
-          }
-          catch
-          {
-            // ignored
-          }
-
-          if (quest == null)
-            continue;
-
-          Register(type, quest);
-
-          for (int i = 1; i < split.Length; ++i)
-          {
-            Type questerType = AssemblyHandler.FindTypeByName(split[i]);
-
-            if (questerType == null || !baseQuesterType.IsAssignableFrom(questerType))
-            {
-              if (Debug)
-                Console.WriteLine("Warning: {1} quester type '{0}'", split[i],
-                  questerType == null ? "Unknown" : "Invalid");
-
-              continue;
-            }
-
-            RegisterQuestGiver(quest, questerType);
-          }
-        }
-      }
-    }
-
-    public static bool Enabled => Core.ML;
-
-    public static Dictionary<Type, MLQuest> Quests{ get; }
-
-    public static Dictionary<Type, List<MLQuest>> QuestGivers{ get; }
-
-    public static Dictionary<PlayerMobile, MLQuestContext> Contexts{ get; }
-
-    private static void Register(Type type, MLQuest quest)
-    {
-      Quests[type] = quest;
-    }
-
-    private static void RegisterQuestGiver(MLQuest quest, Type questerType)
-    {
-      if (!QuestGivers.TryGetValue(questerType, out List<MLQuest> questList))
-        QuestGivers[questerType] = questList = new List<MLQuest>();
-
-      questList.Add(quest);
-    }
-
-    public static void Register(MLQuest quest, params Type[] questerTypes)
-    {
-      Register(quest.GetType(), quest);
-
-      foreach (Type questerType in questerTypes)
-        RegisterQuestGiver(quest, questerType);
-    }
-
-    public static void Initialize()
-    {
-      if (!Enabled)
-        return;
-
-      if (AutoGenerateNew)
-        foreach (MLQuest quest in Quests.Values)
-          if (quest?.Deserialized == false)
-            quest.Generate();
-
-      MLQuestPersistence.EnsureExistence();
-
-      CommandSystem.Register("MLQuestsInfo", AccessLevel.Administrator, MLQuestsInfo_OnCommand);
-      CommandSystem.Register("SaveQuest", AccessLevel.Administrator, SaveQuest_OnCommand);
-      CommandSystem.Register("SaveAllQuests", AccessLevel.Administrator, SaveAllQuests_OnCommand);
-      CommandSystem.Register("InvalidQuestItems", AccessLevel.Administrator, InvalidQuestItems_OnCommand);
-
-      TargetCommands.Register(new ViewQuestsCommand());
-      TargetCommands.Register(new ViewContextCommand());
-
-      EventSink.QuestGumpRequest += EventSink_QuestGumpRequest;
-    }
-
-    [Usage("MLQuestsInfo")]
-    [Description("Displays general information about the ML quest system, or a quest by type name.")]
-    public static void MLQuestsInfo_OnCommand(CommandEventArgs e)
-    {
-      Mobile m = e.Mobile;
-
-      if (e.Length == 0)
-      {
-        m.SendMessage("Quest table length: {0}", Quests.Count);
-        return;
-      }
-
-      Type index = AssemblyHandler.FindTypeByName(e.GetString(0));
-
-      if (index == null || !Quests.TryGetValue(index, out MLQuest quest))
-      {
-        m.SendMessage("Invalid quest type name.");
-        return;
-      }
-
-      m.SendMessage("Activated: {0}", quest.Activated);
-      m.SendMessage("Number of objectives: {0}", quest.Objectives.Count);
-      m.SendMessage("Objective type: {0}", quest.ObjectiveType);
-      m.SendMessage("Number of active instances: {0}", quest.Instances.Count);
-    }
-
-    [Usage("SaveQuest <type> [saveEnabled=true]")]
-    [Description("Allows serialization for a specific quest to be turned on or off.")]
-    public static void SaveQuest_OnCommand(CommandEventArgs e)
-    {
-      Mobile m = e.Mobile;
-
-      if (e.Length == 0 || e.Length > 2)
-      {
-        m.SendMessage("Syntax: SaveQuest <id> [saveEnabled=true]");
-        return;
-      }
-
-      Type index = AssemblyHandler.FindTypeByName(e.GetString(0));
-
-      if (index == null || !Quests.TryGetValue(index, out MLQuest quest))
-      {
-        m.SendMessage("Invalid quest type name.");
-        return;
-      }
-
-      bool enable = e.Length == 2 ? e.GetBoolean(1) : true;
-
-      quest.SaveEnabled = enable;
-      m.SendMessage("Serialization for quest {0} is now {1}.", quest.GetType().Name, enable ? "enabled" : "disabled");
-
-      if (AutoGenerateNew && !enable)
-        m.SendMessage(
-          "Please note that automatic generation of new quests is ON. This quest will be regenerated on the next server start.");
-    }
-
-    [Usage("SaveAllQuests [saveEnabled=true]")]
-    [Description("Allows serialization for all quests to be turned on or off.")]
-    public static void SaveAllQuests_OnCommand(CommandEventArgs e)
-    {
-      Mobile m = e.Mobile;
-
-      if (e.Length > 1)
-      {
-        m.SendMessage("Syntax: SaveAllQuests [saveEnabled=true]");
-        return;
-      }
-
-      bool enable = e.Length != 1 || e.GetBoolean(0);
-
-      foreach (MLQuest quest in Quests.Values)
-        quest.SaveEnabled = enable;
-
-      m.SendMessage("Serialization for all quests is now {0}.", enable ? "enabled" : "disabled");
-
-      if (AutoGenerateNew && !enable)
-        m.SendMessage(
-          "Please note that automatic generation of new quests is ON. All quests will be regenerated on the next server start.");
-    }
-
-    [Usage("InvalidQuestItems")]
-    [Description("Provides an overview of all quest items not located in the top-level of a player's backpack.")]
-    public static void InvalidQuestItems_OnCommand(CommandEventArgs e)
-    {
-      Mobile m = e.Mobile;
-
-      List<object> found = new List<object>();
-
-      foreach (Item item in World.Items.Values)
-        if (item.QuestItem)
-        {
-          if (item.Parent is Backpack pack)
-            if (pack.Parent is PlayerMobile player && player.Backpack == pack)
-              continue;
-
-          found.Add(item);
-        }
-
-      if (found.Count == 0)
-        m.SendMessage("No matching objects found.");
-      else
-        m.SendGump(new InterfaceGump(m, new[] { "Object" }, found, 0, null));
-    }
-
-    private static bool FindQuest(IQuestGiver quester, PlayerMobile pm, MLQuestContext context, out MLQuest quest,
-      out MLQuestInstance entry)
-    {
-      quest = null;
-      entry = null;
-
-      List<MLQuest> quests = quester.MLQuests;
-      Type questerType = quester.GetType();
-
-      // 1. Check quests in progress with this NPC (overriding deliveries is intended)
-      if (context != null)
-        foreach (MLQuest questEntry in quests)
-        {
-          MLQuestInstance instance = context.FindInstance(questEntry);
-
-          if (instance != null && (instance.Quester == quester ||
-                                   !questEntry.IsEscort && instance.QuesterType == questerType))
-          {
-            entry = instance;
-            quest = questEntry;
-            return true;
-          }
-        }
-
-      // 2. Check deliveries (overriding chain offers is intended)
-      if ((entry = HandleDelivery(pm, quester, questerType)) != null)
-      {
-        quest = entry.Quest;
-        return true;
-      }
-
-      // 3. Check chain quest offers
-      if (context != null)
-        foreach (MLQuest questEntry in quests)
-          if (questEntry.IsChainTriggered && context.ChainOffers.Contains(questEntry))
-          {
-            quest = questEntry;
-            return true;
-          }
-
-      // 4. Random quest
-      quest = RandomStarterQuest(quester, pm, context);
-
-      return quest != null;
-    }
-
-    public static void OnDoubleClick(IQuestGiver quester, PlayerMobile pm)
-    {
-      if (quester.Deleted || !pm.Alive)
-        return;
-
-      MLQuestContext context = GetContext(pm);
-
-      if (!FindQuest(quester, pm, context, out MLQuest quest, out MLQuestInstance entry))
-      {
-        Tell(quester, pm, 1080107); // I'm sorry, I have nothing for you at this time.
-        return;
-      }
-
-      if (entry != null)
-      {
-        TurnToFace(quester, pm);
-
-        if (entry.Failed)
-          return; // Note: OSI sends no gump at all for failed quests, they have to be cancelled in the quest overview
-        if (entry.ClaimReward)
-          entry.SendRewardOffer();
-        else if (entry.IsCompleted())
-          entry.SendReportBackGump();
-        else
-          entry.SendProgressGump();
-      }
-      else if (quest.CanOffer(quester, pm, context, true))
-      {
-        TurnToFace(quester, pm);
-
-        quest.SendOffer(quester, pm);
-      }
-    }
-
-    public static bool CanMarkQuestItem(PlayerMobile pm, Item item, Type type) =>
-      GetContext(pm)?.QuestInstances.Any(quest => !quest.ClaimReward && quest.AllowsQuestItem(item, type)) == true;
-
-    private static void OnMarkQuestItem(PlayerMobile pm, Item item, Type type)
-    {
-      MLQuestContext context = GetContext(pm);
-
-      if (context == null)
-        return;
-
-      List<MLQuestInstance> instances = context.QuestInstances;
-
-      // We don't foreach because CheckComplete() can potentially modify the MLQuests list
-      for (int i = instances.Count - 1; i >= 0; --i)
-      {
-        MLQuestInstance instance = instances[i];
-
-        if (instance.ClaimReward)
-          continue;
-
-        foreach (BaseObjectiveInstance objective in instance.Objectives)
-          if (!objective.Expired && objective.AllowsQuestItem(item, type))
-          {
-            objective.CheckComplete(); // yes, this can happen multiple times (for multiple quests)
-            break;
-          }
-      }
-    }
-
-    public static bool MarkQuestItem(PlayerMobile pm, Item item)
-    {
-      Type type = item.GetType();
-
-      if (CanMarkQuestItem(pm, item, type))
-      {
-        item.QuestItem = true;
-        OnMarkQuestItem(pm, item, type);
-
-        return true;
-      }
-
-      return false;
-    }
-
-    public static void HandleSkillGain(PlayerMobile pm, SkillName skill)
-    {
-      MLQuestContext context = GetContext(pm);
-
-      if (context == null)
-        return;
-
-      List<MLQuestInstance> instances = context.QuestInstances;
-
-      for (int i = instances.Count - 1; i >= 0; --i)
-      {
-        MLQuestInstance instance = instances[i];
-
-        if (instance.ClaimReward)
-          continue;
-
-        foreach (BaseObjectiveInstance objective in instance.Objectives)
-          if (!objective.Expired && objective is GainSkillObjectiveInstance objectiveInstance &&
-              objectiveInstance.Handles(skill))
-          {
-            objectiveInstance.CheckComplete();
-            break;
-          }
-      }
-    }
-
-    public static void HandleKill(PlayerMobile pm, Mobile mob)
-    {
-      MLQuestContext context = GetContext(pm);
-
-      if (context == null)
-        return;
-
-      List<MLQuestInstance> instances = context.QuestInstances;
-
-      Type type = null;
-
-      for (int i = instances.Count - 1; i >= 0; --i)
-      {
-        MLQuestInstance instance = instances[i];
-
-        if (instance.ClaimReward)
-          continue;
-
-        /* A kill only counts for a single objective within a quest,
-         * but it can count for multiple quests. This is something not
-         * currently observable on OSI, so it is assumed behavior.
-         */
-        foreach (BaseObjectiveInstance objective in instance.Objectives)
-          if (!objective.Expired && objective is KillObjectiveInstance kill)
-          {
-            if (type == null)
-              type = mob.GetType();
-
-            if (kill.AddKill(mob, type))
-            {
-              kill.CheckComplete();
-              break;
-            }
-          }
-      }
-    }
-
-    public static MLQuestInstance HandleDelivery(PlayerMobile pm, IQuestGiver quester, Type questerType)
-    {
-      MLQuestContext context = GetContext(pm);
-
-      if (context == null)
-        return null;
-
-      List<MLQuestInstance> instances = context.QuestInstances;
-      MLQuestInstance deliverInstance = null;
-
-      for (int i = instances.Count - 1; i >= 0; --i)
-      {
-        MLQuestInstance instance = instances[i];
-
-        // Do NOT skip quests on ClaimReward, because the quester still needs the quest ref!
-        //if ( instance.ClaimReward )
-        //	continue;
-
-        foreach (BaseObjectiveInstance objective in instance.Objectives)
-          // Note: On OSI, expired deliveries can still be completed. Bug?
-          if (!objective.Expired && objective is DeliverObjectiveInstance deliver &&
-              deliver.IsDestination(quester, questerType))
-          {
-            if (!deliver.HasCompleted) // objective completes only once
-            {
-              deliver.HasCompleted = true;
-              deliver.CheckComplete();
-
-              // The quest is continued with this NPC (important for chains)
-              instance.Quester = quester;
-            }
-
-            if (deliverInstance == null)
-              deliverInstance = instance;
-
-            break; // don't return, we may have to complete more deliveries
-          }
-      }
-
-      return deliverInstance;
-    }
-
-    public static MLQuestContext GetContext(PlayerMobile pm)
-    {
-      Contexts.TryGetValue(pm, out MLQuestContext context);
-
-      return context;
-    }
-
-    public static MLQuestContext GetOrCreateContext(PlayerMobile pm)
-    {
-      if (!Contexts.TryGetValue(pm, out MLQuestContext context))
-        Contexts[pm] = context = new MLQuestContext(pm);
-
-      return context;
-    }
-
-    public static void HandleDeath(PlayerMobile pm)
-    {
-      MLQuestContext context = GetContext(pm);
-
-      context?.HandleDeath();
-    }
-
-    public static void HandleDeletion(PlayerMobile pm)
-    {
-      MLQuestContext context = GetContext(pm);
-
-      if (context != null)
-      {
-        context.HandleDeletion();
-        Contexts.Remove(pm);
-      }
-    }
-
-    public static void HandleDeletion(IQuestGiver quester)
-    {
-      foreach (MLQuest quest in quester.MLQuests)
-      {
-        List<MLQuestInstance> instances = quest.Instances;
-
-        for (int i = instances.Count - 1; i >= 0; --i)
-        {
-          MLQuestInstance instance = instances[i];
-
-          if (instance.Quester == quester)
-            instance.OnQuesterDeleted();
-        }
-      }
-    }
-
-    public static void EventSink_QuestGumpRequest(QuestGumpRequestArgs args)
-    {
-      if (!Enabled || !(args.Mobile is PlayerMobile pm))
-        return;
-
-      pm.SendGump(new QuestLogGump(pm));
-    }
-
-    public static MLQuest RandomStarterQuest(IQuestGiver quester, PlayerMobile pm, MLQuestContext context)
-    {
-      List<MLQuest> quests = quester.MLQuests;
-
-      if (quests.Count == 0)
-        return null;
-
-      m_EligiblePool.Clear();
-      MLQuest fallback = null;
-
-      foreach (MLQuest quest in quests)
-      {
-        if (quest.IsChainTriggered || context?.IsDoingQuest(quest) == true)
-          continue;
-
-        /*
-         * Save first quest that reaches the CanOffer call.
-         * If no quests are valid at all, return this quest for displaying the CanOffer error message.
-         */
-        fallback ??= quest;
-
-        if (quest.CanOffer(quester, pm, context, false))
-          m_EligiblePool.Add(quest);
-      }
-
-      return m_EligiblePool.Count == 0 ? fallback : m_EligiblePool[Utility.Random(m_EligiblePool.Count)];
-    }
-
-    public static void TurnToFace(IQuestGiver quester, Mobile mob)
-    {
-      if (quester is Mobile m)
-        m.Direction = m.GetDirectionTo(mob);
-    }
-
-    public static void Tell(IQuestGiver quester, PlayerMobile pm, int cliloc)
-    {
-      TurnToFace(quester, pm);
-
-      if (quester is Mobile mobile)
-        mobile.PrivateOverheadMessage(MessageType.Regular, SpeechColor, cliloc, pm.NetState);
-      else if (quester is Item item)
-        MessageHelper.SendLocalizedMessageTo(item, pm, cliloc, SpeechColor);
-      else
-        pm.SendLocalizedMessage(cliloc);
-    }
-
-    public static void Tell(IQuestGiver quester, PlayerMobile pm, int cliloc, string args)
-    {
-      TurnToFace(quester, pm);
-
-      if (quester is Mobile mobile)
-        mobile.PrivateOverheadMessage(MessageType.Regular, SpeechColor, cliloc, args, pm.NetState);
-      else if (quester is Item item)
-        MessageHelper.SendLocalizedMessageTo(item, pm, cliloc, args, SpeechColor);
-      else
-        pm.SendLocalizedMessage(cliloc, args);
-    }
-
-    public static void Tell(IQuestGiver quester, PlayerMobile pm, string message)
-    {
-      TurnToFace(quester, pm);
-
-      if (quester is Mobile mobile)
-        mobile.PrivateOverheadMessage(MessageType.Regular, SpeechColor, false, message, pm.NetState);
-      else if (quester is Item item)
-        MessageHelper.SendMessageTo(item, pm, message, SpeechColor);
-      else
-        pm.SendMessage(SpeechColor, message);
-    }
-
-    public static void TellDef(IQuestGiver quester, PlayerMobile pm, TextDefinition def)
-    {
-      if (def == null)
-        return;
-
-      if (def.Number > 0)
-        Tell(quester, pm, def.Number);
-      else if (def.String != null)
-        Tell(quester, pm, def.String);
-    }
-
-    public static void WriteQuestRef(GenericWriter writer, MLQuest quest)
-    {
-      writer.Write(quest?.SaveEnabled == true ? quest.GetType().FullName : null);
-    }
-
-    public static MLQuest ReadQuestRef(GenericReader reader)
-    {
-      string typeName = reader.ReadString();
-
-      if (typeName == null)
-        return null; // not serialized
-
-      Type questType = AssemblyHandler.FindTypeByFullName(typeName);
-<<<<<<< HEAD
-=======
-
-      if (questType == null)
-        return null; // no longer a type
->>>>>>> 64d59ce2
-
-      return questType == null ? null : FindQuest(questType);
-    }
-
-    public static MLQuest FindQuest(Type questType)
-    {
-      Quests.TryGetValue(questType, out MLQuest result);
-
-      return result;
-    }
-
-    public static List<MLQuest> FindQuestList(Type questerType) => QuestGivers.TryGetValue(questerType, out List<MLQuest> result) ? result : EmptyList;
-
-    public class ViewQuestsCommand : BaseCommand
-    {
-      public ViewQuestsCommand()
-      {
-        AccessLevel = AccessLevel.GameMaster;
-        Supports = CommandSupport.Simple;
-        Commands = new[] { "ViewQuests" };
-        ObjectTypes = ObjectTypes.Mobiles;
-        Usage = "ViewQuests";
-        Description = "Displays a targeted mobile's quest overview.";
-      }
-
-      public override void Execute(CommandEventArgs e, object obj)
-      {
-        Mobile from = e.Mobile;
-
-        if (!(obj is PlayerMobile pm))
-        {
-          LogFailure("That is not a player.");
-          return;
-        }
-
-        CommandLogging.WriteLine(from, "{0} {1} viewing quest overview of {2}", from.AccessLevel,
-          CommandLogging.Format(from), CommandLogging.Format(pm));
-        from.SendGump(new QuestLogGump(pm, false));
-      }
-    }
-
-    private class ViewContextCommand : BaseCommand
-    {
-      public ViewContextCommand()
-      {
-        AccessLevel = AccessLevel.GameMaster;
-        Supports = CommandSupport.Simple;
-        Commands = new[] { "ViewMLContext" };
-        ObjectTypes = ObjectTypes.Mobiles;
-        Usage = "ViewMLContext";
-        Description = "Opens the ML quest context for a targeted mobile.";
-      }
-
-      public override void Execute(CommandEventArgs e, object obj)
-      {
-        if (!(obj is PlayerMobile pm))
-          LogFailure("They have no ML quest context.");
-        else
-          e.Mobile.SendGump(new PropertiesGump(e.Mobile, GetOrCreateContext(pm)));
-      }
-    }
-  }
-}
+using System;
+using System.Collections.Generic;
+using System.IO;
+using System.Linq;
+using Server.Commands;
+using Server.Commands.Generic;
+using Server.Engines.MLQuests.Gumps;
+using Server.Engines.MLQuests.Objectives;
+using Server.Gumps;
+using Server.Items;
+using Server.Mobiles;
+using Server.Network;
+
+namespace Server.Engines.MLQuests
+{
+  public static class MLQuestSystem
+  {
+    public const int MaxConcurrentQuests = 10;
+    public const int SpeechColor = 0x3B2;
+
+    public static readonly bool AutoGenerateNew = true;
+    public static readonly bool Debug = false;
+
+    public static readonly List<MLQuest> EmptyList = new List<MLQuest>();
+
+    private static List<MLQuest> m_EligiblePool = new List<MLQuest>();
+
+    static MLQuestSystem()
+    {
+      Quests = new Dictionary<Type, MLQuest>();
+      QuestGivers = new Dictionary<Type, List<MLQuest>>();
+      Contexts = new Dictionary<PlayerMobile, MLQuestContext>();
+
+      string cfgPath = Path.Combine(Core.BaseDirectory, Path.Combine("Data", "MLQuests.cfg"));
+
+      Type baseQuestType = typeof(MLQuest);
+      Type baseQuesterType = typeof(IQuestGiver);
+
+      if (File.Exists(cfgPath))
+      {
+        using StreamReader sr = new StreamReader(cfgPath);
+        string line;
+
+        while ((line = sr.ReadLine()) != null)
+        {
+          if (line.Length == 0 || line.StartsWith("#"))
+            continue;
+
+          string[] split = line.Split('\t');
+
+          Type type = AssemblyHandler.FindTypeByName(split[0]);
+
+          if (type == null || !baseQuestType.IsAssignableFrom(type))
+          {
+            if (Debug)
+              Console.WriteLine("Warning: {1} quest type '{0}'", split[0],
+                type == null ? "Unknown" : "Invalid");
+
+            continue;
+          }
+
+          MLQuest quest = null;
+
+          try
+          {
+            quest = Activator.CreateInstance(type) as MLQuest;
+          }
+          catch
+          {
+            // ignored
+          }
+
+          if (quest == null)
+            continue;
+
+          Register(type, quest);
+
+          for (int i = 1; i < split.Length; ++i)
+          {
+            Type questerType = AssemblyHandler.FindTypeByName(split[i]);
+
+            if (questerType == null || !baseQuesterType.IsAssignableFrom(questerType))
+            {
+              if (Debug)
+                Console.WriteLine("Warning: {1} quester type '{0}'", split[i],
+                  questerType == null ? "Unknown" : "Invalid");
+
+              continue;
+            }
+
+            RegisterQuestGiver(quest, questerType);
+          }
+        }
+      }
+    }
+
+    public static bool Enabled => Core.ML;
+
+    public static Dictionary<Type, MLQuest> Quests{ get; }
+
+    public static Dictionary<Type, List<MLQuest>> QuestGivers{ get; }
+
+    public static Dictionary<PlayerMobile, MLQuestContext> Contexts{ get; }
+
+    private static void Register(Type type, MLQuest quest)
+    {
+      Quests[type] = quest;
+    }
+
+    private static void RegisterQuestGiver(MLQuest quest, Type questerType)
+    {
+      if (!QuestGivers.TryGetValue(questerType, out List<MLQuest> questList))
+        QuestGivers[questerType] = questList = new List<MLQuest>();
+
+      questList.Add(quest);
+    }
+
+    public static void Register(MLQuest quest, params Type[] questerTypes)
+    {
+      Register(quest.GetType(), quest);
+
+      foreach (Type questerType in questerTypes)
+        RegisterQuestGiver(quest, questerType);
+    }
+
+    public static void Initialize()
+    {
+      if (!Enabled)
+        return;
+
+      if (AutoGenerateNew)
+        foreach (MLQuest quest in Quests.Values)
+          if (quest?.Deserialized == false)
+            quest.Generate();
+
+      MLQuestPersistence.EnsureExistence();
+
+      CommandSystem.Register("MLQuestsInfo", AccessLevel.Administrator, MLQuestsInfo_OnCommand);
+      CommandSystem.Register("SaveQuest", AccessLevel.Administrator, SaveQuest_OnCommand);
+      CommandSystem.Register("SaveAllQuests", AccessLevel.Administrator, SaveAllQuests_OnCommand);
+      CommandSystem.Register("InvalidQuestItems", AccessLevel.Administrator, InvalidQuestItems_OnCommand);
+
+      TargetCommands.Register(new ViewQuestsCommand());
+      TargetCommands.Register(new ViewContextCommand());
+
+      EventSink.QuestGumpRequest += EventSink_QuestGumpRequest;
+    }
+
+    [Usage("MLQuestsInfo")]
+    [Description("Displays general information about the ML quest system, or a quest by type name.")]
+    public static void MLQuestsInfo_OnCommand(CommandEventArgs e)
+    {
+      Mobile m = e.Mobile;
+
+      if (e.Length == 0)
+      {
+        m.SendMessage("Quest table length: {0}", Quests.Count);
+        return;
+      }
+
+      Type index = AssemblyHandler.FindTypeByName(e.GetString(0));
+
+      if (index == null || !Quests.TryGetValue(index, out MLQuest quest))
+      {
+        m.SendMessage("Invalid quest type name.");
+        return;
+      }
+
+      m.SendMessage("Activated: {0}", quest.Activated);
+      m.SendMessage("Number of objectives: {0}", quest.Objectives.Count);
+      m.SendMessage("Objective type: {0}", quest.ObjectiveType);
+      m.SendMessage("Number of active instances: {0}", quest.Instances.Count);
+    }
+
+    [Usage("SaveQuest <type> [saveEnabled=true]")]
+    [Description("Allows serialization for a specific quest to be turned on or off.")]
+    public static void SaveQuest_OnCommand(CommandEventArgs e)
+    {
+      Mobile m = e.Mobile;
+
+      if (e.Length == 0 || e.Length > 2)
+      {
+        m.SendMessage("Syntax: SaveQuest <id> [saveEnabled=true]");
+        return;
+      }
+
+      Type index = AssemblyHandler.FindTypeByName(e.GetString(0));
+
+      if (index == null || !Quests.TryGetValue(index, out MLQuest quest))
+      {
+        m.SendMessage("Invalid quest type name.");
+        return;
+      }
+
+      bool enable = e.Length == 2 ? e.GetBoolean(1) : true;
+
+      quest.SaveEnabled = enable;
+      m.SendMessage("Serialization for quest {0} is now {1}.", quest.GetType().Name, enable ? "enabled" : "disabled");
+
+      if (AutoGenerateNew && !enable)
+        m.SendMessage(
+          "Please note that automatic generation of new quests is ON. This quest will be regenerated on the next server start.");
+    }
+
+    [Usage("SaveAllQuests [saveEnabled=true]")]
+    [Description("Allows serialization for all quests to be turned on or off.")]
+    public static void SaveAllQuests_OnCommand(CommandEventArgs e)
+    {
+      Mobile m = e.Mobile;
+
+      if (e.Length > 1)
+      {
+        m.SendMessage("Syntax: SaveAllQuests [saveEnabled=true]");
+        return;
+      }
+
+      bool enable = e.Length != 1 || e.GetBoolean(0);
+
+      foreach (MLQuest quest in Quests.Values)
+        quest.SaveEnabled = enable;
+
+      m.SendMessage("Serialization for all quests is now {0}.", enable ? "enabled" : "disabled");
+
+      if (AutoGenerateNew && !enable)
+        m.SendMessage(
+          "Please note that automatic generation of new quests is ON. All quests will be regenerated on the next server start.");
+    }
+
+    [Usage("InvalidQuestItems")]
+    [Description("Provides an overview of all quest items not located in the top-level of a player's backpack.")]
+    public static void InvalidQuestItems_OnCommand(CommandEventArgs e)
+    {
+      Mobile m = e.Mobile;
+
+      List<object> found = new List<object>();
+
+      foreach (Item item in World.Items.Values)
+        if (item.QuestItem)
+        {
+          if (item.Parent is Backpack pack)
+            if (pack.Parent is PlayerMobile player && player.Backpack == pack)
+              continue;
+
+          found.Add(item);
+        }
+
+      if (found.Count == 0)
+        m.SendMessage("No matching objects found.");
+      else
+        m.SendGump(new InterfaceGump(m, new[] { "Object" }, found, 0, null));
+    }
+
+    private static bool FindQuest(IQuestGiver quester, PlayerMobile pm, MLQuestContext context, out MLQuest quest,
+      out MLQuestInstance entry)
+    {
+      quest = null;
+      entry = null;
+
+      List<MLQuest> quests = quester.MLQuests;
+      Type questerType = quester.GetType();
+
+      // 1. Check quests in progress with this NPC (overriding deliveries is intended)
+      if (context != null)
+        foreach (MLQuest questEntry in quests)
+        {
+          MLQuestInstance instance = context.FindInstance(questEntry);
+
+          if (instance != null && (instance.Quester == quester ||
+                                   !questEntry.IsEscort && instance.QuesterType == questerType))
+          {
+            entry = instance;
+            quest = questEntry;
+            return true;
+          }
+        }
+
+      // 2. Check deliveries (overriding chain offers is intended)
+      if ((entry = HandleDelivery(pm, quester, questerType)) != null)
+      {
+        quest = entry.Quest;
+        return true;
+      }
+
+      // 3. Check chain quest offers
+      if (context != null)
+        foreach (MLQuest questEntry in quests)
+          if (questEntry.IsChainTriggered && context.ChainOffers.Contains(questEntry))
+          {
+            quest = questEntry;
+            return true;
+          }
+
+      // 4. Random quest
+      quest = RandomStarterQuest(quester, pm, context);
+
+      return quest != null;
+    }
+
+    public static void OnDoubleClick(IQuestGiver quester, PlayerMobile pm)
+    {
+      if (quester.Deleted || !pm.Alive)
+        return;
+
+      MLQuestContext context = GetContext(pm);
+
+      if (!FindQuest(quester, pm, context, out MLQuest quest, out MLQuestInstance entry))
+      {
+        Tell(quester, pm, 1080107); // I'm sorry, I have nothing for you at this time.
+        return;
+      }
+
+      if (entry != null)
+      {
+        TurnToFace(quester, pm);
+
+        if (entry.Failed)
+          return; // Note: OSI sends no gump at all for failed quests, they have to be cancelled in the quest overview
+        if (entry.ClaimReward)
+          entry.SendRewardOffer();
+        else if (entry.IsCompleted())
+          entry.SendReportBackGump();
+        else
+          entry.SendProgressGump();
+      }
+      else if (quest.CanOffer(quester, pm, context, true))
+      {
+        TurnToFace(quester, pm);
+
+        quest.SendOffer(quester, pm);
+      }
+    }
+
+    public static bool CanMarkQuestItem(PlayerMobile pm, Item item, Type type) =>
+      GetContext(pm)?.QuestInstances.Any(quest => !quest.ClaimReward && quest.AllowsQuestItem(item, type)) == true;
+
+    private static void OnMarkQuestItem(PlayerMobile pm, Item item, Type type)
+    {
+      MLQuestContext context = GetContext(pm);
+
+      if (context == null)
+        return;
+
+      List<MLQuestInstance> instances = context.QuestInstances;
+
+      // We don't foreach because CheckComplete() can potentially modify the MLQuests list
+      for (int i = instances.Count - 1; i >= 0; --i)
+      {
+        MLQuestInstance instance = instances[i];
+
+        if (instance.ClaimReward)
+          continue;
+
+        foreach (BaseObjectiveInstance objective in instance.Objectives)
+          if (!objective.Expired && objective.AllowsQuestItem(item, type))
+          {
+            objective.CheckComplete(); // yes, this can happen multiple times (for multiple quests)
+            break;
+          }
+      }
+    }
+
+    public static bool MarkQuestItem(PlayerMobile pm, Item item)
+    {
+      Type type = item.GetType();
+
+      if (CanMarkQuestItem(pm, item, type))
+      {
+        item.QuestItem = true;
+        OnMarkQuestItem(pm, item, type);
+
+        return true;
+      }
+
+      return false;
+    }
+
+    public static void HandleSkillGain(PlayerMobile pm, SkillName skill)
+    {
+      MLQuestContext context = GetContext(pm);
+
+      if (context == null)
+        return;
+
+      List<MLQuestInstance> instances = context.QuestInstances;
+
+      for (int i = instances.Count - 1; i >= 0; --i)
+      {
+        MLQuestInstance instance = instances[i];
+
+        if (instance.ClaimReward)
+          continue;
+
+        foreach (BaseObjectiveInstance objective in instance.Objectives)
+          if (!objective.Expired && objective is GainSkillObjectiveInstance objectiveInstance &&
+              objectiveInstance.Handles(skill))
+          {
+            objectiveInstance.CheckComplete();
+            break;
+          }
+      }
+    }
+
+    public static void HandleKill(PlayerMobile pm, Mobile mob)
+    {
+      MLQuestContext context = GetContext(pm);
+
+      if (context == null)
+        return;
+
+      List<MLQuestInstance> instances = context.QuestInstances;
+
+      Type type = null;
+
+      for (int i = instances.Count - 1; i >= 0; --i)
+      {
+        MLQuestInstance instance = instances[i];
+
+        if (instance.ClaimReward)
+          continue;
+
+        /* A kill only counts for a single objective within a quest,
+         * but it can count for multiple quests. This is something not
+         * currently observable on OSI, so it is assumed behavior.
+         */
+        foreach (BaseObjectiveInstance objective in instance.Objectives)
+          if (!objective.Expired && objective is KillObjectiveInstance kill)
+          {
+            if (type == null)
+              type = mob.GetType();
+
+            if (kill.AddKill(mob, type))
+            {
+              kill.CheckComplete();
+              break;
+            }
+          }
+      }
+    }
+
+    public static MLQuestInstance HandleDelivery(PlayerMobile pm, IQuestGiver quester, Type questerType)
+    {
+      MLQuestContext context = GetContext(pm);
+
+      if (context == null)
+        return null;
+
+      List<MLQuestInstance> instances = context.QuestInstances;
+      MLQuestInstance deliverInstance = null;
+
+      for (int i = instances.Count - 1; i >= 0; --i)
+      {
+        MLQuestInstance instance = instances[i];
+
+        // Do NOT skip quests on ClaimReward, because the quester still needs the quest ref!
+        //if ( instance.ClaimReward )
+        //	continue;
+
+        foreach (BaseObjectiveInstance objective in instance.Objectives)
+          // Note: On OSI, expired deliveries can still be completed. Bug?
+          if (!objective.Expired && objective is DeliverObjectiveInstance deliver &&
+              deliver.IsDestination(quester, questerType))
+          {
+            if (!deliver.HasCompleted) // objective completes only once
+            {
+              deliver.HasCompleted = true;
+              deliver.CheckComplete();
+
+              // The quest is continued with this NPC (important for chains)
+              instance.Quester = quester;
+            }
+
+            if (deliverInstance == null)
+              deliverInstance = instance;
+
+            break; // don't return, we may have to complete more deliveries
+          }
+      }
+
+      return deliverInstance;
+    }
+
+    public static MLQuestContext GetContext(PlayerMobile pm)
+    {
+      Contexts.TryGetValue(pm, out MLQuestContext context);
+
+      return context;
+    }
+
+    public static MLQuestContext GetOrCreateContext(PlayerMobile pm)
+    {
+      if (!Contexts.TryGetValue(pm, out MLQuestContext context))
+        Contexts[pm] = context = new MLQuestContext(pm);
+
+      return context;
+    }
+
+    public static void HandleDeath(PlayerMobile pm)
+    {
+      MLQuestContext context = GetContext(pm);
+
+      context?.HandleDeath();
+    }
+
+    public static void HandleDeletion(PlayerMobile pm)
+    {
+      MLQuestContext context = GetContext(pm);
+
+      if (context != null)
+      {
+        context.HandleDeletion();
+        Contexts.Remove(pm);
+      }
+    }
+
+    public static void HandleDeletion(IQuestGiver quester)
+    {
+      foreach (MLQuest quest in quester.MLQuests)
+      {
+        List<MLQuestInstance> instances = quest.Instances;
+
+        for (int i = instances.Count - 1; i >= 0; --i)
+        {
+          MLQuestInstance instance = instances[i];
+
+          if (instance.Quester == quester)
+            instance.OnQuesterDeleted();
+        }
+      }
+    }
+
+    public static void EventSink_QuestGumpRequest(QuestGumpRequestArgs args)
+    {
+      if (!Enabled || !(args.Mobile is PlayerMobile pm))
+        return;
+
+      pm.SendGump(new QuestLogGump(pm));
+    }
+
+    public static MLQuest RandomStarterQuest(IQuestGiver quester, PlayerMobile pm, MLQuestContext context)
+    {
+      List<MLQuest> quests = quester.MLQuests;
+
+      if (quests.Count == 0)
+        return null;
+
+      m_EligiblePool.Clear();
+      MLQuest fallback = null;
+
+      foreach (MLQuest quest in quests)
+      {
+        if (quest.IsChainTriggered || context?.IsDoingQuest(quest) == true)
+          continue;
+
+        /*
+         * Save first quest that reaches the CanOffer call.
+         * If no quests are valid at all, return this quest for displaying the CanOffer error message.
+         */
+        fallback ??= quest;
+
+        if (quest.CanOffer(quester, pm, context, false))
+          m_EligiblePool.Add(quest);
+      }
+
+      return m_EligiblePool.Count == 0 ? fallback : m_EligiblePool[Utility.Random(m_EligiblePool.Count)];
+    }
+
+    public static void TurnToFace(IQuestGiver quester, Mobile mob)
+    {
+      if (quester is Mobile m)
+        m.Direction = m.GetDirectionTo(mob);
+    }
+
+    public static void Tell(IQuestGiver quester, PlayerMobile pm, int cliloc)
+    {
+      TurnToFace(quester, pm);
+
+      if (quester is Mobile mobile)
+        mobile.PrivateOverheadMessage(MessageType.Regular, SpeechColor, cliloc, pm.NetState);
+      else if (quester is Item item)
+        MessageHelper.SendLocalizedMessageTo(item, pm, cliloc, SpeechColor);
+      else
+        pm.SendLocalizedMessage(cliloc);
+    }
+
+    public static void Tell(IQuestGiver quester, PlayerMobile pm, int cliloc, string args)
+    {
+      TurnToFace(quester, pm);
+
+      if (quester is Mobile mobile)
+        mobile.PrivateOverheadMessage(MessageType.Regular, SpeechColor, cliloc, args, pm.NetState);
+      else if (quester is Item item)
+        MessageHelper.SendLocalizedMessageTo(item, pm, cliloc, args, SpeechColor);
+      else
+        pm.SendLocalizedMessage(cliloc, args);
+    }
+
+    public static void Tell(IQuestGiver quester, PlayerMobile pm, string message)
+    {
+      TurnToFace(quester, pm);
+
+      if (quester is Mobile mobile)
+        mobile.PrivateOverheadMessage(MessageType.Regular, SpeechColor, false, message, pm.NetState);
+      else if (quester is Item item)
+        MessageHelper.SendMessageTo(item, pm, message, SpeechColor);
+      else
+        pm.SendMessage(SpeechColor, message);
+    }
+
+    public static void TellDef(IQuestGiver quester, PlayerMobile pm, TextDefinition def)
+    {
+      if (def == null)
+        return;
+
+      if (def.Number > 0)
+        Tell(quester, pm, def.Number);
+      else if (def.String != null)
+        Tell(quester, pm, def.String);
+    }
+
+    public static void WriteQuestRef(GenericWriter writer, MLQuest quest)
+    {
+      writer.Write(quest?.SaveEnabled == true ? quest.GetType().FullName : null);
+    }
+
+    public static MLQuest ReadQuestRef(GenericReader reader)
+    {
+      string typeName = reader.ReadString();
+
+      if (typeName == null)
+        return null; // not serialized
+
+      Type questType = AssemblyHandler.FindTypeByFullName(typeName);
+
+      if (questType == null)
+        return null; // no longer a type
+
+      return questType == null ? null : FindQuest(questType);
+    }
+
+    public static MLQuest FindQuest(Type questType)
+    {
+      Quests.TryGetValue(questType, out MLQuest result);
+
+      return result;
+    }
+
+    public static List<MLQuest> FindQuestList(Type questerType) => QuestGivers.TryGetValue(questerType, out List<MLQuest> result) ? result : EmptyList;
+
+    public class ViewQuestsCommand : BaseCommand
+    {
+      public ViewQuestsCommand()
+      {
+        AccessLevel = AccessLevel.GameMaster;
+        Supports = CommandSupport.Simple;
+        Commands = new[] { "ViewQuests" };
+        ObjectTypes = ObjectTypes.Mobiles;
+        Usage = "ViewQuests";
+        Description = "Displays a targeted mobile's quest overview.";
+      }
+
+      public override void Execute(CommandEventArgs e, object obj)
+      {
+        Mobile from = e.Mobile;
+
+        if (!(obj is PlayerMobile pm))
+        {
+          LogFailure("That is not a player.");
+          return;
+        }
+
+        CommandLogging.WriteLine(from, "{0} {1} viewing quest overview of {2}", from.AccessLevel,
+          CommandLogging.Format(from), CommandLogging.Format(pm));
+        from.SendGump(new QuestLogGump(pm, false));
+      }
+    }
+
+    private class ViewContextCommand : BaseCommand
+    {
+      public ViewContextCommand()
+      {
+        AccessLevel = AccessLevel.GameMaster;
+        Supports = CommandSupport.Simple;
+        Commands = new[] { "ViewMLContext" };
+        ObjectTypes = ObjectTypes.Mobiles;
+        Usage = "ViewMLContext";
+        Description = "Opens the ML quest context for a targeted mobile.";
+      }
+
+      public override void Execute(CommandEventArgs e, object obj)
+      {
+        if (!(obj is PlayerMobile pm))
+          LogFailure("They have no ML quest context.");
+        else
+          e.Mobile.SendGump(new PropertiesGump(e.Mobile, GetOrCreateContext(pm)));
+      }
+    }
+  }
+}