--- conflicted
+++ resolved
@@ -1,196 +1,192 @@
-﻿using Server.Items;
-
-namespace Server.Engines.MLQuests.Items
-{
-  public static class RewardBag
-  {
-    public static void Fill(Container c, int itemCount, double talismanChance)
-    {
-      c.Hue = Utility.RandomNondyedHue();
-
-      int done = 0;
-
-      if (Utility.RandomDouble() < talismanChance)
-      {
-        c.DropItem(new RandomTalisman());
-        ++done;
-      }
-
-      for (; done < itemCount; ++done)
-      {
-<<<<<<< HEAD
-        Item loot = Utility.Random(5) switch
-=======
-        var loot = Utility.Random(5) switch
->>>>>>> 64d59ce2
-        {
-          0 => (Item)Loot.RandomWeapon(false, true),
-          1 => Loot.RandomArmor(false, true),
-          2 => Loot.RandomRangedWeapon(false, true),
-          3 => Loot.RandomJewelry(),
-          4 => Loot.RandomHat(false),
-          _ => null
-        };
-
-        if (loot == null)
-          continue;
-
-        Enhance(loot);
-        c.DropItem(loot);
-      }
-    }
-
-    public static void Enhance(Item loot)
-    {
-      if (loot is BaseWeapon weapon)
-      {
-        BaseRunicTool.ApplyAttributesTo(weapon, Utility.RandomMinMax(1, 5), 10, 80);
-        return;
-      }
-
-      if (loot is BaseArmor armor) BaseRunicTool.ApplyAttributesTo(armor, Utility.RandomMinMax(1, 5), 10, 80);
-
-      if (loot is BaseJewel jewel) BaseRunicTool.ApplyAttributesTo(jewel, Utility.RandomMinMax(1, 5), 10, 80);
-    }
-  }
-
-  public class SmallBagOfTrinkets : Bag
-  {
-    [Constructible]
-    public SmallBagOfTrinkets()
-    {
-      RewardBag.Fill(this, 1, 0.0);
-    }
-
-    public SmallBagOfTrinkets(Serial serial)
-      : base(serial)
-    {
-    }
-
-    public override void Serialize(GenericWriter writer)
-    {
-      base.Serialize(writer);
-
-      writer.Write(0); // version
-    }
-
-    public override void Deserialize(GenericReader reader)
-    {
-      base.Deserialize(reader);
-
-      int version = reader.ReadInt();
-    }
-  }
-
-  public class BagOfTrinkets : Bag
-  {
-    [Constructible]
-    public BagOfTrinkets()
-    {
-      RewardBag.Fill(this, 2, 0.05);
-    }
-
-    public BagOfTrinkets(Serial serial)
-      : base(serial)
-    {
-    }
-
-    public override void Serialize(GenericWriter writer)
-    {
-      base.Serialize(writer);
-
-      writer.Write(0); // version
-    }
-
-    public override void Deserialize(GenericReader reader)
-    {
-      base.Deserialize(reader);
-
-      int version = reader.ReadInt();
-    }
-  }
-
-  public class BagOfTreasure : Bag
-  {
-    [Constructible]
-    public BagOfTreasure()
-    {
-      RewardBag.Fill(this, 3, 0.20);
-    }
-
-    public BagOfTreasure(Serial serial)
-      : base(serial)
-    {
-    }
-
-    public override void Serialize(GenericWriter writer)
-    {
-      base.Serialize(writer);
-
-      writer.Write(0); // version
-    }
-
-    public override void Deserialize(GenericReader reader)
-    {
-      base.Deserialize(reader);
-
-      int version = reader.ReadInt();
-    }
-  }
-
-  public class LargeBagOfTreasure : Bag
-  {
-    [Constructible]
-    public LargeBagOfTreasure()
-    {
-      RewardBag.Fill(this, 4, 0.50);
-    }
-
-    public LargeBagOfTreasure(Serial serial)
-      : base(serial)
-    {
-    }
-
-    public override void Serialize(GenericWriter writer)
-    {
-      base.Serialize(writer);
-
-      writer.Write(0); // version
-    }
-
-    public override void Deserialize(GenericReader reader)
-    {
-      base.Deserialize(reader);
-
-      int version = reader.ReadInt();
-    }
-  }
-
-  public class RewardStrongbox : WoodenBox
-  {
-    [Constructible]
-    public RewardStrongbox()
-    {
-      RewardBag.Fill(this, 5, 1.0);
-    }
-
-    public RewardStrongbox(Serial serial)
-      : base(serial)
-    {
-    }
-
-    public override void Serialize(GenericWriter writer)
-    {
-      base.Serialize(writer);
-
-      writer.Write(0); // version
-    }
-
-    public override void Deserialize(GenericReader reader)
-    {
-      base.Deserialize(reader);
-
-      int version = reader.ReadInt();
-    }
-  }
+﻿using Server.Items;
+
+namespace Server.Engines.MLQuests.Items
+{
+  public static class RewardBag
+  {
+    public static void Fill(Container c, int itemCount, double talismanChance)
+    {
+      c.Hue = Utility.RandomNondyedHue();
+
+      int done = 0;
+
+      if (Utility.RandomDouble() < talismanChance)
+      {
+        c.DropItem(new RandomTalisman());
+        ++done;
+      }
+
+      for (; done < itemCount; ++done)
+      {
+        var loot = Utility.Random(5) switch
+        {
+          0 => (Item)Loot.RandomWeapon(false, true),
+          1 => Loot.RandomArmor(false, true),
+          2 => Loot.RandomRangedWeapon(false, true),
+          3 => Loot.RandomJewelry(),
+          4 => Loot.RandomHat(false),
+          _ => null
+        };
+
+        if (loot == null)
+          continue;
+
+        Enhance(loot);
+        c.DropItem(loot);
+      }
+    }
+
+    public static void Enhance(Item loot)
+    {
+      if (loot is BaseWeapon weapon)
+      {
+        BaseRunicTool.ApplyAttributesTo(weapon, Utility.RandomMinMax(1, 5), 10, 80);
+        return;
+      }
+
+      if (loot is BaseArmor armor) BaseRunicTool.ApplyAttributesTo(armor, Utility.RandomMinMax(1, 5), 10, 80);
+
+      if (loot is BaseJewel jewel) BaseRunicTool.ApplyAttributesTo(jewel, Utility.RandomMinMax(1, 5), 10, 80);
+    }
+  }
+
+  public class SmallBagOfTrinkets : Bag
+  {
+    [Constructible]
+    public SmallBagOfTrinkets()
+    {
+      RewardBag.Fill(this, 1, 0.0);
+    }
+
+    public SmallBagOfTrinkets(Serial serial)
+      : base(serial)
+    {
+    }
+
+    public override void Serialize(GenericWriter writer)
+    {
+      base.Serialize(writer);
+
+      writer.Write(0); // version
+    }
+
+    public override void Deserialize(GenericReader reader)
+    {
+      base.Deserialize(reader);
+
+      int version = reader.ReadInt();
+    }
+  }
+
+  public class BagOfTrinkets : Bag
+  {
+    [Constructible]
+    public BagOfTrinkets()
+    {
+      RewardBag.Fill(this, 2, 0.05);
+    }
+
+    public BagOfTrinkets(Serial serial)
+      : base(serial)
+    {
+    }
+
+    public override void Serialize(GenericWriter writer)
+    {
+      base.Serialize(writer);
+
+      writer.Write(0); // version
+    }
+
+    public override void Deserialize(GenericReader reader)
+    {
+      base.Deserialize(reader);
+
+      int version = reader.ReadInt();
+    }
+  }
+
+  public class BagOfTreasure : Bag
+  {
+    [Constructible]
+    public BagOfTreasure()
+    {
+      RewardBag.Fill(this, 3, 0.20);
+    }
+
+    public BagOfTreasure(Serial serial)
+      : base(serial)
+    {
+    }
+
+    public override void Serialize(GenericWriter writer)
+    {
+      base.Serialize(writer);
+
+      writer.Write(0); // version
+    }
+
+    public override void Deserialize(GenericReader reader)
+    {
+      base.Deserialize(reader);
+
+      int version = reader.ReadInt();
+    }
+  }
+
+  public class LargeBagOfTreasure : Bag
+  {
+    [Constructible]
+    public LargeBagOfTreasure()
+    {
+      RewardBag.Fill(this, 4, 0.50);
+    }
+
+    public LargeBagOfTreasure(Serial serial)
+      : base(serial)
+    {
+    }
+
+    public override void Serialize(GenericWriter writer)
+    {
+      base.Serialize(writer);
+
+      writer.Write(0); // version
+    }
+
+    public override void Deserialize(GenericReader reader)
+    {
+      base.Deserialize(reader);
+
+      int version = reader.ReadInt();
+    }
+  }
+
+  public class RewardStrongbox : WoodenBox
+  {
+    [Constructible]
+    public RewardStrongbox()
+    {
+      RewardBag.Fill(this, 5, 1.0);
+    }
+
+    public RewardStrongbox(Serial serial)
+      : base(serial)
+    {
+    }
+
+    public override void Serialize(GenericWriter writer)
+    {
+      base.Serialize(writer);
+
+      writer.Write(0); // version
+    }
+
+    public override void Deserialize(GenericReader reader)
+    {
+      base.Deserialize(reader);
+
+      int version = reader.ReadInt();
+    }
+  }
 }