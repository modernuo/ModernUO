--- conflicted
+++ resolved
@@ -1,837 +1,829 @@
-using System;
-using System.Collections;
-using System.Collections.Generic;
-using System.Text;
-using Server.Gumps;
-using Server.Mobiles;
-using Server.Network;
-
-namespace Server.Engines.ConPVP
-{
-  public enum TourneyBracketGumpType
-  {
-    Index,
-    Rules_Info,
-    Participant_List,
-    Participant_Info,
-    Round_List,
-    Round_Info,
-    Match_Info,
-    Player_Info
-  }
-
-  public class TournamentBracketGump : Gump
-  {
-    private const int BlackColor32 = 0x000008;
-    private const int LabelColor32 = 0xFFFFFF;
-    private Mobile m_From;
-    private List<object> m_List;
-    private object m_Object;
-    private int m_Page;
-    private int m_PerPage;
-    private Tournament m_Tournament;
-    private TourneyBracketGumpType m_Type;
-
-    public TournamentBracketGump(Mobile from, Tournament tourney, TourneyBracketGumpType type,
-      List<object> list = null, int page = 0, object obj = null) : base(50, 50)
-    {
-      m_From = from;
-      m_Tournament = tourney;
-      m_Type = type;
-      m_List = list;
-      m_Page = page;
-      m_Object = obj;
-      m_PerPage = 12;
-
-      switch (type)
-      {
-        case TourneyBracketGumpType.Index:
-        {
-          AddPage(0);
-          AddBackground(0, 0, 300, 300, 9380);
-
-          StringBuilder sb = new StringBuilder();
-
-          if (tourney.TourneyType == TourneyType.FreeForAll)
-          {
-            sb.Append("FFA");
-          }
-          else if (tourney.TourneyType == TourneyType.RandomTeam)
-          {
-            sb.Append(tourney.ParticipantsPerMatch);
-            sb.Append("-Team");
-          }
-          else if (tourney.TourneyType == TourneyType.RedVsBlue)
-          {
-            sb.Append("Red v Blue");
-          }
-          else if (tourney.TourneyType == TourneyType.Faction)
-          {
-            sb.Append(tourney.ParticipantsPerMatch);
-            sb.Append("-Team Faction");
-          }
-          else
-          {
-            for (int i = 0; i < tourney.ParticipantsPerMatch; ++i)
-            {
-              if (sb.Length > 0)
-                sb.Append('v');
-
-              sb.Append(tourney.PlayersPerParticipant);
-            }
-          }
-
-          if (tourney.EventController != null)
-            sb.Append(' ').Append(tourney.EventController.Title);
-
-          sb.Append(" Tournament Bracket");
-
-          AddHtml(25, 35, 250, 20, Center(sb.ToString()));
-
-          AddRightArrow(25, 53, ToButtonID(0, 4), "Rules");
-          AddRightArrow(25, 71, ToButtonID(0, 1), "Participants");
-
-          if (m_Tournament.Stage == TournamentStage.Signup)
-          {
-            TimeSpan until = m_Tournament.SignupStart + m_Tournament.SignupPeriod - DateTime.UtcNow;
-            string text;
-            int secs = (int)until.TotalSeconds;
-
-            if (secs > 0)
-            {
-              int mins = secs / 60;
-              secs %= 60;
-
-              if (mins > 0 && secs > 0)
-                text =
-                  $"The tournament will begin in {mins} minute{(mins == 1 ? "" : "s")} and {secs} second{(secs == 1 ? "" : "s")}.";
-              else if (mins > 0)
-                text = $"The tournament will begin in {mins} minute{(mins == 1 ? "" : "s")}.";
-              else if (secs > 0)
-                text = $"The tournament will begin in {secs} second{(secs == 1 ? "" : "s")}.";
-              else
-                text = "The tournament will begin shortly.";
-            }
-            else
-            {
-              text = "The tournament will begin shortly.";
-            }
-
-            AddHtml(25, 92, 250, 40, text);
-          }
-          else
-          {
-            AddRightArrow(25, 89, ToButtonID(0, 2), "Rounds");
-          }
-
-          break;
-        }
-        case TourneyBracketGumpType.Rules_Info:
-        {
-          Ruleset ruleset = tourney.Ruleset;
-          Ruleset basedef = ruleset.Base;
-
-          BitArray defs;
-
-          if (ruleset.Flavors.Count > 0)
-          {
-            defs = new BitArray(basedef.Options);
-
-            for (int i = 0; i < ruleset.Flavors.Count; ++i)
-              defs.Or(ruleset.Flavors[i].Options);
-          }
-          else
-          {
-            defs = basedef.Options;
-          }
-
-          int changes = 0;
-
-          BitArray opts = ruleset.Options;
-
-          for (int i = 0; i < opts.Length; ++i)
-            if (defs[i] != opts[i])
-              ++changes;
-
-          AddPage(0);
-          AddBackground(0, 0, 300,
-            60 + 18 + 20 + 20 + 20 + 8 + 20 + ruleset.Flavors.Count * 18 + 4 + 20 + changes * 22 + 6, 9380);
-
-          AddLeftArrow(25, 11, ToButtonID(0, 0));
-          AddHtml(25, 35, 250, 20, Center("Rules"));
-
-          int y = 53;
-
-<<<<<<< HEAD
-          string groupText = tourney.GroupType switch
-=======
-          var groupText = tourney.GroupType switch
->>>>>>> 64d59ce2
-          {
-            GroupingType.HighVsLow => "High vs Low",
-            GroupingType.Nearest => "Closest opponent",
-            GroupingType.Random => "Random",
-            _ => null
-          };
-
-          AddHtml(35, y, 190, 20, $"Grouping: {groupText}");
-          y += 20;
-
-<<<<<<< HEAD
-          string tieText = tourney.TieType switch
-=======
-          var tieText = tourney.TieType switch
->>>>>>> 64d59ce2
-          {
-            TieType.Random => "Random",
-            TieType.Highest => "Highest advances",
-            TieType.Lowest => "Lowest advances",
-            TieType.FullAdvancement => (tourney.ParticipantsPerMatch == 2 ? "Both advance" : "Everyone advances"),
-            TieType.FullElimination => (tourney.ParticipantsPerMatch == 2 ? "Both eliminated" : "Everyone eliminated"),
-            _ => null
-          };
-
-          AddHtml(35, y, 190, 20, $"Tiebreaker: {tieText}");
-          y += 20;
-
-          string sdText = "Off";
-
-          if (tourney.SuddenDeath > TimeSpan.Zero)
-          {
-            sdText = $"{(int)tourney.SuddenDeath.TotalMinutes}:{tourney.SuddenDeath.Seconds:D2}";
-
-            if (tourney.SuddenDeathRounds > 0)
-              sdText = $"{sdText} (first {tourney.SuddenDeathRounds} rounds)";
-            else
-              sdText = $"{sdText} (all rounds)";
-          }
-
-          AddHtml(35, y, 240, 20, $"Sudden Death: {sdText}");
-          y += 20;
-
-          y += 8;
-
-          AddHtml(35, y, 190, 20, $"Ruleset: {basedef.Title}");
-          y += 20;
-
-          for (int i = 0; i < ruleset.Flavors.Count; ++i, y += 18)
-            AddHtml(35, y, 190, 20, $" + {ruleset.Flavors[i].Title}");
-
-          y += 4;
-
-          if (changes > 0)
-          {
-            AddHtml(35, y, 190, 20, "Modifications:");
-            y += 20;
-
-            for (int i = 0; i < opts.Length; ++i)
-              if (defs[i] != opts[i])
-              {
-                string name = ruleset.Layout.FindByIndex(i);
-
-                if (name != null) // sanity
-                {
-                  AddImage(35, y, opts[i] ? 0xD3 : 0xD2);
-                  AddHtml(60, y, 165, 22, name);
-                }
-
-                y += 22;
-              }
-          }
-          else
-          {
-            AddHtml(35, y, 190, 20, "Modifications: None");
-          }
-
-          break;
-        }
-        case TourneyBracketGumpType.Participant_List:
-        {
-          AddPage(0);
-          AddBackground(0, 0, 300, 300, 9380);
-
-          List<TourneyParticipant> pList = m_List != null
-            ? Utility.CastListCovariant<object, TourneyParticipant>(m_List)
-            : new List<TourneyParticipant>(tourney.Participants);
-
-          AddLeftArrow(25, 11, ToButtonID(0, 0));
-          AddHtml(25, 35, 250, 20, Center($"{pList.Count} Participant{(pList.Count == 1 ? "" : "s")}"));
-
-          StartPage(out int index, out int count, out int y, 12);
-
-          for (int i = 0; i < count; ++i, y += 18)
-          {
-            TourneyParticipant part = pList[index + i];
-            string name = part.NameList;
-
-            if (m_Tournament.TourneyType != TourneyType.Standard && part.Players.Count == 1)
-              if (part.Players[0] is PlayerMobile pm && pm.DuelPlayer != null)
-                name = Color(name, pm.DuelPlayer.Eliminated ? 0x6633333 : 0x336666);
-
-            AddRightArrow(25, y, ToButtonID(2, index + i), name);
-          }
-
-          break;
-        }
-        case TourneyBracketGumpType.Participant_Info:
-        {
-          if (!(obj is TourneyParticipant part))
-            break;
-
-          AddPage(0);
-          AddBackground(0, 0, 300, 60 + 18 + 20 + part.Players.Count * 18 + 20 + 20 + 160, 9380);
-
-          AddLeftArrow(25, 11, ToButtonID(0, 1));
-          AddHtml(25, 35, 250, 20, Center("Participants"));
-
-          int y = 53;
-
-          AddHtml(25, y, 200, 20, part.Players.Count == 1 ? "Players" : "Team");
-          y += 20;
-
-          for (int i = 0; i < part.Players.Count; ++i)
-          {
-            Mobile mob = part.Players[i];
-            string name = mob.Name;
-
-            if (m_Tournament.TourneyType != TourneyType.Standard)
-              if (mob is PlayerMobile pm && pm.DuelPlayer != null)
-                name = Color(name, pm.DuelPlayer.Eliminated ? 0x6633333 : 0x336666);
-
-            AddRightArrow(35, y, ToButtonID(4, i), name);
-            y += 18;
-          }
-
-          AddHtml(25, y, 200, 20,
-            $"Free Advances: {(part.FreeAdvances == 0 ? "None" : part.FreeAdvances.ToString())}");
-          y += 20;
-
-          AddHtml(25, y, 200, 20, "Log:");
-          y += 20;
-
-          StringBuilder sb = new StringBuilder();
-
-          for (int i = 0; i < part.Log.Count; ++i)
-          {
-            if (sb.Length > 0)
-              sb.Append("<br>");
-
-            sb.Append(part.Log[i]);
-          }
-
-          if (sb.Length == 0)
-            sb.Append("Nothing logged yet.");
-
-          AddHtml(25, y, 250, 150, Color(sb.ToString(), BlackColor32), false, true);
-
-          break;
-        }
-        case TourneyBracketGumpType.Player_Info:
-        {
-          AddPage(0);
-          AddBackground(0, 0, 300, 300, 9380);
-
-          AddLeftArrow(25, 11, ToButtonID(0, 3));
-          AddHtml(25, 35, 250, 20, Center("Participants"));
-
-          if (!(obj is Mobile mob))
-            break;
-
-          Ladder ladder = Ladder.Instance;
-          LadderEntry entry = ladder?.Find(mob);
-
-          AddHtml(25, 53, 250, 20, $"Name: {mob.Name}");
-          AddHtml(25, 73, 250, 20,
-            $"Guild: {(mob.Guild == null ? "None" : $"{mob.Guild.Name} [{mob.Guild.Abbreviation}]")}");
-          AddHtml(25, 93, 250, 20, $"Rank: {(entry == null ? "N/A" : LadderGump.Rank(entry.Index + 1))}");
-          AddHtml(25, 113, 250, 20, $"Level: {(entry == null ? 0 : Ladder.GetLevel(entry.Experience))}");
-          AddHtml(25, 133, 250, 20, $"Wins: {entry?.Wins ?? 0:N0}");
-          AddHtml(25, 153, 250, 20, $"Losses: {entry?.Losses ?? 0:N0}");
-
-          break;
-        }
-        case TourneyBracketGumpType.Round_List:
-        {
-          AddPage(0);
-          AddBackground(0, 0, 300, 300, 9380);
-
-          AddLeftArrow(25, 11, ToButtonID(0, 0));
-          AddHtml(25, 35, 250, 20, Center("Rounds"));
-
-//          List<PyramidLevel> levelsList = m_List != null
-//            ? Utility.CastListCovariant<object, PyramidLevel>(m_List)
-//            : new List<PyramidLevel>(tourney.Pyramid.Levels);
-
-          StartPage(out int index, out int count, out int y, 12);
-
-          for (int i = 0; i < count; ++i, y += 18)
-            AddRightArrow(25, y, ToButtonID(3, index + i), $"Round #{index + i + 1}");
-
-          break;
-        }
-        case TourneyBracketGumpType.Round_Info:
-        {
-          AddPage(0);
-          AddBackground(0, 0, 300, 300, 9380);
-
-          AddLeftArrow(25, 11, ToButtonID(0, 2));
-          AddHtml(25, 35, 250, 20, Center("Rounds"));
-
-          if (!(m_Object is PyramidLevel level))
-            break;
-
-          List<TourneyMatch> matchesList = m_List != null
-            ? Utility.CastListCovariant<object, TourneyMatch>(m_List)
-            : new List<TourneyMatch>(level.Matches);
-
-          AddRightArrow(25, 53, ToButtonID(5, 0),
-            $"Free Advance: {(level.FreeAdvance == null ? "None" : level.FreeAdvance.NameList)}");
-
-          AddHtml(25, 73, 200, 20, $"{matchesList.Count} Match{(matchesList.Count == 1 ? "" : "es")}");
-
-          StartPage(out int index, out int count, out int y, 10);
-
-          for (int i = 0; i < count; ++i, y += 18)
-          {
-            TourneyMatch match = matchesList[index + i];
-
-            int color = -1;
-
-            if (match.InProgress)
-              color = 0x336666;
-            else if (match.Context != null && match.Winner == null)
-              color = 0x666666;
-
-            StringBuilder sb = new StringBuilder();
-
-            if (m_Tournament.TourneyType == TourneyType.Standard)
-              for (int j = 0; j < match.Participants.Count; ++j)
-              {
-                if (sb.Length > 0)
-                  sb.Append(" vs ");
-
-                TourneyParticipant part = match.Participants[j];
-                string txt = part.NameList;
-
-                if (color == -1 && match.Context != null && match.Winner == part)
-                  txt = Color(txt, 0x336633);
-                else if (color == -1 && match.Context != null)
-                  txt = Color(txt, 0x663333);
-
-                sb.Append(txt);
-              }
-            else if (m_Tournament.EventController != null || m_Tournament.TourneyType == TourneyType.RandomTeam ||
-                     m_Tournament.TourneyType == TourneyType.RedVsBlue ||
-                     m_Tournament.TourneyType == TourneyType.Faction)
-              for (int j = 0; j < match.Participants.Count; ++j)
-              {
-                if (sb.Length > 0)
-                  sb.Append(" vs ");
-
-                TourneyParticipant part = match.Participants[j];
-                string txt;
-
-                if (m_Tournament.EventController != null)
-                {
-                  txt = $"Team {m_Tournament.EventController.GetTeamName(j)} ({part.Players.Count})";
-                }
-                else if (m_Tournament.TourneyType == TourneyType.RandomTeam)
-                {
-                  txt = $"Team {j + 1} ({part.Players.Count})";
-                }
-                else if (m_Tournament.TourneyType == TourneyType.Faction)
-                {
-                  if (m_Tournament.ParticipantsPerMatch == 4)
-                  {
-                    string name = "(null)";
-
-                    switch (j)
-                    {
-                      case 0:
-                      {
-                        name = "Minax";
-                        break;
-                      }
-                      case 1:
-                      {
-                        name = "Council of Mages";
-                        break;
-                      }
-                      case 2:
-                      {
-                        name = "True Britannians";
-                        break;
-                      }
-                      case 3:
-                      {
-                        name = "Shadowlords";
-                        break;
-                      }
-                    }
-
-                    txt = $"{name} ({part.Players.Count})";
-                  }
-                  else if (m_Tournament.ParticipantsPerMatch == 2)
-                  {
-                    txt = $"{(j == 0 ? "Evil" : "Hero")} Team ({part.Players.Count})";
-                  }
-                  else
-                  {
-                    txt = $"Team {j + 1} ({part.Players.Count})";
-                  }
-                }
-                else
-                {
-                  txt = $"Team {(j == 0 ? "Red" : "Blue")} ({part.Players.Count})";
-                }
-
-                if (color == -1 && match.Context != null && match.Winner == part)
-                  txt = Color(txt, 0x336633);
-                else if (color == -1 && match.Context != null)
-                  txt = Color(txt, 0x663333);
-
-                sb.Append(txt);
-              }
-            else if (m_Tournament.TourneyType == TourneyType.FreeForAll) sb.Append("Free For All");
-
-            string str = sb.ToString();
-
-            if (color >= 0)
-              str = Color(str, color);
-
-            AddRightArrow(25, y, ToButtonID(5, index + i + 1), str);
-          }
-
-          break;
-        }
-        case TourneyBracketGumpType.Match_Info:
-        {
-          if (!(obj is TourneyMatch match))
-            break;
-
-          int ct = m_Tournament.TourneyType == TourneyType.FreeForAll ? 2 : match.Participants.Count;
-
-          AddPage(0);
-          AddBackground(0, 0, 300, 60 + 18 + 20 + 20 + 20 + ct * 18 + 6, 9380);
-
-          AddLeftArrow(25, 11, ToButtonID(0, 5));
-          AddHtml(25, 35, 250, 20, Center("Rounds"));
-
-          AddHtml(25, 53, 250, 20, $"Winner: {(match.Winner == null ? "N/A" : match.Winner.NameList)}");
-          AddHtml(25, 73, 250, 20,
-            $"State: {(match.InProgress ? "In progress" : match.Context != null ? "Complete" : "Waiting")}");
-          AddHtml(25, 93, 250, 20, "Participants:");
-
-          if (m_Tournament.TourneyType == TourneyType.Standard)
-            for (int i = 0; i < match.Participants.Count; ++i)
-            {
-              TourneyParticipant part = match.Participants[i];
-
-              AddRightArrow(25, 113 + i * 18, ToButtonID(6, i), part.NameList);
-            }
-          else if (m_Tournament.EventController != null || m_Tournament.TourneyType == TourneyType.RandomTeam ||
-                   m_Tournament.TourneyType == TourneyType.RedVsBlue ||
-                   m_Tournament.TourneyType == TourneyType.Faction)
-            for (int i = 0; i < match.Participants.Count; ++i)
-            {
-              TourneyParticipant part = match.Participants[i];
-
-              if (m_Tournament.EventController != null)
-              {
-                AddRightArrow(25, 113 + i * 18, ToButtonID(6, i),
-                  $"Team {m_Tournament.EventController.GetTeamName(i)} ({part.Players.Count})");
-              }
-              else if (m_Tournament.TourneyType == TourneyType.RandomTeam)
-              {
-                AddRightArrow(25, 113 + i * 18, ToButtonID(6, i),
-                  $"Team {i + 1} ({part.Players.Count})");
-              }
-              else if (m_Tournament.TourneyType == TourneyType.Faction)
-              {
-                if (m_Tournament.ParticipantsPerMatch == 4)
-                {
-                  string name = "(null)";
-
-                  switch (i)
-                  {
-                    case 0:
-                    {
-                      name = "Minax";
-                      break;
-                    }
-                    case 1:
-                    {
-                      name = "Council of Mages";
-                      break;
-                    }
-                    case 2:
-                    {
-                      name = "True Britannians";
-                      break;
-                    }
-                    case 3:
-                    {
-                      name = "Shadowlords";
-                      break;
-                    }
-                  }
-
-                  AddRightArrow(25, 113 + i * 18, ToButtonID(6, i),
-                    $"{name} ({part.Players.Count})");
-                }
-                else if (m_Tournament.ParticipantsPerMatch == 2)
-                {
-                  AddRightArrow(25, 113 + i * 18, ToButtonID(6, i),
-                    $"{(i == 0 ? "Evil" : "Hero")} Team ({part.Players.Count})");
-                }
-                else
-                {
-                  AddRightArrow(25, 113 + i * 18, ToButtonID(6, i),
-                    $"Team {i + 1} ({part.Players.Count})");
-                }
-              }
-              else
-              {
-                AddRightArrow(25, 113 + i * 18, ToButtonID(6, i),
-                  $"Team {(i == 0 ? "Red" : "Blue")} ({part.Players.Count})");
-              }
-            }
-          else if (m_Tournament.TourneyType == TourneyType.FreeForAll)
-            AddHtml(25, 113, 250, 20, "Free For All");
-
-          break;
-        }
-      }
-    }
-
-    public string Center(string text) => $"<CENTER>{text}</CENTER>";
-
-    public string Color(string text, int color) => $"<BASEFONT COLOR=#{color:X6}>{text}</BASEFONT>";
-
-    private void AddBorderedText(int x, int y, int width, int height, string text, int color, int borderColor)
-    {
-      AddColoredText(x - 1, y - 1, width, height, text, borderColor);
-      AddColoredText(x - 1, y + 1, width, height, text, borderColor);
-      AddColoredText(x + 1, y - 1, width, height, text, borderColor);
-      AddColoredText(x + 1, y + 1, width, height, text, borderColor);
-      AddColoredText(x, y, width, height, text, color);
-    }
-
-    private void AddColoredText(int x, int y, int width, int height, string text, int color)
-    {
-      if (color == 0)
-        AddHtml(x, y, width, height, text);
-      else
-        AddHtml(x, y, width, height, Color(text, color));
-    }
-
-    public void AddRightArrow(int x, int y, int bid, string text)
-    {
-      AddButton(x, y, 0x15E1, 0x15E5, bid);
-
-      if (text != null)
-        AddHtml(x + 20, y - 1, 230, 20, text);
-    }
-
-    public void AddRightArrow(int x, int y, int bid)
-    {
-      AddRightArrow(x, y, bid, null);
-    }
-
-    public void AddLeftArrow(int x, int y, int bid, string text)
-    {
-      AddButton(x, y, 0x15E3, 0x15E7, bid);
-
-      if (text != null)
-        AddHtml(x + 20, y - 1, 230, 20, text);
-    }
-
-    public void AddLeftArrow(int x, int y, int bid)
-    {
-      AddLeftArrow(x, y, bid, null);
-    }
-
-    public int ToButtonID(int type, int index) => 1 + index * 7 + type;
-
-    public bool FromButtonID(int bid, out int type, out int index)
-    {
-      type = (bid - 1) % 7;
-      index = (bid - 1) / 7;
-      return bid >= 1;
-    }
-
-    public void StartPage(out int index, out int count, out int y, int perPage)
-    {
-      m_PerPage = perPage;
-
-      index = Math.Max(m_Page * perPage, 0);
-      count = Math.Max(Math.Min(m_List.Count - index, perPage), 0);
-
-      y = 53 + (12 - perPage) * 18;
-
-      if (m_Page > 0)
-        AddLeftArrow(242, 35, ToButtonID(1, 0));
-
-      if ((m_Page + 1) * perPage < m_List.Count)
-        AddRightArrow(260, 35, ToButtonID(1, 1));
-    }
-
-    public override void OnResponse(NetState sender, RelayInfo info)
-    {
-      if (!FromButtonID(info.ButtonID, out int type, out int index))
-        return;
-
-      switch (type)
-      {
-        case 0:
-        {
-          switch (index)
-          {
-            case 0:
-              m_From.SendGump(new TournamentBracketGump(m_From, m_Tournament, TourneyBracketGumpType.Index));
-              break;
-            case 1:
-              m_From.SendGump(new TournamentBracketGump(m_From, m_Tournament,
-                TourneyBracketGumpType.Participant_List));
-              break;
-            case 2:
-              m_From.SendGump(new TournamentBracketGump(m_From, m_Tournament, TourneyBracketGumpType.Round_List));
-              break;
-            case 4:
-              m_From.SendGump(new TournamentBracketGump(m_From, m_Tournament, TourneyBracketGumpType.Rules_Info));
-              break;
-            case 3:
-            {
-              Mobile mob = m_Object as Mobile;
-
-              for (int i = 0; i < m_Tournament.Participants.Count; ++i)
-              {
-                TourneyParticipant part = m_Tournament.Participants[i];
-
-                if (part.Players.Contains(mob))
-                {
-                  m_From.SendGump(new TournamentBracketGump(m_From, m_Tournament,
-                    TourneyBracketGumpType.Participant_Info, null, 0, part));
-                  break;
-                }
-              }
-
-              break;
-            }
-            case 5:
-            {
-              if (!(m_Object is TourneyMatch match))
-                break;
-
-              for (int i = 0; i < m_Tournament.Pyramid.Levels.Count; ++i)
-              {
-                PyramidLevel level = m_Tournament.Pyramid.Levels[i];
-
-                if (level.Matches.Contains(match))
-                  m_From.SendGump(new TournamentBracketGump(m_From, m_Tournament,
-                    TourneyBracketGumpType.Round_Info, null, 0, level));
-              }
-
-              break;
-            }
-          }
-
-          break;
-        }
-        case 1:
-        {
-          switch (index)
-          {
-            case 0:
-            {
-              if (m_List != null && m_Page > 0)
-                m_From.SendGump(new TournamentBracketGump(m_From, m_Tournament, m_Type, m_List, m_Page - 1,
-                  m_Object));
-
-              break;
-            }
-            case 1:
-            {
-              if (m_List != null && (m_Page + 1) * m_PerPage < m_List.Count)
-                m_From.SendGump(new TournamentBracketGump(m_From, m_Tournament, m_Type, m_List, m_Page + 1,
-                  m_Object));
-
-              break;
-            }
-          }
-
-          break;
-        }
-        case 2:
-        {
-          if (m_Type != TourneyBracketGumpType.Participant_List)
-            break;
-
-          if (index >= 0 && index < m_List.Count)
-            m_From.SendGump(new TournamentBracketGump(m_From, m_Tournament,
-              TourneyBracketGumpType.Participant_Info, null, 0, m_List[index]));
-
-          break;
-        }
-        case 3:
-        {
-          if (m_Type != TourneyBracketGumpType.Round_List)
-            break;
-
-          if (index >= 0 && index < m_List.Count)
-            m_From.SendGump(new TournamentBracketGump(m_From, m_Tournament, TourneyBracketGumpType.Round_Info,
-              null, 0, m_List[index]));
-
-          break;
-        }
-        case 4:
-        {
-          if (m_Type != TourneyBracketGumpType.Participant_Info)
-            break;
-
-          if (m_Object is TourneyParticipant part && index >= 0 && index < part.Players.Count)
-            m_From.SendGump(new TournamentBracketGump(m_From, m_Tournament, TourneyBracketGumpType.Player_Info,
-              null, 0, part.Players[index]));
-
-          break;
-        }
-        case 5:
-        {
-          if (m_Type != TourneyBracketGumpType.Round_Info)
-            break;
-
-          if (!(m_Object is PyramidLevel level))
-            break;
-
-          if (index == 0)
-          {
-            if (level.FreeAdvance != null)
-              m_From.SendGump(new TournamentBracketGump(m_From, m_Tournament,
-                TourneyBracketGumpType.Participant_Info, null, 0, level.FreeAdvance));
-            else
-              m_From.SendGump(
-                new TournamentBracketGump(m_From, m_Tournament, m_Type, m_List, m_Page, m_Object));
-          }
-          else if (index >= 1 && index <= level.Matches.Count)
-          {
-            m_From.SendGump(new TournamentBracketGump(m_From, m_Tournament, TourneyBracketGumpType.Match_Info,
-              null, 0, level.Matches[index - 1]));
-          }
-
-          break;
-        }
-        case 6:
-        {
-          if (m_Type != TourneyBracketGumpType.Match_Info)
-            break;
-
-          if (m_Object is TourneyMatch match && index >= 0 && index < match.Participants.Count)
-            m_From.SendGump(new TournamentBracketGump(m_From, m_Tournament,
-              TourneyBracketGumpType.Participant_Info, null, 0, match.Participants[index]));
-
-          break;
-        }
-      }
-    }
-  }
-}
+using System;
+using System.Collections;
+using System.Collections.Generic;
+using System.Text;
+using Server.Gumps;
+using Server.Mobiles;
+using Server.Network;
+
+namespace Server.Engines.ConPVP
+{
+  public enum TourneyBracketGumpType
+  {
+    Index,
+    Rules_Info,
+    Participant_List,
+    Participant_Info,
+    Round_List,
+    Round_Info,
+    Match_Info,
+    Player_Info
+  }
+
+  public class TournamentBracketGump : Gump
+  {
+    private const int BlackColor32 = 0x000008;
+    private const int LabelColor32 = 0xFFFFFF;
+    private Mobile m_From;
+    private List<object> m_List;
+    private object m_Object;
+    private int m_Page;
+    private int m_PerPage;
+    private Tournament m_Tournament;
+    private TourneyBracketGumpType m_Type;
+
+    public TournamentBracketGump(Mobile from, Tournament tourney, TourneyBracketGumpType type,
+      List<object> list = null, int page = 0, object obj = null) : base(50, 50)
+    {
+      m_From = from;
+      m_Tournament = tourney;
+      m_Type = type;
+      m_List = list;
+      m_Page = page;
+      m_Object = obj;
+      m_PerPage = 12;
+
+      switch (type)
+      {
+        case TourneyBracketGumpType.Index:
+        {
+          AddPage(0);
+          AddBackground(0, 0, 300, 300, 9380);
+
+          StringBuilder sb = new StringBuilder();
+
+          if (tourney.TourneyType == TourneyType.FreeForAll)
+          {
+            sb.Append("FFA");
+          }
+          else if (tourney.TourneyType == TourneyType.RandomTeam)
+          {
+            sb.Append(tourney.ParticipantsPerMatch);
+            sb.Append("-Team");
+          }
+          else if (tourney.TourneyType == TourneyType.RedVsBlue)
+          {
+            sb.Append("Red v Blue");
+          }
+          else if (tourney.TourneyType == TourneyType.Faction)
+          {
+            sb.Append(tourney.ParticipantsPerMatch);
+            sb.Append("-Team Faction");
+          }
+          else
+          {
+            for (int i = 0; i < tourney.ParticipantsPerMatch; ++i)
+            {
+              if (sb.Length > 0)
+                sb.Append('v');
+
+              sb.Append(tourney.PlayersPerParticipant);
+            }
+          }
+
+          if (tourney.EventController != null)
+            sb.Append(' ').Append(tourney.EventController.Title);
+
+          sb.Append(" Tournament Bracket");
+
+          AddHtml(25, 35, 250, 20, Center(sb.ToString()));
+
+          AddRightArrow(25, 53, ToButtonID(0, 4), "Rules");
+          AddRightArrow(25, 71, ToButtonID(0, 1), "Participants");
+
+          if (m_Tournament.Stage == TournamentStage.Signup)
+          {
+            TimeSpan until = m_Tournament.SignupStart + m_Tournament.SignupPeriod - DateTime.UtcNow;
+            string text;
+            int secs = (int)until.TotalSeconds;
+
+            if (secs > 0)
+            {
+              int mins = secs / 60;
+              secs %= 60;
+
+              if (mins > 0 && secs > 0)
+                text =
+                  $"The tournament will begin in {mins} minute{(mins == 1 ? "" : "s")} and {secs} second{(secs == 1 ? "" : "s")}.";
+              else if (mins > 0)
+                text = $"The tournament will begin in {mins} minute{(mins == 1 ? "" : "s")}.";
+              else if (secs > 0)
+                text = $"The tournament will begin in {secs} second{(secs == 1 ? "" : "s")}.";
+              else
+                text = "The tournament will begin shortly.";
+            }
+            else
+            {
+              text = "The tournament will begin shortly.";
+            }
+
+            AddHtml(25, 92, 250, 40, text);
+          }
+          else
+          {
+            AddRightArrow(25, 89, ToButtonID(0, 2), "Rounds");
+          }
+
+          break;
+        }
+        case TourneyBracketGumpType.Rules_Info:
+        {
+          Ruleset ruleset = tourney.Ruleset;
+          Ruleset basedef = ruleset.Base;
+
+          BitArray defs;
+
+          if (ruleset.Flavors.Count > 0)
+          {
+            defs = new BitArray(basedef.Options);
+
+            for (int i = 0; i < ruleset.Flavors.Count; ++i)
+              defs.Or(ruleset.Flavors[i].Options);
+          }
+          else
+          {
+            defs = basedef.Options;
+          }
+
+          int changes = 0;
+
+          BitArray opts = ruleset.Options;
+
+          for (int i = 0; i < opts.Length; ++i)
+            if (defs[i] != opts[i])
+              ++changes;
+
+          AddPage(0);
+          AddBackground(0, 0, 300,
+            60 + 18 + 20 + 20 + 20 + 8 + 20 + ruleset.Flavors.Count * 18 + 4 + 20 + changes * 22 + 6, 9380);
+
+          AddLeftArrow(25, 11, ToButtonID(0, 0));
+          AddHtml(25, 35, 250, 20, Center("Rules"));
+
+          int y = 53;
+
+          var groupText = tourney.GroupType switch
+          {
+            GroupingType.HighVsLow => "High vs Low",
+            GroupingType.Nearest => "Closest opponent",
+            GroupingType.Random => "Random",
+            _ => null
+          };
+
+          AddHtml(35, y, 190, 20, $"Grouping: {groupText}");
+          y += 20;
+
+          var tieText = tourney.TieType switch
+          {
+            TieType.Random => "Random",
+            TieType.Highest => "Highest advances",
+            TieType.Lowest => "Lowest advances",
+            TieType.FullAdvancement => (tourney.ParticipantsPerMatch == 2 ? "Both advance" : "Everyone advances"),
+            TieType.FullElimination => (tourney.ParticipantsPerMatch == 2 ? "Both eliminated" : "Everyone eliminated"),
+            _ => null
+          };
+
+          AddHtml(35, y, 190, 20, $"Tiebreaker: {tieText}");
+          y += 20;
+
+          string sdText = "Off";
+
+          if (tourney.SuddenDeath > TimeSpan.Zero)
+          {
+            sdText = $"{(int)tourney.SuddenDeath.TotalMinutes}:{tourney.SuddenDeath.Seconds:D2}";
+
+            if (tourney.SuddenDeathRounds > 0)
+              sdText = $"{sdText} (first {tourney.SuddenDeathRounds} rounds)";
+            else
+              sdText = $"{sdText} (all rounds)";
+          }
+
+          AddHtml(35, y, 240, 20, $"Sudden Death: {sdText}");
+          y += 20;
+
+          y += 8;
+
+          AddHtml(35, y, 190, 20, $"Ruleset: {basedef.Title}");
+          y += 20;
+
+          for (int i = 0; i < ruleset.Flavors.Count; ++i, y += 18)
+            AddHtml(35, y, 190, 20, $" + {ruleset.Flavors[i].Title}");
+
+          y += 4;
+
+          if (changes > 0)
+          {
+            AddHtml(35, y, 190, 20, "Modifications:");
+            y += 20;
+
+            for (int i = 0; i < opts.Length; ++i)
+              if (defs[i] != opts[i])
+              {
+                string name = ruleset.Layout.FindByIndex(i);
+
+                if (name != null) // sanity
+                {
+                  AddImage(35, y, opts[i] ? 0xD3 : 0xD2);
+                  AddHtml(60, y, 165, 22, name);
+                }
+
+                y += 22;
+              }
+          }
+          else
+          {
+            AddHtml(35, y, 190, 20, "Modifications: None");
+          }
+
+          break;
+        }
+        case TourneyBracketGumpType.Participant_List:
+        {
+          AddPage(0);
+          AddBackground(0, 0, 300, 300, 9380);
+
+          List<TourneyParticipant> pList = m_List != null
+            ? Utility.CastListCovariant<object, TourneyParticipant>(m_List)
+            : new List<TourneyParticipant>(tourney.Participants);
+
+          AddLeftArrow(25, 11, ToButtonID(0, 0));
+          AddHtml(25, 35, 250, 20, Center($"{pList.Count} Participant{(pList.Count == 1 ? "" : "s")}"));
+
+          StartPage(out int index, out int count, out int y, 12);
+
+          for (int i = 0; i < count; ++i, y += 18)
+          {
+            TourneyParticipant part = pList[index + i];
+            string name = part.NameList;
+
+            if (m_Tournament.TourneyType != TourneyType.Standard && part.Players.Count == 1)
+              if (part.Players[0] is PlayerMobile pm && pm.DuelPlayer != null)
+                name = Color(name, pm.DuelPlayer.Eliminated ? 0x6633333 : 0x336666);
+
+            AddRightArrow(25, y, ToButtonID(2, index + i), name);
+          }
+
+          break;
+        }
+        case TourneyBracketGumpType.Participant_Info:
+        {
+          if (!(obj is TourneyParticipant part))
+            break;
+
+          AddPage(0);
+          AddBackground(0, 0, 300, 60 + 18 + 20 + part.Players.Count * 18 + 20 + 20 + 160, 9380);
+
+          AddLeftArrow(25, 11, ToButtonID(0, 1));
+          AddHtml(25, 35, 250, 20, Center("Participants"));
+
+          int y = 53;
+
+          AddHtml(25, y, 200, 20, part.Players.Count == 1 ? "Players" : "Team");
+          y += 20;
+
+          for (int i = 0; i < part.Players.Count; ++i)
+          {
+            Mobile mob = part.Players[i];
+            string name = mob.Name;
+
+            if (m_Tournament.TourneyType != TourneyType.Standard)
+              if (mob is PlayerMobile pm && pm.DuelPlayer != null)
+                name = Color(name, pm.DuelPlayer.Eliminated ? 0x6633333 : 0x336666);
+
+            AddRightArrow(35, y, ToButtonID(4, i), name);
+            y += 18;
+          }
+
+          AddHtml(25, y, 200, 20,
+            $"Free Advances: {(part.FreeAdvances == 0 ? "None" : part.FreeAdvances.ToString())}");
+          y += 20;
+
+          AddHtml(25, y, 200, 20, "Log:");
+          y += 20;
+
+          StringBuilder sb = new StringBuilder();
+
+          for (int i = 0; i < part.Log.Count; ++i)
+          {
+            if (sb.Length > 0)
+              sb.Append("<br>");
+
+            sb.Append(part.Log[i]);
+          }
+
+          if (sb.Length == 0)
+            sb.Append("Nothing logged yet.");
+
+          AddHtml(25, y, 250, 150, Color(sb.ToString(), BlackColor32), false, true);
+
+          break;
+        }
+        case TourneyBracketGumpType.Player_Info:
+        {
+          AddPage(0);
+          AddBackground(0, 0, 300, 300, 9380);
+
+          AddLeftArrow(25, 11, ToButtonID(0, 3));
+          AddHtml(25, 35, 250, 20, Center("Participants"));
+
+          if (!(obj is Mobile mob))
+            break;
+
+          Ladder ladder = Ladder.Instance;
+          LadderEntry entry = ladder?.Find(mob);
+
+          AddHtml(25, 53, 250, 20, $"Name: {mob.Name}");
+          AddHtml(25, 73, 250, 20,
+            $"Guild: {(mob.Guild == null ? "None" : $"{mob.Guild.Name} [{mob.Guild.Abbreviation}]")}");
+          AddHtml(25, 93, 250, 20, $"Rank: {(entry == null ? "N/A" : LadderGump.Rank(entry.Index + 1))}");
+          AddHtml(25, 113, 250, 20, $"Level: {(entry == null ? 0 : Ladder.GetLevel(entry.Experience))}");
+          AddHtml(25, 133, 250, 20, $"Wins: {entry?.Wins ?? 0:N0}");
+          AddHtml(25, 153, 250, 20, $"Losses: {entry?.Losses ?? 0:N0}");
+
+          break;
+        }
+        case TourneyBracketGumpType.Round_List:
+        {
+          AddPage(0);
+          AddBackground(0, 0, 300, 300, 9380);
+
+          AddLeftArrow(25, 11, ToButtonID(0, 0));
+          AddHtml(25, 35, 250, 20, Center("Rounds"));
+
+//          List<PyramidLevel> levelsList = m_List != null
+//            ? Utility.CastListCovariant<object, PyramidLevel>(m_List)
+//            : new List<PyramidLevel>(tourney.Pyramid.Levels);
+
+          StartPage(out int index, out int count, out int y, 12);
+
+          for (int i = 0; i < count; ++i, y += 18)
+            AddRightArrow(25, y, ToButtonID(3, index + i), $"Round #{index + i + 1}");
+
+          break;
+        }
+        case TourneyBracketGumpType.Round_Info:
+        {
+          AddPage(0);
+          AddBackground(0, 0, 300, 300, 9380);
+
+          AddLeftArrow(25, 11, ToButtonID(0, 2));
+          AddHtml(25, 35, 250, 20, Center("Rounds"));
+
+          if (!(m_Object is PyramidLevel level))
+            break;
+
+          List<TourneyMatch> matchesList = m_List != null
+            ? Utility.CastListCovariant<object, TourneyMatch>(m_List)
+            : new List<TourneyMatch>(level.Matches);
+
+          AddRightArrow(25, 53, ToButtonID(5, 0),
+            $"Free Advance: {(level.FreeAdvance == null ? "None" : level.FreeAdvance.NameList)}");
+
+          AddHtml(25, 73, 200, 20, $"{matchesList.Count} Match{(matchesList.Count == 1 ? "" : "es")}");
+
+          StartPage(out int index, out int count, out int y, 10);
+
+          for (int i = 0; i < count; ++i, y += 18)
+          {
+            TourneyMatch match = matchesList[index + i];
+
+            int color = -1;
+
+            if (match.InProgress)
+              color = 0x336666;
+            else if (match.Context != null && match.Winner == null)
+              color = 0x666666;
+
+            StringBuilder sb = new StringBuilder();
+
+            if (m_Tournament.TourneyType == TourneyType.Standard)
+              for (int j = 0; j < match.Participants.Count; ++j)
+              {
+                if (sb.Length > 0)
+                  sb.Append(" vs ");
+
+                TourneyParticipant part = match.Participants[j];
+                string txt = part.NameList;
+
+                if (color == -1 && match.Context != null && match.Winner == part)
+                  txt = Color(txt, 0x336633);
+                else if (color == -1 && match.Context != null)
+                  txt = Color(txt, 0x663333);
+
+                sb.Append(txt);
+              }
+            else if (m_Tournament.EventController != null || m_Tournament.TourneyType == TourneyType.RandomTeam ||
+                     m_Tournament.TourneyType == TourneyType.RedVsBlue ||
+                     m_Tournament.TourneyType == TourneyType.Faction)
+              for (int j = 0; j < match.Participants.Count; ++j)
+              {
+                if (sb.Length > 0)
+                  sb.Append(" vs ");
+
+                TourneyParticipant part = match.Participants[j];
+                string txt;
+
+                if (m_Tournament.EventController != null)
+                {
+                  txt = $"Team {m_Tournament.EventController.GetTeamName(j)} ({part.Players.Count})";
+                }
+                else if (m_Tournament.TourneyType == TourneyType.RandomTeam)
+                {
+                  txt = $"Team {j + 1} ({part.Players.Count})";
+                }
+                else if (m_Tournament.TourneyType == TourneyType.Faction)
+                {
+                  if (m_Tournament.ParticipantsPerMatch == 4)
+                  {
+                    string name = "(null)";
+
+                    switch (j)
+                    {
+                      case 0:
+                      {
+                        name = "Minax";
+                        break;
+                      }
+                      case 1:
+                      {
+                        name = "Council of Mages";
+                        break;
+                      }
+                      case 2:
+                      {
+                        name = "True Britannians";
+                        break;
+                      }
+                      case 3:
+                      {
+                        name = "Shadowlords";
+                        break;
+                      }
+                    }
+
+                    txt = $"{name} ({part.Players.Count})";
+                  }
+                  else if (m_Tournament.ParticipantsPerMatch == 2)
+                  {
+                    txt = $"{(j == 0 ? "Evil" : "Hero")} Team ({part.Players.Count})";
+                  }
+                  else
+                  {
+                    txt = $"Team {j + 1} ({part.Players.Count})";
+                  }
+                }
+                else
+                {
+                  txt = $"Team {(j == 0 ? "Red" : "Blue")} ({part.Players.Count})";
+                }
+
+                if (color == -1 && match.Context != null && match.Winner == part)
+                  txt = Color(txt, 0x336633);
+                else if (color == -1 && match.Context != null)
+                  txt = Color(txt, 0x663333);
+
+                sb.Append(txt);
+              }
+            else if (m_Tournament.TourneyType == TourneyType.FreeForAll) sb.Append("Free For All");
+
+            string str = sb.ToString();
+
+            if (color >= 0)
+              str = Color(str, color);
+
+            AddRightArrow(25, y, ToButtonID(5, index + i + 1), str);
+          }
+
+          break;
+        }
+        case TourneyBracketGumpType.Match_Info:
+        {
+          if (!(obj is TourneyMatch match))
+            break;
+
+          int ct = m_Tournament.TourneyType == TourneyType.FreeForAll ? 2 : match.Participants.Count;
+
+          AddPage(0);
+          AddBackground(0, 0, 300, 60 + 18 + 20 + 20 + 20 + ct * 18 + 6, 9380);
+
+          AddLeftArrow(25, 11, ToButtonID(0, 5));
+          AddHtml(25, 35, 250, 20, Center("Rounds"));
+
+          AddHtml(25, 53, 250, 20, $"Winner: {(match.Winner == null ? "N/A" : match.Winner.NameList)}");
+          AddHtml(25, 73, 250, 20,
+            $"State: {(match.InProgress ? "In progress" : match.Context != null ? "Complete" : "Waiting")}");
+          AddHtml(25, 93, 250, 20, "Participants:");
+
+          if (m_Tournament.TourneyType == TourneyType.Standard)
+            for (int i = 0; i < match.Participants.Count; ++i)
+            {
+              TourneyParticipant part = match.Participants[i];
+
+              AddRightArrow(25, 113 + i * 18, ToButtonID(6, i), part.NameList);
+            }
+          else if (m_Tournament.EventController != null || m_Tournament.TourneyType == TourneyType.RandomTeam ||
+                   m_Tournament.TourneyType == TourneyType.RedVsBlue ||
+                   m_Tournament.TourneyType == TourneyType.Faction)
+            for (int i = 0; i < match.Participants.Count; ++i)
+            {
+              TourneyParticipant part = match.Participants[i];
+
+              if (m_Tournament.EventController != null)
+              {
+                AddRightArrow(25, 113 + i * 18, ToButtonID(6, i),
+                  $"Team {m_Tournament.EventController.GetTeamName(i)} ({part.Players.Count})");
+              }
+              else if (m_Tournament.TourneyType == TourneyType.RandomTeam)
+              {
+                AddRightArrow(25, 113 + i * 18, ToButtonID(6, i),
+                  $"Team {i + 1} ({part.Players.Count})");
+              }
+              else if (m_Tournament.TourneyType == TourneyType.Faction)
+              {
+                if (m_Tournament.ParticipantsPerMatch == 4)
+                {
+                  string name = "(null)";
+
+                  switch (i)
+                  {
+                    case 0:
+                    {
+                      name = "Minax";
+                      break;
+                    }
+                    case 1:
+                    {
+                      name = "Council of Mages";
+                      break;
+                    }
+                    case 2:
+                    {
+                      name = "True Britannians";
+                      break;
+                    }
+                    case 3:
+                    {
+                      name = "Shadowlords";
+                      break;
+                    }
+                  }
+
+                  AddRightArrow(25, 113 + i * 18, ToButtonID(6, i),
+                    $"{name} ({part.Players.Count})");
+                }
+                else if (m_Tournament.ParticipantsPerMatch == 2)
+                {
+                  AddRightArrow(25, 113 + i * 18, ToButtonID(6, i),
+                    $"{(i == 0 ? "Evil" : "Hero")} Team ({part.Players.Count})");
+                }
+                else
+                {
+                  AddRightArrow(25, 113 + i * 18, ToButtonID(6, i),
+                    $"Team {i + 1} ({part.Players.Count})");
+                }
+              }
+              else
+              {
+                AddRightArrow(25, 113 + i * 18, ToButtonID(6, i),
+                  $"Team {(i == 0 ? "Red" : "Blue")} ({part.Players.Count})");
+              }
+            }
+          else if (m_Tournament.TourneyType == TourneyType.FreeForAll)
+            AddHtml(25, 113, 250, 20, "Free For All");
+
+          break;
+        }
+      }
+    }
+
+    public string Center(string text) => $"<CENTER>{text}</CENTER>";
+
+    public string Color(string text, int color) => $"<BASEFONT COLOR=#{color:X6}>{text}</BASEFONT>";
+
+    private void AddBorderedText(int x, int y, int width, int height, string text, int color, int borderColor)
+    {
+      AddColoredText(x - 1, y - 1, width, height, text, borderColor);
+      AddColoredText(x - 1, y + 1, width, height, text, borderColor);
+      AddColoredText(x + 1, y - 1, width, height, text, borderColor);
+      AddColoredText(x + 1, y + 1, width, height, text, borderColor);
+      AddColoredText(x, y, width, height, text, color);
+    }
+
+    private void AddColoredText(int x, int y, int width, int height, string text, int color)
+    {
+      if (color == 0)
+        AddHtml(x, y, width, height, text);
+      else
+        AddHtml(x, y, width, height, Color(text, color));
+    }
+
+    public void AddRightArrow(int x, int y, int bid, string text)
+    {
+      AddButton(x, y, 0x15E1, 0x15E5, bid);
+
+      if (text != null)
+        AddHtml(x + 20, y - 1, 230, 20, text);
+    }
+
+    public void AddRightArrow(int x, int y, int bid)
+    {
+      AddRightArrow(x, y, bid, null);
+    }
+
+    public void AddLeftArrow(int x, int y, int bid, string text)
+    {
+      AddButton(x, y, 0x15E3, 0x15E7, bid);
+
+      if (text != null)
+        AddHtml(x + 20, y - 1, 230, 20, text);
+    }
+
+    public void AddLeftArrow(int x, int y, int bid)
+    {
+      AddLeftArrow(x, y, bid, null);
+    }
+
+    public int ToButtonID(int type, int index) => 1 + index * 7 + type;
+
+    public bool FromButtonID(int bid, out int type, out int index)
+    {
+      type = (bid - 1) % 7;
+      index = (bid - 1) / 7;
+      return bid >= 1;
+    }
+
+    public void StartPage(out int index, out int count, out int y, int perPage)
+    {
+      m_PerPage = perPage;
+
+      index = Math.Max(m_Page * perPage, 0);
+      count = Math.Max(Math.Min(m_List.Count - index, perPage), 0);
+
+      y = 53 + (12 - perPage) * 18;
+
+      if (m_Page > 0)
+        AddLeftArrow(242, 35, ToButtonID(1, 0));
+
+      if ((m_Page + 1) * perPage < m_List.Count)
+        AddRightArrow(260, 35, ToButtonID(1, 1));
+    }
+
+    public override void OnResponse(NetState sender, RelayInfo info)
+    {
+      if (!FromButtonID(info.ButtonID, out int type, out int index))
+        return;
+
+      switch (type)
+      {
+        case 0:
+        {
+          switch (index)
+          {
+            case 0:
+              m_From.SendGump(new TournamentBracketGump(m_From, m_Tournament, TourneyBracketGumpType.Index));
+              break;
+            case 1:
+              m_From.SendGump(new TournamentBracketGump(m_From, m_Tournament,
+                TourneyBracketGumpType.Participant_List));
+              break;
+            case 2:
+              m_From.SendGump(new TournamentBracketGump(m_From, m_Tournament, TourneyBracketGumpType.Round_List));
+              break;
+            case 4:
+              m_From.SendGump(new TournamentBracketGump(m_From, m_Tournament, TourneyBracketGumpType.Rules_Info));
+              break;
+            case 3:
+            {
+              Mobile mob = m_Object as Mobile;
+
+              for (int i = 0; i < m_Tournament.Participants.Count; ++i)
+              {
+                TourneyParticipant part = m_Tournament.Participants[i];
+
+                if (part.Players.Contains(mob))
+                {
+                  m_From.SendGump(new TournamentBracketGump(m_From, m_Tournament,
+                    TourneyBracketGumpType.Participant_Info, null, 0, part));
+                  break;
+                }
+              }
+
+              break;
+            }
+            case 5:
+            {
+              if (!(m_Object is TourneyMatch match))
+                break;
+
+              for (int i = 0; i < m_Tournament.Pyramid.Levels.Count; ++i)
+              {
+                PyramidLevel level = m_Tournament.Pyramid.Levels[i];
+
+                if (level.Matches.Contains(match))
+                  m_From.SendGump(new TournamentBracketGump(m_From, m_Tournament,
+                    TourneyBracketGumpType.Round_Info, null, 0, level));
+              }
+
+              break;
+            }
+          }
+
+          break;
+        }
+        case 1:
+        {
+          switch (index)
+          {
+            case 0:
+            {
+              if (m_List != null && m_Page > 0)
+                m_From.SendGump(new TournamentBracketGump(m_From, m_Tournament, m_Type, m_List, m_Page - 1,
+                  m_Object));
+
+              break;
+            }
+            case 1:
+            {
+              if (m_List != null && (m_Page + 1) * m_PerPage < m_List.Count)
+                m_From.SendGump(new TournamentBracketGump(m_From, m_Tournament, m_Type, m_List, m_Page + 1,
+                  m_Object));
+
+              break;
+            }
+          }
+
+          break;
+        }
+        case 2:
+        {
+          if (m_Type != TourneyBracketGumpType.Participant_List)
+            break;
+
+          if (index >= 0 && index < m_List.Count)
+            m_From.SendGump(new TournamentBracketGump(m_From, m_Tournament,
+              TourneyBracketGumpType.Participant_Info, null, 0, m_List[index]));
+
+          break;
+        }
+        case 3:
+        {
+          if (m_Type != TourneyBracketGumpType.Round_List)
+            break;
+
+          if (index >= 0 && index < m_List.Count)
+            m_From.SendGump(new TournamentBracketGump(m_From, m_Tournament, TourneyBracketGumpType.Round_Info,
+              null, 0, m_List[index]));
+
+          break;
+        }
+        case 4:
+        {
+          if (m_Type != TourneyBracketGumpType.Participant_Info)
+            break;
+
+          if (m_Object is TourneyParticipant part && index >= 0 && index < part.Players.Count)
+            m_From.SendGump(new TournamentBracketGump(m_From, m_Tournament, TourneyBracketGumpType.Player_Info,
+              null, 0, part.Players[index]));
+
+          break;
+        }
+        case 5:
+        {
+          if (m_Type != TourneyBracketGumpType.Round_Info)
+            break;
+
+          if (!(m_Object is PyramidLevel level))
+            break;
+
+          if (index == 0)
+          {
+            if (level.FreeAdvance != null)
+              m_From.SendGump(new TournamentBracketGump(m_From, m_Tournament,
+                TourneyBracketGumpType.Participant_Info, null, 0, level.FreeAdvance));
+            else
+              m_From.SendGump(
+                new TournamentBracketGump(m_From, m_Tournament, m_Type, m_List, m_Page, m_Object));
+          }
+          else if (index >= 1 && index <= level.Matches.Count)
+          {
+            m_From.SendGump(new TournamentBracketGump(m_From, m_Tournament, TourneyBracketGumpType.Match_Info,
+              null, 0, level.Matches[index - 1]));
+          }
+
+          break;
+        }
+        case 6:
+        {
+          if (m_Type != TourneyBracketGumpType.Match_Info)
+            break;
+
+          if (m_Object is TourneyMatch match && index >= 0 && index < match.Participants.Count)
+            m_From.SendGump(new TournamentBracketGump(m_From, m_Tournament,
+              TourneyBracketGumpType.Participant_Info, null, 0, match.Participants[index]));
+
+          break;
+        }
+      }
+    }
+  }
+}