--- conflicted
+++ resolved
@@ -1,366 +1,358 @@
-using System;
-using System.Collections;
-using System.Collections.Generic;
-using System.Text;
-using Server.Gumps;
-using Server.Mobiles;
-using Server.Network;
-
-namespace Server.Engines.ConPVP
-{
-  public class AcceptTeamGump : Gump
-  {
-    private const int BlackColor32 = 0x000008;
-    private const int LabelColor32 = 0xFFFFFF;
-    private bool m_Active;
-
-    private Mobile m_From;
-    private List<Mobile> m_Players;
-    private Mobile m_Registrar;
-    private Mobile m_Requested;
-    private Tournament m_Tournament;
-
-    public AcceptTeamGump(Mobile from, Mobile requested, Tournament tourney, Mobile registrar, List<Mobile> players) :
-      base(50, 50)
-    {
-      m_From = from;
-      m_Requested = requested;
-      m_Tournament = tourney;
-      m_Registrar = registrar;
-      m_Players = players;
-
-      m_Active = true;
-
-      #region Rules
-
-      Ruleset ruleset = tourney.Ruleset;
-      Ruleset basedef = ruleset.Base;
-
-      int height = 185 + 35 + 60 + 12;
-
-      int changes = 0;
-
-      BitArray defs;
-
-      if (ruleset.Flavors.Count > 0)
-      {
-        defs = new BitArray(basedef.Options);
-
-        for (int i = 0; i < ruleset.Flavors.Count; ++i)
-          defs.Or(ruleset.Flavors[i].Options);
-
-        height += ruleset.Flavors.Count * 18;
-      }
-      else
-      {
-        defs = basedef.Options;
-      }
-
-      BitArray opts = ruleset.Options;
-
-      for (int i = 0; i < opts.Length; ++i)
-        if (defs[i] != opts[i])
-          ++changes;
-
-      height += changes * 22;
-
-      height += 10 + 22 + 25 + 25;
-
-      #endregion
-
-      Closable = false;
-
-      AddPage(0);
-
-      AddBackground(1, 1, 398, height, 3600);
-
-      AddImageTiled(16, 15, 369, height - 29, 3604);
-      AddAlphaRegion(16, 15, 369, height - 29);
-
-      AddImage(215, -43, 0xEE40);
-
-      StringBuilder sb = new StringBuilder();
-
-      if (tourney.TourneyType == TourneyType.FreeForAll)
-      {
-        sb.Append("FFA");
-      }
-      else if (tourney.TourneyType == TourneyType.RandomTeam)
-      {
-        sb.Append(tourney.ParticipantsPerMatch);
-        sb.Append("-Team");
-      }
-      else if (tourney.TourneyType == TourneyType.Faction)
-      {
-        sb.Append(tourney.ParticipantsPerMatch);
-        sb.Append("-Team Faction");
-      }
-      else if (tourney.TourneyType == TourneyType.RedVsBlue)
-      {
-        sb.Append("Red v Blue");
-      }
-      else
-      {
-        for (int i = 0; i < tourney.ParticipantsPerMatch; ++i)
-        {
-          if (sb.Length > 0)
-            sb.Append('v');
-
-          sb.Append(tourney.PlayersPerParticipant);
-        }
-      }
-
-      if (tourney.EventController != null)
-        sb.Append(' ').Append(tourney.EventController.Title);
-
-      sb.Append(" Tournament Invitation");
-
-      AddBorderedText(22, 22, 294, 20, Center(sb.ToString()), LabelColor32, BlackColor32);
-
-      AddBorderedText(22, 50, 294, 40,
-        $"You have been asked to partner with {from.Name} in a tournament. Do you accept?",
-        0xB0C868, BlackColor32);
-
-      AddImageTiled(32, 88, 264, 1, 9107);
-      AddImageTiled(42, 90, 264, 1, 9157);
-
-      #region Rules
-
-      int y = 100;
-
-<<<<<<< HEAD
-      string groupText = tourney.GroupType switch
-=======
-      var groupText = tourney.GroupType switch
->>>>>>> 64d59ce2
-      {
-        GroupingType.HighVsLow => "High vs Low",
-        GroupingType.Nearest => "Closest opponent",
-        GroupingType.Random => "Random",
-        _ => null
-      };
-
-      AddBorderedText(35, y, 190, 20, $"Grouping: {groupText}", LabelColor32, BlackColor32);
-      y += 20;
-
-<<<<<<< HEAD
-      string tieText = tourney.TieType switch
-=======
-      var tieText = tourney.TieType switch
->>>>>>> 64d59ce2
-      {
-        TieType.Random => "Random",
-        TieType.Highest => "Highest advances",
-        TieType.Lowest => "Lowest advances",
-        TieType.FullAdvancement => (tourney.ParticipantsPerMatch == 2 ? "Both advance" : "Everyone advances"),
-        TieType.FullElimination => (tourney.ParticipantsPerMatch == 2 ? "Both eliminated" : "Everyone eliminated"),
-        _ => null
-      };
-
-      AddBorderedText(35, y, 190, 20, $"Tiebreaker: {tieText}", LabelColor32, BlackColor32);
-      y += 20;
-
-      string sdText = "Off";
-
-      if (tourney.SuddenDeath > TimeSpan.Zero)
-      {
-        sdText = $"{(int)tourney.SuddenDeath.TotalMinutes}:{tourney.SuddenDeath.Seconds:D2}";
-
-        if (tourney.SuddenDeathRounds > 0)
-          sdText = $"{sdText} (first {tourney.SuddenDeathRounds} rounds)";
-        else
-          sdText = $"{sdText} (all rounds)";
-      }
-
-      AddBorderedText(35, y, 240, 20, $"Sudden Death: {sdText}", LabelColor32, BlackColor32);
-      y += 20;
-
-      y += 6;
-      AddImageTiled(32, y - 1, 264, 1, 9107);
-      AddImageTiled(42, y + 1, 264, 1, 9157);
-      y += 6;
-
-      AddBorderedText(35, y, 190, 20, $"Ruleset: {basedef.Title}", LabelColor32, BlackColor32);
-      y += 20;
-
-      for (int i = 0; i < ruleset.Flavors.Count; ++i, y += 18)
-        AddBorderedText(35, y, 190, 20, $" + {ruleset.Flavors[i].Title}", LabelColor32, BlackColor32);
-
-      y += 4;
-
-      if (changes > 0)
-      {
-        AddBorderedText(35, y, 190, 20, "Modifications:", LabelColor32, BlackColor32);
-        y += 20;
-
-        for (int i = 0; i < opts.Length; ++i)
-          if (defs[i] != opts[i])
-          {
-            string name = ruleset.Layout.FindByIndex(i);
-
-            if (name != null) // sanity
-            {
-              AddImage(35, y, opts[i] ? 0xD3 : 0xD2);
-              AddBorderedText(60, y, 165, 22, name, LabelColor32, BlackColor32);
-            }
-
-            y += 22;
-          }
-      }
-      else
-      {
-        AddBorderedText(35, y, 190, 20, "Modifications: None", LabelColor32, BlackColor32);
-        y += 20;
-      }
-
-      #endregion
-
-      y += 8;
-      AddImageTiled(32, y - 1, 264, 1, 9107);
-      AddImageTiled(42, y + 1, 264, 1, 9157);
-      y += 8;
-
-      AddRadio(24, y, 9727, 9730, true, 1);
-      AddBorderedText(60, y + 5, 250, 20, "Yes, I will join them.", LabelColor32, BlackColor32);
-      y += 35;
-
-      AddRadio(24, y, 9727, 9730, false, 2);
-      AddBorderedText(60, y + 5, 250, 20, "No, I do not wish to fight.", LabelColor32, BlackColor32);
-      y += 35;
-
-      AddRadio(24, y, 9727, 9730, false, 3);
-      AddBorderedText(60, y + 5, 270, 20, "No, most certainly not. Do not ask again.", LabelColor32, BlackColor32);
-      y += 35;
-
-      y -= 3;
-      AddButton(314, y, 247, 248, 1);
-
-      Timer.DelayCall(TimeSpan.FromSeconds(15.0), AutoReject);
-    }
-
-    public string Center(string text) => $"<CENTER>{text}</CENTER>";
-
-    public string Color(string text, int color) => $"<BASEFONT COLOR=#{color:X6}>{text}</BASEFONT>";
-
-    private void AddBorderedText(int x, int y, int width, int height, string text, int color, int borderColor)
-    {
-      AddColoredText(x - 1, y - 1, width, height, text, borderColor);
-      AddColoredText(x - 1, y + 1, width, height, text, borderColor);
-      AddColoredText(x + 1, y - 1, width, height, text, borderColor);
-      AddColoredText(x + 1, y + 1, width, height, text, borderColor);
-      AddColoredText(x, y, width, height, text, color);
-    }
-
-    private void AddColoredText(int x, int y, int width, int height, string text, int color)
-    {
-      if (color == 0)
-        AddHtml(x, y, width, height, text);
-      else
-        AddHtml(x, y, width, height, Color(text, color));
-    }
-
-    public void AutoReject()
-    {
-      if (!m_Active)
-        return;
-
-      m_Active = false;
-
-      m_Requested.CloseGump<AcceptTeamGump>();
-      m_From.SendGump(new ConfirmSignupGump(m_From, m_Registrar, m_Tournament, m_Players));
-
-      if (m_Registrar != null)
-      {
-        m_Registrar.PrivateOverheadMessage(MessageType.Regular,
-          0x22, false, $"{m_Requested.Name} seems unresponsive.", m_From.NetState);
-
-        m_Registrar.PrivateOverheadMessage(MessageType.Regular,
-          0x22, false, $"You have declined the partnership with {m_From.Name}.", m_Requested.NetState);
-      }
-    }
-
-    public override void OnResponse(NetState sender, RelayInfo info)
-    {
-      Mobile from = m_From;
-      Mobile mob = m_Requested;
-
-      if (info.ButtonID != 1 || !m_Active)
-        return;
-
-      m_Active = false;
-
-      if (info.IsSwitched(1))
-      {
-        if (!(mob is PlayerMobile pm))
-          return;
-
-        if (AcceptDuelGump.IsIgnored(mob, from) || mob.Blessed)
-        {
-          m_From.SendGump(new ConfirmSignupGump(m_From, m_Registrar, m_Tournament, m_Players));
-
-          m_Registrar?.PrivateOverheadMessage(MessageType.Regular,
-            0x22, false, "They ignore your invitation.", from.NetState);
-        }
-        else if (pm.DuelContext != null)
-        {
-          m_From.SendGump(new ConfirmSignupGump(m_From, m_Registrar, m_Tournament, m_Players));
-
-          m_Registrar?.PrivateOverheadMessage(MessageType.Regular,
-            0x22, false, "They are already assigned to another duel.", from.NetState);
-        }
-        else if (m_Players.Contains(mob))
-        {
-          m_From.SendGump(new ConfirmSignupGump(m_From, m_Registrar, m_Tournament, m_Players));
-
-          m_Registrar?.PrivateOverheadMessage(MessageType.Regular,
-            0x22, false, "You have already named them as a team member.", from.NetState);
-        }
-        else if (m_Tournament.HasParticipant(mob))
-        {
-          m_From.SendGump(new ConfirmSignupGump(m_From, m_Registrar, m_Tournament, m_Players));
-
-          m_Registrar?.PrivateOverheadMessage(MessageType.Regular,
-            0x22, false, "They have already entered this tournament.", from.NetState);
-        }
-        else if (m_Players.Count >= m_Tournament.PlayersPerParticipant)
-        {
-          m_From.SendGump(new ConfirmSignupGump(m_From, m_Registrar, m_Tournament, m_Players));
-
-          m_Registrar?.PrivateOverheadMessage(MessageType.Regular,
-            0x22, false, "Your team is full.", from.NetState);
-        }
-        else
-        {
-          m_Players.Add(mob);
-
-          m_From.SendGump(new ConfirmSignupGump(m_From, m_Registrar, m_Tournament, m_Players));
-
-          if (m_Registrar != null)
-          {
-            m_Registrar.PrivateOverheadMessage(MessageType.Regular,
-              0x59, false, $"{mob.Name} has accepted your offer of partnership.", from.NetState);
-
-            m_Registrar.PrivateOverheadMessage(MessageType.Regular,
-              0x59, false, $"You have accepted the partnership with {from.Name}.", mob.NetState);
-          }
-        }
-      }
-      else
-      {
-        if (info.IsSwitched(3))
-          AcceptDuelGump.BeginIgnore(m_Requested, m_From);
-
-        m_From.SendGump(new ConfirmSignupGump(m_From, m_Registrar, m_Tournament, m_Players));
-
-        if (m_Registrar != null)
-        {
-          m_Registrar.PrivateOverheadMessage(MessageType.Regular,
-            0x22, false, $"{mob.Name} has declined your offer of partnership.", from.NetState);
-
-          m_Registrar.PrivateOverheadMessage(MessageType.Regular,
-            0x22, false, $"You have declined the partnership with {from.Name}.", mob.NetState);
-        }
-      }
-    }
-  }
-}
+using System;
+using System.Collections;
+using System.Collections.Generic;
+using System.Text;
+using Server.Gumps;
+using Server.Mobiles;
+using Server.Network;
+
+namespace Server.Engines.ConPVP
+{
+  public class AcceptTeamGump : Gump
+  {
+    private const int BlackColor32 = 0x000008;
+    private const int LabelColor32 = 0xFFFFFF;
+    private bool m_Active;
+
+    private Mobile m_From;
+    private List<Mobile> m_Players;
+    private Mobile m_Registrar;
+    private Mobile m_Requested;
+    private Tournament m_Tournament;
+
+    public AcceptTeamGump(Mobile from, Mobile requested, Tournament tourney, Mobile registrar, List<Mobile> players) :
+      base(50, 50)
+    {
+      m_From = from;
+      m_Requested = requested;
+      m_Tournament = tourney;
+      m_Registrar = registrar;
+      m_Players = players;
+
+      m_Active = true;
+
+      #region Rules
+
+      Ruleset ruleset = tourney.Ruleset;
+      Ruleset basedef = ruleset.Base;
+
+      int height = 185 + 35 + 60 + 12;
+
+      int changes = 0;
+
+      BitArray defs;
+
+      if (ruleset.Flavors.Count > 0)
+      {
+        defs = new BitArray(basedef.Options);
+
+        for (int i = 0; i < ruleset.Flavors.Count; ++i)
+          defs.Or(ruleset.Flavors[i].Options);
+
+        height += ruleset.Flavors.Count * 18;
+      }
+      else
+      {
+        defs = basedef.Options;
+      }
+
+      BitArray opts = ruleset.Options;
+
+      for (int i = 0; i < opts.Length; ++i)
+        if (defs[i] != opts[i])
+          ++changes;
+
+      height += changes * 22;
+
+      height += 10 + 22 + 25 + 25;
+
+      #endregion
+
+      Closable = false;
+
+      AddPage(0);
+
+      AddBackground(1, 1, 398, height, 3600);
+
+      AddImageTiled(16, 15, 369, height - 29, 3604);
+      AddAlphaRegion(16, 15, 369, height - 29);
+
+      AddImage(215, -43, 0xEE40);
+
+      StringBuilder sb = new StringBuilder();
+
+      if (tourney.TourneyType == TourneyType.FreeForAll)
+      {
+        sb.Append("FFA");
+      }
+      else if (tourney.TourneyType == TourneyType.RandomTeam)
+      {
+        sb.Append(tourney.ParticipantsPerMatch);
+        sb.Append("-Team");
+      }
+      else if (tourney.TourneyType == TourneyType.Faction)
+      {
+        sb.Append(tourney.ParticipantsPerMatch);
+        sb.Append("-Team Faction");
+      }
+      else if (tourney.TourneyType == TourneyType.RedVsBlue)
+      {
+        sb.Append("Red v Blue");
+      }
+      else
+      {
+        for (int i = 0; i < tourney.ParticipantsPerMatch; ++i)
+        {
+          if (sb.Length > 0)
+            sb.Append('v');
+
+          sb.Append(tourney.PlayersPerParticipant);
+        }
+      }
+
+      if (tourney.EventController != null)
+        sb.Append(' ').Append(tourney.EventController.Title);
+
+      sb.Append(" Tournament Invitation");
+
+      AddBorderedText(22, 22, 294, 20, Center(sb.ToString()), LabelColor32, BlackColor32);
+
+      AddBorderedText(22, 50, 294, 40,
+        $"You have been asked to partner with {from.Name} in a tournament. Do you accept?",
+        0xB0C868, BlackColor32);
+
+      AddImageTiled(32, 88, 264, 1, 9107);
+      AddImageTiled(42, 90, 264, 1, 9157);
+
+      #region Rules
+
+      int y = 100;
+
+      var groupText = tourney.GroupType switch
+      {
+        GroupingType.HighVsLow => "High vs Low",
+        GroupingType.Nearest => "Closest opponent",
+        GroupingType.Random => "Random",
+        _ => null
+      };
+
+      AddBorderedText(35, y, 190, 20, $"Grouping: {groupText}", LabelColor32, BlackColor32);
+      y += 20;
+
+      var tieText = tourney.TieType switch
+      {
+        TieType.Random => "Random",
+        TieType.Highest => "Highest advances",
+        TieType.Lowest => "Lowest advances",
+        TieType.FullAdvancement => (tourney.ParticipantsPerMatch == 2 ? "Both advance" : "Everyone advances"),
+        TieType.FullElimination => (tourney.ParticipantsPerMatch == 2 ? "Both eliminated" : "Everyone eliminated"),
+        _ => null
+      };
+
+      AddBorderedText(35, y, 190, 20, $"Tiebreaker: {tieText}", LabelColor32, BlackColor32);
+      y += 20;
+
+      string sdText = "Off";
+
+      if (tourney.SuddenDeath > TimeSpan.Zero)
+      {
+        sdText = $"{(int)tourney.SuddenDeath.TotalMinutes}:{tourney.SuddenDeath.Seconds:D2}";
+
+        if (tourney.SuddenDeathRounds > 0)
+          sdText = $"{sdText} (first {tourney.SuddenDeathRounds} rounds)";
+        else
+          sdText = $"{sdText} (all rounds)";
+      }
+
+      AddBorderedText(35, y, 240, 20, $"Sudden Death: {sdText}", LabelColor32, BlackColor32);
+      y += 20;
+
+      y += 6;
+      AddImageTiled(32, y - 1, 264, 1, 9107);
+      AddImageTiled(42, y + 1, 264, 1, 9157);
+      y += 6;
+
+      AddBorderedText(35, y, 190, 20, $"Ruleset: {basedef.Title}", LabelColor32, BlackColor32);
+      y += 20;
+
+      for (int i = 0; i < ruleset.Flavors.Count; ++i, y += 18)
+        AddBorderedText(35, y, 190, 20, $" + {ruleset.Flavors[i].Title}", LabelColor32, BlackColor32);
+
+      y += 4;
+
+      if (changes > 0)
+      {
+        AddBorderedText(35, y, 190, 20, "Modifications:", LabelColor32, BlackColor32);
+        y += 20;
+
+        for (int i = 0; i < opts.Length; ++i)
+          if (defs[i] != opts[i])
+          {
+            string name = ruleset.Layout.FindByIndex(i);
+
+            if (name != null) // sanity
+            {
+              AddImage(35, y, opts[i] ? 0xD3 : 0xD2);
+              AddBorderedText(60, y, 165, 22, name, LabelColor32, BlackColor32);
+            }
+
+            y += 22;
+          }
+      }
+      else
+      {
+        AddBorderedText(35, y, 190, 20, "Modifications: None", LabelColor32, BlackColor32);
+        y += 20;
+      }
+
+      #endregion
+
+      y += 8;
+      AddImageTiled(32, y - 1, 264, 1, 9107);
+      AddImageTiled(42, y + 1, 264, 1, 9157);
+      y += 8;
+
+      AddRadio(24, y, 9727, 9730, true, 1);
+      AddBorderedText(60, y + 5, 250, 20, "Yes, I will join them.", LabelColor32, BlackColor32);
+      y += 35;
+
+      AddRadio(24, y, 9727, 9730, false, 2);
+      AddBorderedText(60, y + 5, 250, 20, "No, I do not wish to fight.", LabelColor32, BlackColor32);
+      y += 35;
+
+      AddRadio(24, y, 9727, 9730, false, 3);
+      AddBorderedText(60, y + 5, 270, 20, "No, most certainly not. Do not ask again.", LabelColor32, BlackColor32);
+      y += 35;
+
+      y -= 3;
+      AddButton(314, y, 247, 248, 1);
+
+      Timer.DelayCall(TimeSpan.FromSeconds(15.0), AutoReject);
+    }
+
+    public string Center(string text) => $"<CENTER>{text}</CENTER>";
+
+    public string Color(string text, int color) => $"<BASEFONT COLOR=#{color:X6}>{text}</BASEFONT>";
+
+    private void AddBorderedText(int x, int y, int width, int height, string text, int color, int borderColor)
+    {
+      AddColoredText(x - 1, y - 1, width, height, text, borderColor);
+      AddColoredText(x - 1, y + 1, width, height, text, borderColor);
+      AddColoredText(x + 1, y - 1, width, height, text, borderColor);
+      AddColoredText(x + 1, y + 1, width, height, text, borderColor);
+      AddColoredText(x, y, width, height, text, color);
+    }
+
+    private void AddColoredText(int x, int y, int width, int height, string text, int color)
+    {
+      if (color == 0)
+        AddHtml(x, y, width, height, text);
+      else
+        AddHtml(x, y, width, height, Color(text, color));
+    }
+
+    public void AutoReject()
+    {
+      if (!m_Active)
+        return;
+
+      m_Active = false;
+
+      m_Requested.CloseGump<AcceptTeamGump>();
+      m_From.SendGump(new ConfirmSignupGump(m_From, m_Registrar, m_Tournament, m_Players));
+
+      if (m_Registrar != null)
+      {
+        m_Registrar.PrivateOverheadMessage(MessageType.Regular,
+          0x22, false, $"{m_Requested.Name} seems unresponsive.", m_From.NetState);
+
+        m_Registrar.PrivateOverheadMessage(MessageType.Regular,
+          0x22, false, $"You have declined the partnership with {m_From.Name}.", m_Requested.NetState);
+      }
+    }
+
+    public override void OnResponse(NetState sender, RelayInfo info)
+    {
+      Mobile from = m_From;
+      Mobile mob = m_Requested;
+
+      if (info.ButtonID != 1 || !m_Active)
+        return;
+
+      m_Active = false;
+
+      if (info.IsSwitched(1))
+      {
+        if (!(mob is PlayerMobile pm))
+          return;
+
+        if (AcceptDuelGump.IsIgnored(mob, from) || mob.Blessed)
+        {
+          m_From.SendGump(new ConfirmSignupGump(m_From, m_Registrar, m_Tournament, m_Players));
+
+          m_Registrar?.PrivateOverheadMessage(MessageType.Regular,
+            0x22, false, "They ignore your invitation.", from.NetState);
+        }
+        else if (pm.DuelContext != null)
+        {
+          m_From.SendGump(new ConfirmSignupGump(m_From, m_Registrar, m_Tournament, m_Players));
+
+          m_Registrar?.PrivateOverheadMessage(MessageType.Regular,
+            0x22, false, "They are already assigned to another duel.", from.NetState);
+        }
+        else if (m_Players.Contains(mob))
+        {
+          m_From.SendGump(new ConfirmSignupGump(m_From, m_Registrar, m_Tournament, m_Players));
+
+          m_Registrar?.PrivateOverheadMessage(MessageType.Regular,
+            0x22, false, "You have already named them as a team member.", from.NetState);
+        }
+        else if (m_Tournament.HasParticipant(mob))
+        {
+          m_From.SendGump(new ConfirmSignupGump(m_From, m_Registrar, m_Tournament, m_Players));
+
+          m_Registrar?.PrivateOverheadMessage(MessageType.Regular,
+            0x22, false, "They have already entered this tournament.", from.NetState);
+        }
+        else if (m_Players.Count >= m_Tournament.PlayersPerParticipant)
+        {
+          m_From.SendGump(new ConfirmSignupGump(m_From, m_Registrar, m_Tournament, m_Players));
+
+          m_Registrar?.PrivateOverheadMessage(MessageType.Regular,
+            0x22, false, "Your team is full.", from.NetState);
+        }
+        else
+        {
+          m_Players.Add(mob);
+
+          m_From.SendGump(new ConfirmSignupGump(m_From, m_Registrar, m_Tournament, m_Players));
+
+          if (m_Registrar != null)
+          {
+            m_Registrar.PrivateOverheadMessage(MessageType.Regular,
+              0x59, false, $"{mob.Name} has accepted your offer of partnership.", from.NetState);
+
+            m_Registrar.PrivateOverheadMessage(MessageType.Regular,
+              0x59, false, $"You have accepted the partnership with {from.Name}.", mob.NetState);
+          }
+        }
+      }
+      else
+      {
+        if (info.IsSwitched(3))
+          AcceptDuelGump.BeginIgnore(m_Requested, m_From);
+
+        m_From.SendGump(new ConfirmSignupGump(m_From, m_Registrar, m_Tournament, m_Players));
+
+        if (m_Registrar != null)
+        {
+          m_Registrar.PrivateOverheadMessage(MessageType.Regular,
+            0x22, false, $"{mob.Name} has declined your offer of partnership.", from.NetState);
+
+          m_Registrar.PrivateOverheadMessage(MessageType.Regular,
+            0x22, false, $"You have declined the partnership with {from.Name}.", mob.NetState);
+        }
+      }
+    }
+  }
+}