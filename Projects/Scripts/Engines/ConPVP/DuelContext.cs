using System;
using System.Collections;
using System.Collections.Generic;
using Server.Engines.PartySystem;
using Server.Factions;
using Server.Gumps;
using Server.Items;
using Server.Mobiles;
using Server.Network;
using Server.Regions;
using Server.Spells;
using Server.Spells.Bushido;
using Server.Spells.Chivalry;
using Server.Spells.Fourth;
using Server.Spells.Necromancy;
using Server.Spells.Ninjitsu;
using Server.Spells.Second;
using Server.Spells.Seventh;
using Server.Spells.Spellweaving;
using Server.Targeting;

namespace Server.Engines.ConPVP
{
  public delegate void CountdownCallback(int count);

  public class DuelContext
  {
    private static TimeSpan CombatDelay = TimeSpan.FromSeconds(30.0);
    private static TimeSpan AutoTieDelay = TimeSpan.FromMinutes(15.0);

    private Timer m_AutoTieTimer;

    private Timer m_Countdown;

    public EventGame m_EventGame;
    private Map m_GateFacet;

    private Point3D m_GatePoint;
    public TourneyMatch m_Match;

    public Arena m_OverrideArena;

    private Timer m_SDWarnTimer, m_SDActivateTimer;
    public Tournament m_Tournament;

    private List<Item> m_Walls = new List<Item>();

    private bool m_Yielding;

    public DuelContext(Mobile initiator, RulesetLayout layout, bool addNew = true)
    {
      Initiator = initiator;
      Participants = new List<Participant>();
      Ruleset = new Ruleset(layout);
      Ruleset.ApplyDefault(layout.Defaults[0]);

      if (addNew)
      {
        Participants.Add(new Participant(this, 1));
        Participants.Add(new Participant(this, 1));
        Participants[0].Add(initiator);
      }
    }

    public bool Rematch{ get; private set; }

    public bool ReadyWait{ get; private set; }

    public int ReadyCount{ get; private set; }

    public bool Registered{ get; private set; } = true;

    public bool Finished{ get; private set; }

    public bool Started{ get; private set; }

    public Mobile Initiator{ get; }

    public List<Participant> Participants{ get; }

    public Ruleset Ruleset{ get; private set; }

    public Arena Arena{ get; private set; }

    public bool Tied{ get; private set; }

    public bool IsSuddenDeath{ get; set; }

    public bool IsOneVsOne => Participants.Count == 2 && Participants[0].Players.Length == 1 &&
                              Participants[1].Players.Length == 1;

    public bool StartedBeginCountdown{ get; private set; }

    public bool StartedReadyCountdown{ get; private set; }

    public Tournament Tournament => m_Tournament;

    private bool CantDoAnything(Mobile mob)
    {
      if (m_EventGame != null)
        return m_EventGame.CantDoAnything(mob);

      return false;
    }

    public static bool IsFreeConsume(Mobile mob)
    {
      if (!(mob is PlayerMobile pm) || pm.DuelContext?.m_EventGame == null)
        return false;

      return pm.DuelContext.m_EventGame.FreeConsume;
    }

    public void DelayBounce(TimeSpan ts, Mobile mob, Container corpse)
    {
      Timer.DelayCall(ts, () => DelayBounce_Callback(mob, corpse));
    }

    public static bool AllowSpecialMove(Mobile from, string name, SpecialMove move) => (from as PlayerMobile)?.DuelContext?.InstAllowSpecialMove(from, name, move) != false;

    public bool InstAllowSpecialMove(Mobile from, string name, SpecialMove move)
    {
      if (!StartedBeginCountdown)
        return true;

      DuelPlayer pl = Find(from);

      if (pl?.Eliminated != false)
        return true;

      if (CantDoAnything(from))
        return false;

      string title = null;

      if (move is NinjaMove)
        title = "Bushido";
      else if (move is SamuraiMove)
        title = "Ninjitsu";


      if (title == null || name == null || Ruleset.GetOption(title, name))
        return true;

      from.SendMessage("The dueling ruleset prevents you from using this move.");
      return false;
    }

    public bool AllowSpellCast(Mobile from, Spell spell)
    {
      if (!StartedBeginCountdown)
        return true;

      if (Find(from)?.Eliminated != false)
        return true;

      if (CantDoAnything(from))
        return false;

      if (spell is RecallSpell)
        from.SendMessage("You may not cast this spell.");

      string title;
      string option;

      if (spell is ArcanistSpell)
      {
        title = "Spellweaving";
        option = spell.Name;
      }
      else if (spell is PaladinSpell)
      {
        title = "Chivalry";
        option = spell.Name;
      }
      else if (spell is NecromancerSpell)
      {
        title = "Necromancy";
        option = spell.Name;
      }
      else if (spell is NinjaSpell)
      {
        title = "Ninjitsu";
        option = spell.Name;
      }
      else if (spell is SamuraiSpell)
      {
        title = "Bushido";
        option = spell.Name;
      }
      else if (spell is MagerySpell magerySpell)
      {
        title = magerySpell.Circle switch
        {
          SpellCircle.First => "1st Circle",
          SpellCircle.Second => "2nd Circle",
          SpellCircle.Third => "3rd Circle",
          SpellCircle.Fourth => "4th Circle",
          SpellCircle.Fifth => "5th Circle",
          SpellCircle.Sixth => "6th Circle",
          SpellCircle.Seventh => "7th Circle",
          SpellCircle.Eighth => "8th Circle",
<<<<<<< HEAD
          _ => null
=======
          _ => title
>>>>>>> 64d59ce2
        };

        option = magerySpell.Name;
      }
      else
      {
        title = "Other Spell";
        option = spell.Name;
      }

      if (title == null || option == null || Ruleset.GetOption(title, option))
        return true;

      from.SendMessage("The dueling ruleset prevents you from casting this spell.");
      return false;
    }

    public bool AllowItemEquip(Mobile from, Item item)
    {
      if (!StartedBeginCountdown)
        return true;

      DuelPlayer pl = Find(from);

      if (pl?.Eliminated != false)
        return true;

      if (item is Dagger || CheckItemEquip(from, item))
        return true;

      from.SendMessage("The dueling ruleset prevents you from equipping this item.");
      return false;
    }

    public static bool AllowSpecialAbility(Mobile from, string name, bool message)
    {
      if (!(from is PlayerMobile pm))
        return true;

      DuelContext dc = pm.DuelContext;

      // No DuelContext or InstAllowSpecialAbility
      return dc?.InstAllowSpecialAbility(from, name, message) != false;
    }

    public bool InstAllowSpecialAbility(Mobile from, string name, bool message)
    {
      if (!StartedBeginCountdown)
        return true;

      DuelPlayer pl = Find(from);

      if (pl?.Eliminated != false)
        return true;

      if (CantDoAnything(from))
        return false;

      if (Ruleset.GetOption("Combat Abilities", name))
        return true;

      if (message)
        from.SendMessage("The dueling ruleset prevents you from using this combat ability.");

      return false;
    }

    public bool CheckItemEquip(Mobile from, Item item)
    {
      if (item is Fists)
      {
        if (!Ruleset.GetOption("Weapons", "Wrestling"))
          return false;
      }
      else if (item is BaseArmor armor)
      {
        if (armor.ProtectionLevel > ArmorProtectionLevel.Regular && !Ruleset.GetOption("Armor", "Magical"))
          return false;

        if (!Core.AOS && armor.Resource != armor.DefaultResource && !Ruleset.GetOption("Armor", "Colored"))
          return false;

        if (armor is BaseShield && !Ruleset.GetOption("Armor", "Shields"))
          return false;
      }
      else if (item is BaseWeapon weapon)
      {
        if ((weapon.DamageLevel > WeaponDamageLevel.Regular || weapon.AccuracyLevel > WeaponAccuracyLevel.Regular) &&
            !Ruleset.GetOption("Weapons", "Magical"))
          return false;

        if (!Core.AOS && weapon.Resource != CraftResource.Iron && weapon.Resource != CraftResource.None &&
            !Ruleset.GetOption("Weapons", "Runics"))
          return false;

        if (weapon is BaseRanged && !Ruleset.GetOption("Weapons", "Ranged"))
          return false;

        if (!(weapon is BaseRanged) && !Ruleset.GetOption("Weapons", "Melee"))
          return false;

        if (weapon.PoisonCharges > 0 && weapon.Poison != null && !Ruleset.GetOption("Weapons", "Poisoned"))
          return false;

        if (weapon is BaseWand && !Ruleset.GetOption("Items", "Wands"))
          return false;
      }

      return true;
    }

    public bool AllowSkillUse(Mobile from, SkillName skill)
    {
      if (!StartedBeginCountdown)
        return true;

      DuelPlayer pl = Find(from);

      if (pl?.Eliminated != false)
        return true;

      if (CantDoAnything(from))
        return false;

      int id = (int)skill;

      if (id >= 0 && id < SkillInfo.Table.Length)
        if (Ruleset.GetOption("Skills", SkillInfo.Table[id].Name))
          return true;

      from.SendMessage("The dueling ruleset prevents you from using this skill.");
      return false;
    }

    public bool AllowItemUse(Mobile from, Item item)
    {
      if (!StartedBeginCountdown)
        return true;

      DuelPlayer pl = Find(from);

      if (pl?.Eliminated != false)
        return true;

      if (!(item is BaseRefreshPotion))
        if (CantDoAnything(from))
          return false;

      string title = null, option = null;

      if (item is BasePotion)
      {
        title = "Potions";

        if (item is BaseAgilityPotion)
          option = "Agility";
        else if (item is BaseCurePotion)
          option = "Cure";
        else if (item is BaseHealPotion)
          option = "Heal";
        else if (item is NightSightPotion)
          option = "Nightsight";
        else if (item is BasePoisonPotion)
          option = "Poison";
        else if (item is BaseStrengthPotion)
          option = "Strength";
        else if (item is BaseExplosionPotion)
          option = "Explosion";
        else if (item is BaseRefreshPotion)
          option = "Refresh";
      }
      else if (item is Bandage)
      {
        title = "Items";
        option = "Bandages";
      }
      else if (item is TrappableContainer container)
      {
        if (container.TrapType != TrapType.None)
        {
          title = "Items";
          option = "Trapped Containers";
        }
      }
      else if (item is Bola)
      {
        title = "Items";
        option = "Bolas";
      }
      else if (item is OrangePetals)
      {
        title = "Items";
        option = "Orange Petals";
      }
      else if (item is EtherealMount || item.Layer == Layer.Mount)
      {
        title = "Items";
        option = "Mounts";
      }
      else if (item is LeatherNinjaBelt)
      {
        title = "Items";
        option = "Shurikens";
      }
      else if (item is Fukiya)
      {
        title = "Items";
        option = "Fukiya Darts";
      }
      else if (item is FireHorn)
      {
        title = "Items";
        option = "Fire Horns";
      }
      else if (item is BaseWand)
      {
        title = "Items";
        option = "Wands";
      }

      if (title != null && option != null && StartedBeginCountdown && !Started)
      {
        from.SendMessage("You may not use this item before the duel begins.");
        return false;
      }

      if (item is BasePotion && !(item is BaseExplosionPotion) && !(item is BaseRefreshPotion) && IsSuddenDeath)
      {
        from.SendMessage(0x22, "You may not drink potions in sudden death.");
        return false;
      }

      if (item is Bandage && IsSuddenDeath)
      {
        from.SendMessage(0x22, "You may not use bandages in sudden death.");
        return false;
      }

      if (title == null || option == null || Ruleset.GetOption(title, option))
        return true;

      from.SendMessage("The dueling ruleset prevents you from using this item.");
      return false;
    }

    private void DelayBounce_Callback(Mobile mob, Container corpse)
    {
      RemoveAggressions(mob);
      SendOutside(mob);
      Refresh(mob, corpse);
      Debuff(mob);
      CancelSpell(mob);
      mob.Frozen = false;
    }

    public void OnMapChanged(Mobile mob)
    {
      OnLocationChanged(mob);
    }

    public void OnLocationChanged(Mobile mob)
    {
      if (!Registered || !StartedBeginCountdown || Finished)
        return;

      Arena arena = Arena;

      if (arena == null)
        return;

      if (mob.Map == arena.Facet && arena.Bounds.Contains(mob.Location))
        return;

      DuelPlayer pl = Find(mob);

      if (pl?.Eliminated != false)
        return;

      if (mob.Map == Map.Internal)
        if (mob.LogoutMap == arena.Facet && arena.Bounds.Contains(mob.LogoutLocation))
          mob.LogoutLocation = arena.Outside;

      pl.Eliminated = true;

      mob.LocalOverheadMessage(MessageType.Regular, 0x22, false, "You have forfeited your position in the duel.");
      mob.NonlocalOverheadMessage(MessageType.Regular, 0x22, false,
        $"{mob.Name} has forfeited by leaving the dueling arena.");

      Participant winner = CheckCompletion();

      if (winner != null)
        Finish(winner);
    }

    public void OnDeath(Mobile mob, Container corpse)
    {
      if (!Registered || !Started)
        return;

      DuelPlayer pl = Find(mob);

      if (pl?.Eliminated == true || m_EventGame?.OnDeath(mob, corpse) == false)
        return;

      pl.Eliminated = true;

      if (mob.Poison != null)
        mob.Poison = null;

      Requip(mob, corpse);
      DelayBounce(TimeSpan.FromSeconds(4.0), mob, corpse);

      Participant winner = CheckCompletion();

      if (winner != null)
      {
        Finish(winner);
      }
      else if (!m_Yielding)
      {
        mob.LocalOverheadMessage(MessageType.Regular, 0x22, false, "You have been defeated.");
        mob.NonlocalOverheadMessage(MessageType.Regular, 0x22, false, $"{mob.Name} has been defeated.");
      }
    }

    public bool CheckFull()
    {
      for (int i = 0; i < Participants.Count; ++i)
      {
        Participant p = Participants[i];

        if (p.HasOpenSlot)
          return false;
      }

      return true;
    }

    public void Requip(Mobile from, Container cont)
    {
      if (!(cont is Corpse corpse))
        return;

      List<Item> items = new List<Item>(corpse.Items);

      bool didntFit = false;

      Container pack = from.Backpack;

      for (int i = 0; !didntFit && i < items.Count; ++i)
      {
        Item item = items[i];

        if (item.Layer == Layer.Hair || item.Layer == Layer.FacialHair || !item.Movable)
          continue;

        if (pack != null)
          pack.DropItem(item);
        else
          didntFit = true;
      }

      corpse.Carved = true;

      if (corpse.ItemID == 0x2006)
      {
        corpse.ProcessDelta();
        corpse.SendRemovePacket();
        corpse.ItemID = Utility.Random(0xECA, 9); // bone graphic
        corpse.Hue = 0;
        corpse.ProcessDelta();

        Mobile killer = from.FindMostRecentDamager(false);

        if (killer?.Player == true)
          killer.AddToBackpack(new Head(m_Tournament == null ? HeadType.Duel : HeadType.Tournament, from.Name));
      }

      from.PlaySound(0x3E3);

      if (didntFit)
        from.SendLocalizedMessage(1062472); // You gather some of your belongings. The rest remain on the corpse.
      else
        from.SendLocalizedMessage(1062471); // You quickly gather all of your belongings.
    }

    public void Refresh(Mobile mob, Container cont)
    {
      if (!mob.Alive)
      {
        mob.Resurrect();

        if (mob.FindItemOnLayer(Layer.OuterTorso) is DeathRobe robe)
          robe.Delete();

        if (cont is Corpse corpse)
          for (int i = 0; i < corpse.EquipItems.Count; ++i)
          {
            Item item = corpse.EquipItems[i];

            if (item.Movable && item.Layer != Layer.Hair && item.Layer != Layer.FacialHair &&
                item.IsChildOf(mob.Backpack))
              mob.EquipItem(item);
          }
      }

      mob.Hits = mob.HitsMax;
      mob.Stam = mob.StamMax;
      mob.Mana = mob.ManaMax;

      mob.Poison = null;
    }

    public void SendOutside(Mobile mob)
    {
      if (Arena == null)
        return;

      mob.Combatant = null;
      mob.MoveToWorld(Arena.Outside, Arena.Facet);
    }

    public void Finish(Participant winner)
    {
      if (Finished)
        return;

      EndAutoTie();
      StopSDTimers();

      Finished = true;

      for (int i = 0; i < winner.Players.Length; ++i)
      {
        DuelPlayer pl = winner.Players[i];

        if (pl?.Eliminated == false)
          DelayBounce(TimeSpan.FromSeconds(8.0), pl.Mobile, null);
      }

      winner.Broadcast(0x59, null,
        winner.Players.Length == 1 ? "{0} has won the duel." : "{0} and {1} team have won the duel.",
        winner.Players.Length == 1 ? "You have won the duel." : "Your team has won the duel.");

      if (m_Tournament != null && winner.TourneyPart != null)
      {
        m_Match.Winner = winner.TourneyPart;
        winner.TourneyPart.WonMatch(m_Match);
        m_Tournament.HandleWon(Arena, m_Match, winner.TourneyPart);
      }

      for (int i = 0; i < Participants.Count; ++i)
      {
        Participant loser = Participants[i];

        if (loser != winner)
        {
          loser.Broadcast(0x22, null,
            loser.Players.Length == 1 ? "{0} has lost the duel." : "{0} and {1} team have lost the duel.",
            loser.Players.Length == 1 ? "You have lost the duel." : "Your team has lost the duel.");

          if (m_Tournament != null)
            loser.TourneyPart?.LostMatch(m_Match);
        }

        for (int j = 0; j < loser.Players.Length; ++j)
          if (loser.Players[j] != null)
          {
            RemoveAggressions(loser.Players[j].Mobile);
            loser.Players[j].Mobile.Delta(MobileDelta.Noto);
            loser.Players[j].Mobile.CloseGump<BeginGump>();

            if (m_Tournament != null)
              loser.Players[j].Mobile.SendEverything();
          }
      }

      if (IsOneVsOne)
      {
        DuelPlayer dp1 = Participants[0].Players[0];
        DuelPlayer dp2 = Participants[1].Players[0];

        if (dp1 != null && dp2 != null)
        {
          Award(dp1.Mobile, dp2.Mobile, dp1.Participant == winner);
          Award(dp2.Mobile, dp1.Mobile, dp2.Participant == winner);
        }
      }

      m_EventGame?.OnStop();

      Timer.DelayCall(TimeSpan.FromSeconds(9.0), UnregisterRematch);
    }

    public void Award(Mobile us, Mobile them, bool won)
    {
      Ladder ladder = Arena == null ? Ladder.Instance : Arena.AcquireLadder();

      if (ladder == null)
        return;

      LadderEntry ourEntry = ladder.Find(us);
      LadderEntry theirEntry = ladder.Find(them);

      if (ourEntry == null || theirEntry == null)
        return;

      int xpGain = Ladder.GetExperienceGain(ourEntry, theirEntry, won);

      if (xpGain == 0)
        return;

      if (m_Tournament != null)
        xpGain *= xpGain > 0 ? 5 : 2;

      if (won)
        ++ourEntry.Wins;
      else
        ++ourEntry.Losses;

      int oldLevel = Ladder.GetLevel(ourEntry.Experience);

      ourEntry.Experience += xpGain;

      if (ourEntry.Experience < 0)
        ourEntry.Experience = 0;

      ladder.UpdateEntry(ourEntry);

      int newLevel = Ladder.GetLevel(ourEntry.Experience);

      if (newLevel > oldLevel)
        us.SendMessage(0x59, "You have achieved level {0}!", newLevel);
      else if (newLevel < oldLevel)
        us.SendMessage(0x22, "You have lost a level. You are now at {0}.", newLevel);
    }

    public void UnregisterRematch()
    {
      Unregister(true);
    }

    public void Unregister()
    {
      Unregister(false);
    }

    public void Unregister(bool queryRematch)
    {
      DestroyWall();

      if (!Registered)
        return;

      Registered = false;

      Arena?.Evict();

      StopSDTimers();

      for (int i = 0; i < Participants.Count; ++i)
      {
        Participant p = Participants[i];

        for (int j = 0; j < p.Players.Length; ++j)
        {
          DuelPlayer pl = p.Players[j];

          if (pl == null)
            continue;

          if (pl.Mobile is PlayerMobile mobile)
            mobile.DuelPlayer = null;

          CloseAllGumps(pl);
        }
      }

      if (queryRematch && m_Tournament == null)
        QueryRematch();
    }

    public void QueryRematch()
    {
      DuelContext dc = new DuelContext(Initiator, Ruleset.Layout, false);

      dc.Ruleset = Ruleset;
      dc.Rematch = true;

      dc.Participants.Clear();

      for (int i = 0; i < Participants.Count; ++i)
      {
        Participant oldPart = Participants[i];
        Participant newPart = new Participant(dc, oldPart.Players.Length);

        for (int j = 0; j < oldPart.Players.Length; ++j)
        {
          DuelPlayer oldPlayer = oldPart.Players[j];

          if (oldPlayer != null)
            newPart.Players[j] = new DuelPlayer(oldPlayer.Mobile, newPart);
        }

        dc.Participants.Add(newPart);
      }

      dc.CloseAllGumps();
      dc.SendReadyUpGump();
    }

    public DuelPlayer Find(Mobile mob)
    {
      if (mob is PlayerMobile pm)
      {
        if (pm.DuelContext == this)
          return pm.DuelPlayer;

        return null;
      }

      for (int i = 0; i < Participants.Count; ++i)
      {
        Participant p = Participants[i];
        DuelPlayer pl = p.Find(mob);

        if (pl != null)
          return pl;
      }

      return null;
    }

    public bool IsAlly(Mobile m1, Mobile m2)
    {
      DuelPlayer pl1 = Find(m1);
      DuelPlayer pl2 = Find(m2);

      return pl1 != null && pl1.Participant == pl2?.Participant;
    }

    public Participant CheckCompletion()
    {
      Participant winner = null;

      bool hasWinner = false;
      int eliminated = 0;

      for (int i = 0; i < Participants.Count; ++i)
      {
        Participant p = Participants[i];

        if (p.Eliminated)
          hasWinner |= ++eliminated == Participants.Count - 1;
        else
          winner = p;
      }

      return hasWinner ? winner ?? Participants[0] : null;
    }

    public void StartCountdown(int count, CountdownCallback cb)
    {
      cb(count);
      m_Countdown = Timer.DelayCall(TimeSpan.FromSeconds(1.0), TimeSpan.FromSeconds(1.0), count,
        () => Countdown_Callback(--count, cb));
    }

    public void StopCountdown()
    {
      m_Countdown?.Stop();
      m_Countdown = null;
    }

    private void Countdown_Callback(int count, CountdownCallback cb)
    {
      if (count == 0)
        StopCountdown();

      cb(count);
    }

    public void StopSDTimers()
    {
      m_SDWarnTimer?.Stop();

      m_SDWarnTimer = null;

      m_SDActivateTimer?.Stop();

      m_SDActivateTimer = null;
    }

    public void StartSuddenDeath(TimeSpan timeUntilActive)
    {
      m_SDWarnTimer?.Stop();

      m_SDWarnTimer = Timer.DelayCall(TimeSpan.FromMinutes(timeUntilActive.TotalMinutes * 0.9), WarnSuddenDeath);

      m_SDActivateTimer?.Stop();

      m_SDActivateTimer = Timer.DelayCall(timeUntilActive, ActivateSuddenDeath);
    }

    public void WarnSuddenDeath()
    {
      for (int i = 0; i < Participants.Count; ++i)
      {
        Participant p = Participants[i];

        for (int j = 0; j < p.Players.Length; ++j)
        {
          DuelPlayer pl = p.Players[j];

          if (pl?.Eliminated != false)
            continue;

          pl.Mobile.SendSound(0x1E1);
          pl.Mobile.SendMessage(0x22, "Warning! Warning! Warning!");
          pl.Mobile.SendMessage(0x22, "Sudden death will be active soon!");
        }
      }

      m_Tournament?.Alert(Arena, "Sudden death will be active soon!");

      m_SDWarnTimer?.Stop();

      m_SDWarnTimer = null;
    }

    public static bool CheckSuddenDeath(Mobile mob) => mob is PlayerMobile pm && pm.DuelPlayer?.Eliminated == false && pm.DuelContext?.IsSuddenDeath == true;

    public void ActivateSuddenDeath()
    {
      for (int i = 0; i < Participants.Count; ++i)
      {
        Participant p = Participants[i];

        for (int j = 0; j < p.Players.Length; ++j)
        {
          DuelPlayer pl = p.Players[j];

          if (pl?.Eliminated != false)
            continue;

          pl.Mobile.SendSound(0x1E1);
          pl.Mobile.SendMessage(0x22, "Warning! Warning! Warning!");
          pl.Mobile.SendMessage(0x22,
            "Sudden death has ACTIVATED. You are now unable to perform any beneficial actions.");
        }
      }

      m_Tournament?.Alert(Arena, "Sudden death has been activated!");

      IsSuddenDeath = true;

      m_SDActivateTimer?.Stop();

      m_SDActivateTimer = null;
    }

    public void BeginAutoTie()
    {
      m_AutoTieTimer?.Stop();

      TimeSpan ts = m_Tournament == null || m_Tournament.TourneyType == TourneyType.Standard
        ? AutoTieDelay
        : TimeSpan.FromMinutes(90.0);

      m_AutoTieTimer = Timer.DelayCall(ts, InvokeAutoTie);
    }

    public void EndAutoTie()
    {
      m_AutoTieTimer?.Stop();

      m_AutoTieTimer = null;
    }

    public void InvokeAutoTie()
    {
      m_AutoTieTimer = null;

      if (!Started || Finished)
        return;

      Tied = true;
      Finished = true;

      StopSDTimers();

      List<TourneyParticipant> remaining = new List<TourneyParticipant>();

      for (int i = 0; i < Participants.Count; ++i)
      {
        Participant p = Participants[i];

        if (p.Eliminated)
        {
          p.Broadcast(0x22, null,
            p.Players.Length == 1 ? "{0} has lost the duel." : "{0} and {1} team have lost the duel.",
            p.Players.Length == 1 ? "You have lost the duel." : "Your team has lost the duel.");
        }
        else
        {
          p.Broadcast(0x59, null,
            p.Players.Length == 1
              ? "{0} has tied the duel due to time expiration."
              : "{0} and {1} team have tied the duel due to time expiration.",
            p.Players.Length == 1
              ? "You have tied the duel due to time expiration."
              : "Your team has tied the duel due to time expiration.");

          for (int j = 0; j < p.Players.Length; ++j)
          {
            DuelPlayer pl = p.Players[j];

            if (pl?.Eliminated == false)
              DelayBounce(TimeSpan.FromSeconds(8.0), pl.Mobile, null);
          }

          if (p.TourneyPart != null)
            remaining.Add(p.TourneyPart);
        }

        for (int j = 0; j < p.Players.Length; ++j)
        {
          DuelPlayer pl = p.Players[j];

          if (pl != null)
          {
            pl.Mobile.Delta(MobileDelta.Noto);
            pl.Mobile.SendEverything();
          }
        }
      }

      m_Tournament?.HandleTie(Arena, m_Match, remaining);

      Timer.DelayCall(TimeSpan.FromSeconds(10.0), Unregister);
    }

    public static void Initialize()
    {
      EventSink.Speech += EventSink_Speech;
      EventSink.Login += EventSink_Login;

      CommandSystem.Register("vli", AccessLevel.GameMaster, vli_oc);
    }

    private static void vli_oc(CommandEventArgs e)
    {
      e.Mobile.BeginTarget(-1, false, TargetFlags.None, vli_ot);
    }

    private static void vli_ot(Mobile from, object obj)
    {
      if (obj is PlayerMobile pm)
      {
        Ladder ladder = Ladder.Instance;

        if (ladder == null)
          return;

        LadderEntry entry = ladder.Find(pm);

        if (entry != null)
          from.SendGump(new PropertiesGump(from, entry));
      }
    }

    public static bool CheckCombat(Mobile m)
    {
      for (int i = 0; i < m.Aggressed.Count; ++i)
      {
        AggressorInfo info = m.Aggressed[i];

        if (info.Defender.Player && DateTime.UtcNow - info.LastCombatTime < CombatDelay)
          return true;
      }

      for (int i = 0; i < m.Aggressors.Count; ++i)
      {
        AggressorInfo info = m.Aggressors[i];

        if (info.Attacker.Player && DateTime.UtcNow - info.LastCombatTime < CombatDelay)
          return true;
      }

      return false;
    }

    private static void EventSink_Login(LoginEventArgs e)
    {
      if (!(e.Mobile is PlayerMobile pm))
        return;

      DuelContext dc = pm.DuelContext;

      if (dc == null)
        return;

      if (dc.ReadyWait && pm.DuelPlayer.Ready && !dc.Started && !dc.StartedBeginCountdown && !dc.Finished)
      {
        if (dc.m_Tournament == null)
          pm.SendGump(new ReadyGump(pm, dc, dc.ReadyCount));
      }
      else if (dc.ReadyWait && !dc.StartedBeginCountdown && !dc.Started && !dc.Finished)
      {
        if (dc.m_Tournament == null)
          pm.SendGump(new ReadyUpGump(pm, dc));
      }
      else if (dc.Initiator == pm && !dc.ReadyWait && !dc.StartedBeginCountdown && !dc.Started && !dc.Finished)
      {
        pm.SendGump(new DuelContextGump(pm, dc));
      }
    }

    private static void ViewLadder_OnTarget(Mobile from, object obj, Ladder ladder)
    {
      if (obj is PlayerMobile pm)
      {
        LadderEntry entry = ladder.Find(pm);

        if (entry == null)
          return; // sanity

        string text =
          $"{{0}} are ranked {LadderGump.Rank(entry.Index + 1)} at level {Ladder.GetLevel(entry.Experience)}.";

        pm.PrivateOverheadMessage(MessageType.Regular, pm.SpeechHue, true,
          string.Format(text, from == pm ? "You" : "They"), from.NetState);
      }
      else if (obj is Mobile mob)
      {
        if (mob.Body.IsHuman)
          mob.PrivateOverheadMessage(MessageType.Regular, mob.SpeechHue, false,
            "I'm not a duelist, and quite frankly, I resent the implication.", from.NetState);
        else
          mob.PrivateOverheadMessage(MessageType.Regular, 0x3B2, true, "It's probably better than you.",
            from.NetState);
      }
      else
      {
        from.SendMessage("That's not a player.");
      }
    }

    private static void EventSink_Speech(SpeechEventArgs e)
    {
      if (e.Handled)
        return;

      if (!(e.Mobile is PlayerMobile pm))
        return;

      if (Insensitive.Contains(e.Speech, "i wish to duel"))
      {
        if (!pm.CheckAlive())
        {
        }
        else if (pm.Region.IsPartOf<Jail>())
        {
        }
        else if (CheckCombat(pm))
        {
          e.Mobile.SendMessage(0x22,
            "You have recently been in combat with another player and must wait before starting a duel.");
        }
        else if (pm.DuelContext != null)
        {
          if (pm.DuelContext.Initiator == pm)
            e.Mobile.SendMessage(0x22, "You have already started a duel.");
          else
            e.Mobile.SendMessage(0x22, "You have already been challenged in a duel.");
        }
        else if (TournamentController.IsActive)
        {
          e.Mobile.SendMessage(0x22, "You may not start a duel while a tournament is active.");
        }
        else
        {
          pm.SendGump(new DuelContextGump(pm, new DuelContext(pm, RulesetLayout.Root)));
          e.Handled = true;
        }
      }
      else if (Insensitive.Equals(e.Speech, "change arena preferences"))
      {
        if (!pm.CheckAlive())
        {
        }
        else
        {
          Preferences prefs = Preferences.Instance;

          if (prefs != null)
          {
            e.Mobile.CloseGump<PreferencesGump>();
            e.Mobile.SendGump(new PreferencesGump(e.Mobile, prefs));
          }
        }
      }
      else if (Insensitive.Equals(e.Speech, "showladder"))
      {
        e.Blocked = true;
        if (!pm.CheckAlive())
        {
        }
        else
        {
          Ladder instance = Ladder.Instance;

          if (instance == null)
          {
            //pm.SendMessage( "Ladder not yet initialized." );
          }
          else
          {
            LadderEntry entry = instance.Find(pm);

            if (entry == null)
              return; // sanity

            string text =
              $"{{0}} {{1}} ranked {LadderGump.Rank(entry.Index + 1)} at level {Ladder.GetLevel(entry.Experience)}.";

            pm.LocalOverheadMessage(MessageType.Regular, pm.SpeechHue, true, string.Format(text, "You", "are"));
            pm.NonlocalOverheadMessage(MessageType.Regular, pm.SpeechHue, true,
              string.Format(text, pm.Name, "is"));

            //pm.PublicOverheadMessage( MessageType.Regular, pm.SpeechHue, true, String.Format( "Level {0} with {1} win{2} and {3} loss{4}.", Ladder.GetLevel( entry.Experience ), entry.Wins, entry.Wins==1?"":"s", entry.Losses, entry.Losses==1?"":"es" ) );
            //pm.PublicOverheadMessage( MessageType.Regular, pm.SpeechHue, true, String.Format( "Level {0} with {1} win{2} and {3} loss{4}.", Ladder.GetLevel( entry.Experience ), entry.Wins, entry.Wins==1?"":"s", entry.Losses, entry.Losses==1?"":"es" ) );
          }
        }
      }
      else if (Insensitive.Equals(e.Speech, "viewladder"))
      {
        e.Blocked = true;

        if (!pm.CheckAlive())
        {
        }
        else
        {
          Ladder instance = Ladder.Instance;

          if (instance == null)
          {
            //pm.SendMessage( "Ladder not yet initialized." );
          }
          else
          {
            pm.SendMessage("Target a player to view their ranking and level.");
            pm.BeginTarget(16, false, TargetFlags.None, ViewLadder_OnTarget, instance);
          }
        }
      }
      else if (Insensitive.Contains(e.Speech, "i yield"))
      {
        if (!pm.CheckAlive())
        {
        }
        else if (pm.DuelContext == null)
        {
        }
        else if (pm.DuelContext.Finished)
        {
          e.Mobile.SendMessage(0x22, "The duel is already finished.");
        }
        else if (!pm.DuelContext.Started)
        {
          DuelContext dc = pm.DuelContext;
          Mobile init = dc.Initiator;

          if (pm.DuelContext.StartedBeginCountdown)
          {
            e.Mobile.SendMessage(0x22, "The duel has not yet started.");
          }
          else
          {
            DuelPlayer pl = pm.DuelContext.Find(pm);

            if (pl == null)
              return;

            Participant p = pl.Participant;

            if (!pm.DuelContext.ReadyWait) // still setting stuff up
            {
              p.Broadcast(0x22, null, "{0} has yielded.", "You have yielded.");

              if (init == pm)
              {
                dc.Unregister();
              }
              else
              {
                p.Nullify(pl);
                pm.DuelPlayer = null;

                NetState ns = init.NetState;

                if (ns != null)
                  foreach (Gump g in ns.Gumps)
                  {
                    if (g is ParticipantGump pg && pg.Participant == p)
                    {
                      init.SendGump(new ParticipantGump(init, dc, p));
                      break;
                    }

                    if (g is DuelContextGump dcg && dcg.Context == dc)
                    {
                      init.SendGump(new DuelContextGump(init, dc));
                      break;
                    }
                  }
              }
            }
            else if (!pm.DuelContext.StartedReadyCountdown) // at ready stage
            {
              p.Broadcast(0x22, null, "{0} has yielded.", "You have yielded.");

              dc.m_Yielding = true;
              dc.RejectReady(pm, null);
              dc.m_Yielding = false;

              if (init == pm)
              {
                dc.Unregister();
              }
              else if (dc.Registered)
              {
                p.Nullify(pl);
                pm.DuelPlayer = null;

                NetState ns = init.NetState;

                if (ns != null)
                {
                  bool send = true;

                  foreach (Gump g in ns.Gumps)
                  {
                    if (g is ParticipantGump pg && pg.Participant == p)
                    {
                      init.SendGump(new ParticipantGump(init, dc, p));
                      send = false;
                      break;
                    }

                    if (g is DuelContextGump dcg && dcg.Context == dc)
                    {
                      init.SendGump(new DuelContextGump(init, dc));
                      send = false;
                      break;
                    }
                  }

                  if (send)
                    init.SendGump(new DuelContextGump(init, dc));
                }
              }
            }
            else
            {
              pm.DuelContext.m_Countdown?.Stop();
              pm.DuelContext.m_Countdown = null;

              pm.DuelContext.StartedReadyCountdown = false;
              p.Broadcast(0x22, null, "{0} has yielded.", "You have yielded.");

              dc.m_Yielding = true;
              dc.RejectReady(pm, null);
              dc.m_Yielding = false;

              if (init == pm)
              {
                dc.Unregister();
              }
              else if (dc.Registered)
              {
                p.Nullify(pl);
                pm.DuelPlayer = null;

                NetState ns = init.NetState;

                if (ns != null)
                {
                  bool send = true;

                  foreach (Gump g in ns.Gumps)
                  {
                    if (g is ParticipantGump pg && pg.Participant == p)
                    {
                      init.SendGump(new ParticipantGump(init, dc, p));
                      send = false;
                      break;
                    }

                    if (g is DuelContextGump dcg && dcg.Context == dc)
                    {
                      init.SendGump(new DuelContextGump(init, dc));
                      send = false;
                      break;
                    }
                  }

                  if (send)
                    init.SendGump(new DuelContextGump(init, dc));
                }
              }
            }
          }
        }
        else
        {
          DuelPlayer pl = pm.DuelContext.Find(pm);

          if (pl != null)
          {
            if (pm.DuelContext.IsOneVsOne)
            {
              e.Mobile.SendMessage(0x22, "You may not yield a 1 on 1 match.");
            }
            else if (pl.Eliminated)
            {
              e.Mobile.SendMessage(0x22, "You have already been eliminated.");
            }
            else
            {
              pm.LocalOverheadMessage(MessageType.Regular, 0x22, false, "You have yielded.");
              pm.NonlocalOverheadMessage(MessageType.Regular, 0x22, false, $"{pm.Name} has yielded.");

              pm.DuelContext.m_Yielding = true;
              pm.Kill();
              pm.DuelContext.m_Yielding = false;

              if (pm.Alive) // invul, ...
              {
                pl.Eliminated = true;

                pm.DuelContext.RemoveAggressions(pm);
                pm.DuelContext.SendOutside(pm);
                pm.DuelContext.Refresh(pm, null);
                Debuff(pm);
                CancelSpell(pm);
                pm.Frozen = false;

                Participant winner = pm.DuelContext.CheckCompletion();

                if (winner != null)
                  pm.DuelContext.Finish(winner);
              }
            }
          }
          else
          {
            e.Mobile.SendMessage(0x22, "BUG: Unable to find duel context.");
          }
        }
      }
    }

    public void CloseAllGumps(DuelPlayer pl)
    {
      pl.Mobile.CloseGump<BeginGump>();
      pl.Mobile.CloseGump<DuelContextGump>();
      pl.Mobile.CloseGump<ParticipantGump>();
      pl.Mobile.CloseGump<PickRulesetGump>();
      pl.Mobile.CloseGump<ReadyGump>();
      pl.Mobile.CloseGump<ReadyUpGump>();
      pl.Mobile.CloseGump<RulesetGump>();
    }

    public void CloseAllGumps()
    {
      for (int i = 0; i < Participants.Count; ++i)
      {
        Participant p = Participants[i];

        for (int j = 0; j < p.Players.Length; ++j)
        {
          DuelPlayer pl = p.Players[j];

          if (pl != null)
            CloseAllGumps(pl);
        }
      }
    }

    public void RejectReady(Mobile rejector, string page)
    {
      if (StartedReadyCountdown)
        return; // sanity

      for (int i = 0; i < Participants.Count; ++i)
      {
        Participant p = Participants[i];

        for (int j = 0; j < p.Players.Length; ++j)
        {
          DuelPlayer pl = p.Players[j];

          if (pl == null)
            continue;

          pl.Ready = false;

          Mobile mob = pl.Mobile;

          if (page == null) // yield
          {
            if (mob != rejector)
              mob.SendMessage(0x22, "{0} has yielded.", rejector.Name);
          }
          else
          {
            if (mob == rejector)
              mob.SendMessage(0x22, "You have rejected the {0}.", Rematch ? "rematch" : page);
            else
              mob.SendMessage(0x22, "{0} has rejected the {1}.", rejector.Name, Rematch ? "rematch" : page);
          }

          // Close all of them?
          mob.CloseGump<DuelContextGump>();
          mob.CloseGump<ReadyUpGump>();
          mob.CloseGump<ReadyGump>();
        }
      }

      if (Rematch)
        Unregister();
      else if (!m_Yielding)
        Initiator.SendGump(new DuelContextGump(Initiator, this));

      ReadyWait = false;
      ReadyCount = 0;
    }

    public void SendReadyGump()
    {
      SendReadyGump(-1);
    }

    public static void Debuff(Mobile mob)
    {
      mob.RemoveStatMod("[Magic] Str Offset");
      mob.RemoveStatMod("[Magic] Dex Offset");
      mob.RemoveStatMod("[Magic] Int Offset");
      mob.RemoveStatMod("Concussion");
      mob.RemoveStatMod("blood-rose");
      mob.RemoveStatMod("clarity-potion");

      OrangePetals.RemoveContext(mob);

      mob.Paralyzed = false;
      mob.Hidden = false;

      if (!Core.AOS)
      {
        mob.MagicDamageAbsorb = 0;
        mob.MeleeDamageAbsorb = 0;
        ProtectionSpell.Registry.Remove(mob);

        ArchProtectionSpell.RemoveEntry(mob);

        mob.EndAction<DefensiveSpell>();
      }

      TransformationSpellHelper.RemoveContext(mob, true);
      AnimalForm.RemoveContext(mob, true);

      if (DisguiseTimers.IsDisguised(mob))
        DisguiseTimers.StopTimer(mob);

      if (!mob.CanBeginAction<PolymorphSpell>())
      {
        mob.BodyMod = 0;
        mob.HueMod = -1;
        mob.EndAction<PolymorphSpell>();
      }

      BaseArmor.ValidateMobile(mob);
      BaseClothing.ValidateMobile(mob);

      mob.Hits = mob.HitsMax;
      mob.Stam = mob.StamMax;
      mob.Mana = mob.ManaMax;

      mob.Poison = null;
    }

    public static void CancelSpell(Mobile mob)
    {
      if (mob.Spell is Spell spell)
        spell.Disturb(DisturbType.Kill);

      Target.Cancel(mob);
    }

    public void DestroyWall()
    {
      for (int i = 0; i < m_Walls.Count; ++i)
        m_Walls[i].Delete();

      m_Walls.Clear();
    }

    public void CreateWall()
    {
      if (Arena == null)
        return;

      Point3D start = Arena.Points.EdgeWest;
      Point3D wall = Arena.Wall;

      int dx = start.X - wall.X;
      int dy = start.Y - wall.Y;
      int rx = dx - dy;
      int ry = dx + dy;

      bool eastToWest = (rx < 0 || ry < 0) && (rx >= 0 || ry >= 0);

      Effects.PlaySound(wall, Arena.Facet, 0x1F6);

      for (int i = -1; i <= 1; ++i)
      {
        Point3D loc = new Point3D(eastToWest ? wall.X + i : wall.X, eastToWest ? wall.Y : wall.Y + i, wall.Z);

        InternalWall created = new InternalWall();

        created.Appear(loc, Arena.Facet);

        m_Walls.Add(created);
      }
    }

    public void BuildParties()
    {
      for (int i = 0; i < Participants.Count; ++i)
      {
        Participant p = Participants[i];

        if (p.Players.Length > 1)
        {
          List<Mobile> players = new List<Mobile>();

          for (int j = 0; j < p.Players.Length; ++j)
          {
            DuelPlayer dp = p.Players[j];

            if (dp == null)
              continue;

            players.Add(dp.Mobile);
          }

          if (players.Count > 1)
            for (int leaderIndex = 0; leaderIndex + 1 < players.Count; leaderIndex += Party.Capacity)
            {
              Mobile leader = players[leaderIndex];
              Party party = Party.Get(leader);

              if (party == null)
              {
                leader.Party = party = new Party(leader);
              }
              else if (party.Leader != leader)
              {
                party.SendPublicMessage(leader, "I leave this party to fight in a duel.");
                party.Remove(leader);
                leader.Party = party = new Party(leader);
              }

              for (int j = leaderIndex + 1; j < players.Count && j < leaderIndex + Party.Capacity; ++j)
              {
                Mobile player = players[j];
                Party existing = Party.Get(player);

                if (existing == party)
                  continue;

                if (party.Members.Count + party.Candidates.Count >= Party.Capacity)
                {
                  player.SendMessage(
                    "You could not be added to the team party because it is at full capacity.");
                  leader.SendMessage(
                    "{0} could not be added to the team party because it is at full capacity.");
                }
                else
                {
                  if (existing != null)
                  {
                    existing.SendPublicMessage(player, "I leave this party to fight in a duel.");
                    existing.Remove(player);
                  }

                  party.OnAccept(player, true);
                }
              }
            }
        }
      }
    }

    public void ClearIllegalItems()
    {
      for (int i = 0; i < Participants.Count; ++i)
      {
        Participant p = Participants[i];

        for (int j = 0; j < p.Players.Length; ++j)
        {
          DuelPlayer pl = p.Players[j];

          if (pl == null)
            continue;

          ClearIllegalItems(pl.Mobile);
        }
      }
    }

    public void ClearIllegalItems(Mobile mob)
    {
      if (mob.StunReady && !AllowSpecialAbility(mob, "Stun", false))
        mob.StunReady = false;

      if (mob.DisarmReady && !AllowSpecialAbility(mob, "Disarm", false))
        mob.DisarmReady = false;

      Container pack = mob.Backpack;

      if (pack == null)
        return;

      for (int i = mob.Items.Count - 1; i >= 0; --i)
      {
        if (i >= mob.Items.Count)
          continue; // sanity

        Item item = mob.Items[i];

        if (!CheckItemEquip(mob, item))
        {
          pack.DropItem(item);

          if (item is BaseWeapon)
            mob.SendLocalizedMessage(1062001,
              item.Name ?? $"#{item.LabelNumber}"); // You can no longer wield your ~1_WEAPON~
          else if (item is BaseArmor && !(item is BaseShield))
            mob.SendLocalizedMessage(1062002,
              item.Name ?? $"#{item.LabelNumber}"); // You can no longer wear your ~1_ARMOR~
          else
            mob.SendLocalizedMessage(1062003,
              item.Name ?? $"#{item.LabelNumber}"); // You can no longer equip your ~1_SHIELD~
        }
      }

      Item inHand = mob.Holding;

      if (inHand != null && !CheckItemEquip(mob, inHand))
      {
        mob.Holding = null;

        BounceInfo bi = inHand.GetBounce();

        if (bi.m_Parent == mob)
          pack.DropItem(inHand);
        else
          inHand.Bounce(mob);

        inHand.ClearBounce();
      }
    }

    private void MessageRuleset(Mobile mob)
    {
      if (Ruleset == null) return;

      Ruleset ruleset = Ruleset;
      Ruleset basedef = ruleset.Base;

      mob.SendMessage("Ruleset: {0}", basedef.Title);

      BitArray defs;

      if (ruleset.Flavors.Count > 0)
      {
        defs = new BitArray(basedef.Options);

        for (int i = 0; i < ruleset.Flavors.Count; ++i)
        {
          defs.Or(ruleset.Flavors[i].Options);

          mob.SendMessage(" + {0}", ruleset.Flavors[i].Title);
        }
      }
      else
        defs = basedef.Options;

      int changes = 0;

      BitArray opts = ruleset.Options;

      for (int i = 0; i < opts.Length; ++i)
        if (defs[i] != opts[i])
        {
          string name = ruleset.Layout.FindByIndex(i);

          if (name != null) // sanity
          {
            ++changes;

            if (changes == 1) mob.SendMessage("Modifications:");

            mob.SendMessage("{0}: {1}", name, opts[i] ? "enabled" : "disabled");
          }
        }
    }

    public void SendBeginGump(int count)
    {
      if (!Registered || Finished)
        return;

      if (count == 10)
      {
        CreateWall();
        BuildParties();
        ClearIllegalItems();
      }
      else if (count == 0)
      {
        DestroyWall();
      }

      StartedBeginCountdown = true;

      if (count == 0)
      {
        Started = true;
        BeginAutoTie();
      }

      for (int i = 0; i < Participants.Count; ++i)
      {
        Participant p = Participants[i];

        for (int j = 0; j < p.Players.Length; ++j)
        {
          DuelPlayer pl = p.Players[j];

          if (pl == null)
            continue;

          Mobile mob = pl.Mobile;

          if (count > 0)
          {
            if (count == 10)
            {
              mob.CloseGump<ReadyGump>();
              mob.CloseGump<ReadyUpGump>();
              mob.CloseGump<BeginGump>();
              mob.SendGump(new BeginGump(count));
            }

            mob.Frozen = true;
          }
          else
          {
            mob.CloseGump<BeginGump>();
            mob.Frozen = false;
          }
        }
      }
    }

    public void RemoveAggressions(Mobile mob)
    {
      for (int i = 0; i < Participants.Count; ++i)
      {
        Participant p = Participants[i];

        for (int j = 0; j < p.Players.Length; ++j)
        {
          DuelPlayer dp = p.Players[j];

          if (dp == null || dp.Mobile == mob)
            continue;

          mob.RemoveAggressed(dp.Mobile);
          mob.RemoveAggressor(dp.Mobile);
          dp.Mobile.RemoveAggressed(mob);
          dp.Mobile.RemoveAggressor(mob);
        }
      }
    }

    public void SendReadyUpGump()
    {
      if (!Registered)
        return;

      ReadyWait = true;
      ReadyCount = -1;

      for (int i = 0; i < Participants.Count; ++i)
      {
        Participant p = Participants[i];

        for (int j = 0; j < p.Players.Length; ++j)
        {
          DuelPlayer pl = p.Players[j];

          Mobile mob = pl?.Mobile;

          if (mob != null && m_Tournament == null)
          {
            mob.CloseGump<ReadyUpGump>();
            mob.SendGump(new ReadyUpGump(mob, this));
          }
        }
      }
    }

    public string ValidateStart()
    {
      if (m_Tournament == null && TournamentController.IsActive)
        return "a tournament is active";

      for (int i = 0; i < Participants.Count; ++i)
      {
        Participant p = Participants[i];

        for (int j = 0; j < p.Players.Length; ++j)
        {
          DuelPlayer dp = p.Players[j];

          if (dp == null)
            return "a slot is empty";

          if (dp.Mobile.Region.IsPartOf<Jail>())
            return $"{dp.Mobile.Name} is in jail";

          if (Sigil.ExistsOn(dp.Mobile))
            return $"{dp.Mobile.Name} is holding a sigil";

          if (!dp.Mobile.Alive)
          {
            if (m_Tournament == null)
              return $"{dp.Mobile.Name} is dead";
            dp.Mobile.Resurrect();
          }

          if (m_Tournament == null && CheckCombat(dp.Mobile))
            return $"{dp.Mobile.Name} is in combat";

          if (dp.Mobile.Mounted)
          {
            IMount mount = dp.Mobile.Mount;

            if (m_Tournament != null && mount != null)
              mount.Rider = null;
            else
              return $"{dp.Mobile.Name} is mounted";
          }
        }
      }

      return null;
    }

    public void SendReadyGump(int count)
    {
      if (!Registered)
        return;

      StartedReadyCountdown |= count != -1;
      ReadyCount = count;

      if (count == 0)
      {
        string error = ValidateStart();

        if (error != null)
        {
          for (int i = 0; i < Participants.Count; ++i)
          {
            Participant p = Participants[i];

            for (int j = 0; j < p.Players.Length; ++j)
            {
              DuelPlayer dp = p.Players[j];

              dp?.Mobile.SendMessage("The duel could not be started because {0}.", error);
            }
          }

          StartCountdown(10, SendReadyGump);

          return;
        }

        ReadyWait = false;

        List<Mobile> players = new List<Mobile>();

        for (int i = 0; i < Participants.Count; ++i)
        {
          Participant p = Participants[i];

          for (int j = 0; j < p.Players.Length; ++j)
          {
            DuelPlayer dp = p.Players[j];

            if (dp != null)
              players.Add(dp.Mobile);
          }
        }

        Arena arena = m_OverrideArena ?? Arena.FindArena(players);

        if (arena == null)
        {
          for (int i = 0; i < Participants.Count; ++i)
          {
            Participant p = Participants[i];

            for (int j = 0; j < p.Players.Length; ++j)
            {
              DuelPlayer dp = p.Players[j];

              dp?.Mobile.SendMessage(
                "The duel could not be started because there are no arenas. If you want to stop waiting for a free arena, yield the duel.");
            }
          }

          StartCountdown(10, SendReadyGump);
          return;
        }

        if (!arena.IsOccupied)
        {
          Arena = arena;

          if (Initiator.Map == Map.Internal)
          {
            m_GatePoint = Initiator.LogoutLocation;
            m_GateFacet = Initiator.LogoutMap;
          }
          else
          {
            m_GatePoint = Initiator.Location;
            m_GateFacet = Initiator.Map;
          }

          if (!(arena.Teleporter is ExitTeleporter tp))
          {
            arena.Teleporter = tp = new ExitTeleporter();
            tp.MoveToWorld(arena.GateOut == Point3D.Zero ? arena.Outside : arena.GateOut, arena.Facet);
          }

          ArenaMoongate mg = new ArenaMoongate(arena.GateIn == Point3D.Zero ? arena.Outside : arena.GateIn,
            arena.Facet, tp);

          StartedBeginCountdown = true;

          for (int i = 0; i < Participants.Count; ++i)
          {
            Participant p = Participants[i];

            for (int j = 0; j < p.Players.Length; ++j)
            {
              DuelPlayer pl = p.Players[j];

              if (pl == null)
                continue;

              tp.Register(pl.Mobile);

              pl.Mobile.Frozen = false; // reset timer just in case
              pl.Mobile.Frozen = true;

              Debuff(pl.Mobile);
              CancelSpell(pl.Mobile);

              pl.Mobile.Delta(MobileDelta.Noto);
            }

            arena.MoveInside(p.Players, i);
          }

          m_EventGame?.OnStart();

          StartCountdown(10, SendBeginGump);

          mg.Appear(m_GatePoint, m_GateFacet);
        }
        else
        {
          for (int i = 0; i < Participants.Count; ++i)
          {
            Participant p = Participants[i];

            for (int j = 0; j < p.Players.Length; ++j)
            {
              DuelPlayer dp = p.Players[j];

              dp?.Mobile.SendMessage(
                "The duel could not be started because all arenas are full. If you want to stop waiting for a free arena, yield the duel.");
            }
          }

          StartCountdown(10, SendReadyGump);
        }

        return;
      }

      ReadyWait = true;

      bool isAllReady = true;

      for (int i = 0; i < Participants.Count; ++i)
      {
        Participant p = Participants[i];

        for (int j = 0; j < p.Players.Length; ++j)
        {
          DuelPlayer pl = p.Players[j];

          if (pl == null)
            continue;

          Mobile mob = pl.Mobile;

          if (pl.Ready)
          {
            if (m_Tournament == null)
            {
              mob.CloseGump<ReadyGump>();
              mob.SendGump(new ReadyGump(mob, this, count));
            }
          }
          else
          {
            isAllReady = false;
          }
        }
      }

      if (count == -1 && isAllReady)
        StartCountdown(3, SendReadyGump);
    }

    private class InternalWall : Item
    {
      public InternalWall() : base(0x80) => Movable = false;

      public InternalWall(Serial serial) : base(serial)
      {
      }

      public void Appear(Point3D loc, Map map)
      {
        MoveToWorld(loc, map);

        Effects.SendLocationParticles(this, 0x376A, 9, 10, 5025);
      }

      public override void Serialize(GenericWriter writer)
      {
        base.Serialize(writer);

        writer.Write(0);
      }

      public override void Deserialize(GenericReader reader)
      {
        base.Deserialize(reader);

        int version = reader.ReadInt();

        Delete();
      }
    }

    private class ReturnEntry
    {
      private DateTime m_Expire;

      public ReturnEntry(Mobile mob)
      {
        Mobile = mob;

        Update();
      }

      public ReturnEntry(Mobile mob, Point3D loc, Map facet)
      {
        Mobile = mob;
        Location = loc;
        Facet = facet;
        m_Expire = DateTime.UtcNow + TimeSpan.FromMinutes(30.0);
      }

      public Mobile Mobile{ get; }

      public Point3D Location{ get; private set; }

      public Map Facet{ get; private set; }

      public bool Expired => DateTime.UtcNow >= m_Expire;

      public void Return()
      {
        if (Facet == Map.Internal || Facet == null)
          return;

        if (Mobile.Map == Map.Internal)
        {
          Mobile.LogoutLocation = Location;
          Mobile.LogoutMap = Facet;
        }
        else
        {
          Mobile.Location = Location;
          Mobile.Map = Facet;
        }
      }

      public void Update()
      {
        m_Expire = DateTime.UtcNow + TimeSpan.FromMinutes(30.0);

        if (Mobile.Map == Map.Internal)
        {
          Facet = Mobile.LogoutMap;
          Location = Mobile.LogoutLocation;
        }
        else
        {
          Facet = Mobile.Map;
          Location = Mobile.Location;
        }
      }
    }

    private class ExitTeleporter : Item
    {
      private List<ReturnEntry> m_Entries;

      public ExitTeleporter() : base(0x1822)
      {
        m_Entries = new List<ReturnEntry>();

        Hue = 0x482;
        Movable = false;
      }

      public ExitTeleporter(Serial serial) : base(serial)
      {
      }

      public override string DefaultName => "return teleporter";

      public void Register(Mobile mob)
      {
        ReturnEntry entry = Find(mob);

        if (entry != null)
        {
          entry.Update();
          return;
        }

        m_Entries.Add(new ReturnEntry(mob));
      }

      private ReturnEntry Find(Mobile mob)
      {
        for (int i = 0; i < m_Entries.Count; ++i)
        {
          ReturnEntry entry = m_Entries[i];

          if (entry.Mobile == mob)
            return entry;
          if (entry.Expired)
            m_Entries.RemoveAt(i--);
        }

        return null;
      }

      public override bool OnMoveOver(Mobile m)
      {
        if (!base.OnMoveOver(m))
          return false;

        ReturnEntry entry = Find(m);

        if (entry != null)
        {
          entry.Return();

          Effects.PlaySound(GetWorldLocation(), Map, 0x1FE);
          Effects.PlaySound(m.Location, m.Map, 0x1FE);

          m_Entries.Remove(entry);

          return false;
        }

        m.SendLocalizedMessage(1049383); // The teleporter doesn't seem to work for you.
        return true;
      }

      public override void Serialize(GenericWriter writer)
      {
        base.Serialize(writer);

        writer.Write(0);

        writer.WriteEncodedInt(m_Entries.Count);

        for (int i = 0; i < m_Entries.Count; ++i)
        {
          ReturnEntry entry = m_Entries[i];

          writer.Write(entry.Mobile);
          writer.Write(entry.Location);
          writer.Write(entry.Facet);

          if (entry.Expired)
            m_Entries.RemoveAt(i--);
        }
      }

      public override void Deserialize(GenericReader reader)
      {
        base.Deserialize(reader);

        int version = reader.ReadInt();

        switch (version)
        {
          case 0:
          {
            int count = reader.ReadEncodedInt();

            m_Entries = new List<ReturnEntry>(count);

            for (int i = 0; i < count; ++i)
            {
              Mobile mob = reader.ReadMobile();
              Point3D loc = reader.ReadPoint3D();
              Map map = reader.ReadMap();

              m_Entries.Add(new ReturnEntry(mob, loc, map));
            }

            break;
          }
        }
      }
    }

    private class ArenaMoongate : ConfirmationMoongate
    {
      private ExitTeleporter m_Teleporter;

      public ArenaMoongate(Point3D target, Map map, ExitTeleporter tp) : base(target, map)
      {
        m_Teleporter = tp;

        ItemID = 0x1FD4;
        Dispellable = false;

        GumpWidth = 300;
        GumpHeight = 150;
        MessageColor = 0xFFC000;
        MessageString = "Are you sure you wish to spectate this duel?";
        TitleColor = 0x7800;
        TitleNumber = 1062051; // Gate Warning

        Timer.DelayCall(TimeSpan.FromSeconds(10.0), Delete);
      }

      public ArenaMoongate(Serial serial) : base(serial)
      {
      }

      public override string DefaultName => "spectator moongate";

      public override void CheckGate(Mobile m, int range)
      {
        if (CheckCombat(m))
          m.SendMessage(0x22,
            "You have recently been in combat with another player and cannot use this moongate.");
        else
          base.CheckGate(m, range);
      }

      public override void UseGate(Mobile m)
      {
        if (CheckCombat(m))
        {
          m.SendMessage(0x22,
            "You have recently been in combat with another player and cannot use this moongate.");
        }
        else
        {
          if (m_Teleporter?.Deleted == false)
            m_Teleporter.Register(m);

          base.UseGate(m);
        }
      }

      public void Appear(Point3D loc, Map map)
      {
        Effects.PlaySound(loc, map, 0x20E);
        MoveToWorld(loc, map);
      }

      public override void Serialize(GenericWriter writer)
      {
        base.Serialize(writer);

        writer.Write(0);
      }

      public override void Deserialize(GenericReader reader)
      {
        base.Deserialize(reader);

        int version = reader.ReadInt();

        Delete();
      }
    }
  }
}
<|MERGE_RESOLUTION|>--- conflicted
+++ resolved
@@ -1,2453 +1,2449 @@
-using System;
-using System.Collections;
-using System.Collections.Generic;
-using Server.Engines.PartySystem;
-using Server.Factions;
-using Server.Gumps;
-using Server.Items;
-using Server.Mobiles;
-using Server.Network;
-using Server.Regions;
-using Server.Spells;
-using Server.Spells.Bushido;
-using Server.Spells.Chivalry;
-using Server.Spells.Fourth;
-using Server.Spells.Necromancy;
-using Server.Spells.Ninjitsu;
-using Server.Spells.Second;
-using Server.Spells.Seventh;
-using Server.Spells.Spellweaving;
-using Server.Targeting;
-
-namespace Server.Engines.ConPVP
-{
-  public delegate void CountdownCallback(int count);
-
-  public class DuelContext
-  {
-    private static TimeSpan CombatDelay = TimeSpan.FromSeconds(30.0);
-    private static TimeSpan AutoTieDelay = TimeSpan.FromMinutes(15.0);
-
-    private Timer m_AutoTieTimer;
-
-    private Timer m_Countdown;
-
-    public EventGame m_EventGame;
-    private Map m_GateFacet;
-
-    private Point3D m_GatePoint;
-    public TourneyMatch m_Match;
-
-    public Arena m_OverrideArena;
-
-    private Timer m_SDWarnTimer, m_SDActivateTimer;
-    public Tournament m_Tournament;
-
-    private List<Item> m_Walls = new List<Item>();
-
-    private bool m_Yielding;
-
-    public DuelContext(Mobile initiator, RulesetLayout layout, bool addNew = true)
-    {
-      Initiator = initiator;
-      Participants = new List<Participant>();
-      Ruleset = new Ruleset(layout);
-      Ruleset.ApplyDefault(layout.Defaults[0]);
-
-      if (addNew)
-      {
-        Participants.Add(new Participant(this, 1));
-        Participants.Add(new Participant(this, 1));
-        Participants[0].Add(initiator);
-      }
-    }
-
-    public bool Rematch{ get; private set; }
-
-    public bool ReadyWait{ get; private set; }
-
-    public int ReadyCount{ get; private set; }
-
-    public bool Registered{ get; private set; } = true;
-
-    public bool Finished{ get; private set; }
-
-    public bool Started{ get; private set; }
-
-    public Mobile Initiator{ get; }
-
-    public List<Participant> Participants{ get; }
-
-    public Ruleset Ruleset{ get; private set; }
-
-    public Arena Arena{ get; private set; }
-
-    public bool Tied{ get; private set; }
-
-    public bool IsSuddenDeath{ get; set; }
-
-    public bool IsOneVsOne => Participants.Count == 2 && Participants[0].Players.Length == 1 &&
-                              Participants[1].Players.Length == 1;
-
-    public bool StartedBeginCountdown{ get; private set; }
-
-    public bool StartedReadyCountdown{ get; private set; }
-
-    public Tournament Tournament => m_Tournament;
-
-    private bool CantDoAnything(Mobile mob)
-    {
-      if (m_EventGame != null)
-        return m_EventGame.CantDoAnything(mob);
-
-      return false;
-    }
-
-    public static bool IsFreeConsume(Mobile mob)
-    {
-      if (!(mob is PlayerMobile pm) || pm.DuelContext?.m_EventGame == null)
-        return false;
-
-      return pm.DuelContext.m_EventGame.FreeConsume;
-    }
-
-    public void DelayBounce(TimeSpan ts, Mobile mob, Container corpse)
-    {
-      Timer.DelayCall(ts, () => DelayBounce_Callback(mob, corpse));
-    }
-
-    public static bool AllowSpecialMove(Mobile from, string name, SpecialMove move) => (from as PlayerMobile)?.DuelContext?.InstAllowSpecialMove(from, name, move) != false;
-
-    public bool InstAllowSpecialMove(Mobile from, string name, SpecialMove move)
-    {
-      if (!StartedBeginCountdown)
-        return true;
-
-      DuelPlayer pl = Find(from);
-
-      if (pl?.Eliminated != false)
-        return true;
-
-      if (CantDoAnything(from))
-        return false;
-
-      string title = null;
-
-      if (move is NinjaMove)
-        title = "Bushido";
-      else if (move is SamuraiMove)
-        title = "Ninjitsu";
-
-
-      if (title == null || name == null || Ruleset.GetOption(title, name))
-        return true;
-
-      from.SendMessage("The dueling ruleset prevents you from using this move.");
-      return false;
-    }
-
-    public bool AllowSpellCast(Mobile from, Spell spell)
-    {
-      if (!StartedBeginCountdown)
-        return true;
-
-      if (Find(from)?.Eliminated != false)
-        return true;
-
-      if (CantDoAnything(from))
-        return false;
-
-      if (spell is RecallSpell)
-        from.SendMessage("You may not cast this spell.");
-
-      string title;
-      string option;
-
-      if (spell is ArcanistSpell)
-      {
-        title = "Spellweaving";
-        option = spell.Name;
-      }
-      else if (spell is PaladinSpell)
-      {
-        title = "Chivalry";
-        option = spell.Name;
-      }
-      else if (spell is NecromancerSpell)
-      {
-        title = "Necromancy";
-        option = spell.Name;
-      }
-      else if (spell is NinjaSpell)
-      {
-        title = "Ninjitsu";
-        option = spell.Name;
-      }
-      else if (spell is SamuraiSpell)
-      {
-        title = "Bushido";
-        option = spell.Name;
-      }
-      else if (spell is MagerySpell magerySpell)
-      {
-        title = magerySpell.Circle switch
-        {
-          SpellCircle.First => "1st Circle",
-          SpellCircle.Second => "2nd Circle",
-          SpellCircle.Third => "3rd Circle",
-          SpellCircle.Fourth => "4th Circle",
-          SpellCircle.Fifth => "5th Circle",
-          SpellCircle.Sixth => "6th Circle",
-          SpellCircle.Seventh => "7th Circle",
-          SpellCircle.Eighth => "8th Circle",
-<<<<<<< HEAD
-          _ => null
-=======
-          _ => title
->>>>>>> 64d59ce2
-        };
-
-        option = magerySpell.Name;
-      }
-      else
-      {
-        title = "Other Spell";
-        option = spell.Name;
-      }
-
-      if (title == null || option == null || Ruleset.GetOption(title, option))
-        return true;
-
-      from.SendMessage("The dueling ruleset prevents you from casting this spell.");
-      return false;
-    }
-
-    public bool AllowItemEquip(Mobile from, Item item)
-    {
-      if (!StartedBeginCountdown)
-        return true;
-
-      DuelPlayer pl = Find(from);
-
-      if (pl?.Eliminated != false)
-        return true;
-
-      if (item is Dagger || CheckItemEquip(from, item))
-        return true;
-
-      from.SendMessage("The dueling ruleset prevents you from equipping this item.");
-      return false;
-    }
-
-    public static bool AllowSpecialAbility(Mobile from, string name, bool message)
-    {
-      if (!(from is PlayerMobile pm))
-        return true;
-
-      DuelContext dc = pm.DuelContext;
-
-      // No DuelContext or InstAllowSpecialAbility
-      return dc?.InstAllowSpecialAbility(from, name, message) != false;
-    }
-
-    public bool InstAllowSpecialAbility(Mobile from, string name, bool message)
-    {
-      if (!StartedBeginCountdown)
-        return true;
-
-      DuelPlayer pl = Find(from);
-
-      if (pl?.Eliminated != false)
-        return true;
-
-      if (CantDoAnything(from))
-        return false;
-
-      if (Ruleset.GetOption("Combat Abilities", name))
-        return true;
-
-      if (message)
-        from.SendMessage("The dueling ruleset prevents you from using this combat ability.");
-
-      return false;
-    }
-
-    public bool CheckItemEquip(Mobile from, Item item)
-    {
-      if (item is Fists)
-      {
-        if (!Ruleset.GetOption("Weapons", "Wrestling"))
-          return false;
-      }
-      else if (item is BaseArmor armor)
-      {
-        if (armor.ProtectionLevel > ArmorProtectionLevel.Regular && !Ruleset.GetOption("Armor", "Magical"))
-          return false;
-
-        if (!Core.AOS && armor.Resource != armor.DefaultResource && !Ruleset.GetOption("Armor", "Colored"))
-          return false;
-
-        if (armor is BaseShield && !Ruleset.GetOption("Armor", "Shields"))
-          return false;
-      }
-      else if (item is BaseWeapon weapon)
-      {
-        if ((weapon.DamageLevel > WeaponDamageLevel.Regular || weapon.AccuracyLevel > WeaponAccuracyLevel.Regular) &&
-            !Ruleset.GetOption("Weapons", "Magical"))
-          return false;
-
-        if (!Core.AOS && weapon.Resource != CraftResource.Iron && weapon.Resource != CraftResource.None &&
-            !Ruleset.GetOption("Weapons", "Runics"))
-          return false;
-
-        if (weapon is BaseRanged && !Ruleset.GetOption("Weapons", "Ranged"))
-          return false;
-
-        if (!(weapon is BaseRanged) && !Ruleset.GetOption("Weapons", "Melee"))
-          return false;
-
-        if (weapon.PoisonCharges > 0 && weapon.Poison != null && !Ruleset.GetOption("Weapons", "Poisoned"))
-          return false;
-
-        if (weapon is BaseWand && !Ruleset.GetOption("Items", "Wands"))
-          return false;
-      }
-
-      return true;
-    }
-
-    public bool AllowSkillUse(Mobile from, SkillName skill)
-    {
-      if (!StartedBeginCountdown)
-        return true;
-
-      DuelPlayer pl = Find(from);
-
-      if (pl?.Eliminated != false)
-        return true;
-
-      if (CantDoAnything(from))
-        return false;
-
-      int id = (int)skill;
-
-      if (id >= 0 && id < SkillInfo.Table.Length)
-        if (Ruleset.GetOption("Skills", SkillInfo.Table[id].Name))
-          return true;
-
-      from.SendMessage("The dueling ruleset prevents you from using this skill.");
-      return false;
-    }
-
-    public bool AllowItemUse(Mobile from, Item item)
-    {
-      if (!StartedBeginCountdown)
-        return true;
-
-      DuelPlayer pl = Find(from);
-
-      if (pl?.Eliminated != false)
-        return true;
-
-      if (!(item is BaseRefreshPotion))
-        if (CantDoAnything(from))
-          return false;
-
-      string title = null, option = null;
-
-      if (item is BasePotion)
-      {
-        title = "Potions";
-
-        if (item is BaseAgilityPotion)
-          option = "Agility";
-        else if (item is BaseCurePotion)
-          option = "Cure";
-        else if (item is BaseHealPotion)
-          option = "Heal";
-        else if (item is NightSightPotion)
-          option = "Nightsight";
-        else if (item is BasePoisonPotion)
-          option = "Poison";
-        else if (item is BaseStrengthPotion)
-          option = "Strength";
-        else if (item is BaseExplosionPotion)
-          option = "Explosion";
-        else if (item is BaseRefreshPotion)
-          option = "Refresh";
-      }
-      else if (item is Bandage)
-      {
-        title = "Items";
-        option = "Bandages";
-      }
-      else if (item is TrappableContainer container)
-      {
-        if (container.TrapType != TrapType.None)
-        {
-          title = "Items";
-          option = "Trapped Containers";
-        }
-      }
-      else if (item is Bola)
-      {
-        title = "Items";
-        option = "Bolas";
-      }
-      else if (item is OrangePetals)
-      {
-        title = "Items";
-        option = "Orange Petals";
-      }
-      else if (item is EtherealMount || item.Layer == Layer.Mount)
-      {
-        title = "Items";
-        option = "Mounts";
-      }
-      else if (item is LeatherNinjaBelt)
-      {
-        title = "Items";
-        option = "Shurikens";
-      }
-      else if (item is Fukiya)
-      {
-        title = "Items";
-        option = "Fukiya Darts";
-      }
-      else if (item is FireHorn)
-      {
-        title = "Items";
-        option = "Fire Horns";
-      }
-      else if (item is BaseWand)
-      {
-        title = "Items";
-        option = "Wands";
-      }
-
-      if (title != null && option != null && StartedBeginCountdown && !Started)
-      {
-        from.SendMessage("You may not use this item before the duel begins.");
-        return false;
-      }
-
-      if (item is BasePotion && !(item is BaseExplosionPotion) && !(item is BaseRefreshPotion) && IsSuddenDeath)
-      {
-        from.SendMessage(0x22, "You may not drink potions in sudden death.");
-        return false;
-      }
-
-      if (item is Bandage && IsSuddenDeath)
-      {
-        from.SendMessage(0x22, "You may not use bandages in sudden death.");
-        return false;
-      }
-
-      if (title == null || option == null || Ruleset.GetOption(title, option))
-        return true;
-
-      from.SendMessage("The dueling ruleset prevents you from using this item.");
-      return false;
-    }
-
-    private void DelayBounce_Callback(Mobile mob, Container corpse)
-    {
-      RemoveAggressions(mob);
-      SendOutside(mob);
-      Refresh(mob, corpse);
-      Debuff(mob);
-      CancelSpell(mob);
-      mob.Frozen = false;
-    }
-
-    public void OnMapChanged(Mobile mob)
-    {
-      OnLocationChanged(mob);
-    }
-
-    public void OnLocationChanged(Mobile mob)
-    {
-      if (!Registered || !StartedBeginCountdown || Finished)
-        return;
-
-      Arena arena = Arena;
-
-      if (arena == null)
-        return;
-
-      if (mob.Map == arena.Facet && arena.Bounds.Contains(mob.Location))
-        return;
-
-      DuelPlayer pl = Find(mob);
-
-      if (pl?.Eliminated != false)
-        return;
-
-      if (mob.Map == Map.Internal)
-        if (mob.LogoutMap == arena.Facet && arena.Bounds.Contains(mob.LogoutLocation))
-          mob.LogoutLocation = arena.Outside;
-
-      pl.Eliminated = true;
-
-      mob.LocalOverheadMessage(MessageType.Regular, 0x22, false, "You have forfeited your position in the duel.");
-      mob.NonlocalOverheadMessage(MessageType.Regular, 0x22, false,
-        $"{mob.Name} has forfeited by leaving the dueling arena.");
-
-      Participant winner = CheckCompletion();
-
-      if (winner != null)
-        Finish(winner);
-    }
-
-    public void OnDeath(Mobile mob, Container corpse)
-    {
-      if (!Registered || !Started)
-        return;
-
-      DuelPlayer pl = Find(mob);
-
-      if (pl?.Eliminated == true || m_EventGame?.OnDeath(mob, corpse) == false)
-        return;
-
-      pl.Eliminated = true;
-
-      if (mob.Poison != null)
-        mob.Poison = null;
-
-      Requip(mob, corpse);
-      DelayBounce(TimeSpan.FromSeconds(4.0), mob, corpse);
-
-      Participant winner = CheckCompletion();
-
-      if (winner != null)
-      {
-        Finish(winner);
-      }
-      else if (!m_Yielding)
-      {
-        mob.LocalOverheadMessage(MessageType.Regular, 0x22, false, "You have been defeated.");
-        mob.NonlocalOverheadMessage(MessageType.Regular, 0x22, false, $"{mob.Name} has been defeated.");
-      }
-    }
-
-    public bool CheckFull()
-    {
-      for (int i = 0; i < Participants.Count; ++i)
-      {
-        Participant p = Participants[i];
-
-        if (p.HasOpenSlot)
-          return false;
-      }
-
-      return true;
-    }
-
-    public void Requip(Mobile from, Container cont)
-    {
-      if (!(cont is Corpse corpse))
-        return;
-
-      List<Item> items = new List<Item>(corpse.Items);
-
-      bool didntFit = false;
-
-      Container pack = from.Backpack;
-
-      for (int i = 0; !didntFit && i < items.Count; ++i)
-      {
-        Item item = items[i];
-
-        if (item.Layer == Layer.Hair || item.Layer == Layer.FacialHair || !item.Movable)
-          continue;
-
-        if (pack != null)
-          pack.DropItem(item);
-        else
-          didntFit = true;
-      }
-
-      corpse.Carved = true;
-
-      if (corpse.ItemID == 0x2006)
-      {
-        corpse.ProcessDelta();
-        corpse.SendRemovePacket();
-        corpse.ItemID = Utility.Random(0xECA, 9); // bone graphic
-        corpse.Hue = 0;
-        corpse.ProcessDelta();
-
-        Mobile killer = from.FindMostRecentDamager(false);
-
-        if (killer?.Player == true)
-          killer.AddToBackpack(new Head(m_Tournament == null ? HeadType.Duel : HeadType.Tournament, from.Name));
-      }
-
-      from.PlaySound(0x3E3);
-
-      if (didntFit)
-        from.SendLocalizedMessage(1062472); // You gather some of your belongings. The rest remain on the corpse.
-      else
-        from.SendLocalizedMessage(1062471); // You quickly gather all of your belongings.
-    }
-
-    public void Refresh(Mobile mob, Container cont)
-    {
-      if (!mob.Alive)
-      {
-        mob.Resurrect();
-
-        if (mob.FindItemOnLayer(Layer.OuterTorso) is DeathRobe robe)
-          robe.Delete();
-
-        if (cont is Corpse corpse)
-          for (int i = 0; i < corpse.EquipItems.Count; ++i)
-          {
-            Item item = corpse.EquipItems[i];
-
-            if (item.Movable && item.Layer != Layer.Hair && item.Layer != Layer.FacialHair &&
-                item.IsChildOf(mob.Backpack))
-              mob.EquipItem(item);
-          }
-      }
-
-      mob.Hits = mob.HitsMax;
-      mob.Stam = mob.StamMax;
-      mob.Mana = mob.ManaMax;
-
-      mob.Poison = null;
-    }
-
-    public void SendOutside(Mobile mob)
-    {
-      if (Arena == null)
-        return;
-
-      mob.Combatant = null;
-      mob.MoveToWorld(Arena.Outside, Arena.Facet);
-    }
-
-    public void Finish(Participant winner)
-    {
-      if (Finished)
-        return;
-
-      EndAutoTie();
-      StopSDTimers();
-
-      Finished = true;
-
-      for (int i = 0; i < winner.Players.Length; ++i)
-      {
-        DuelPlayer pl = winner.Players[i];
-
-        if (pl?.Eliminated == false)
-          DelayBounce(TimeSpan.FromSeconds(8.0), pl.Mobile, null);
-      }
-
-      winner.Broadcast(0x59, null,
-        winner.Players.Length == 1 ? "{0} has won the duel." : "{0} and {1} team have won the duel.",
-        winner.Players.Length == 1 ? "You have won the duel." : "Your team has won the duel.");
-
-      if (m_Tournament != null && winner.TourneyPart != null)
-      {
-        m_Match.Winner = winner.TourneyPart;
-        winner.TourneyPart.WonMatch(m_Match);
-        m_Tournament.HandleWon(Arena, m_Match, winner.TourneyPart);
-      }
-
-      for (int i = 0; i < Participants.Count; ++i)
-      {
-        Participant loser = Participants[i];
-
-        if (loser != winner)
-        {
-          loser.Broadcast(0x22, null,
-            loser.Players.Length == 1 ? "{0} has lost the duel." : "{0} and {1} team have lost the duel.",
-            loser.Players.Length == 1 ? "You have lost the duel." : "Your team has lost the duel.");
-
-          if (m_Tournament != null)
-            loser.TourneyPart?.LostMatch(m_Match);
-        }
-
-        for (int j = 0; j < loser.Players.Length; ++j)
-          if (loser.Players[j] != null)
-          {
-            RemoveAggressions(loser.Players[j].Mobile);
-            loser.Players[j].Mobile.Delta(MobileDelta.Noto);
-            loser.Players[j].Mobile.CloseGump<BeginGump>();
-
-            if (m_Tournament != null)
-              loser.Players[j].Mobile.SendEverything();
-          }
-      }
-
-      if (IsOneVsOne)
-      {
-        DuelPlayer dp1 = Participants[0].Players[0];
-        DuelPlayer dp2 = Participants[1].Players[0];
-
-        if (dp1 != null && dp2 != null)
-        {
-          Award(dp1.Mobile, dp2.Mobile, dp1.Participant == winner);
-          Award(dp2.Mobile, dp1.Mobile, dp2.Participant == winner);
-        }
-      }
-
-      m_EventGame?.OnStop();
-
-      Timer.DelayCall(TimeSpan.FromSeconds(9.0), UnregisterRematch);
-    }
-
-    public void Award(Mobile us, Mobile them, bool won)
-    {
-      Ladder ladder = Arena == null ? Ladder.Instance : Arena.AcquireLadder();
-
-      if (ladder == null)
-        return;
-
-      LadderEntry ourEntry = ladder.Find(us);
-      LadderEntry theirEntry = ladder.Find(them);
-
-      if (ourEntry == null || theirEntry == null)
-        return;
-
-      int xpGain = Ladder.GetExperienceGain(ourEntry, theirEntry, won);
-
-      if (xpGain == 0)
-        return;
-
-      if (m_Tournament != null)
-        xpGain *= xpGain > 0 ? 5 : 2;
-
-      if (won)
-        ++ourEntry.Wins;
-      else
-        ++ourEntry.Losses;
-
-      int oldLevel = Ladder.GetLevel(ourEntry.Experience);
-
-      ourEntry.Experience += xpGain;
-
-      if (ourEntry.Experience < 0)
-        ourEntry.Experience = 0;
-
-      ladder.UpdateEntry(ourEntry);
-
-      int newLevel = Ladder.GetLevel(ourEntry.Experience);
-
-      if (newLevel > oldLevel)
-        us.SendMessage(0x59, "You have achieved level {0}!", newLevel);
-      else if (newLevel < oldLevel)
-        us.SendMessage(0x22, "You have lost a level. You are now at {0}.", newLevel);
-    }
-
-    public void UnregisterRematch()
-    {
-      Unregister(true);
-    }
-
-    public void Unregister()
-    {
-      Unregister(false);
-    }
-
-    public void Unregister(bool queryRematch)
-    {
-      DestroyWall();
-
-      if (!Registered)
-        return;
-
-      Registered = false;
-
-      Arena?.Evict();
-
-      StopSDTimers();
-
-      for (int i = 0; i < Participants.Count; ++i)
-      {
-        Participant p = Participants[i];
-
-        for (int j = 0; j < p.Players.Length; ++j)
-        {
-          DuelPlayer pl = p.Players[j];
-
-          if (pl == null)
-            continue;
-
-          if (pl.Mobile is PlayerMobile mobile)
-            mobile.DuelPlayer = null;
-
-          CloseAllGumps(pl);
-        }
-      }
-
-      if (queryRematch && m_Tournament == null)
-        QueryRematch();
-    }
-
-    public void QueryRematch()
-    {
-      DuelContext dc = new DuelContext(Initiator, Ruleset.Layout, false);
-
-      dc.Ruleset = Ruleset;
-      dc.Rematch = true;
-
-      dc.Participants.Clear();
-
-      for (int i = 0; i < Participants.Count; ++i)
-      {
-        Participant oldPart = Participants[i];
-        Participant newPart = new Participant(dc, oldPart.Players.Length);
-
-        for (int j = 0; j < oldPart.Players.Length; ++j)
-        {
-          DuelPlayer oldPlayer = oldPart.Players[j];
-
-          if (oldPlayer != null)
-            newPart.Players[j] = new DuelPlayer(oldPlayer.Mobile, newPart);
-        }
-
-        dc.Participants.Add(newPart);
-      }
-
-      dc.CloseAllGumps();
-      dc.SendReadyUpGump();
-    }
-
-    public DuelPlayer Find(Mobile mob)
-    {
-      if (mob is PlayerMobile pm)
-      {
-        if (pm.DuelContext == this)
-          return pm.DuelPlayer;
-
-        return null;
-      }
-
-      for (int i = 0; i < Participants.Count; ++i)
-      {
-        Participant p = Participants[i];
-        DuelPlayer pl = p.Find(mob);
-
-        if (pl != null)
-          return pl;
-      }
-
-      return null;
-    }
-
-    public bool IsAlly(Mobile m1, Mobile m2)
-    {
-      DuelPlayer pl1 = Find(m1);
-      DuelPlayer pl2 = Find(m2);
-
-      return pl1 != null && pl1.Participant == pl2?.Participant;
-    }
-
-    public Participant CheckCompletion()
-    {
-      Participant winner = null;
-
-      bool hasWinner = false;
-      int eliminated = 0;
-
-      for (int i = 0; i < Participants.Count; ++i)
-      {
-        Participant p = Participants[i];
-
-        if (p.Eliminated)
-          hasWinner |= ++eliminated == Participants.Count - 1;
-        else
-          winner = p;
-      }
-
-      return hasWinner ? winner ?? Participants[0] : null;
-    }
-
-    public void StartCountdown(int count, CountdownCallback cb)
-    {
-      cb(count);
-      m_Countdown = Timer.DelayCall(TimeSpan.FromSeconds(1.0), TimeSpan.FromSeconds(1.0), count,
-        () => Countdown_Callback(--count, cb));
-    }
-
-    public void StopCountdown()
-    {
-      m_Countdown?.Stop();
-      m_Countdown = null;
-    }
-
-    private void Countdown_Callback(int count, CountdownCallback cb)
-    {
-      if (count == 0)
-        StopCountdown();
-
-      cb(count);
-    }
-
-    public void StopSDTimers()
-    {
-      m_SDWarnTimer?.Stop();
-
-      m_SDWarnTimer = null;
-
-      m_SDActivateTimer?.Stop();
-
-      m_SDActivateTimer = null;
-    }
-
-    public void StartSuddenDeath(TimeSpan timeUntilActive)
-    {
-      m_SDWarnTimer?.Stop();
-
-      m_SDWarnTimer = Timer.DelayCall(TimeSpan.FromMinutes(timeUntilActive.TotalMinutes * 0.9), WarnSuddenDeath);
-
-      m_SDActivateTimer?.Stop();
-
-      m_SDActivateTimer = Timer.DelayCall(timeUntilActive, ActivateSuddenDeath);
-    }
-
-    public void WarnSuddenDeath()
-    {
-      for (int i = 0; i < Participants.Count; ++i)
-      {
-        Participant p = Participants[i];
-
-        for (int j = 0; j < p.Players.Length; ++j)
-        {
-          DuelPlayer pl = p.Players[j];
-
-          if (pl?.Eliminated != false)
-            continue;
-
-          pl.Mobile.SendSound(0x1E1);
-          pl.Mobile.SendMessage(0x22, "Warning! Warning! Warning!");
-          pl.Mobile.SendMessage(0x22, "Sudden death will be active soon!");
-        }
-      }
-
-      m_Tournament?.Alert(Arena, "Sudden death will be active soon!");
-
-      m_SDWarnTimer?.Stop();
-
-      m_SDWarnTimer = null;
-    }
-
-    public static bool CheckSuddenDeath(Mobile mob) => mob is PlayerMobile pm && pm.DuelPlayer?.Eliminated == false && pm.DuelContext?.IsSuddenDeath == true;
-
-    public void ActivateSuddenDeath()
-    {
-      for (int i = 0; i < Participants.Count; ++i)
-      {
-        Participant p = Participants[i];
-
-        for (int j = 0; j < p.Players.Length; ++j)
-        {
-          DuelPlayer pl = p.Players[j];
-
-          if (pl?.Eliminated != false)
-            continue;
-
-          pl.Mobile.SendSound(0x1E1);
-          pl.Mobile.SendMessage(0x22, "Warning! Warning! Warning!");
-          pl.Mobile.SendMessage(0x22,
-            "Sudden death has ACTIVATED. You are now unable to perform any beneficial actions.");
-        }
-      }
-
-      m_Tournament?.Alert(Arena, "Sudden death has been activated!");
-
-      IsSuddenDeath = true;
-
-      m_SDActivateTimer?.Stop();
-
-      m_SDActivateTimer = null;
-    }
-
-    public void BeginAutoTie()
-    {
-      m_AutoTieTimer?.Stop();
-
-      TimeSpan ts = m_Tournament == null || m_Tournament.TourneyType == TourneyType.Standard
-        ? AutoTieDelay
-        : TimeSpan.FromMinutes(90.0);
-
-      m_AutoTieTimer = Timer.DelayCall(ts, InvokeAutoTie);
-    }
-
-    public void EndAutoTie()
-    {
-      m_AutoTieTimer?.Stop();
-
-      m_AutoTieTimer = null;
-    }
-
-    public void InvokeAutoTie()
-    {
-      m_AutoTieTimer = null;
-
-      if (!Started || Finished)
-        return;
-
-      Tied = true;
-      Finished = true;
-
-      StopSDTimers();
-
-      List<TourneyParticipant> remaining = new List<TourneyParticipant>();
-
-      for (int i = 0; i < Participants.Count; ++i)
-      {
-        Participant p = Participants[i];
-
-        if (p.Eliminated)
-        {
-          p.Broadcast(0x22, null,
-            p.Players.Length == 1 ? "{0} has lost the duel." : "{0} and {1} team have lost the duel.",
-            p.Players.Length == 1 ? "You have lost the duel." : "Your team has lost the duel.");
-        }
-        else
-        {
-          p.Broadcast(0x59, null,
-            p.Players.Length == 1
-              ? "{0} has tied the duel due to time expiration."
-              : "{0} and {1} team have tied the duel due to time expiration.",
-            p.Players.Length == 1
-              ? "You have tied the duel due to time expiration."
-              : "Your team has tied the duel due to time expiration.");
-
-          for (int j = 0; j < p.Players.Length; ++j)
-          {
-            DuelPlayer pl = p.Players[j];
-
-            if (pl?.Eliminated == false)
-              DelayBounce(TimeSpan.FromSeconds(8.0), pl.Mobile, null);
-          }
-
-          if (p.TourneyPart != null)
-            remaining.Add(p.TourneyPart);
-        }
-
-        for (int j = 0; j < p.Players.Length; ++j)
-        {
-          DuelPlayer pl = p.Players[j];
-
-          if (pl != null)
-          {
-            pl.Mobile.Delta(MobileDelta.Noto);
-            pl.Mobile.SendEverything();
-          }
-        }
-      }
-
-      m_Tournament?.HandleTie(Arena, m_Match, remaining);
-
-      Timer.DelayCall(TimeSpan.FromSeconds(10.0), Unregister);
-    }
-
-    public static void Initialize()
-    {
-      EventSink.Speech += EventSink_Speech;
-      EventSink.Login += EventSink_Login;
-
-      CommandSystem.Register("vli", AccessLevel.GameMaster, vli_oc);
-    }
-
-    private static void vli_oc(CommandEventArgs e)
-    {
-      e.Mobile.BeginTarget(-1, false, TargetFlags.None, vli_ot);
-    }
-
-    private static void vli_ot(Mobile from, object obj)
-    {
-      if (obj is PlayerMobile pm)
-      {
-        Ladder ladder = Ladder.Instance;
-
-        if (ladder == null)
-          return;
-
-        LadderEntry entry = ladder.Find(pm);
-
-        if (entry != null)
-          from.SendGump(new PropertiesGump(from, entry));
-      }
-    }
-
-    public static bool CheckCombat(Mobile m)
-    {
-      for (int i = 0; i < m.Aggressed.Count; ++i)
-      {
-        AggressorInfo info = m.Aggressed[i];
-
-        if (info.Defender.Player && DateTime.UtcNow - info.LastCombatTime < CombatDelay)
-          return true;
-      }
-
-      for (int i = 0; i < m.Aggressors.Count; ++i)
-      {
-        AggressorInfo info = m.Aggressors[i];
-
-        if (info.Attacker.Player && DateTime.UtcNow - info.LastCombatTime < CombatDelay)
-          return true;
-      }
-
-      return false;
-    }
-
-    private static void EventSink_Login(LoginEventArgs e)
-    {
-      if (!(e.Mobile is PlayerMobile pm))
-        return;
-
-      DuelContext dc = pm.DuelContext;
-
-      if (dc == null)
-        return;
-
-      if (dc.ReadyWait && pm.DuelPlayer.Ready && !dc.Started && !dc.StartedBeginCountdown && !dc.Finished)
-      {
-        if (dc.m_Tournament == null)
-          pm.SendGump(new ReadyGump(pm, dc, dc.ReadyCount));
-      }
-      else if (dc.ReadyWait && !dc.StartedBeginCountdown && !dc.Started && !dc.Finished)
-      {
-        if (dc.m_Tournament == null)
-          pm.SendGump(new ReadyUpGump(pm, dc));
-      }
-      else if (dc.Initiator == pm && !dc.ReadyWait && !dc.StartedBeginCountdown && !dc.Started && !dc.Finished)
-      {
-        pm.SendGump(new DuelContextGump(pm, dc));
-      }
-    }
-
-    private static void ViewLadder_OnTarget(Mobile from, object obj, Ladder ladder)
-    {
-      if (obj is PlayerMobile pm)
-      {
-        LadderEntry entry = ladder.Find(pm);
-
-        if (entry == null)
-          return; // sanity
-
-        string text =
-          $"{{0}} are ranked {LadderGump.Rank(entry.Index + 1)} at level {Ladder.GetLevel(entry.Experience)}.";
-
-        pm.PrivateOverheadMessage(MessageType.Regular, pm.SpeechHue, true,
-          string.Format(text, from == pm ? "You" : "They"), from.NetState);
-      }
-      else if (obj is Mobile mob)
-      {
-        if (mob.Body.IsHuman)
-          mob.PrivateOverheadMessage(MessageType.Regular, mob.SpeechHue, false,
-            "I'm not a duelist, and quite frankly, I resent the implication.", from.NetState);
-        else
-          mob.PrivateOverheadMessage(MessageType.Regular, 0x3B2, true, "It's probably better than you.",
-            from.NetState);
-      }
-      else
-      {
-        from.SendMessage("That's not a player.");
-      }
-    }
-
-    private static void EventSink_Speech(SpeechEventArgs e)
-    {
-      if (e.Handled)
-        return;
-
-      if (!(e.Mobile is PlayerMobile pm))
-        return;
-
-      if (Insensitive.Contains(e.Speech, "i wish to duel"))
-      {
-        if (!pm.CheckAlive())
-        {
-        }
-        else if (pm.Region.IsPartOf<Jail>())
-        {
-        }
-        else if (CheckCombat(pm))
-        {
-          e.Mobile.SendMessage(0x22,
-            "You have recently been in combat with another player and must wait before starting a duel.");
-        }
-        else if (pm.DuelContext != null)
-        {
-          if (pm.DuelContext.Initiator == pm)
-            e.Mobile.SendMessage(0x22, "You have already started a duel.");
-          else
-            e.Mobile.SendMessage(0x22, "You have already been challenged in a duel.");
-        }
-        else if (TournamentController.IsActive)
-        {
-          e.Mobile.SendMessage(0x22, "You may not start a duel while a tournament is active.");
-        }
-        else
-        {
-          pm.SendGump(new DuelContextGump(pm, new DuelContext(pm, RulesetLayout.Root)));
-          e.Handled = true;
-        }
-      }
-      else if (Insensitive.Equals(e.Speech, "change arena preferences"))
-      {
-        if (!pm.CheckAlive())
-        {
-        }
-        else
-        {
-          Preferences prefs = Preferences.Instance;
-
-          if (prefs != null)
-          {
-            e.Mobile.CloseGump<PreferencesGump>();
-            e.Mobile.SendGump(new PreferencesGump(e.Mobile, prefs));
-          }
-        }
-      }
-      else if (Insensitive.Equals(e.Speech, "showladder"))
-      {
-        e.Blocked = true;
-        if (!pm.CheckAlive())
-        {
-        }
-        else
-        {
-          Ladder instance = Ladder.Instance;
-
-          if (instance == null)
-          {
-            //pm.SendMessage( "Ladder not yet initialized." );
-          }
-          else
-          {
-            LadderEntry entry = instance.Find(pm);
-
-            if (entry == null)
-              return; // sanity
-
-            string text =
-              $"{{0}} {{1}} ranked {LadderGump.Rank(entry.Index + 1)} at level {Ladder.GetLevel(entry.Experience)}.";
-
-            pm.LocalOverheadMessage(MessageType.Regular, pm.SpeechHue, true, string.Format(text, "You", "are"));
-            pm.NonlocalOverheadMessage(MessageType.Regular, pm.SpeechHue, true,
-              string.Format(text, pm.Name, "is"));
-
-            //pm.PublicOverheadMessage( MessageType.Regular, pm.SpeechHue, true, String.Format( "Level {0} with {1} win{2} and {3} loss{4}.", Ladder.GetLevel( entry.Experience ), entry.Wins, entry.Wins==1?"":"s", entry.Losses, entry.Losses==1?"":"es" ) );
-            //pm.PublicOverheadMessage( MessageType.Regular, pm.SpeechHue, true, String.Format( "Level {0} with {1} win{2} and {3} loss{4}.", Ladder.GetLevel( entry.Experience ), entry.Wins, entry.Wins==1?"":"s", entry.Losses, entry.Losses==1?"":"es" ) );
-          }
-        }
-      }
-      else if (Insensitive.Equals(e.Speech, "viewladder"))
-      {
-        e.Blocked = true;
-
-        if (!pm.CheckAlive())
-        {
-        }
-        else
-        {
-          Ladder instance = Ladder.Instance;
-
-          if (instance == null)
-          {
-            //pm.SendMessage( "Ladder not yet initialized." );
-          }
-          else
-          {
-            pm.SendMessage("Target a player to view their ranking and level.");
-            pm.BeginTarget(16, false, TargetFlags.None, ViewLadder_OnTarget, instance);
-          }
-        }
-      }
-      else if (Insensitive.Contains(e.Speech, "i yield"))
-      {
-        if (!pm.CheckAlive())
-        {
-        }
-        else if (pm.DuelContext == null)
-        {
-        }
-        else if (pm.DuelContext.Finished)
-        {
-          e.Mobile.SendMessage(0x22, "The duel is already finished.");
-        }
-        else if (!pm.DuelContext.Started)
-        {
-          DuelContext dc = pm.DuelContext;
-          Mobile init = dc.Initiator;
-
-          if (pm.DuelContext.StartedBeginCountdown)
-          {
-            e.Mobile.SendMessage(0x22, "The duel has not yet started.");
-          }
-          else
-          {
-            DuelPlayer pl = pm.DuelContext.Find(pm);
-
-            if (pl == null)
-              return;
-
-            Participant p = pl.Participant;
-
-            if (!pm.DuelContext.ReadyWait) // still setting stuff up
-            {
-              p.Broadcast(0x22, null, "{0} has yielded.", "You have yielded.");
-
-              if (init == pm)
-              {
-                dc.Unregister();
-              }
-              else
-              {
-                p.Nullify(pl);
-                pm.DuelPlayer = null;
-
-                NetState ns = init.NetState;
-
-                if (ns != null)
-                  foreach (Gump g in ns.Gumps)
-                  {
-                    if (g is ParticipantGump pg && pg.Participant == p)
-                    {
-                      init.SendGump(new ParticipantGump(init, dc, p));
-                      break;
-                    }
-
-                    if (g is DuelContextGump dcg && dcg.Context == dc)
-                    {
-                      init.SendGump(new DuelContextGump(init, dc));
-                      break;
-                    }
-                  }
-              }
-            }
-            else if (!pm.DuelContext.StartedReadyCountdown) // at ready stage
-            {
-              p.Broadcast(0x22, null, "{0} has yielded.", "You have yielded.");
-
-              dc.m_Yielding = true;
-              dc.RejectReady(pm, null);
-              dc.m_Yielding = false;
-
-              if (init == pm)
-              {
-                dc.Unregister();
-              }
-              else if (dc.Registered)
-              {
-                p.Nullify(pl);
-                pm.DuelPlayer = null;
-
-                NetState ns = init.NetState;
-
-                if (ns != null)
-                {
-                  bool send = true;
-
-                  foreach (Gump g in ns.Gumps)
-                  {
-                    if (g is ParticipantGump pg && pg.Participant == p)
-                    {
-                      init.SendGump(new ParticipantGump(init, dc, p));
-                      send = false;
-                      break;
-                    }
-
-                    if (g is DuelContextGump dcg && dcg.Context == dc)
-                    {
-                      init.SendGump(new DuelContextGump(init, dc));
-                      send = false;
-                      break;
-                    }
-                  }
-
-                  if (send)
-                    init.SendGump(new DuelContextGump(init, dc));
-                }
-              }
-            }
-            else
-            {
-              pm.DuelContext.m_Countdown?.Stop();
-              pm.DuelContext.m_Countdown = null;
-
-              pm.DuelContext.StartedReadyCountdown = false;
-              p.Broadcast(0x22, null, "{0} has yielded.", "You have yielded.");
-
-              dc.m_Yielding = true;
-              dc.RejectReady(pm, null);
-              dc.m_Yielding = false;
-
-              if (init == pm)
-              {
-                dc.Unregister();
-              }
-              else if (dc.Registered)
-              {
-                p.Nullify(pl);
-                pm.DuelPlayer = null;
-
-                NetState ns = init.NetState;
-
-                if (ns != null)
-                {
-                  bool send = true;
-
-                  foreach (Gump g in ns.Gumps)
-                  {
-                    if (g is ParticipantGump pg && pg.Participant == p)
-                    {
-                      init.SendGump(new ParticipantGump(init, dc, p));
-                      send = false;
-                      break;
-                    }
-
-                    if (g is DuelContextGump dcg && dcg.Context == dc)
-                    {
-                      init.SendGump(new DuelContextGump(init, dc));
-                      send = false;
-                      break;
-                    }
-                  }
-
-                  if (send)
-                    init.SendGump(new DuelContextGump(init, dc));
-                }
-              }
-            }
-          }
-        }
-        else
-        {
-          DuelPlayer pl = pm.DuelContext.Find(pm);
-
-          if (pl != null)
-          {
-            if (pm.DuelContext.IsOneVsOne)
-            {
-              e.Mobile.SendMessage(0x22, "You may not yield a 1 on 1 match.");
-            }
-            else if (pl.Eliminated)
-            {
-              e.Mobile.SendMessage(0x22, "You have already been eliminated.");
-            }
-            else
-            {
-              pm.LocalOverheadMessage(MessageType.Regular, 0x22, false, "You have yielded.");
-              pm.NonlocalOverheadMessage(MessageType.Regular, 0x22, false, $"{pm.Name} has yielded.");
-
-              pm.DuelContext.m_Yielding = true;
-              pm.Kill();
-              pm.DuelContext.m_Yielding = false;
-
-              if (pm.Alive) // invul, ...
-              {
-                pl.Eliminated = true;
-
-                pm.DuelContext.RemoveAggressions(pm);
-                pm.DuelContext.SendOutside(pm);
-                pm.DuelContext.Refresh(pm, null);
-                Debuff(pm);
-                CancelSpell(pm);
-                pm.Frozen = false;
-
-                Participant winner = pm.DuelContext.CheckCompletion();
-
-                if (winner != null)
-                  pm.DuelContext.Finish(winner);
-              }
-            }
-          }
-          else
-          {
-            e.Mobile.SendMessage(0x22, "BUG: Unable to find duel context.");
-          }
-        }
-      }
-    }
-
-    public void CloseAllGumps(DuelPlayer pl)
-    {
-      pl.Mobile.CloseGump<BeginGump>();
-      pl.Mobile.CloseGump<DuelContextGump>();
-      pl.Mobile.CloseGump<ParticipantGump>();
-      pl.Mobile.CloseGump<PickRulesetGump>();
-      pl.Mobile.CloseGump<ReadyGump>();
-      pl.Mobile.CloseGump<ReadyUpGump>();
-      pl.Mobile.CloseGump<RulesetGump>();
-    }
-
-    public void CloseAllGumps()
-    {
-      for (int i = 0; i < Participants.Count; ++i)
-      {
-        Participant p = Participants[i];
-
-        for (int j = 0; j < p.Players.Length; ++j)
-        {
-          DuelPlayer pl = p.Players[j];
-
-          if (pl != null)
-            CloseAllGumps(pl);
-        }
-      }
-    }
-
-    public void RejectReady(Mobile rejector, string page)
-    {
-      if (StartedReadyCountdown)
-        return; // sanity
-
-      for (int i = 0; i < Participants.Count; ++i)
-      {
-        Participant p = Participants[i];
-
-        for (int j = 0; j < p.Players.Length; ++j)
-        {
-          DuelPlayer pl = p.Players[j];
-
-          if (pl == null)
-            continue;
-
-          pl.Ready = false;
-
-          Mobile mob = pl.Mobile;
-
-          if (page == null) // yield
-          {
-            if (mob != rejector)
-              mob.SendMessage(0x22, "{0} has yielded.", rejector.Name);
-          }
-          else
-          {
-            if (mob == rejector)
-              mob.SendMessage(0x22, "You have rejected the {0}.", Rematch ? "rematch" : page);
-            else
-              mob.SendMessage(0x22, "{0} has rejected the {1}.", rejector.Name, Rematch ? "rematch" : page);
-          }
-
-          // Close all of them?
-          mob.CloseGump<DuelContextGump>();
-          mob.CloseGump<ReadyUpGump>();
-          mob.CloseGump<ReadyGump>();
-        }
-      }
-
-      if (Rematch)
-        Unregister();
-      else if (!m_Yielding)
-        Initiator.SendGump(new DuelContextGump(Initiator, this));
-
-      ReadyWait = false;
-      ReadyCount = 0;
-    }
-
-    public void SendReadyGump()
-    {
-      SendReadyGump(-1);
-    }
-
-    public static void Debuff(Mobile mob)
-    {
-      mob.RemoveStatMod("[Magic] Str Offset");
-      mob.RemoveStatMod("[Magic] Dex Offset");
-      mob.RemoveStatMod("[Magic] Int Offset");
-      mob.RemoveStatMod("Concussion");
-      mob.RemoveStatMod("blood-rose");
-      mob.RemoveStatMod("clarity-potion");
-
-      OrangePetals.RemoveContext(mob);
-
-      mob.Paralyzed = false;
-      mob.Hidden = false;
-
-      if (!Core.AOS)
-      {
-        mob.MagicDamageAbsorb = 0;
-        mob.MeleeDamageAbsorb = 0;
-        ProtectionSpell.Registry.Remove(mob);
-
-        ArchProtectionSpell.RemoveEntry(mob);
-
-        mob.EndAction<DefensiveSpell>();
-      }
-
-      TransformationSpellHelper.RemoveContext(mob, true);
-      AnimalForm.RemoveContext(mob, true);
-
-      if (DisguiseTimers.IsDisguised(mob))
-        DisguiseTimers.StopTimer(mob);
-
-      if (!mob.CanBeginAction<PolymorphSpell>())
-      {
-        mob.BodyMod = 0;
-        mob.HueMod = -1;
-        mob.EndAction<PolymorphSpell>();
-      }
-
-      BaseArmor.ValidateMobile(mob);
-      BaseClothing.ValidateMobile(mob);
-
-      mob.Hits = mob.HitsMax;
-      mob.Stam = mob.StamMax;
-      mob.Mana = mob.ManaMax;
-
-      mob.Poison = null;
-    }
-
-    public static void CancelSpell(Mobile mob)
-    {
-      if (mob.Spell is Spell spell)
-        spell.Disturb(DisturbType.Kill);
-
-      Target.Cancel(mob);
-    }
-
-    public void DestroyWall()
-    {
-      for (int i = 0; i < m_Walls.Count; ++i)
-        m_Walls[i].Delete();
-
-      m_Walls.Clear();
-    }
-
-    public void CreateWall()
-    {
-      if (Arena == null)
-        return;
-
-      Point3D start = Arena.Points.EdgeWest;
-      Point3D wall = Arena.Wall;
-
-      int dx = start.X - wall.X;
-      int dy = start.Y - wall.Y;
-      int rx = dx - dy;
-      int ry = dx + dy;
-
-      bool eastToWest = (rx < 0 || ry < 0) && (rx >= 0 || ry >= 0);
-
-      Effects.PlaySound(wall, Arena.Facet, 0x1F6);
-
-      for (int i = -1; i <= 1; ++i)
-      {
-        Point3D loc = new Point3D(eastToWest ? wall.X + i : wall.X, eastToWest ? wall.Y : wall.Y + i, wall.Z);
-
-        InternalWall created = new InternalWall();
-
-        created.Appear(loc, Arena.Facet);
-
-        m_Walls.Add(created);
-      }
-    }
-
-    public void BuildParties()
-    {
-      for (int i = 0; i < Participants.Count; ++i)
-      {
-        Participant p = Participants[i];
-
-        if (p.Players.Length > 1)
-        {
-          List<Mobile> players = new List<Mobile>();
-
-          for (int j = 0; j < p.Players.Length; ++j)
-          {
-            DuelPlayer dp = p.Players[j];
-
-            if (dp == null)
-              continue;
-
-            players.Add(dp.Mobile);
-          }
-
-          if (players.Count > 1)
-            for (int leaderIndex = 0; leaderIndex + 1 < players.Count; leaderIndex += Party.Capacity)
-            {
-              Mobile leader = players[leaderIndex];
-              Party party = Party.Get(leader);
-
-              if (party == null)
-              {
-                leader.Party = party = new Party(leader);
-              }
-              else if (party.Leader != leader)
-              {
-                party.SendPublicMessage(leader, "I leave this party to fight in a duel.");
-                party.Remove(leader);
-                leader.Party = party = new Party(leader);
-              }
-
-              for (int j = leaderIndex + 1; j < players.Count && j < leaderIndex + Party.Capacity; ++j)
-              {
-                Mobile player = players[j];
-                Party existing = Party.Get(player);
-
-                if (existing == party)
-                  continue;
-
-                if (party.Members.Count + party.Candidates.Count >= Party.Capacity)
-                {
-                  player.SendMessage(
-                    "You could not be added to the team party because it is at full capacity.");
-                  leader.SendMessage(
-                    "{0} could not be added to the team party because it is at full capacity.");
-                }
-                else
-                {
-                  if (existing != null)
-                  {
-                    existing.SendPublicMessage(player, "I leave this party to fight in a duel.");
-                    existing.Remove(player);
-                  }
-
-                  party.OnAccept(player, true);
-                }
-              }
-            }
-        }
-      }
-    }
-
-    public void ClearIllegalItems()
-    {
-      for (int i = 0; i < Participants.Count; ++i)
-      {
-        Participant p = Participants[i];
-
-        for (int j = 0; j < p.Players.Length; ++j)
-        {
-          DuelPlayer pl = p.Players[j];
-
-          if (pl == null)
-            continue;
-
-          ClearIllegalItems(pl.Mobile);
-        }
-      }
-    }
-
-    public void ClearIllegalItems(Mobile mob)
-    {
-      if (mob.StunReady && !AllowSpecialAbility(mob, "Stun", false))
-        mob.StunReady = false;
-
-      if (mob.DisarmReady && !AllowSpecialAbility(mob, "Disarm", false))
-        mob.DisarmReady = false;
-
-      Container pack = mob.Backpack;
-
-      if (pack == null)
-        return;
-
-      for (int i = mob.Items.Count - 1; i >= 0; --i)
-      {
-        if (i >= mob.Items.Count)
-          continue; // sanity
-
-        Item item = mob.Items[i];
-
-        if (!CheckItemEquip(mob, item))
-        {
-          pack.DropItem(item);
-
-          if (item is BaseWeapon)
-            mob.SendLocalizedMessage(1062001,
-              item.Name ?? $"#{item.LabelNumber}"); // You can no longer wield your ~1_WEAPON~
-          else if (item is BaseArmor && !(item is BaseShield))
-            mob.SendLocalizedMessage(1062002,
-              item.Name ?? $"#{item.LabelNumber}"); // You can no longer wear your ~1_ARMOR~
-          else
-            mob.SendLocalizedMessage(1062003,
-              item.Name ?? $"#{item.LabelNumber}"); // You can no longer equip your ~1_SHIELD~
-        }
-      }
-
-      Item inHand = mob.Holding;
-
-      if (inHand != null && !CheckItemEquip(mob, inHand))
-      {
-        mob.Holding = null;
-
-        BounceInfo bi = inHand.GetBounce();
-
-        if (bi.m_Parent == mob)
-          pack.DropItem(inHand);
-        else
-          inHand.Bounce(mob);
-
-        inHand.ClearBounce();
-      }
-    }
-
-    private void MessageRuleset(Mobile mob)
-    {
-      if (Ruleset == null) return;
-
-      Ruleset ruleset = Ruleset;
-      Ruleset basedef = ruleset.Base;
-
-      mob.SendMessage("Ruleset: {0}", basedef.Title);
-
-      BitArray defs;
-
-      if (ruleset.Flavors.Count > 0)
-      {
-        defs = new BitArray(basedef.Options);
-
-        for (int i = 0; i < ruleset.Flavors.Count; ++i)
-        {
-          defs.Or(ruleset.Flavors[i].Options);
-
-          mob.SendMessage(" + {0}", ruleset.Flavors[i].Title);
-        }
-      }
-      else
-        defs = basedef.Options;
-
-      int changes = 0;
-
-      BitArray opts = ruleset.Options;
-
-      for (int i = 0; i < opts.Length; ++i)
-        if (defs[i] != opts[i])
-        {
-          string name = ruleset.Layout.FindByIndex(i);
-
-          if (name != null) // sanity
-          {
-            ++changes;
-
-            if (changes == 1) mob.SendMessage("Modifications:");
-
-            mob.SendMessage("{0}: {1}", name, opts[i] ? "enabled" : "disabled");
-          }
-        }
-    }
-
-    public void SendBeginGump(int count)
-    {
-      if (!Registered || Finished)
-        return;
-
-      if (count == 10)
-      {
-        CreateWall();
-        BuildParties();
-        ClearIllegalItems();
-      }
-      else if (count == 0)
-      {
-        DestroyWall();
-      }
-
-      StartedBeginCountdown = true;
-
-      if (count == 0)
-      {
-        Started = true;
-        BeginAutoTie();
-      }
-
-      for (int i = 0; i < Participants.Count; ++i)
-      {
-        Participant p = Participants[i];
-
-        for (int j = 0; j < p.Players.Length; ++j)
-        {
-          DuelPlayer pl = p.Players[j];
-
-          if (pl == null)
-            continue;
-
-          Mobile mob = pl.Mobile;
-
-          if (count > 0)
-          {
-            if (count == 10)
-            {
-              mob.CloseGump<ReadyGump>();
-              mob.CloseGump<ReadyUpGump>();
-              mob.CloseGump<BeginGump>();
-              mob.SendGump(new BeginGump(count));
-            }
-
-            mob.Frozen = true;
-          }
-          else
-          {
-            mob.CloseGump<BeginGump>();
-            mob.Frozen = false;
-          }
-        }
-      }
-    }
-
-    public void RemoveAggressions(Mobile mob)
-    {
-      for (int i = 0; i < Participants.Count; ++i)
-      {
-        Participant p = Participants[i];
-
-        for (int j = 0; j < p.Players.Length; ++j)
-        {
-          DuelPlayer dp = p.Players[j];
-
-          if (dp == null || dp.Mobile == mob)
-            continue;
-
-          mob.RemoveAggressed(dp.Mobile);
-          mob.RemoveAggressor(dp.Mobile);
-          dp.Mobile.RemoveAggressed(mob);
-          dp.Mobile.RemoveAggressor(mob);
-        }
-      }
-    }
-
-    public void SendReadyUpGump()
-    {
-      if (!Registered)
-        return;
-
-      ReadyWait = true;
-      ReadyCount = -1;
-
-      for (int i = 0; i < Participants.Count; ++i)
-      {
-        Participant p = Participants[i];
-
-        for (int j = 0; j < p.Players.Length; ++j)
-        {
-          DuelPlayer pl = p.Players[j];
-
-          Mobile mob = pl?.Mobile;
-
-          if (mob != null && m_Tournament == null)
-          {
-            mob.CloseGump<ReadyUpGump>();
-            mob.SendGump(new ReadyUpGump(mob, this));
-          }
-        }
-      }
-    }
-
-    public string ValidateStart()
-    {
-      if (m_Tournament == null && TournamentController.IsActive)
-        return "a tournament is active";
-
-      for (int i = 0; i < Participants.Count; ++i)
-      {
-        Participant p = Participants[i];
-
-        for (int j = 0; j < p.Players.Length; ++j)
-        {
-          DuelPlayer dp = p.Players[j];
-
-          if (dp == null)
-            return "a slot is empty";
-
-          if (dp.Mobile.Region.IsPartOf<Jail>())
-            return $"{dp.Mobile.Name} is in jail";
-
-          if (Sigil.ExistsOn(dp.Mobile))
-            return $"{dp.Mobile.Name} is holding a sigil";
-
-          if (!dp.Mobile.Alive)
-          {
-            if (m_Tournament == null)
-              return $"{dp.Mobile.Name} is dead";
-            dp.Mobile.Resurrect();
-          }
-
-          if (m_Tournament == null && CheckCombat(dp.Mobile))
-            return $"{dp.Mobile.Name} is in combat";
-
-          if (dp.Mobile.Mounted)
-          {
-            IMount mount = dp.Mobile.Mount;
-
-            if (m_Tournament != null && mount != null)
-              mount.Rider = null;
-            else
-              return $"{dp.Mobile.Name} is mounted";
-          }
-        }
-      }
-
-      return null;
-    }
-
-    public void SendReadyGump(int count)
-    {
-      if (!Registered)
-        return;
-
-      StartedReadyCountdown |= count != -1;
-      ReadyCount = count;
-
-      if (count == 0)
-      {
-        string error = ValidateStart();
-
-        if (error != null)
-        {
-          for (int i = 0; i < Participants.Count; ++i)
-          {
-            Participant p = Participants[i];
-
-            for (int j = 0; j < p.Players.Length; ++j)
-            {
-              DuelPlayer dp = p.Players[j];
-
-              dp?.Mobile.SendMessage("The duel could not be started because {0}.", error);
-            }
-          }
-
-          StartCountdown(10, SendReadyGump);
-
-          return;
-        }
-
-        ReadyWait = false;
-
-        List<Mobile> players = new List<Mobile>();
-
-        for (int i = 0; i < Participants.Count; ++i)
-        {
-          Participant p = Participants[i];
-
-          for (int j = 0; j < p.Players.Length; ++j)
-          {
-            DuelPlayer dp = p.Players[j];
-
-            if (dp != null)
-              players.Add(dp.Mobile);
-          }
-        }
-
-        Arena arena = m_OverrideArena ?? Arena.FindArena(players);
-
-        if (arena == null)
-        {
-          for (int i = 0; i < Participants.Count; ++i)
-          {
-            Participant p = Participants[i];
-
-            for (int j = 0; j < p.Players.Length; ++j)
-            {
-              DuelPlayer dp = p.Players[j];
-
-              dp?.Mobile.SendMessage(
-                "The duel could not be started because there are no arenas. If you want to stop waiting for a free arena, yield the duel.");
-            }
-          }
-
-          StartCountdown(10, SendReadyGump);
-          return;
-        }
-
-        if (!arena.IsOccupied)
-        {
-          Arena = arena;
-
-          if (Initiator.Map == Map.Internal)
-          {
-            m_GatePoint = Initiator.LogoutLocation;
-            m_GateFacet = Initiator.LogoutMap;
-          }
-          else
-          {
-            m_GatePoint = Initiator.Location;
-            m_GateFacet = Initiator.Map;
-          }
-
-          if (!(arena.Teleporter is ExitTeleporter tp))
-          {
-            arena.Teleporter = tp = new ExitTeleporter();
-            tp.MoveToWorld(arena.GateOut == Point3D.Zero ? arena.Outside : arena.GateOut, arena.Facet);
-          }
-
-          ArenaMoongate mg = new ArenaMoongate(arena.GateIn == Point3D.Zero ? arena.Outside : arena.GateIn,
-            arena.Facet, tp);
-
-          StartedBeginCountdown = true;
-
-          for (int i = 0; i < Participants.Count; ++i)
-          {
-            Participant p = Participants[i];
-
-            for (int j = 0; j < p.Players.Length; ++j)
-            {
-              DuelPlayer pl = p.Players[j];
-
-              if (pl == null)
-                continue;
-
-              tp.Register(pl.Mobile);
-
-              pl.Mobile.Frozen = false; // reset timer just in case
-              pl.Mobile.Frozen = true;
-
-              Debuff(pl.Mobile);
-              CancelSpell(pl.Mobile);
-
-              pl.Mobile.Delta(MobileDelta.Noto);
-            }
-
-            arena.MoveInside(p.Players, i);
-          }
-
-          m_EventGame?.OnStart();
-
-          StartCountdown(10, SendBeginGump);
-
-          mg.Appear(m_GatePoint, m_GateFacet);
-        }
-        else
-        {
-          for (int i = 0; i < Participants.Count; ++i)
-          {
-            Participant p = Participants[i];
-
-            for (int j = 0; j < p.Players.Length; ++j)
-            {
-              DuelPlayer dp = p.Players[j];
-
-              dp?.Mobile.SendMessage(
-                "The duel could not be started because all arenas are full. If you want to stop waiting for a free arena, yield the duel.");
-            }
-          }
-
-          StartCountdown(10, SendReadyGump);
-        }
-
-        return;
-      }
-
-      ReadyWait = true;
-
-      bool isAllReady = true;
-
-      for (int i = 0; i < Participants.Count; ++i)
-      {
-        Participant p = Participants[i];
-
-        for (int j = 0; j < p.Players.Length; ++j)
-        {
-          DuelPlayer pl = p.Players[j];
-
-          if (pl == null)
-            continue;
-
-          Mobile mob = pl.Mobile;
-
-          if (pl.Ready)
-          {
-            if (m_Tournament == null)
-            {
-              mob.CloseGump<ReadyGump>();
-              mob.SendGump(new ReadyGump(mob, this, count));
-            }
-          }
-          else
-          {
-            isAllReady = false;
-          }
-        }
-      }
-
-      if (count == -1 && isAllReady)
-        StartCountdown(3, SendReadyGump);
-    }
-
-    private class InternalWall : Item
-    {
-      public InternalWall() : base(0x80) => Movable = false;
-
-      public InternalWall(Serial serial) : base(serial)
-      {
-      }
-
-      public void Appear(Point3D loc, Map map)
-      {
-        MoveToWorld(loc, map);
-
-        Effects.SendLocationParticles(this, 0x376A, 9, 10, 5025);
-      }
-
-      public override void Serialize(GenericWriter writer)
-      {
-        base.Serialize(writer);
-
-        writer.Write(0);
-      }
-
-      public override void Deserialize(GenericReader reader)
-      {
-        base.Deserialize(reader);
-
-        int version = reader.ReadInt();
-
-        Delete();
-      }
-    }
-
-    private class ReturnEntry
-    {
-      private DateTime m_Expire;
-
-      public ReturnEntry(Mobile mob)
-      {
-        Mobile = mob;
-
-        Update();
-      }
-
-      public ReturnEntry(Mobile mob, Point3D loc, Map facet)
-      {
-        Mobile = mob;
-        Location = loc;
-        Facet = facet;
-        m_Expire = DateTime.UtcNow + TimeSpan.FromMinutes(30.0);
-      }
-
-      public Mobile Mobile{ get; }
-
-      public Point3D Location{ get; private set; }
-
-      public Map Facet{ get; private set; }
-
-      public bool Expired => DateTime.UtcNow >= m_Expire;
-
-      public void Return()
-      {
-        if (Facet == Map.Internal || Facet == null)
-          return;
-
-        if (Mobile.Map == Map.Internal)
-        {
-          Mobile.LogoutLocation = Location;
-          Mobile.LogoutMap = Facet;
-        }
-        else
-        {
-          Mobile.Location = Location;
-          Mobile.Map = Facet;
-        }
-      }
-
-      public void Update()
-      {
-        m_Expire = DateTime.UtcNow + TimeSpan.FromMinutes(30.0);
-
-        if (Mobile.Map == Map.Internal)
-        {
-          Facet = Mobile.LogoutMap;
-          Location = Mobile.LogoutLocation;
-        }
-        else
-        {
-          Facet = Mobile.Map;
-          Location = Mobile.Location;
-        }
-      }
-    }
-
-    private class ExitTeleporter : Item
-    {
-      private List<ReturnEntry> m_Entries;
-
-      public ExitTeleporter() : base(0x1822)
-      {
-        m_Entries = new List<ReturnEntry>();
-
-        Hue = 0x482;
-        Movable = false;
-      }
-
-      public ExitTeleporter(Serial serial) : base(serial)
-      {
-      }
-
-      public override string DefaultName => "return teleporter";
-
-      public void Register(Mobile mob)
-      {
-        ReturnEntry entry = Find(mob);
-
-        if (entry != null)
-        {
-          entry.Update();
-          return;
-        }
-
-        m_Entries.Add(new ReturnEntry(mob));
-      }
-
-      private ReturnEntry Find(Mobile mob)
-      {
-        for (int i = 0; i < m_Entries.Count; ++i)
-        {
-          ReturnEntry entry = m_Entries[i];
-
-          if (entry.Mobile == mob)
-            return entry;
-          if (entry.Expired)
-            m_Entries.RemoveAt(i--);
-        }
-
-        return null;
-      }
-
-      public override bool OnMoveOver(Mobile m)
-      {
-        if (!base.OnMoveOver(m))
-          return false;
-
-        ReturnEntry entry = Find(m);
-
-        if (entry != null)
-        {
-          entry.Return();
-
-          Effects.PlaySound(GetWorldLocation(), Map, 0x1FE);
-          Effects.PlaySound(m.Location, m.Map, 0x1FE);
-
-          m_Entries.Remove(entry);
-
-          return false;
-        }
-
-        m.SendLocalizedMessage(1049383); // The teleporter doesn't seem to work for you.
-        return true;
-      }
-
-      public override void Serialize(GenericWriter writer)
-      {
-        base.Serialize(writer);
-
-        writer.Write(0);
-
-        writer.WriteEncodedInt(m_Entries.Count);
-
-        for (int i = 0; i < m_Entries.Count; ++i)
-        {
-          ReturnEntry entry = m_Entries[i];
-
-          writer.Write(entry.Mobile);
-          writer.Write(entry.Location);
-          writer.Write(entry.Facet);
-
-          if (entry.Expired)
-            m_Entries.RemoveAt(i--);
-        }
-      }
-
-      public override void Deserialize(GenericReader reader)
-      {
-        base.Deserialize(reader);
-
-        int version = reader.ReadInt();
-
-        switch (version)
-        {
-          case 0:
-          {
-            int count = reader.ReadEncodedInt();
-
-            m_Entries = new List<ReturnEntry>(count);
-
-            for (int i = 0; i < count; ++i)
-            {
-              Mobile mob = reader.ReadMobile();
-              Point3D loc = reader.ReadPoint3D();
-              Map map = reader.ReadMap();
-
-              m_Entries.Add(new ReturnEntry(mob, loc, map));
-            }
-
-            break;
-          }
-        }
-      }
-    }
-
-    private class ArenaMoongate : ConfirmationMoongate
-    {
-      private ExitTeleporter m_Teleporter;
-
-      public ArenaMoongate(Point3D target, Map map, ExitTeleporter tp) : base(target, map)
-      {
-        m_Teleporter = tp;
-
-        ItemID = 0x1FD4;
-        Dispellable = false;
-
-        GumpWidth = 300;
-        GumpHeight = 150;
-        MessageColor = 0xFFC000;
-        MessageString = "Are you sure you wish to spectate this duel?";
-        TitleColor = 0x7800;
-        TitleNumber = 1062051; // Gate Warning
-
-        Timer.DelayCall(TimeSpan.FromSeconds(10.0), Delete);
-      }
-
-      public ArenaMoongate(Serial serial) : base(serial)
-      {
-      }
-
-      public override string DefaultName => "spectator moongate";
-
-      public override void CheckGate(Mobile m, int range)
-      {
-        if (CheckCombat(m))
-          m.SendMessage(0x22,
-            "You have recently been in combat with another player and cannot use this moongate.");
-        else
-          base.CheckGate(m, range);
-      }
-
-      public override void UseGate(Mobile m)
-      {
-        if (CheckCombat(m))
-        {
-          m.SendMessage(0x22,
-            "You have recently been in combat with another player and cannot use this moongate.");
-        }
-        else
-        {
-          if (m_Teleporter?.Deleted == false)
-            m_Teleporter.Register(m);
-
-          base.UseGate(m);
-        }
-      }
-
-      public void Appear(Point3D loc, Map map)
-      {
-        Effects.PlaySound(loc, map, 0x20E);
-        MoveToWorld(loc, map);
-      }
-
-      public override void Serialize(GenericWriter writer)
-      {
-        base.Serialize(writer);
-
-        writer.Write(0);
-      }
-
-      public override void Deserialize(GenericReader reader)
-      {
-        base.Deserialize(reader);
-
-        int version = reader.ReadInt();
-
-        Delete();
-      }
-    }
-  }
-}
+using System;
+using System.Collections;
+using System.Collections.Generic;
+using Server.Engines.PartySystem;
+using Server.Factions;
+using Server.Gumps;
+using Server.Items;
+using Server.Mobiles;
+using Server.Network;
+using Server.Regions;
+using Server.Spells;
+using Server.Spells.Bushido;
+using Server.Spells.Chivalry;
+using Server.Spells.Fourth;
+using Server.Spells.Necromancy;
+using Server.Spells.Ninjitsu;
+using Server.Spells.Second;
+using Server.Spells.Seventh;
+using Server.Spells.Spellweaving;
+using Server.Targeting;
+
+namespace Server.Engines.ConPVP
+{
+  public delegate void CountdownCallback(int count);
+
+  public class DuelContext
+  {
+    private static TimeSpan CombatDelay = TimeSpan.FromSeconds(30.0);
+    private static TimeSpan AutoTieDelay = TimeSpan.FromMinutes(15.0);
+
+    private Timer m_AutoTieTimer;
+
+    private Timer m_Countdown;
+
+    public EventGame m_EventGame;
+    private Map m_GateFacet;
+
+    private Point3D m_GatePoint;
+    public TourneyMatch m_Match;
+
+    public Arena m_OverrideArena;
+
+    private Timer m_SDWarnTimer, m_SDActivateTimer;
+    public Tournament m_Tournament;
+
+    private List<Item> m_Walls = new List<Item>();
+
+    private bool m_Yielding;
+
+    public DuelContext(Mobile initiator, RulesetLayout layout, bool addNew = true)
+    {
+      Initiator = initiator;
+      Participants = new List<Participant>();
+      Ruleset = new Ruleset(layout);
+      Ruleset.ApplyDefault(layout.Defaults[0]);
+
+      if (addNew)
+      {
+        Participants.Add(new Participant(this, 1));
+        Participants.Add(new Participant(this, 1));
+        Participants[0].Add(initiator);
+      }
+    }
+
+    public bool Rematch{ get; private set; }
+
+    public bool ReadyWait{ get; private set; }
+
+    public int ReadyCount{ get; private set; }
+
+    public bool Registered{ get; private set; } = true;
+
+    public bool Finished{ get; private set; }
+
+    public bool Started{ get; private set; }
+
+    public Mobile Initiator{ get; }
+
+    public List<Participant> Participants{ get; }
+
+    public Ruleset Ruleset{ get; private set; }
+
+    public Arena Arena{ get; private set; }
+
+    public bool Tied{ get; private set; }
+
+    public bool IsSuddenDeath{ get; set; }
+
+    public bool IsOneVsOne => Participants.Count == 2 && Participants[0].Players.Length == 1 &&
+                              Participants[1].Players.Length == 1;
+
+    public bool StartedBeginCountdown{ get; private set; }
+
+    public bool StartedReadyCountdown{ get; private set; }
+
+    public Tournament Tournament => m_Tournament;
+
+    private bool CantDoAnything(Mobile mob)
+    {
+      if (m_EventGame != null)
+        return m_EventGame.CantDoAnything(mob);
+
+      return false;
+    }
+
+    public static bool IsFreeConsume(Mobile mob)
+    {
+      if (!(mob is PlayerMobile pm) || pm.DuelContext?.m_EventGame == null)
+        return false;
+
+      return pm.DuelContext.m_EventGame.FreeConsume;
+    }
+
+    public void DelayBounce(TimeSpan ts, Mobile mob, Container corpse)
+    {
+      Timer.DelayCall(ts, () => DelayBounce_Callback(mob, corpse));
+    }
+
+    public static bool AllowSpecialMove(Mobile from, string name, SpecialMove move) => (from as PlayerMobile)?.DuelContext?.InstAllowSpecialMove(from, name, move) != false;
+
+    public bool InstAllowSpecialMove(Mobile from, string name, SpecialMove move)
+    {
+      if (!StartedBeginCountdown)
+        return true;
+
+      DuelPlayer pl = Find(from);
+
+      if (pl?.Eliminated != false)
+        return true;
+
+      if (CantDoAnything(from))
+        return false;
+
+      string title = null;
+
+      if (move is NinjaMove)
+        title = "Bushido";
+      else if (move is SamuraiMove)
+        title = "Ninjitsu";
+
+
+      if (title == null || name == null || Ruleset.GetOption(title, name))
+        return true;
+
+      from.SendMessage("The dueling ruleset prevents you from using this move.");
+      return false;
+    }
+
+    public bool AllowSpellCast(Mobile from, Spell spell)
+    {
+      if (!StartedBeginCountdown)
+        return true;
+
+      if (Find(from)?.Eliminated != false)
+        return true;
+
+      if (CantDoAnything(from))
+        return false;
+
+      if (spell is RecallSpell)
+        from.SendMessage("You may not cast this spell.");
+
+      string title;
+      string option;
+
+      if (spell is ArcanistSpell)
+      {
+        title = "Spellweaving";
+        option = spell.Name;
+      }
+      else if (spell is PaladinSpell)
+      {
+        title = "Chivalry";
+        option = spell.Name;
+      }
+      else if (spell is NecromancerSpell)
+      {
+        title = "Necromancy";
+        option = spell.Name;
+      }
+      else if (spell is NinjaSpell)
+      {
+        title = "Ninjitsu";
+        option = spell.Name;
+      }
+      else if (spell is SamuraiSpell)
+      {
+        title = "Bushido";
+        option = spell.Name;
+      }
+      else if (spell is MagerySpell magerySpell)
+      {
+        title = magerySpell.Circle switch
+        {
+          SpellCircle.First => "1st Circle",
+          SpellCircle.Second => "2nd Circle",
+          SpellCircle.Third => "3rd Circle",
+          SpellCircle.Fourth => "4th Circle",
+          SpellCircle.Fifth => "5th Circle",
+          SpellCircle.Sixth => "6th Circle",
+          SpellCircle.Seventh => "7th Circle",
+          SpellCircle.Eighth => "8th Circle",
+          _ => title
+        };
+
+        option = magerySpell.Name;
+      }
+      else
+      {
+        title = "Other Spell";
+        option = spell.Name;
+      }
+
+      if (title == null || option == null || Ruleset.GetOption(title, option))
+        return true;
+
+      from.SendMessage("The dueling ruleset prevents you from casting this spell.");
+      return false;
+    }
+
+    public bool AllowItemEquip(Mobile from, Item item)
+    {
+      if (!StartedBeginCountdown)
+        return true;
+
+      DuelPlayer pl = Find(from);
+
+      if (pl?.Eliminated != false)
+        return true;
+
+      if (item is Dagger || CheckItemEquip(from, item))
+        return true;
+
+      from.SendMessage("The dueling ruleset prevents you from equipping this item.");
+      return false;
+    }
+
+    public static bool AllowSpecialAbility(Mobile from, string name, bool message)
+    {
+      if (!(from is PlayerMobile pm))
+        return true;
+
+      DuelContext dc = pm.DuelContext;
+
+      // No DuelContext or InstAllowSpecialAbility
+      return dc?.InstAllowSpecialAbility(from, name, message) != false;
+    }
+
+    public bool InstAllowSpecialAbility(Mobile from, string name, bool message)
+    {
+      if (!StartedBeginCountdown)
+        return true;
+
+      DuelPlayer pl = Find(from);
+
+      if (pl?.Eliminated != false)
+        return true;
+
+      if (CantDoAnything(from))
+        return false;
+
+      if (Ruleset.GetOption("Combat Abilities", name))
+        return true;
+
+      if (message)
+        from.SendMessage("The dueling ruleset prevents you from using this combat ability.");
+
+      return false;
+    }
+
+    public bool CheckItemEquip(Mobile from, Item item)
+    {
+      if (item is Fists)
+      {
+        if (!Ruleset.GetOption("Weapons", "Wrestling"))
+          return false;
+      }
+      else if (item is BaseArmor armor)
+      {
+        if (armor.ProtectionLevel > ArmorProtectionLevel.Regular && !Ruleset.GetOption("Armor", "Magical"))
+          return false;
+
+        if (!Core.AOS && armor.Resource != armor.DefaultResource && !Ruleset.GetOption("Armor", "Colored"))
+          return false;
+
+        if (armor is BaseShield && !Ruleset.GetOption("Armor", "Shields"))
+          return false;
+      }
+      else if (item is BaseWeapon weapon)
+      {
+        if ((weapon.DamageLevel > WeaponDamageLevel.Regular || weapon.AccuracyLevel > WeaponAccuracyLevel.Regular) &&
+            !Ruleset.GetOption("Weapons", "Magical"))
+          return false;
+
+        if (!Core.AOS && weapon.Resource != CraftResource.Iron && weapon.Resource != CraftResource.None &&
+            !Ruleset.GetOption("Weapons", "Runics"))
+          return false;
+
+        if (weapon is BaseRanged && !Ruleset.GetOption("Weapons", "Ranged"))
+          return false;
+
+        if (!(weapon is BaseRanged) && !Ruleset.GetOption("Weapons", "Melee"))
+          return false;
+
+        if (weapon.PoisonCharges > 0 && weapon.Poison != null && !Ruleset.GetOption("Weapons", "Poisoned"))
+          return false;
+
+        if (weapon is BaseWand && !Ruleset.GetOption("Items", "Wands"))
+          return false;
+      }
+
+      return true;
+    }
+
+    public bool AllowSkillUse(Mobile from, SkillName skill)
+    {
+      if (!StartedBeginCountdown)
+        return true;
+
+      DuelPlayer pl = Find(from);
+
+      if (pl?.Eliminated != false)
+        return true;
+
+      if (CantDoAnything(from))
+        return false;
+
+      int id = (int)skill;
+
+      if (id >= 0 && id < SkillInfo.Table.Length)
+        if (Ruleset.GetOption("Skills", SkillInfo.Table[id].Name))
+          return true;
+
+      from.SendMessage("The dueling ruleset prevents you from using this skill.");
+      return false;
+    }
+
+    public bool AllowItemUse(Mobile from, Item item)
+    {
+      if (!StartedBeginCountdown)
+        return true;
+
+      DuelPlayer pl = Find(from);
+
+      if (pl?.Eliminated != false)
+        return true;
+
+      if (!(item is BaseRefreshPotion))
+        if (CantDoAnything(from))
+          return false;
+
+      string title = null, option = null;
+
+      if (item is BasePotion)
+      {
+        title = "Potions";
+
+        if (item is BaseAgilityPotion)
+          option = "Agility";
+        else if (item is BaseCurePotion)
+          option = "Cure";
+        else if (item is BaseHealPotion)
+          option = "Heal";
+        else if (item is NightSightPotion)
+          option = "Nightsight";
+        else if (item is BasePoisonPotion)
+          option = "Poison";
+        else if (item is BaseStrengthPotion)
+          option = "Strength";
+        else if (item is BaseExplosionPotion)
+          option = "Explosion";
+        else if (item is BaseRefreshPotion)
+          option = "Refresh";
+      }
+      else if (item is Bandage)
+      {
+        title = "Items";
+        option = "Bandages";
+      }
+      else if (item is TrappableContainer container)
+      {
+        if (container.TrapType != TrapType.None)
+        {
+          title = "Items";
+          option = "Trapped Containers";
+        }
+      }
+      else if (item is Bola)
+      {
+        title = "Items";
+        option = "Bolas";
+      }
+      else if (item is OrangePetals)
+      {
+        title = "Items";
+        option = "Orange Petals";
+      }
+      else if (item is EtherealMount || item.Layer == Layer.Mount)
+      {
+        title = "Items";
+        option = "Mounts";
+      }
+      else if (item is LeatherNinjaBelt)
+      {
+        title = "Items";
+        option = "Shurikens";
+      }
+      else if (item is Fukiya)
+      {
+        title = "Items";
+        option = "Fukiya Darts";
+      }
+      else if (item is FireHorn)
+      {
+        title = "Items";
+        option = "Fire Horns";
+      }
+      else if (item is BaseWand)
+      {
+        title = "Items";
+        option = "Wands";
+      }
+
+      if (title != null && option != null && StartedBeginCountdown && !Started)
+      {
+        from.SendMessage("You may not use this item before the duel begins.");
+        return false;
+      }
+
+      if (item is BasePotion && !(item is BaseExplosionPotion) && !(item is BaseRefreshPotion) && IsSuddenDeath)
+      {
+        from.SendMessage(0x22, "You may not drink potions in sudden death.");
+        return false;
+      }
+
+      if (item is Bandage && IsSuddenDeath)
+      {
+        from.SendMessage(0x22, "You may not use bandages in sudden death.");
+        return false;
+      }
+
+      if (title == null || option == null || Ruleset.GetOption(title, option))
+        return true;
+
+      from.SendMessage("The dueling ruleset prevents you from using this item.");
+      return false;
+    }
+
+    private void DelayBounce_Callback(Mobile mob, Container corpse)
+    {
+      RemoveAggressions(mob);
+      SendOutside(mob);
+      Refresh(mob, corpse);
+      Debuff(mob);
+      CancelSpell(mob);
+      mob.Frozen = false;
+    }
+
+    public void OnMapChanged(Mobile mob)
+    {
+      OnLocationChanged(mob);
+    }
+
+    public void OnLocationChanged(Mobile mob)
+    {
+      if (!Registered || !StartedBeginCountdown || Finished)
+        return;
+
+      Arena arena = Arena;
+
+      if (arena == null)
+        return;
+
+      if (mob.Map == arena.Facet && arena.Bounds.Contains(mob.Location))
+        return;
+
+      DuelPlayer pl = Find(mob);
+
+      if (pl?.Eliminated != false)
+        return;
+
+      if (mob.Map == Map.Internal)
+        if (mob.LogoutMap == arena.Facet && arena.Bounds.Contains(mob.LogoutLocation))
+          mob.LogoutLocation = arena.Outside;
+
+      pl.Eliminated = true;
+
+      mob.LocalOverheadMessage(MessageType.Regular, 0x22, false, "You have forfeited your position in the duel.");
+      mob.NonlocalOverheadMessage(MessageType.Regular, 0x22, false,
+        $"{mob.Name} has forfeited by leaving the dueling arena.");
+
+      Participant winner = CheckCompletion();
+
+      if (winner != null)
+        Finish(winner);
+    }
+
+    public void OnDeath(Mobile mob, Container corpse)
+    {
+      if (!Registered || !Started)
+        return;
+
+      DuelPlayer pl = Find(mob);
+
+      if (pl?.Eliminated == true || m_EventGame?.OnDeath(mob, corpse) == false)
+        return;
+
+      pl.Eliminated = true;
+
+      if (mob.Poison != null)
+        mob.Poison = null;
+
+      Requip(mob, corpse);
+      DelayBounce(TimeSpan.FromSeconds(4.0), mob, corpse);
+
+      Participant winner = CheckCompletion();
+
+      if (winner != null)
+      {
+        Finish(winner);
+      }
+      else if (!m_Yielding)
+      {
+        mob.LocalOverheadMessage(MessageType.Regular, 0x22, false, "You have been defeated.");
+        mob.NonlocalOverheadMessage(MessageType.Regular, 0x22, false, $"{mob.Name} has been defeated.");
+      }
+    }
+
+    public bool CheckFull()
+    {
+      for (int i = 0; i < Participants.Count; ++i)
+      {
+        Participant p = Participants[i];
+
+        if (p.HasOpenSlot)
+          return false;
+      }
+
+      return true;
+    }
+
+    public void Requip(Mobile from, Container cont)
+    {
+      if (!(cont is Corpse corpse))
+        return;
+
+      List<Item> items = new List<Item>(corpse.Items);
+
+      bool didntFit = false;
+
+      Container pack = from.Backpack;
+
+      for (int i = 0; !didntFit && i < items.Count; ++i)
+      {
+        Item item = items[i];
+
+        if (item.Layer == Layer.Hair || item.Layer == Layer.FacialHair || !item.Movable)
+          continue;
+
+        if (pack != null)
+          pack.DropItem(item);
+        else
+          didntFit = true;
+      }
+
+      corpse.Carved = true;
+
+      if (corpse.ItemID == 0x2006)
+      {
+        corpse.ProcessDelta();
+        corpse.SendRemovePacket();
+        corpse.ItemID = Utility.Random(0xECA, 9); // bone graphic
+        corpse.Hue = 0;
+        corpse.ProcessDelta();
+
+        Mobile killer = from.FindMostRecentDamager(false);
+
+        if (killer?.Player == true)
+          killer.AddToBackpack(new Head(m_Tournament == null ? HeadType.Duel : HeadType.Tournament, from.Name));
+      }
+
+      from.PlaySound(0x3E3);
+
+      if (didntFit)
+        from.SendLocalizedMessage(1062472); // You gather some of your belongings. The rest remain on the corpse.
+      else
+        from.SendLocalizedMessage(1062471); // You quickly gather all of your belongings.
+    }
+
+    public void Refresh(Mobile mob, Container cont)
+    {
+      if (!mob.Alive)
+      {
+        mob.Resurrect();
+
+        if (mob.FindItemOnLayer(Layer.OuterTorso) is DeathRobe robe)
+          robe.Delete();
+
+        if (cont is Corpse corpse)
+          for (int i = 0; i < corpse.EquipItems.Count; ++i)
+          {
+            Item item = corpse.EquipItems[i];
+
+            if (item.Movable && item.Layer != Layer.Hair && item.Layer != Layer.FacialHair &&
+                item.IsChildOf(mob.Backpack))
+              mob.EquipItem(item);
+          }
+      }
+
+      mob.Hits = mob.HitsMax;
+      mob.Stam = mob.StamMax;
+      mob.Mana = mob.ManaMax;
+
+      mob.Poison = null;
+    }
+
+    public void SendOutside(Mobile mob)
+    {
+      if (Arena == null)
+        return;
+
+      mob.Combatant = null;
+      mob.MoveToWorld(Arena.Outside, Arena.Facet);
+    }
+
+    public void Finish(Participant winner)
+    {
+      if (Finished)
+        return;
+
+      EndAutoTie();
+      StopSDTimers();
+
+      Finished = true;
+
+      for (int i = 0; i < winner.Players.Length; ++i)
+      {
+        DuelPlayer pl = winner.Players[i];
+
+        if (pl?.Eliminated == false)
+          DelayBounce(TimeSpan.FromSeconds(8.0), pl.Mobile, null);
+      }
+
+      winner.Broadcast(0x59, null,
+        winner.Players.Length == 1 ? "{0} has won the duel." : "{0} and {1} team have won the duel.",
+        winner.Players.Length == 1 ? "You have won the duel." : "Your team has won the duel.");
+
+      if (m_Tournament != null && winner.TourneyPart != null)
+      {
+        m_Match.Winner = winner.TourneyPart;
+        winner.TourneyPart.WonMatch(m_Match);
+        m_Tournament.HandleWon(Arena, m_Match, winner.TourneyPart);
+      }
+
+      for (int i = 0; i < Participants.Count; ++i)
+      {
+        Participant loser = Participants[i];
+
+        if (loser != winner)
+        {
+          loser.Broadcast(0x22, null,
+            loser.Players.Length == 1 ? "{0} has lost the duel." : "{0} and {1} team have lost the duel.",
+            loser.Players.Length == 1 ? "You have lost the duel." : "Your team has lost the duel.");
+
+          if (m_Tournament != null)
+            loser.TourneyPart?.LostMatch(m_Match);
+        }
+
+        for (int j = 0; j < loser.Players.Length; ++j)
+          if (loser.Players[j] != null)
+          {
+            RemoveAggressions(loser.Players[j].Mobile);
+            loser.Players[j].Mobile.Delta(MobileDelta.Noto);
+            loser.Players[j].Mobile.CloseGump<BeginGump>();
+
+            if (m_Tournament != null)
+              loser.Players[j].Mobile.SendEverything();
+          }
+      }
+
+      if (IsOneVsOne)
+      {
+        DuelPlayer dp1 = Participants[0].Players[0];
+        DuelPlayer dp2 = Participants[1].Players[0];
+
+        if (dp1 != null && dp2 != null)
+        {
+          Award(dp1.Mobile, dp2.Mobile, dp1.Participant == winner);
+          Award(dp2.Mobile, dp1.Mobile, dp2.Participant == winner);
+        }
+      }
+
+      m_EventGame?.OnStop();
+
+      Timer.DelayCall(TimeSpan.FromSeconds(9.0), UnregisterRematch);
+    }
+
+    public void Award(Mobile us, Mobile them, bool won)
+    {
+      Ladder ladder = Arena == null ? Ladder.Instance : Arena.AcquireLadder();
+
+      if (ladder == null)
+        return;
+
+      LadderEntry ourEntry = ladder.Find(us);
+      LadderEntry theirEntry = ladder.Find(them);
+
+      if (ourEntry == null || theirEntry == null)
+        return;
+
+      int xpGain = Ladder.GetExperienceGain(ourEntry, theirEntry, won);
+
+      if (xpGain == 0)
+        return;
+
+      if (m_Tournament != null)
+        xpGain *= xpGain > 0 ? 5 : 2;
+
+      if (won)
+        ++ourEntry.Wins;
+      else
+        ++ourEntry.Losses;
+
+      int oldLevel = Ladder.GetLevel(ourEntry.Experience);
+
+      ourEntry.Experience += xpGain;
+
+      if (ourEntry.Experience < 0)
+        ourEntry.Experience = 0;
+
+      ladder.UpdateEntry(ourEntry);
+
+      int newLevel = Ladder.GetLevel(ourEntry.Experience);
+
+      if (newLevel > oldLevel)
+        us.SendMessage(0x59, "You have achieved level {0}!", newLevel);
+      else if (newLevel < oldLevel)
+        us.SendMessage(0x22, "You have lost a level. You are now at {0}.", newLevel);
+    }
+
+    public void UnregisterRematch()
+    {
+      Unregister(true);
+    }
+
+    public void Unregister()
+    {
+      Unregister(false);
+    }
+
+    public void Unregister(bool queryRematch)
+    {
+      DestroyWall();
+
+      if (!Registered)
+        return;
+
+      Registered = false;
+
+      Arena?.Evict();
+
+      StopSDTimers();
+
+      for (int i = 0; i < Participants.Count; ++i)
+      {
+        Participant p = Participants[i];
+
+        for (int j = 0; j < p.Players.Length; ++j)
+        {
+          DuelPlayer pl = p.Players[j];
+
+          if (pl == null)
+            continue;
+
+          if (pl.Mobile is PlayerMobile mobile)
+            mobile.DuelPlayer = null;
+
+          CloseAllGumps(pl);
+        }
+      }
+
+      if (queryRematch && m_Tournament == null)
+        QueryRematch();
+    }
+
+    public void QueryRematch()
+    {
+      DuelContext dc = new DuelContext(Initiator, Ruleset.Layout, false);
+
+      dc.Ruleset = Ruleset;
+      dc.Rematch = true;
+
+      dc.Participants.Clear();
+
+      for (int i = 0; i < Participants.Count; ++i)
+      {
+        Participant oldPart = Participants[i];
+        Participant newPart = new Participant(dc, oldPart.Players.Length);
+
+        for (int j = 0; j < oldPart.Players.Length; ++j)
+        {
+          DuelPlayer oldPlayer = oldPart.Players[j];
+
+          if (oldPlayer != null)
+            newPart.Players[j] = new DuelPlayer(oldPlayer.Mobile, newPart);
+        }
+
+        dc.Participants.Add(newPart);
+      }
+
+      dc.CloseAllGumps();
+      dc.SendReadyUpGump();
+    }
+
+    public DuelPlayer Find(Mobile mob)
+    {
+      if (mob is PlayerMobile pm)
+      {
+        if (pm.DuelContext == this)
+          return pm.DuelPlayer;
+
+        return null;
+      }
+
+      for (int i = 0; i < Participants.Count; ++i)
+      {
+        Participant p = Participants[i];
+        DuelPlayer pl = p.Find(mob);
+
+        if (pl != null)
+          return pl;
+      }
+
+      return null;
+    }
+
+    public bool IsAlly(Mobile m1, Mobile m2)
+    {
+      DuelPlayer pl1 = Find(m1);
+      DuelPlayer pl2 = Find(m2);
+
+      return pl1 != null && pl1.Participant == pl2?.Participant;
+    }
+
+    public Participant CheckCompletion()
+    {
+      Participant winner = null;
+
+      bool hasWinner = false;
+      int eliminated = 0;
+
+      for (int i = 0; i < Participants.Count; ++i)
+      {
+        Participant p = Participants[i];
+
+        if (p.Eliminated)
+          hasWinner |= ++eliminated == Participants.Count - 1;
+        else
+          winner = p;
+      }
+
+      return hasWinner ? winner ?? Participants[0] : null;
+    }
+
+    public void StartCountdown(int count, CountdownCallback cb)
+    {
+      cb(count);
+      m_Countdown = Timer.DelayCall(TimeSpan.FromSeconds(1.0), TimeSpan.FromSeconds(1.0), count,
+        () => Countdown_Callback(--count, cb));
+    }
+
+    public void StopCountdown()
+    {
+      m_Countdown?.Stop();
+      m_Countdown = null;
+    }
+
+    private void Countdown_Callback(int count, CountdownCallback cb)
+    {
+      if (count == 0)
+        StopCountdown();
+
+      cb(count);
+    }
+
+    public void StopSDTimers()
+    {
+      m_SDWarnTimer?.Stop();
+
+      m_SDWarnTimer = null;
+
+      m_SDActivateTimer?.Stop();
+
+      m_SDActivateTimer = null;
+    }
+
+    public void StartSuddenDeath(TimeSpan timeUntilActive)
+    {
+      m_SDWarnTimer?.Stop();
+
+      m_SDWarnTimer = Timer.DelayCall(TimeSpan.FromMinutes(timeUntilActive.TotalMinutes * 0.9), WarnSuddenDeath);
+
+      m_SDActivateTimer?.Stop();
+
+      m_SDActivateTimer = Timer.DelayCall(timeUntilActive, ActivateSuddenDeath);
+    }
+
+    public void WarnSuddenDeath()
+    {
+      for (int i = 0; i < Participants.Count; ++i)
+      {
+        Participant p = Participants[i];
+
+        for (int j = 0; j < p.Players.Length; ++j)
+        {
+          DuelPlayer pl = p.Players[j];
+
+          if (pl?.Eliminated != false)
+            continue;
+
+          pl.Mobile.SendSound(0x1E1);
+          pl.Mobile.SendMessage(0x22, "Warning! Warning! Warning!");
+          pl.Mobile.SendMessage(0x22, "Sudden death will be active soon!");
+        }
+      }
+
+      m_Tournament?.Alert(Arena, "Sudden death will be active soon!");
+
+      m_SDWarnTimer?.Stop();
+
+      m_SDWarnTimer = null;
+    }
+
+    public static bool CheckSuddenDeath(Mobile mob) => mob is PlayerMobile pm && pm.DuelPlayer?.Eliminated == false && pm.DuelContext?.IsSuddenDeath == true;
+
+    public void ActivateSuddenDeath()
+    {
+      for (int i = 0; i < Participants.Count; ++i)
+      {
+        Participant p = Participants[i];
+
+        for (int j = 0; j < p.Players.Length; ++j)
+        {
+          DuelPlayer pl = p.Players[j];
+
+          if (pl?.Eliminated != false)
+            continue;
+
+          pl.Mobile.SendSound(0x1E1);
+          pl.Mobile.SendMessage(0x22, "Warning! Warning! Warning!");
+          pl.Mobile.SendMessage(0x22,
+            "Sudden death has ACTIVATED. You are now unable to perform any beneficial actions.");
+        }
+      }
+
+      m_Tournament?.Alert(Arena, "Sudden death has been activated!");
+
+      IsSuddenDeath = true;
+
+      m_SDActivateTimer?.Stop();
+
+      m_SDActivateTimer = null;
+    }
+
+    public void BeginAutoTie()
+    {
+      m_AutoTieTimer?.Stop();
+
+      TimeSpan ts = m_Tournament == null || m_Tournament.TourneyType == TourneyType.Standard
+        ? AutoTieDelay
+        : TimeSpan.FromMinutes(90.0);
+
+      m_AutoTieTimer = Timer.DelayCall(ts, InvokeAutoTie);
+    }
+
+    public void EndAutoTie()
+    {
+      m_AutoTieTimer?.Stop();
+
+      m_AutoTieTimer = null;
+    }
+
+    public void InvokeAutoTie()
+    {
+      m_AutoTieTimer = null;
+
+      if (!Started || Finished)
+        return;
+
+      Tied = true;
+      Finished = true;
+
+      StopSDTimers();
+
+      List<TourneyParticipant> remaining = new List<TourneyParticipant>();
+
+      for (int i = 0; i < Participants.Count; ++i)
+      {
+        Participant p = Participants[i];
+
+        if (p.Eliminated)
+        {
+          p.Broadcast(0x22, null,
+            p.Players.Length == 1 ? "{0} has lost the duel." : "{0} and {1} team have lost the duel.",
+            p.Players.Length == 1 ? "You have lost the duel." : "Your team has lost the duel.");
+        }
+        else
+        {
+          p.Broadcast(0x59, null,
+            p.Players.Length == 1
+              ? "{0} has tied the duel due to time expiration."
+              : "{0} and {1} team have tied the duel due to time expiration.",
+            p.Players.Length == 1
+              ? "You have tied the duel due to time expiration."
+              : "Your team has tied the duel due to time expiration.");
+
+          for (int j = 0; j < p.Players.Length; ++j)
+          {
+            DuelPlayer pl = p.Players[j];
+
+            if (pl?.Eliminated == false)
+              DelayBounce(TimeSpan.FromSeconds(8.0), pl.Mobile, null);
+          }
+
+          if (p.TourneyPart != null)
+            remaining.Add(p.TourneyPart);
+        }
+
+        for (int j = 0; j < p.Players.Length; ++j)
+        {
+          DuelPlayer pl = p.Players[j];
+
+          if (pl != null)
+          {
+            pl.Mobile.Delta(MobileDelta.Noto);
+            pl.Mobile.SendEverything();
+          }
+        }
+      }
+
+      m_Tournament?.HandleTie(Arena, m_Match, remaining);
+
+      Timer.DelayCall(TimeSpan.FromSeconds(10.0), Unregister);
+    }
+
+    public static void Initialize()
+    {
+      EventSink.Speech += EventSink_Speech;
+      EventSink.Login += EventSink_Login;
+
+      CommandSystem.Register("vli", AccessLevel.GameMaster, vli_oc);
+    }
+
+    private static void vli_oc(CommandEventArgs e)
+    {
+      e.Mobile.BeginTarget(-1, false, TargetFlags.None, vli_ot);
+    }
+
+    private static void vli_ot(Mobile from, object obj)
+    {
+      if (obj is PlayerMobile pm)
+      {
+        Ladder ladder = Ladder.Instance;
+
+        if (ladder == null)
+          return;
+
+        LadderEntry entry = ladder.Find(pm);
+
+        if (entry != null)
+          from.SendGump(new PropertiesGump(from, entry));
+      }
+    }
+
+    public static bool CheckCombat(Mobile m)
+    {
+      for (int i = 0; i < m.Aggressed.Count; ++i)
+      {
+        AggressorInfo info = m.Aggressed[i];
+
+        if (info.Defender.Player && DateTime.UtcNow - info.LastCombatTime < CombatDelay)
+          return true;
+      }
+
+      for (int i = 0; i < m.Aggressors.Count; ++i)
+      {
+        AggressorInfo info = m.Aggressors[i];
+
+        if (info.Attacker.Player && DateTime.UtcNow - info.LastCombatTime < CombatDelay)
+          return true;
+      }
+
+      return false;
+    }
+
+    private static void EventSink_Login(LoginEventArgs e)
+    {
+      if (!(e.Mobile is PlayerMobile pm))
+        return;
+
+      DuelContext dc = pm.DuelContext;
+
+      if (dc == null)
+        return;
+
+      if (dc.ReadyWait && pm.DuelPlayer.Ready && !dc.Started && !dc.StartedBeginCountdown && !dc.Finished)
+      {
+        if (dc.m_Tournament == null)
+          pm.SendGump(new ReadyGump(pm, dc, dc.ReadyCount));
+      }
+      else if (dc.ReadyWait && !dc.StartedBeginCountdown && !dc.Started && !dc.Finished)
+      {
+        if (dc.m_Tournament == null)
+          pm.SendGump(new ReadyUpGump(pm, dc));
+      }
+      else if (dc.Initiator == pm && !dc.ReadyWait && !dc.StartedBeginCountdown && !dc.Started && !dc.Finished)
+      {
+        pm.SendGump(new DuelContextGump(pm, dc));
+      }
+    }
+
+    private static void ViewLadder_OnTarget(Mobile from, object obj, Ladder ladder)
+    {
+      if (obj is PlayerMobile pm)
+      {
+        LadderEntry entry = ladder.Find(pm);
+
+        if (entry == null)
+          return; // sanity
+
+        string text =
+          $"{{0}} are ranked {LadderGump.Rank(entry.Index + 1)} at level {Ladder.GetLevel(entry.Experience)}.";
+
+        pm.PrivateOverheadMessage(MessageType.Regular, pm.SpeechHue, true,
+          string.Format(text, from == pm ? "You" : "They"), from.NetState);
+      }
+      else if (obj is Mobile mob)
+      {
+        if (mob.Body.IsHuman)
+          mob.PrivateOverheadMessage(MessageType.Regular, mob.SpeechHue, false,
+            "I'm not a duelist, and quite frankly, I resent the implication.", from.NetState);
+        else
+          mob.PrivateOverheadMessage(MessageType.Regular, 0x3B2, true, "It's probably better than you.",
+            from.NetState);
+      }
+      else
+      {
+        from.SendMessage("That's not a player.");
+      }
+    }
+
+    private static void EventSink_Speech(SpeechEventArgs e)
+    {
+      if (e.Handled)
+        return;
+
+      if (!(e.Mobile is PlayerMobile pm))
+        return;
+
+      if (Insensitive.Contains(e.Speech, "i wish to duel"))
+      {
+        if (!pm.CheckAlive())
+        {
+        }
+        else if (pm.Region.IsPartOf<Jail>())
+        {
+        }
+        else if (CheckCombat(pm))
+        {
+          e.Mobile.SendMessage(0x22,
+            "You have recently been in combat with another player and must wait before starting a duel.");
+        }
+        else if (pm.DuelContext != null)
+        {
+          if (pm.DuelContext.Initiator == pm)
+            e.Mobile.SendMessage(0x22, "You have already started a duel.");
+          else
+            e.Mobile.SendMessage(0x22, "You have already been challenged in a duel.");
+        }
+        else if (TournamentController.IsActive)
+        {
+          e.Mobile.SendMessage(0x22, "You may not start a duel while a tournament is active.");
+        }
+        else
+        {
+          pm.SendGump(new DuelContextGump(pm, new DuelContext(pm, RulesetLayout.Root)));
+          e.Handled = true;
+        }
+      }
+      else if (Insensitive.Equals(e.Speech, "change arena preferences"))
+      {
+        if (!pm.CheckAlive())
+        {
+        }
+        else
+        {
+          Preferences prefs = Preferences.Instance;
+
+          if (prefs != null)
+          {
+            e.Mobile.CloseGump<PreferencesGump>();
+            e.Mobile.SendGump(new PreferencesGump(e.Mobile, prefs));
+          }
+        }
+      }
+      else if (Insensitive.Equals(e.Speech, "showladder"))
+      {
+        e.Blocked = true;
+        if (!pm.CheckAlive())
+        {
+        }
+        else
+        {
+          Ladder instance = Ladder.Instance;
+
+          if (instance == null)
+          {
+            //pm.SendMessage( "Ladder not yet initialized." );
+          }
+          else
+          {
+            LadderEntry entry = instance.Find(pm);
+
+            if (entry == null)
+              return; // sanity
+
+            string text =
+              $"{{0}} {{1}} ranked {LadderGump.Rank(entry.Index + 1)} at level {Ladder.GetLevel(entry.Experience)}.";
+
+            pm.LocalOverheadMessage(MessageType.Regular, pm.SpeechHue, true, string.Format(text, "You", "are"));
+            pm.NonlocalOverheadMessage(MessageType.Regular, pm.SpeechHue, true,
+              string.Format(text, pm.Name, "is"));
+
+            //pm.PublicOverheadMessage( MessageType.Regular, pm.SpeechHue, true, String.Format( "Level {0} with {1} win{2} and {3} loss{4}.", Ladder.GetLevel( entry.Experience ), entry.Wins, entry.Wins==1?"":"s", entry.Losses, entry.Losses==1?"":"es" ) );
+            //pm.PublicOverheadMessage( MessageType.Regular, pm.SpeechHue, true, String.Format( "Level {0} with {1} win{2} and {3} loss{4}.", Ladder.GetLevel( entry.Experience ), entry.Wins, entry.Wins==1?"":"s", entry.Losses, entry.Losses==1?"":"es" ) );
+          }
+        }
+      }
+      else if (Insensitive.Equals(e.Speech, "viewladder"))
+      {
+        e.Blocked = true;
+
+        if (!pm.CheckAlive())
+        {
+        }
+        else
+        {
+          Ladder instance = Ladder.Instance;
+
+          if (instance == null)
+          {
+            //pm.SendMessage( "Ladder not yet initialized." );
+          }
+          else
+          {
+            pm.SendMessage("Target a player to view their ranking and level.");
+            pm.BeginTarget(16, false, TargetFlags.None, ViewLadder_OnTarget, instance);
+          }
+        }
+      }
+      else if (Insensitive.Contains(e.Speech, "i yield"))
+      {
+        if (!pm.CheckAlive())
+        {
+        }
+        else if (pm.DuelContext == null)
+        {
+        }
+        else if (pm.DuelContext.Finished)
+        {
+          e.Mobile.SendMessage(0x22, "The duel is already finished.");
+        }
+        else if (!pm.DuelContext.Started)
+        {
+          DuelContext dc = pm.DuelContext;
+          Mobile init = dc.Initiator;
+
+          if (pm.DuelContext.StartedBeginCountdown)
+          {
+            e.Mobile.SendMessage(0x22, "The duel has not yet started.");
+          }
+          else
+          {
+            DuelPlayer pl = pm.DuelContext.Find(pm);
+
+            if (pl == null)
+              return;
+
+            Participant p = pl.Participant;
+
+            if (!pm.DuelContext.ReadyWait) // still setting stuff up
+            {
+              p.Broadcast(0x22, null, "{0} has yielded.", "You have yielded.");
+
+              if (init == pm)
+              {
+                dc.Unregister();
+              }
+              else
+              {
+                p.Nullify(pl);
+                pm.DuelPlayer = null;
+
+                NetState ns = init.NetState;
+
+                if (ns != null)
+                  foreach (Gump g in ns.Gumps)
+                  {
+                    if (g is ParticipantGump pg && pg.Participant == p)
+                    {
+                      init.SendGump(new ParticipantGump(init, dc, p));
+                      break;
+                    }
+
+                    if (g is DuelContextGump dcg && dcg.Context == dc)
+                    {
+                      init.SendGump(new DuelContextGump(init, dc));
+                      break;
+                    }
+                  }
+              }
+            }
+            else if (!pm.DuelContext.StartedReadyCountdown) // at ready stage
+            {
+              p.Broadcast(0x22, null, "{0} has yielded.", "You have yielded.");
+
+              dc.m_Yielding = true;
+              dc.RejectReady(pm, null);
+              dc.m_Yielding = false;
+
+              if (init == pm)
+              {
+                dc.Unregister();
+              }
+              else if (dc.Registered)
+              {
+                p.Nullify(pl);
+                pm.DuelPlayer = null;
+
+                NetState ns = init.NetState;
+
+                if (ns != null)
+                {
+                  bool send = true;
+
+                  foreach (Gump g in ns.Gumps)
+                  {
+                    if (g is ParticipantGump pg && pg.Participant == p)
+                    {
+                      init.SendGump(new ParticipantGump(init, dc, p));
+                      send = false;
+                      break;
+                    }
+
+                    if (g is DuelContextGump dcg && dcg.Context == dc)
+                    {
+                      init.SendGump(new DuelContextGump(init, dc));
+                      send = false;
+                      break;
+                    }
+                  }
+
+                  if (send)
+                    init.SendGump(new DuelContextGump(init, dc));
+                }
+              }
+            }
+            else
+            {
+              pm.DuelContext.m_Countdown?.Stop();
+              pm.DuelContext.m_Countdown = null;
+
+              pm.DuelContext.StartedReadyCountdown = false;
+              p.Broadcast(0x22, null, "{0} has yielded.", "You have yielded.");
+
+              dc.m_Yielding = true;
+              dc.RejectReady(pm, null);
+              dc.m_Yielding = false;
+
+              if (init == pm)
+              {
+                dc.Unregister();
+              }
+              else if (dc.Registered)
+              {
+                p.Nullify(pl);
+                pm.DuelPlayer = null;
+
+                NetState ns = init.NetState;
+
+                if (ns != null)
+                {
+                  bool send = true;
+
+                  foreach (Gump g in ns.Gumps)
+                  {
+                    if (g is ParticipantGump pg && pg.Participant == p)
+                    {
+                      init.SendGump(new ParticipantGump(init, dc, p));
+                      send = false;
+                      break;
+                    }
+
+                    if (g is DuelContextGump dcg && dcg.Context == dc)
+                    {
+                      init.SendGump(new DuelContextGump(init, dc));
+                      send = false;
+                      break;
+                    }
+                  }
+
+                  if (send)
+                    init.SendGump(new DuelContextGump(init, dc));
+                }
+              }
+            }
+          }
+        }
+        else
+        {
+          DuelPlayer pl = pm.DuelContext.Find(pm);
+
+          if (pl != null)
+          {
+            if (pm.DuelContext.IsOneVsOne)
+            {
+              e.Mobile.SendMessage(0x22, "You may not yield a 1 on 1 match.");
+            }
+            else if (pl.Eliminated)
+            {
+              e.Mobile.SendMessage(0x22, "You have already been eliminated.");
+            }
+            else
+            {
+              pm.LocalOverheadMessage(MessageType.Regular, 0x22, false, "You have yielded.");
+              pm.NonlocalOverheadMessage(MessageType.Regular, 0x22, false, $"{pm.Name} has yielded.");
+
+              pm.DuelContext.m_Yielding = true;
+              pm.Kill();
+              pm.DuelContext.m_Yielding = false;
+
+              if (pm.Alive) // invul, ...
+              {
+                pl.Eliminated = true;
+
+                pm.DuelContext.RemoveAggressions(pm);
+                pm.DuelContext.SendOutside(pm);
+                pm.DuelContext.Refresh(pm, null);
+                Debuff(pm);
+                CancelSpell(pm);
+                pm.Frozen = false;
+
+                Participant winner = pm.DuelContext.CheckCompletion();
+
+                if (winner != null)
+                  pm.DuelContext.Finish(winner);
+              }
+            }
+          }
+          else
+          {
+            e.Mobile.SendMessage(0x22, "BUG: Unable to find duel context.");
+          }
+        }
+      }
+    }
+
+    public void CloseAllGumps(DuelPlayer pl)
+    {
+      pl.Mobile.CloseGump<BeginGump>();
+      pl.Mobile.CloseGump<DuelContextGump>();
+      pl.Mobile.CloseGump<ParticipantGump>();
+      pl.Mobile.CloseGump<PickRulesetGump>();
+      pl.Mobile.CloseGump<ReadyGump>();
+      pl.Mobile.CloseGump<ReadyUpGump>();
+      pl.Mobile.CloseGump<RulesetGump>();
+    }
+
+    public void CloseAllGumps()
+    {
+      for (int i = 0; i < Participants.Count; ++i)
+      {
+        Participant p = Participants[i];
+
+        for (int j = 0; j < p.Players.Length; ++j)
+        {
+          DuelPlayer pl = p.Players[j];
+
+          if (pl != null)
+            CloseAllGumps(pl);
+        }
+      }
+    }
+
+    public void RejectReady(Mobile rejector, string page)
+    {
+      if (StartedReadyCountdown)
+        return; // sanity
+
+      for (int i = 0; i < Participants.Count; ++i)
+      {
+        Participant p = Participants[i];
+
+        for (int j = 0; j < p.Players.Length; ++j)
+        {
+          DuelPlayer pl = p.Players[j];
+
+          if (pl == null)
+            continue;
+
+          pl.Ready = false;
+
+          Mobile mob = pl.Mobile;
+
+          if (page == null) // yield
+          {
+            if (mob != rejector)
+              mob.SendMessage(0x22, "{0} has yielded.", rejector.Name);
+          }
+          else
+          {
+            if (mob == rejector)
+              mob.SendMessage(0x22, "You have rejected the {0}.", Rematch ? "rematch" : page);
+            else
+              mob.SendMessage(0x22, "{0} has rejected the {1}.", rejector.Name, Rematch ? "rematch" : page);
+          }
+
+          // Close all of them?
+          mob.CloseGump<DuelContextGump>();
+          mob.CloseGump<ReadyUpGump>();
+          mob.CloseGump<ReadyGump>();
+        }
+      }
+
+      if (Rematch)
+        Unregister();
+      else if (!m_Yielding)
+        Initiator.SendGump(new DuelContextGump(Initiator, this));
+
+      ReadyWait = false;
+      ReadyCount = 0;
+    }
+
+    public void SendReadyGump()
+    {
+      SendReadyGump(-1);
+    }
+
+    public static void Debuff(Mobile mob)
+    {
+      mob.RemoveStatMod("[Magic] Str Offset");
+      mob.RemoveStatMod("[Magic] Dex Offset");
+      mob.RemoveStatMod("[Magic] Int Offset");
+      mob.RemoveStatMod("Concussion");
+      mob.RemoveStatMod("blood-rose");
+      mob.RemoveStatMod("clarity-potion");
+
+      OrangePetals.RemoveContext(mob);
+
+      mob.Paralyzed = false;
+      mob.Hidden = false;
+
+      if (!Core.AOS)
+      {
+        mob.MagicDamageAbsorb = 0;
+        mob.MeleeDamageAbsorb = 0;
+        ProtectionSpell.Registry.Remove(mob);
+
+        ArchProtectionSpell.RemoveEntry(mob);
+
+        mob.EndAction<DefensiveSpell>();
+      }
+
+      TransformationSpellHelper.RemoveContext(mob, true);
+      AnimalForm.RemoveContext(mob, true);
+
+      if (DisguiseTimers.IsDisguised(mob))
+        DisguiseTimers.StopTimer(mob);
+
+      if (!mob.CanBeginAction<PolymorphSpell>())
+      {
+        mob.BodyMod = 0;
+        mob.HueMod = -1;
+        mob.EndAction<PolymorphSpell>();
+      }
+
+      BaseArmor.ValidateMobile(mob);
+      BaseClothing.ValidateMobile(mob);
+
+      mob.Hits = mob.HitsMax;
+      mob.Stam = mob.StamMax;
+      mob.Mana = mob.ManaMax;
+
+      mob.Poison = null;
+    }
+
+    public static void CancelSpell(Mobile mob)
+    {
+      if (mob.Spell is Spell spell)
+        spell.Disturb(DisturbType.Kill);
+
+      Target.Cancel(mob);
+    }
+
+    public void DestroyWall()
+    {
+      for (int i = 0; i < m_Walls.Count; ++i)
+        m_Walls[i].Delete();
+
+      m_Walls.Clear();
+    }
+
+    public void CreateWall()
+    {
+      if (Arena == null)
+        return;
+
+      Point3D start = Arena.Points.EdgeWest;
+      Point3D wall = Arena.Wall;
+
+      int dx = start.X - wall.X;
+      int dy = start.Y - wall.Y;
+      int rx = dx - dy;
+      int ry = dx + dy;
+
+      bool eastToWest = (rx < 0 || ry < 0) && (rx >= 0 || ry >= 0);
+
+      Effects.PlaySound(wall, Arena.Facet, 0x1F6);
+
+      for (int i = -1; i <= 1; ++i)
+      {
+        Point3D loc = new Point3D(eastToWest ? wall.X + i : wall.X, eastToWest ? wall.Y : wall.Y + i, wall.Z);
+
+        InternalWall created = new InternalWall();
+
+        created.Appear(loc, Arena.Facet);
+
+        m_Walls.Add(created);
+      }
+    }
+
+    public void BuildParties()
+    {
+      for (int i = 0; i < Participants.Count; ++i)
+      {
+        Participant p = Participants[i];
+
+        if (p.Players.Length > 1)
+        {
+          List<Mobile> players = new List<Mobile>();
+
+          for (int j = 0; j < p.Players.Length; ++j)
+          {
+            DuelPlayer dp = p.Players[j];
+
+            if (dp == null)
+              continue;
+
+            players.Add(dp.Mobile);
+          }
+
+          if (players.Count > 1)
+            for (int leaderIndex = 0; leaderIndex + 1 < players.Count; leaderIndex += Party.Capacity)
+            {
+              Mobile leader = players[leaderIndex];
+              Party party = Party.Get(leader);
+
+              if (party == null)
+              {
+                leader.Party = party = new Party(leader);
+              }
+              else if (party.Leader != leader)
+              {
+                party.SendPublicMessage(leader, "I leave this party to fight in a duel.");
+                party.Remove(leader);
+                leader.Party = party = new Party(leader);
+              }
+
+              for (int j = leaderIndex + 1; j < players.Count && j < leaderIndex + Party.Capacity; ++j)
+              {
+                Mobile player = players[j];
+                Party existing = Party.Get(player);
+
+                if (existing == party)
+                  continue;
+
+                if (party.Members.Count + party.Candidates.Count >= Party.Capacity)
+                {
+                  player.SendMessage(
+                    "You could not be added to the team party because it is at full capacity.");
+                  leader.SendMessage(
+                    "{0} could not be added to the team party because it is at full capacity.");
+                }
+                else
+                {
+                  if (existing != null)
+                  {
+                    existing.SendPublicMessage(player, "I leave this party to fight in a duel.");
+                    existing.Remove(player);
+                  }
+
+                  party.OnAccept(player, true);
+                }
+              }
+            }
+        }
+      }
+    }
+
+    public void ClearIllegalItems()
+    {
+      for (int i = 0; i < Participants.Count; ++i)
+      {
+        Participant p = Participants[i];
+
+        for (int j = 0; j < p.Players.Length; ++j)
+        {
+          DuelPlayer pl = p.Players[j];
+
+          if (pl == null)
+            continue;
+
+          ClearIllegalItems(pl.Mobile);
+        }
+      }
+    }
+
+    public void ClearIllegalItems(Mobile mob)
+    {
+      if (mob.StunReady && !AllowSpecialAbility(mob, "Stun", false))
+        mob.StunReady = false;
+
+      if (mob.DisarmReady && !AllowSpecialAbility(mob, "Disarm", false))
+        mob.DisarmReady = false;
+
+      Container pack = mob.Backpack;
+
+      if (pack == null)
+        return;
+
+      for (int i = mob.Items.Count - 1; i >= 0; --i)
+      {
+        if (i >= mob.Items.Count)
+          continue; // sanity
+
+        Item item = mob.Items[i];
+
+        if (!CheckItemEquip(mob, item))
+        {
+          pack.DropItem(item);
+
+          if (item is BaseWeapon)
+            mob.SendLocalizedMessage(1062001,
+              item.Name ?? $"#{item.LabelNumber}"); // You can no longer wield your ~1_WEAPON~
+          else if (item is BaseArmor && !(item is BaseShield))
+            mob.SendLocalizedMessage(1062002,
+              item.Name ?? $"#{item.LabelNumber}"); // You can no longer wear your ~1_ARMOR~
+          else
+            mob.SendLocalizedMessage(1062003,
+              item.Name ?? $"#{item.LabelNumber}"); // You can no longer equip your ~1_SHIELD~
+        }
+      }
+
+      Item inHand = mob.Holding;
+
+      if (inHand != null && !CheckItemEquip(mob, inHand))
+      {
+        mob.Holding = null;
+
+        BounceInfo bi = inHand.GetBounce();
+
+        if (bi.m_Parent == mob)
+          pack.DropItem(inHand);
+        else
+          inHand.Bounce(mob);
+
+        inHand.ClearBounce();
+      }
+    }
+
+    private void MessageRuleset(Mobile mob)
+    {
+      if (Ruleset == null) return;
+
+      Ruleset ruleset = Ruleset;
+      Ruleset basedef = ruleset.Base;
+
+      mob.SendMessage("Ruleset: {0}", basedef.Title);
+
+      BitArray defs;
+
+      if (ruleset.Flavors.Count > 0)
+      {
+        defs = new BitArray(basedef.Options);
+
+        for (int i = 0; i < ruleset.Flavors.Count; ++i)
+        {
+          defs.Or(ruleset.Flavors[i].Options);
+
+          mob.SendMessage(" + {0}", ruleset.Flavors[i].Title);
+        }
+      }
+      else
+        defs = basedef.Options;
+
+      int changes = 0;
+
+      BitArray opts = ruleset.Options;
+
+      for (int i = 0; i < opts.Length; ++i)
+        if (defs[i] != opts[i])
+        {
+          string name = ruleset.Layout.FindByIndex(i);
+
+          if (name != null) // sanity
+          {
+            ++changes;
+
+            if (changes == 1) mob.SendMessage("Modifications:");
+
+            mob.SendMessage("{0}: {1}", name, opts[i] ? "enabled" : "disabled");
+          }
+        }
+    }
+
+    public void SendBeginGump(int count)
+    {
+      if (!Registered || Finished)
+        return;
+
+      if (count == 10)
+      {
+        CreateWall();
+        BuildParties();
+        ClearIllegalItems();
+      }
+      else if (count == 0)
+      {
+        DestroyWall();
+      }
+
+      StartedBeginCountdown = true;
+
+      if (count == 0)
+      {
+        Started = true;
+        BeginAutoTie();
+      }
+
+      for (int i = 0; i < Participants.Count; ++i)
+      {
+        Participant p = Participants[i];
+
+        for (int j = 0; j < p.Players.Length; ++j)
+        {
+          DuelPlayer pl = p.Players[j];
+
+          if (pl == null)
+            continue;
+
+          Mobile mob = pl.Mobile;
+
+          if (count > 0)
+          {
+            if (count == 10)
+            {
+              mob.CloseGump<ReadyGump>();
+              mob.CloseGump<ReadyUpGump>();
+              mob.CloseGump<BeginGump>();
+              mob.SendGump(new BeginGump(count));
+            }
+
+            mob.Frozen = true;
+          }
+          else
+          {
+            mob.CloseGump<BeginGump>();
+            mob.Frozen = false;
+          }
+        }
+      }
+    }
+
+    public void RemoveAggressions(Mobile mob)
+    {
+      for (int i = 0; i < Participants.Count; ++i)
+      {
+        Participant p = Participants[i];
+
+        for (int j = 0; j < p.Players.Length; ++j)
+        {
+          DuelPlayer dp = p.Players[j];
+
+          if (dp == null || dp.Mobile == mob)
+            continue;
+
+          mob.RemoveAggressed(dp.Mobile);
+          mob.RemoveAggressor(dp.Mobile);
+          dp.Mobile.RemoveAggressed(mob);
+          dp.Mobile.RemoveAggressor(mob);
+        }
+      }
+    }
+
+    public void SendReadyUpGump()
+    {
+      if (!Registered)
+        return;
+
+      ReadyWait = true;
+      ReadyCount = -1;
+
+      for (int i = 0; i < Participants.Count; ++i)
+      {
+        Participant p = Participants[i];
+
+        for (int j = 0; j < p.Players.Length; ++j)
+        {
+          DuelPlayer pl = p.Players[j];
+
+          Mobile mob = pl?.Mobile;
+
+          if (mob != null && m_Tournament == null)
+          {
+            mob.CloseGump<ReadyUpGump>();
+            mob.SendGump(new ReadyUpGump(mob, this));
+          }
+        }
+      }
+    }
+
+    public string ValidateStart()
+    {
+      if (m_Tournament == null && TournamentController.IsActive)
+        return "a tournament is active";
+
+      for (int i = 0; i < Participants.Count; ++i)
+      {
+        Participant p = Participants[i];
+
+        for (int j = 0; j < p.Players.Length; ++j)
+        {
+          DuelPlayer dp = p.Players[j];
+
+          if (dp == null)
+            return "a slot is empty";
+
+          if (dp.Mobile.Region.IsPartOf<Jail>())
+            return $"{dp.Mobile.Name} is in jail";
+
+          if (Sigil.ExistsOn(dp.Mobile))
+            return $"{dp.Mobile.Name} is holding a sigil";
+
+          if (!dp.Mobile.Alive)
+          {
+            if (m_Tournament == null)
+              return $"{dp.Mobile.Name} is dead";
+            dp.Mobile.Resurrect();
+          }
+
+          if (m_Tournament == null && CheckCombat(dp.Mobile))
+            return $"{dp.Mobile.Name} is in combat";
+
+          if (dp.Mobile.Mounted)
+          {
+            IMount mount = dp.Mobile.Mount;
+
+            if (m_Tournament != null && mount != null)
+              mount.Rider = null;
+            else
+              return $"{dp.Mobile.Name} is mounted";
+          }
+        }
+      }
+
+      return null;
+    }
+
+    public void SendReadyGump(int count)
+    {
+      if (!Registered)
+        return;
+
+      StartedReadyCountdown |= count != -1;
+      ReadyCount = count;
+
+      if (count == 0)
+      {
+        string error = ValidateStart();
+
+        if (error != null)
+        {
+          for (int i = 0; i < Participants.Count; ++i)
+          {
+            Participant p = Participants[i];
+
+            for (int j = 0; j < p.Players.Length; ++j)
+            {
+              DuelPlayer dp = p.Players[j];
+
+              dp?.Mobile.SendMessage("The duel could not be started because {0}.", error);
+            }
+          }
+
+          StartCountdown(10, SendReadyGump);
+
+          return;
+        }
+
+        ReadyWait = false;
+
+        List<Mobile> players = new List<Mobile>();
+
+        for (int i = 0; i < Participants.Count; ++i)
+        {
+          Participant p = Participants[i];
+
+          for (int j = 0; j < p.Players.Length; ++j)
+          {
+            DuelPlayer dp = p.Players[j];
+
+            if (dp != null)
+              players.Add(dp.Mobile);
+          }
+        }
+
+        Arena arena = m_OverrideArena ?? Arena.FindArena(players);
+
+        if (arena == null)
+        {
+          for (int i = 0; i < Participants.Count; ++i)
+          {
+            Participant p = Participants[i];
+
+            for (int j = 0; j < p.Players.Length; ++j)
+            {
+              DuelPlayer dp = p.Players[j];
+
+              dp?.Mobile.SendMessage(
+                "The duel could not be started because there are no arenas. If you want to stop waiting for a free arena, yield the duel.");
+            }
+          }
+
+          StartCountdown(10, SendReadyGump);
+          return;
+        }
+
+        if (!arena.IsOccupied)
+        {
+          Arena = arena;
+
+          if (Initiator.Map == Map.Internal)
+          {
+            m_GatePoint = Initiator.LogoutLocation;
+            m_GateFacet = Initiator.LogoutMap;
+          }
+          else
+          {
+            m_GatePoint = Initiator.Location;
+            m_GateFacet = Initiator.Map;
+          }
+
+          if (!(arena.Teleporter is ExitTeleporter tp))
+          {
+            arena.Teleporter = tp = new ExitTeleporter();
+            tp.MoveToWorld(arena.GateOut == Point3D.Zero ? arena.Outside : arena.GateOut, arena.Facet);
+          }
+
+          ArenaMoongate mg = new ArenaMoongate(arena.GateIn == Point3D.Zero ? arena.Outside : arena.GateIn,
+            arena.Facet, tp);
+
+          StartedBeginCountdown = true;
+
+          for (int i = 0; i < Participants.Count; ++i)
+          {
+            Participant p = Participants[i];
+
+            for (int j = 0; j < p.Players.Length; ++j)
+            {
+              DuelPlayer pl = p.Players[j];
+
+              if (pl == null)
+                continue;
+
+              tp.Register(pl.Mobile);
+
+              pl.Mobile.Frozen = false; // reset timer just in case
+              pl.Mobile.Frozen = true;
+
+              Debuff(pl.Mobile);
+              CancelSpell(pl.Mobile);
+
+              pl.Mobile.Delta(MobileDelta.Noto);
+            }
+
+            arena.MoveInside(p.Players, i);
+          }
+
+          m_EventGame?.OnStart();
+
+          StartCountdown(10, SendBeginGump);
+
+          mg.Appear(m_GatePoint, m_GateFacet);
+        }
+        else
+        {
+          for (int i = 0; i < Participants.Count; ++i)
+          {
+            Participant p = Participants[i];
+
+            for (int j = 0; j < p.Players.Length; ++j)
+            {
+              DuelPlayer dp = p.Players[j];
+
+              dp?.Mobile.SendMessage(
+                "The duel could not be started because all arenas are full. If you want to stop waiting for a free arena, yield the duel.");
+            }
+          }
+
+          StartCountdown(10, SendReadyGump);
+        }
+
+        return;
+      }
+
+      ReadyWait = true;
+
+      bool isAllReady = true;
+
+      for (int i = 0; i < Participants.Count; ++i)
+      {
+        Participant p = Participants[i];
+
+        for (int j = 0; j < p.Players.Length; ++j)
+        {
+          DuelPlayer pl = p.Players[j];
+
+          if (pl == null)
+            continue;
+
+          Mobile mob = pl.Mobile;
+
+          if (pl.Ready)
+          {
+            if (m_Tournament == null)
+            {
+              mob.CloseGump<ReadyGump>();
+              mob.SendGump(new ReadyGump(mob, this, count));
+            }
+          }
+          else
+          {
+            isAllReady = false;
+          }
+        }
+      }
+
+      if (count == -1 && isAllReady)
+        StartCountdown(3, SendReadyGump);
+    }
+
+    private class InternalWall : Item
+    {
+      public InternalWall() : base(0x80) => Movable = false;
+
+      public InternalWall(Serial serial) : base(serial)
+      {
+      }
+
+      public void Appear(Point3D loc, Map map)
+      {
+        MoveToWorld(loc, map);
+
+        Effects.SendLocationParticles(this, 0x376A, 9, 10, 5025);
+      }
+
+      public override void Serialize(GenericWriter writer)
+      {
+        base.Serialize(writer);
+
+        writer.Write(0);
+      }
+
+      public override void Deserialize(GenericReader reader)
+      {
+        base.Deserialize(reader);
+
+        int version = reader.ReadInt();
+
+        Delete();
+      }
+    }
+
+    private class ReturnEntry
+    {
+      private DateTime m_Expire;
+
+      public ReturnEntry(Mobile mob)
+      {
+        Mobile = mob;
+
+        Update();
+      }
+
+      public ReturnEntry(Mobile mob, Point3D loc, Map facet)
+      {
+        Mobile = mob;
+        Location = loc;
+        Facet = facet;
+        m_Expire = DateTime.UtcNow + TimeSpan.FromMinutes(30.0);
+      }
+
+      public Mobile Mobile{ get; }
+
+      public Point3D Location{ get; private set; }
+
+      public Map Facet{ get; private set; }
+
+      public bool Expired => DateTime.UtcNow >= m_Expire;
+
+      public void Return()
+      {
+        if (Facet == Map.Internal || Facet == null)
+          return;
+
+        if (Mobile.Map == Map.Internal)
+        {
+          Mobile.LogoutLocation = Location;
+          Mobile.LogoutMap = Facet;
+        }
+        else
+        {
+          Mobile.Location = Location;
+          Mobile.Map = Facet;
+        }
+      }
+
+      public void Update()
+      {
+        m_Expire = DateTime.UtcNow + TimeSpan.FromMinutes(30.0);
+
+        if (Mobile.Map == Map.Internal)
+        {
+          Facet = Mobile.LogoutMap;
+          Location = Mobile.LogoutLocation;
+        }
+        else
+        {
+          Facet = Mobile.Map;
+          Location = Mobile.Location;
+        }
+      }
+    }
+
+    private class ExitTeleporter : Item
+    {
+      private List<ReturnEntry> m_Entries;
+
+      public ExitTeleporter() : base(0x1822)
+      {
+        m_Entries = new List<ReturnEntry>();
+
+        Hue = 0x482;
+        Movable = false;
+      }
+
+      public ExitTeleporter(Serial serial) : base(serial)
+      {
+      }
+
+      public override string DefaultName => "return teleporter";
+
+      public void Register(Mobile mob)
+      {
+        ReturnEntry entry = Find(mob);
+
+        if (entry != null)
+        {
+          entry.Update();
+          return;
+        }
+
+        m_Entries.Add(new ReturnEntry(mob));
+      }
+
+      private ReturnEntry Find(Mobile mob)
+      {
+        for (int i = 0; i < m_Entries.Count; ++i)
+        {
+          ReturnEntry entry = m_Entries[i];
+
+          if (entry.Mobile == mob)
+            return entry;
+          if (entry.Expired)
+            m_Entries.RemoveAt(i--);
+        }
+
+        return null;
+      }
+
+      public override bool OnMoveOver(Mobile m)
+      {
+        if (!base.OnMoveOver(m))
+          return false;
+
+        ReturnEntry entry = Find(m);
+
+        if (entry != null)
+        {
+          entry.Return();
+
+          Effects.PlaySound(GetWorldLocation(), Map, 0x1FE);
+          Effects.PlaySound(m.Location, m.Map, 0x1FE);
+
+          m_Entries.Remove(entry);
+
+          return false;
+        }
+
+        m.SendLocalizedMessage(1049383); // The teleporter doesn't seem to work for you.
+        return true;
+      }
+
+      public override void Serialize(GenericWriter writer)
+      {
+        base.Serialize(writer);
+
+        writer.Write(0);
+
+        writer.WriteEncodedInt(m_Entries.Count);
+
+        for (int i = 0; i < m_Entries.Count; ++i)
+        {
+          ReturnEntry entry = m_Entries[i];
+
+          writer.Write(entry.Mobile);
+          writer.Write(entry.Location);
+          writer.Write(entry.Facet);
+
+          if (entry.Expired)
+            m_Entries.RemoveAt(i--);
+        }
+      }
+
+      public override void Deserialize(GenericReader reader)
+      {
+        base.Deserialize(reader);
+
+        int version = reader.ReadInt();
+
+        switch (version)
+        {
+          case 0:
+          {
+            int count = reader.ReadEncodedInt();
+
+            m_Entries = new List<ReturnEntry>(count);
+
+            for (int i = 0; i < count; ++i)
+            {
+              Mobile mob = reader.ReadMobile();
+              Point3D loc = reader.ReadPoint3D();
+              Map map = reader.ReadMap();
+
+              m_Entries.Add(new ReturnEntry(mob, loc, map));
+            }
+
+            break;
+          }
+        }
+      }
+    }
+
+    private class ArenaMoongate : ConfirmationMoongate
+    {
+      private ExitTeleporter m_Teleporter;
+
+      public ArenaMoongate(Point3D target, Map map, ExitTeleporter tp) : base(target, map)
+      {
+        m_Teleporter = tp;
+
+        ItemID = 0x1FD4;
+        Dispellable = false;
+
+        GumpWidth = 300;
+        GumpHeight = 150;
+        MessageColor = 0xFFC000;
+        MessageString = "Are you sure you wish to spectate this duel?";
+        TitleColor = 0x7800;
+        TitleNumber = 1062051; // Gate Warning
+
+        Timer.DelayCall(TimeSpan.FromSeconds(10.0), Delete);
+      }
+
+      public ArenaMoongate(Serial serial) : base(serial)
+      {
+      }
+
+      public override string DefaultName => "spectator moongate";
+
+      public override void CheckGate(Mobile m, int range)
+      {
+        if (CheckCombat(m))
+          m.SendMessage(0x22,
+            "You have recently been in combat with another player and cannot use this moongate.");
+        else
+          base.CheckGate(m, range);
+      }
+
+      public override void UseGate(Mobile m)
+      {
+        if (CheckCombat(m))
+        {
+          m.SendMessage(0x22,
+            "You have recently been in combat with another player and cannot use this moongate.");
+        }
+        else
+        {
+          if (m_Teleporter?.Deleted == false)
+            m_Teleporter.Register(m);
+
+          base.UseGate(m);
+        }
+      }
+
+      public void Appear(Point3D loc, Map map)
+      {
+        Effects.PlaySound(loc, map, 0x20E);
+        MoveToWorld(loc, map);
+      }
+
+      public override void Serialize(GenericWriter writer)
+      {
+        base.Serialize(writer);
+
+        writer.Write(0);
+      }
+
+      public override void Deserialize(GenericReader reader)
+      {
+        base.Deserialize(reader);
+
+        int version = reader.ReadInt();
+
+        Delete();
+      }
+    }
+  }
+}