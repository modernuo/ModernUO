--- conflicted
+++ resolved
@@ -1,366 +1,362 @@
-using System;
-using Server.Mobiles;
-
-namespace Server.Engines.Quests.Collector
-{
-  public class FishPearlsObjective : QuestObjective
-  {
-    public override object Message => 1055084;
-
-    public override int MaxProgress => 6;
-
-    public override void RenderProgress(BaseQuestGump gump)
-    {
-      if (!Completed)
-      {
-        // Rainbow pearls collected:
-        gump.AddHtmlObject(70, 260, 270, 100, 1055085, BaseQuestGump.Blue, false, false);
-
-        gump.AddLabel(70, 280, 0x64, CurProgress.ToString());
-        gump.AddLabel(100, 280, 0x64, "/");
-        gump.AddLabel(130, 280, 0x64, MaxProgress.ToString());
-      }
-      else
-      {
-        base.RenderProgress(gump);
-      }
-    }
-
-    public override void OnComplete()
-    {
-      System.AddObjective(new ReturnPearlsObjective());
-    }
-  }
-
-  public class ReturnPearlsObjective : QuestObjective
-  {
-    public override object Message => 1055088;
-
-    public override void OnComplete()
-    {
-      System.AddConversation(new ReturnPearlsConversation());
-    }
-  }
-
-  public class FindAlbertaObjective : QuestObjective
-  {
-    public override object Message => 1055091;
-
-    public override void OnComplete()
-    {
-      System.AddConversation(new AlbertaPaintingConversation());
-    }
-  }
-
-  public class SitOnTheStoolObjective : QuestObjective
-  {
-    private static readonly Point3D m_StoolLocation = new Point3D(2899, 706, 0);
-    private static readonly Map m_StoolMap = Map.Trammel;
-
-    private DateTime m_Begin;
-
-    public SitOnTheStoolObjective() => m_Begin = DateTime.MaxValue;
-
-    public override object Message => 1055093;
-
-    public override void CheckProgress()
-    {
-      PlayerMobile pm = System.From;
-
-      if (pm.Map == m_StoolMap && pm.Location == m_StoolLocation)
-      {
-        if (m_Begin == DateTime.MaxValue)
-          m_Begin = DateTime.UtcNow;
-        else if (DateTime.UtcNow - m_Begin > TimeSpan.FromSeconds(30.0)) Complete();
-      }
-      else if (m_Begin != DateTime.MaxValue)
-      {
-        m_Begin = DateTime.MaxValue;
-        pm.SendLocalizedMessage(1055095, "",
-          0x26); // You must remain seated on the stool until the portrait is complete. Alberta will now have to start again with a fresh canvas.
-      }
-    }
-
-    public override void OnComplete()
-    {
-      System.AddConversation(new AlbertaEndPaintingConversation());
-    }
-  }
-
-  public class ReturnPaintingObjective : QuestObjective
-  {
-    public override object Message => 1055099;
-
-    public override void OnComplete()
-    {
-      System.AddConversation(new ReturnPaintingConversation());
-    }
-  }
-
-  public class FindGabrielObjective : QuestObjective
-  {
-    public override object Message => 1055101;
-
-    public override void OnComplete()
-    {
-      System.AddConversation(new GabrielAutographConversation());
-    }
-  }
-
-  public enum Theater
-  {
-    Britain,
-    Nujelm,
-    Jhelom
-  }
-
-  public class FindSheetMusicObjective : QuestObjective
-  {
-    private Theater m_Theater;
-
-    public FindSheetMusicObjective(bool init)
-    {
-      if (init)
-        InitTheater();
-    }
-
-    public FindSheetMusicObjective()
-    {
-    }
-
-    public override object Message => 1055104;
-
-    public void InitTheater()
-    {
-      m_Theater = Utility.Random(3) switch
-      {
-        1 => Theater.Britain,
-        2 => Theater.Nujelm,
-        _ => Theater.Jhelom
-      };
-    }
-
-    public bool IsInRightTheater()
-    {
-      PlayerMobile player = System.From;
-
-      Region region = Region.Find(player.Location, player.Map);
-
-<<<<<<< HEAD
-      return region != null && m_Theater switch
-=======
-      if (region == null)
-        return false;
-
-      return m_Theater switch
->>>>>>> 64d59ce2
-      {
-        Theater.Britain => region.IsPartOf("Britain"),
-        Theater.Nujelm => region.IsPartOf("Nujel'm"),
-        Theater.Jhelom => region.IsPartOf("Jhelom"),
-        _ => false
-      };
-    }
-
-    public override void OnComplete()
-    {
-      System.AddConversation(new GetSheetMusicConversation());
-    }
-
-    public override void ChildDeserialize(GenericReader reader)
-    {
-      int version = reader.ReadEncodedInt();
-
-      m_Theater = (Theater)reader.ReadEncodedInt();
-    }
-
-    public override void ChildSerialize(GenericWriter writer)
-    {
-      writer.WriteEncodedInt(0); // version
-
-      writer.WriteEncodedInt((int)m_Theater);
-    }
-  }
-
-  public class ReturnSheetMusicObjective : QuestObjective
-  {
-    public override object Message => 1055110;
-
-    public override void OnComplete()
-    {
-      System.AddConversation(new GabrielSheetMusicConversation());
-    }
-  }
-
-  public class ReturnAutographObjective : QuestObjective
-  {
-    public override object Message => 1055114;
-
-    public override void OnComplete()
-    {
-      System.AddConversation(new ReturnAutographConversation());
-    }
-  }
-
-  public class FindTomasObjective : QuestObjective
-  {
-    public override object Message => 1055117;
-
-    public override void OnComplete()
-    {
-      System.AddConversation(new TomasToysConversation());
-    }
-  }
-
-  public enum CaptureResponse
-  {
-    Valid,
-    AlreadyDone,
-    Invalid
-  }
-
-  public class CaptureImagesObjective : QuestObjective
-  {
-    private bool[] m_Done;
-    private ImageType[] m_Images;
-
-    public CaptureImagesObjective(bool init)
-    {
-      if (init)
-      {
-        m_Images = ImageTypeInfo.RandomList(4);
-        m_Done = new bool[4];
-      }
-    }
-
-    public CaptureImagesObjective()
-    {
-    }
-
-    public override object Message => 1055120;
-
-    public override bool Completed
-    {
-      get
-      {
-        for (int i = 0; i < m_Done.Length; i++)
-          if (!m_Done[i])
-            return false;
-
-        return true;
-      }
-    }
-
-    public override bool IgnoreYoungProtection(Mobile from)
-    {
-      if (Completed)
-        return false;
-
-      Type fromType = from.GetType();
-
-      for (int i = 0; i < m_Images.Length; i++)
-      {
-        ImageTypeInfo info = ImageTypeInfo.Get(m_Images[i]);
-
-        if (info.Type == fromType)
-          return true;
-      }
-
-      return false;
-    }
-
-    public CaptureResponse CaptureImage(Type type, out ImageType image)
-    {
-      for (int i = 0; i < m_Images.Length; i++)
-      {
-        ImageTypeInfo info = ImageTypeInfo.Get(m_Images[i]);
-
-        if (info.Type == type)
-        {
-          image = m_Images[i];
-
-          if (m_Done[i]) return CaptureResponse.AlreadyDone;
-
-          m_Done[i] = true;
-
-          CheckCompletionStatus();
-
-          return CaptureResponse.Valid;
-        }
-      }
-
-      image = 0;
-      return CaptureResponse.Invalid;
-    }
-
-    public override void RenderProgress(BaseQuestGump gump)
-    {
-      if (!Completed)
-        for (int i = 0; i < m_Images.Length; i++)
-        {
-          ImageTypeInfo info = ImageTypeInfo.Get(m_Images[i]);
-
-          gump.AddHtmlObject(70, 260 + 20 * i, 200, 100, info.Name, BaseQuestGump.Blue, false, false);
-          gump.AddLabel(200, 260 + 20 * i, 0x64, " : ");
-          gump.AddHtmlObject(220, 260 + 20 * i, 100, 100, m_Done[i] ? 1055121 : 1055122, BaseQuestGump.Blue, false,
-            false);
-        }
-      else
-        base.RenderProgress(gump);
-    }
-
-    public override void OnComplete()
-    {
-      System.AddObjective(new ReturnImagesObjective());
-    }
-
-    public override void ChildDeserialize(GenericReader reader)
-    {
-      int version = reader.ReadEncodedInt();
-
-      int count = reader.ReadEncodedInt();
-
-      m_Images = new ImageType[count];
-      m_Done = new bool[count];
-
-      for (int i = 0; i < count; i++)
-      {
-        m_Images[i] = (ImageType)reader.ReadEncodedInt();
-        m_Done[i] = reader.ReadBool();
-      }
-    }
-
-    public override void ChildSerialize(GenericWriter writer)
-    {
-      writer.WriteEncodedInt(0); // version
-
-      writer.WriteEncodedInt(m_Images.Length);
-
-      for (int i = 0; i < m_Images.Length; i++)
-      {
-        writer.WriteEncodedInt((int)m_Images[i]);
-        writer.Write(m_Done[i]);
-      }
-    }
-  }
-
-  public class ReturnImagesObjective : QuestObjective
-  {
-    public override object Message => 1055128;
-
-    public override void OnComplete()
-    {
-      System.AddConversation(new ReturnImagesConversation());
-    }
-  }
-
-  public class ReturnToysObjective : QuestObjective
-  {
-    public override object Message => 1055132;
-  }
-
-  public class MakeRoomObjective : QuestObjective
-  {
-    public override object Message => 1055136;
-  }
-}
+using System;
+using Server.Mobiles;
+
+namespace Server.Engines.Quests.Collector
+{
+  public class FishPearlsObjective : QuestObjective
+  {
+    public override object Message => 1055084;
+
+    public override int MaxProgress => 6;
+
+    public override void RenderProgress(BaseQuestGump gump)
+    {
+      if (!Completed)
+      {
+        // Rainbow pearls collected:
+        gump.AddHtmlObject(70, 260, 270, 100, 1055085, BaseQuestGump.Blue, false, false);
+
+        gump.AddLabel(70, 280, 0x64, CurProgress.ToString());
+        gump.AddLabel(100, 280, 0x64, "/");
+        gump.AddLabel(130, 280, 0x64, MaxProgress.ToString());
+      }
+      else
+      {
+        base.RenderProgress(gump);
+      }
+    }
+
+    public override void OnComplete()
+    {
+      System.AddObjective(new ReturnPearlsObjective());
+    }
+  }
+
+  public class ReturnPearlsObjective : QuestObjective
+  {
+    public override object Message => 1055088;
+
+    public override void OnComplete()
+    {
+      System.AddConversation(new ReturnPearlsConversation());
+    }
+  }
+
+  public class FindAlbertaObjective : QuestObjective
+  {
+    public override object Message => 1055091;
+
+    public override void OnComplete()
+    {
+      System.AddConversation(new AlbertaPaintingConversation());
+    }
+  }
+
+  public class SitOnTheStoolObjective : QuestObjective
+  {
+    private static readonly Point3D m_StoolLocation = new Point3D(2899, 706, 0);
+    private static readonly Map m_StoolMap = Map.Trammel;
+
+    private DateTime m_Begin;
+
+    public SitOnTheStoolObjective() => m_Begin = DateTime.MaxValue;
+
+    public override object Message => 1055093;
+
+    public override void CheckProgress()
+    {
+      PlayerMobile pm = System.From;
+
+      if (pm.Map == m_StoolMap && pm.Location == m_StoolLocation)
+      {
+        if (m_Begin == DateTime.MaxValue)
+          m_Begin = DateTime.UtcNow;
+        else if (DateTime.UtcNow - m_Begin > TimeSpan.FromSeconds(30.0)) Complete();
+      }
+      else if (m_Begin != DateTime.MaxValue)
+      {
+        m_Begin = DateTime.MaxValue;
+        pm.SendLocalizedMessage(1055095, "",
+          0x26); // You must remain seated on the stool until the portrait is complete. Alberta will now have to start again with a fresh canvas.
+      }
+    }
+
+    public override void OnComplete()
+    {
+      System.AddConversation(new AlbertaEndPaintingConversation());
+    }
+  }
+
+  public class ReturnPaintingObjective : QuestObjective
+  {
+    public override object Message => 1055099;
+
+    public override void OnComplete()
+    {
+      System.AddConversation(new ReturnPaintingConversation());
+    }
+  }
+
+  public class FindGabrielObjective : QuestObjective
+  {
+    public override object Message => 1055101;
+
+    public override void OnComplete()
+    {
+      System.AddConversation(new GabrielAutographConversation());
+    }
+  }
+
+  public enum Theater
+  {
+    Britain,
+    Nujelm,
+    Jhelom
+  }
+
+  public class FindSheetMusicObjective : QuestObjective
+  {
+    private Theater m_Theater;
+
+    public FindSheetMusicObjective(bool init)
+    {
+      if (init)
+        InitTheater();
+    }
+
+    public FindSheetMusicObjective()
+    {
+    }
+
+    public override object Message => 1055104;
+
+    public void InitTheater()
+    {
+      m_Theater = Utility.Random(3) switch
+      {
+        1 => Theater.Britain,
+        2 => Theater.Nujelm,
+        _ => Theater.Jhelom
+      };
+    }
+
+    public bool IsInRightTheater()
+    {
+      PlayerMobile player = System.From;
+
+      Region region = Region.Find(player.Location, player.Map);
+
+      if (region == null)
+        return false;
+
+      return m_Theater switch
+      {
+        Theater.Britain => region.IsPartOf("Britain"),
+        Theater.Nujelm => region.IsPartOf("Nujel'm"),
+        Theater.Jhelom => region.IsPartOf("Jhelom"),
+        _ => false
+      };
+    }
+
+    public override void OnComplete()
+    {
+      System.AddConversation(new GetSheetMusicConversation());
+    }
+
+    public override void ChildDeserialize(GenericReader reader)
+    {
+      int version = reader.ReadEncodedInt();
+
+      m_Theater = (Theater)reader.ReadEncodedInt();
+    }
+
+    public override void ChildSerialize(GenericWriter writer)
+    {
+      writer.WriteEncodedInt(0); // version
+
+      writer.WriteEncodedInt((int)m_Theater);
+    }
+  }
+
+  public class ReturnSheetMusicObjective : QuestObjective
+  {
+    public override object Message => 1055110;
+
+    public override void OnComplete()
+    {
+      System.AddConversation(new GabrielSheetMusicConversation());
+    }
+  }
+
+  public class ReturnAutographObjective : QuestObjective
+  {
+    public override object Message => 1055114;
+
+    public override void OnComplete()
+    {
+      System.AddConversation(new ReturnAutographConversation());
+    }
+  }
+
+  public class FindTomasObjective : QuestObjective
+  {
+    public override object Message => 1055117;
+
+    public override void OnComplete()
+    {
+      System.AddConversation(new TomasToysConversation());
+    }
+  }
+
+  public enum CaptureResponse
+  {
+    Valid,
+    AlreadyDone,
+    Invalid
+  }
+
+  public class CaptureImagesObjective : QuestObjective
+  {
+    private bool[] m_Done;
+    private ImageType[] m_Images;
+
+    public CaptureImagesObjective(bool init)
+    {
+      if (init)
+      {
+        m_Images = ImageTypeInfo.RandomList(4);
+        m_Done = new bool[4];
+      }
+    }
+
+    public CaptureImagesObjective()
+    {
+    }
+
+    public override object Message => 1055120;
+
+    public override bool Completed
+    {
+      get
+      {
+        for (int i = 0; i < m_Done.Length; i++)
+          if (!m_Done[i])
+            return false;
+
+        return true;
+      }
+    }
+
+    public override bool IgnoreYoungProtection(Mobile from)
+    {
+      if (Completed)
+        return false;
+
+      Type fromType = from.GetType();
+
+      for (int i = 0; i < m_Images.Length; i++)
+      {
+        ImageTypeInfo info = ImageTypeInfo.Get(m_Images[i]);
+
+        if (info.Type == fromType)
+          return true;
+      }
+
+      return false;
+    }
+
+    public CaptureResponse CaptureImage(Type type, out ImageType image)
+    {
+      for (int i = 0; i < m_Images.Length; i++)
+      {
+        ImageTypeInfo info = ImageTypeInfo.Get(m_Images[i]);
+
+        if (info.Type == type)
+        {
+          image = m_Images[i];
+
+          if (m_Done[i]) return CaptureResponse.AlreadyDone;
+
+          m_Done[i] = true;
+
+          CheckCompletionStatus();
+
+          return CaptureResponse.Valid;
+        }
+      }
+
+      image = 0;
+      return CaptureResponse.Invalid;
+    }
+
+    public override void RenderProgress(BaseQuestGump gump)
+    {
+      if (!Completed)
+        for (int i = 0; i < m_Images.Length; i++)
+        {
+          ImageTypeInfo info = ImageTypeInfo.Get(m_Images[i]);
+
+          gump.AddHtmlObject(70, 260 + 20 * i, 200, 100, info.Name, BaseQuestGump.Blue, false, false);
+          gump.AddLabel(200, 260 + 20 * i, 0x64, " : ");
+          gump.AddHtmlObject(220, 260 + 20 * i, 100, 100, m_Done[i] ? 1055121 : 1055122, BaseQuestGump.Blue, false,
+            false);
+        }
+      else
+        base.RenderProgress(gump);
+    }
+
+    public override void OnComplete()
+    {
+      System.AddObjective(new ReturnImagesObjective());
+    }
+
+    public override void ChildDeserialize(GenericReader reader)
+    {
+      int version = reader.ReadEncodedInt();
+
+      int count = reader.ReadEncodedInt();
+
+      m_Images = new ImageType[count];
+      m_Done = new bool[count];
+
+      for (int i = 0; i < count; i++)
+      {
+        m_Images[i] = (ImageType)reader.ReadEncodedInt();
+        m_Done[i] = reader.ReadBool();
+      }
+    }
+
+    public override void ChildSerialize(GenericWriter writer)
+    {
+      writer.WriteEncodedInt(0); // version
+
+      writer.WriteEncodedInt(m_Images.Length);
+
+      for (int i = 0; i < m_Images.Length; i++)
+      {
+        writer.WriteEncodedInt((int)m_Images[i]);
+        writer.Write(m_Done[i]);
+      }
+    }
+  }
+
+  public class ReturnImagesObjective : QuestObjective
+  {
+    public override object Message => 1055128;
+
+    public override void OnComplete()
+    {
+      System.AddConversation(new ReturnImagesConversation());
+    }
+  }
+
+  public class ReturnToysObjective : QuestObjective
+  {
+    public override object Message => 1055132;
+  }
+
+  public class MakeRoomObjective : QuestObjective
+  {
+    public override object Message => 1055136;
+  }
+}