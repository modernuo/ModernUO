using System;

namespace Server.Engines.Quests
{
  public class QuestSerializer
  {
    public static object Construct(Type type)
    {
      try
      {
        return Activator.CreateInstance(type);
      }
      catch
      {
        return null;
      }
    }

    public static void Write(Type type, Type[] referenceTable, GenericWriter writer)
    {
      if (type == null)
      {
        writer.WriteEncodedInt(0x00);
      }
      else
      {
        for (int i = 0; i < referenceTable.Length; ++i)
          if (referenceTable[i] == type)
          {
            writer.WriteEncodedInt(0x01);
            writer.WriteEncodedInt(i);
            return;
          }

        writer.WriteEncodedInt(0x02);
        writer.Write(type.FullName);
      }
    }

    public static Type ReadType(Type[] referenceTable, GenericReader reader)
    {
      int encoding = reader.ReadEncodedInt();

      switch (encoding)
      {
        default:
          return null;
        case 0x01: // indexed
        {
          int index = reader.ReadEncodedInt();

          if (index >= 0 && index < referenceTable.Length)
            return referenceTable[index];

          return null;
        }
        case 0x02: // by name
        {
          string fullName = reader.ReadString();

<<<<<<< HEAD
          return fullName == null ? null : AssemblyHandler.FindTypeByFullName(fullName, false);
=======
          if (fullName == null)
            return null;

          return AssemblyHandler.FindTypeByFullName(fullName, false);
>>>>>>> 64d59ce2
        }
      }
    }

    public static QuestSystem DeserializeQuest(GenericReader reader)
    {
      int encoding = reader.ReadEncodedInt();

      switch (encoding)
      {
        default:
          return null;
        case 0x01:
        {
          Type type = ReadType(QuestSystem.QuestTypes, reader);

          QuestSystem qs = Construct(type) as QuestSystem;

          qs?.BaseDeserialize(reader);

          return qs;
        }
      }
    }

    public static void Serialize(QuestSystem qs, GenericWriter writer)
    {
      if (qs == null)
        writer.WriteEncodedInt(0x00);
      else
      {
        writer.WriteEncodedInt(0x01);

        Write(qs.GetType(), QuestSystem.QuestTypes, writer);

        qs.BaseSerialize(writer);
      }
    }

    public static QuestObjective DeserializeObjective(Type[] referenceTable, GenericReader reader)
    {
      int encoding = reader.ReadEncodedInt();

      switch (encoding)
      {
        default:
          return null;
        case 0x01:
        {
          Type type = ReadType(referenceTable, reader);

          QuestObjective obj = Construct(type) as QuestObjective;

          obj?.BaseDeserialize(reader);

          return obj;
        }
      }
    }

    public static void Serialize(Type[] referenceTable, QuestObjective obj, GenericWriter writer)
    {
      if (obj == null)
        writer.WriteEncodedInt(0x00);
      else
      {
        writer.WriteEncodedInt(0x01);

        Write(obj.GetType(), referenceTable, writer);

        obj.BaseSerialize(writer);
      }
    }

    public static QuestConversation DeserializeConversation(Type[] referenceTable, GenericReader reader)
    {
      int encoding = reader.ReadEncodedInt();

      switch (encoding)
      {
        default:
          return null;
        case 0x01:
        {
          Type type = ReadType(referenceTable, reader);

          QuestConversation conv = Construct(type) as QuestConversation;

          conv?.BaseDeserialize(reader);

          return conv;
        }
      }
    }

    public static void Serialize(Type[] referenceTable, QuestConversation conv, GenericWriter writer)
    {
      if (conv == null)
        writer.WriteEncodedInt(0x00);
      else
      {
        writer.WriteEncodedInt(0x01);

        Write(conv.GetType(), referenceTable, writer);

        conv.BaseSerialize(writer);
      }
    }
  }
}
<|MERGE_RESOLUTION|>--- conflicted
+++ resolved
@@ -1,178 +1,174 @@
-using System;
-
-namespace Server.Engines.Quests
-{
-  public class QuestSerializer
-  {
-    public static object Construct(Type type)
-    {
-      try
-      {
-        return Activator.CreateInstance(type);
-      }
-      catch
-      {
-        return null;
-      }
-    }
-
-    public static void Write(Type type, Type[] referenceTable, GenericWriter writer)
-    {
-      if (type == null)
-      {
-        writer.WriteEncodedInt(0x00);
-      }
-      else
-      {
-        for (int i = 0; i < referenceTable.Length; ++i)
-          if (referenceTable[i] == type)
-          {
-            writer.WriteEncodedInt(0x01);
-            writer.WriteEncodedInt(i);
-            return;
-          }
-
-        writer.WriteEncodedInt(0x02);
-        writer.Write(type.FullName);
-      }
-    }
-
-    public static Type ReadType(Type[] referenceTable, GenericReader reader)
-    {
-      int encoding = reader.ReadEncodedInt();
-
-      switch (encoding)
-      {
-        default:
-          return null;
-        case 0x01: // indexed
-        {
-          int index = reader.ReadEncodedInt();
-
-          if (index >= 0 && index < referenceTable.Length)
-            return referenceTable[index];
-
-          return null;
-        }
-        case 0x02: // by name
-        {
-          string fullName = reader.ReadString();
-
-<<<<<<< HEAD
-          return fullName == null ? null : AssemblyHandler.FindTypeByFullName(fullName, false);
-=======
-          if (fullName == null)
-            return null;
-
-          return AssemblyHandler.FindTypeByFullName(fullName, false);
->>>>>>> 64d59ce2
-        }
-      }
-    }
-
-    public static QuestSystem DeserializeQuest(GenericReader reader)
-    {
-      int encoding = reader.ReadEncodedInt();
-
-      switch (encoding)
-      {
-        default:
-          return null;
-        case 0x01:
-        {
-          Type type = ReadType(QuestSystem.QuestTypes, reader);
-
-          QuestSystem qs = Construct(type) as QuestSystem;
-
-          qs?.BaseDeserialize(reader);
-
-          return qs;
-        }
-      }
-    }
-
-    public static void Serialize(QuestSystem qs, GenericWriter writer)
-    {
-      if (qs == null)
-        writer.WriteEncodedInt(0x00);
-      else
-      {
-        writer.WriteEncodedInt(0x01);
-
-        Write(qs.GetType(), QuestSystem.QuestTypes, writer);
-
-        qs.BaseSerialize(writer);
-      }
-    }
-
-    public static QuestObjective DeserializeObjective(Type[] referenceTable, GenericReader reader)
-    {
-      int encoding = reader.ReadEncodedInt();
-
-      switch (encoding)
-      {
-        default:
-          return null;
-        case 0x01:
-        {
-          Type type = ReadType(referenceTable, reader);
-
-          QuestObjective obj = Construct(type) as QuestObjective;
-
-          obj?.BaseDeserialize(reader);
-
-          return obj;
-        }
-      }
-    }
-
-    public static void Serialize(Type[] referenceTable, QuestObjective obj, GenericWriter writer)
-    {
-      if (obj == null)
-        writer.WriteEncodedInt(0x00);
-      else
-      {
-        writer.WriteEncodedInt(0x01);
-
-        Write(obj.GetType(), referenceTable, writer);
-
-        obj.BaseSerialize(writer);
-      }
-    }
-
-    public static QuestConversation DeserializeConversation(Type[] referenceTable, GenericReader reader)
-    {
-      int encoding = reader.ReadEncodedInt();
-
-      switch (encoding)
-      {
-        default:
-          return null;
-        case 0x01:
-        {
-          Type type = ReadType(referenceTable, reader);
-
-          QuestConversation conv = Construct(type) as QuestConversation;
-
-          conv?.BaseDeserialize(reader);
-
-          return conv;
-        }
-      }
-    }
-
-    public static void Serialize(Type[] referenceTable, QuestConversation conv, GenericWriter writer)
-    {
-      if (conv == null)
-        writer.WriteEncodedInt(0x00);
-      else
-      {
-        writer.WriteEncodedInt(0x01);
-
-        Write(conv.GetType(), referenceTable, writer);
-
-        conv.BaseSerialize(writer);
-      }
-    }
-  }
-}
+using System;
+
+namespace Server.Engines.Quests
+{
+  public class QuestSerializer
+  {
+    public static object Construct(Type type)
+    {
+      try
+      {
+        return Activator.CreateInstance(type);
+      }
+      catch
+      {
+        return null;
+      }
+    }
+
+    public static void Write(Type type, Type[] referenceTable, GenericWriter writer)
+    {
+      if (type == null)
+      {
+        writer.WriteEncodedInt(0x00);
+      }
+      else
+      {
+        for (int i = 0; i < referenceTable.Length; ++i)
+          if (referenceTable[i] == type)
+          {
+            writer.WriteEncodedInt(0x01);
+            writer.WriteEncodedInt(i);
+            return;
+          }
+
+        writer.WriteEncodedInt(0x02);
+        writer.Write(type.FullName);
+      }
+    }
+
+    public static Type ReadType(Type[] referenceTable, GenericReader reader)
+    {
+      int encoding = reader.ReadEncodedInt();
+
+      switch (encoding)
+      {
+        default:
+          return null;
+        case 0x01: // indexed
+        {
+          int index = reader.ReadEncodedInt();
+
+          if (index >= 0 && index < referenceTable.Length)
+            return referenceTable[index];
+
+          return null;
+        }
+        case 0x02: // by name
+        {
+          string fullName = reader.ReadString();
+
+          if (fullName == null)
+            return null;
+
+          return AssemblyHandler.FindTypeByFullName(fullName, false);
+        }
+      }
+    }
+
+    public static QuestSystem DeserializeQuest(GenericReader reader)
+    {
+      int encoding = reader.ReadEncodedInt();
+
+      switch (encoding)
+      {
+        default:
+          return null;
+        case 0x01:
+        {
+          Type type = ReadType(QuestSystem.QuestTypes, reader);
+
+          QuestSystem qs = Construct(type) as QuestSystem;
+
+          qs?.BaseDeserialize(reader);
+
+          return qs;
+        }
+      }
+    }
+
+    public static void Serialize(QuestSystem qs, GenericWriter writer)
+    {
+      if (qs == null)
+        writer.WriteEncodedInt(0x00);
+      else
+      {
+        writer.WriteEncodedInt(0x01);
+
+        Write(qs.GetType(), QuestSystem.QuestTypes, writer);
+
+        qs.BaseSerialize(writer);
+      }
+    }
+
+    public static QuestObjective DeserializeObjective(Type[] referenceTable, GenericReader reader)
+    {
+      int encoding = reader.ReadEncodedInt();
+
+      switch (encoding)
+      {
+        default:
+          return null;
+        case 0x01:
+        {
+          Type type = ReadType(referenceTable, reader);
+
+          QuestObjective obj = Construct(type) as QuestObjective;
+
+          obj?.BaseDeserialize(reader);
+
+          return obj;
+        }
+      }
+    }
+
+    public static void Serialize(Type[] referenceTable, QuestObjective obj, GenericWriter writer)
+    {
+      if (obj == null)
+        writer.WriteEncodedInt(0x00);
+      else
+      {
+        writer.WriteEncodedInt(0x01);
+
+        Write(obj.GetType(), referenceTable, writer);
+
+        obj.BaseSerialize(writer);
+      }
+    }
+
+    public static QuestConversation DeserializeConversation(Type[] referenceTable, GenericReader reader)
+    {
+      int encoding = reader.ReadEncodedInt();
+
+      switch (encoding)
+      {
+        default:
+          return null;
+        case 0x01:
+        {
+          Type type = ReadType(referenceTable, reader);
+
+          QuestConversation conv = Construct(type) as QuestConversation;
+
+          conv?.BaseDeserialize(reader);
+
+          return conv;
+        }
+      }
+    }
+
+    public static void Serialize(Type[] referenceTable, QuestConversation conv, GenericWriter writer)
+    {
+      if (conv == null)
+        writer.WriteEncodedInt(0x00);
+      else
+      {
+        writer.WriteEncodedInt(0x01);
+
+        Write(conv.GetType(), referenceTable, writer);
+
+        conv.BaseSerialize(writer);
+      }
+    }
+  }
+}