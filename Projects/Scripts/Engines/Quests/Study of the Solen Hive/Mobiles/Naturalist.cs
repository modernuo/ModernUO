using Server.Engines.Plants;
using Server.Items;
using Server.Mobiles;

namespace Server.Engines.Quests.Naturalist
{
  public class Naturalist : BaseQuester
  {
    [Constructible]
    public Naturalist() : base("the Naturalist")
    {
    }

    public Naturalist(Serial serial) : base(serial)
    {
    }

    public override void InitBody()
    {
      InitStats(100, 100, 25);

      Hue = Race.Human.RandomSkinHue();

      Female = false;
      Body = 0x190;
      Name = NameList.RandomName("male");
    }

    public override void InitOutfit()
    {
      AddItem(new Tunic(0x598));
      AddItem(new LongPants(0x59B));
      AddItem(new Boots());


      Utility.AssignRandomHair(this);
      Utility.AssignRandomFacialHair(this, HairHue);
    }

    public override void OnTalk(PlayerMobile player, bool contextMenu)
    {
      if (player.Quest is StudyOfSolenQuest qs && qs.Naturalist == this)
      {
        StudyNestsObjective study = qs.FindObjective<StudyNestsObjective>();
        if (study == null)
          return;
        
        if (!study.Completed)
        {
          PlaySound(0x41F);
          qs.AddConversation(new NaturalistDuringStudyConversation());
          return;
        }

        QuestObjective obj = qs.FindObjective<ReturnToNaturalistObjective>();

        if (obj?.Completed == false)
        {
          Seed reward;

<<<<<<< HEAD
          PlantType type = Utility.Random(17) switch
=======
          var type = Utility.Random(17) switch
>>>>>>> 64d59ce2
          {
            0 => PlantType.CampionFlowers,
            1 => PlantType.Poppies,
            2 => PlantType.Snowdrops,
            3 => PlantType.Bulrushes,
            4 => PlantType.Lilies,
            5 => PlantType.PampasGrass,
            6 => PlantType.Rushes,
            7 => PlantType.ElephantEarPlant,
            8 => PlantType.Fern,
            9 => PlantType.PonytailPalm,
            10 => PlantType.SmallPalm,
            11 => PlantType.CenturyPlant,
            12 => PlantType.WaterPlant,
            13 => PlantType.SnakePlant,
            14 => PlantType.PricklyPearCactus,
            15 => PlantType.BarrelCactus,
            _ => PlantType.TribarrelCactus
          };

          if (study.StudiedSpecialNest)
          {
            reward = new Seed(type, PlantHue.FireRed);
          }
          else
          {
<<<<<<< HEAD
            PlantHue hue = Utility.Random(3) switch
=======
            var hue = Utility.Random(3) switch
>>>>>>> 64d59ce2
            {
              0 => PlantHue.Pink,
              1 => PlantHue.Magenta,
              _ => PlantHue.Aqua
            };

            reward = new Seed(type, hue);
          }

          if (player.PlaceInBackpack(reward))
          {
            obj.Complete();

            PlaySound(0x449);
            PlaySound(0x41B);

            if (study.StudiedSpecialNest)
              qs.AddConversation(new SpecialEndConversation());
            else
              qs.AddConversation(new EndConversation());
          }
          else
          {
            reward.Delete();

            qs.AddConversation(new FullBackpackConversation());
          }
        }
      }
      else
      {
        QuestSystem newQuest = new StudyOfSolenQuest(player, this);

        if (player.Quest == null && QuestSystem.CanOfferQuest(player, typeof(StudyOfSolenQuest)))
        {
          PlaySound(0x42F);
          newQuest.SendOffer();
        }
        else
        {
          PlaySound(0x448);
          newQuest.AddConversation(new DontOfferConversation());
        }
      }
    }

    public override void Serialize(GenericWriter writer)
    {
      base.Serialize(writer);

      writer.WriteEncodedInt(0); // version
    }

    public override void Deserialize(GenericReader reader)
    {
      base.Deserialize(reader);

      int version = reader.ReadEncodedInt();
    }
  }
}<|MERGE_RESOLUTION|>--- conflicted
+++ resolved
@@ -1,157 +1,149 @@
-using Server.Engines.Plants;
-using Server.Items;
-using Server.Mobiles;
-
-namespace Server.Engines.Quests.Naturalist
-{
-  public class Naturalist : BaseQuester
-  {
-    [Constructible]
-    public Naturalist() : base("the Naturalist")
-    {
-    }
-
-    public Naturalist(Serial serial) : base(serial)
-    {
-    }
-
-    public override void InitBody()
-    {
-      InitStats(100, 100, 25);
-
-      Hue = Race.Human.RandomSkinHue();
-
-      Female = false;
-      Body = 0x190;
-      Name = NameList.RandomName("male");
-    }
-
-    public override void InitOutfit()
-    {
-      AddItem(new Tunic(0x598));
-      AddItem(new LongPants(0x59B));
-      AddItem(new Boots());
-
-
-      Utility.AssignRandomHair(this);
-      Utility.AssignRandomFacialHair(this, HairHue);
-    }
-
-    public override void OnTalk(PlayerMobile player, bool contextMenu)
-    {
-      if (player.Quest is StudyOfSolenQuest qs && qs.Naturalist == this)
-      {
-        StudyNestsObjective study = qs.FindObjective<StudyNestsObjective>();
-        if (study == null)
-          return;
-        
-        if (!study.Completed)
-        {
-          PlaySound(0x41F);
-          qs.AddConversation(new NaturalistDuringStudyConversation());
-          return;
-        }
-
-        QuestObjective obj = qs.FindObjective<ReturnToNaturalistObjective>();
-
-        if (obj?.Completed == false)
-        {
-          Seed reward;
-
-<<<<<<< HEAD
-          PlantType type = Utility.Random(17) switch
-=======
-          var type = Utility.Random(17) switch
->>>>>>> 64d59ce2
-          {
-            0 => PlantType.CampionFlowers,
-            1 => PlantType.Poppies,
-            2 => PlantType.Snowdrops,
-            3 => PlantType.Bulrushes,
-            4 => PlantType.Lilies,
-            5 => PlantType.PampasGrass,
-            6 => PlantType.Rushes,
-            7 => PlantType.ElephantEarPlant,
-            8 => PlantType.Fern,
-            9 => PlantType.PonytailPalm,
-            10 => PlantType.SmallPalm,
-            11 => PlantType.CenturyPlant,
-            12 => PlantType.WaterPlant,
-            13 => PlantType.SnakePlant,
-            14 => PlantType.PricklyPearCactus,
-            15 => PlantType.BarrelCactus,
-            _ => PlantType.TribarrelCactus
-          };
-
-          if (study.StudiedSpecialNest)
-          {
-            reward = new Seed(type, PlantHue.FireRed);
-          }
-          else
-          {
-<<<<<<< HEAD
-            PlantHue hue = Utility.Random(3) switch
-=======
-            var hue = Utility.Random(3) switch
->>>>>>> 64d59ce2
-            {
-              0 => PlantHue.Pink,
-              1 => PlantHue.Magenta,
-              _ => PlantHue.Aqua
-            };
-
-            reward = new Seed(type, hue);
-          }
-
-          if (player.PlaceInBackpack(reward))
-          {
-            obj.Complete();
-
-            PlaySound(0x449);
-            PlaySound(0x41B);
-
-            if (study.StudiedSpecialNest)
-              qs.AddConversation(new SpecialEndConversation());
-            else
-              qs.AddConversation(new EndConversation());
-          }
-          else
-          {
-            reward.Delete();
-
-            qs.AddConversation(new FullBackpackConversation());
-          }
-        }
-      }
-      else
-      {
-        QuestSystem newQuest = new StudyOfSolenQuest(player, this);
-
-        if (player.Quest == null && QuestSystem.CanOfferQuest(player, typeof(StudyOfSolenQuest)))
-        {
-          PlaySound(0x42F);
-          newQuest.SendOffer();
-        }
-        else
-        {
-          PlaySound(0x448);
-          newQuest.AddConversation(new DontOfferConversation());
-        }
-      }
-    }
-
-    public override void Serialize(GenericWriter writer)
-    {
-      base.Serialize(writer);
-
-      writer.WriteEncodedInt(0); // version
-    }
-
-    public override void Deserialize(GenericReader reader)
-    {
-      base.Deserialize(reader);
-
-      int version = reader.ReadEncodedInt();
-    }
-  }
+using Server.Engines.Plants;
+using Server.Items;
+using Server.Mobiles;
+
+namespace Server.Engines.Quests.Naturalist
+{
+  public class Naturalist : BaseQuester
+  {
+    [Constructible]
+    public Naturalist() : base("the Naturalist")
+    {
+    }
+
+    public Naturalist(Serial serial) : base(serial)
+    {
+    }
+
+    public override void InitBody()
+    {
+      InitStats(100, 100, 25);
+
+      Hue = Race.Human.RandomSkinHue();
+
+      Female = false;
+      Body = 0x190;
+      Name = NameList.RandomName("male");
+    }
+
+    public override void InitOutfit()
+    {
+      AddItem(new Tunic(0x598));
+      AddItem(new LongPants(0x59B));
+      AddItem(new Boots());
+
+
+      Utility.AssignRandomHair(this);
+      Utility.AssignRandomFacialHair(this, HairHue);
+    }
+
+    public override void OnTalk(PlayerMobile player, bool contextMenu)
+    {
+      if (player.Quest is StudyOfSolenQuest qs && qs.Naturalist == this)
+      {
+        StudyNestsObjective study = qs.FindObjective<StudyNestsObjective>();
+        if (study == null)
+          return;
+        
+        if (!study.Completed)
+        {
+          PlaySound(0x41F);
+          qs.AddConversation(new NaturalistDuringStudyConversation());
+          return;
+        }
+
+        QuestObjective obj = qs.FindObjective<ReturnToNaturalistObjective>();
+
+        if (obj?.Completed == false)
+        {
+          Seed reward;
+
+          var type = Utility.Random(17) switch
+          {
+            0 => PlantType.CampionFlowers,
+            1 => PlantType.Poppies,
+            2 => PlantType.Snowdrops,
+            3 => PlantType.Bulrushes,
+            4 => PlantType.Lilies,
+            5 => PlantType.PampasGrass,
+            6 => PlantType.Rushes,
+            7 => PlantType.ElephantEarPlant,
+            8 => PlantType.Fern,
+            9 => PlantType.PonytailPalm,
+            10 => PlantType.SmallPalm,
+            11 => PlantType.CenturyPlant,
+            12 => PlantType.WaterPlant,
+            13 => PlantType.SnakePlant,
+            14 => PlantType.PricklyPearCactus,
+            15 => PlantType.BarrelCactus,
+            _ => PlantType.TribarrelCactus
+          };
+
+          if (study.StudiedSpecialNest)
+          {
+            reward = new Seed(type, PlantHue.FireRed);
+          }
+          else
+          {
+            var hue = Utility.Random(3) switch
+            {
+              0 => PlantHue.Pink,
+              1 => PlantHue.Magenta,
+              _ => PlantHue.Aqua
+            };
+
+            reward = new Seed(type, hue);
+          }
+
+          if (player.PlaceInBackpack(reward))
+          {
+            obj.Complete();
+
+            PlaySound(0x449);
+            PlaySound(0x41B);
+
+            if (study.StudiedSpecialNest)
+              qs.AddConversation(new SpecialEndConversation());
+            else
+              qs.AddConversation(new EndConversation());
+          }
+          else
+          {
+            reward.Delete();
+
+            qs.AddConversation(new FullBackpackConversation());
+          }
+        }
+      }
+      else
+      {
+        QuestSystem newQuest = new StudyOfSolenQuest(player, this);
+
+        if (player.Quest == null && QuestSystem.CanOfferQuest(player, typeof(StudyOfSolenQuest)))
+        {
+          PlaySound(0x42F);
+          newQuest.SendOffer();
+        }
+        else
+        {
+          PlaySound(0x448);
+          newQuest.AddConversation(new DontOfferConversation());
+        }
+      }
+    }
+
+    public override void Serialize(GenericWriter writer)
+    {
+      base.Serialize(writer);
+
+      writer.WriteEncodedInt(0); // version
+    }
+
+    public override void Deserialize(GenericReader reader)
+    {
+      base.Deserialize(reader);
+
+      int version = reader.ReadEncodedInt();
+    }
+  }
 }