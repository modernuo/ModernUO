--- conflicted
+++ resolved
@@ -1,100 +1,96 @@
-using Server.Items;
-using Server.Mobiles;
-
-namespace Server.Engines.Quests.Samurai
-{
-  public class HaochisGuardsman : BaseQuester
-  {
-    [Constructible]
-    public HaochisGuardsman() : base("the Guardsman of Daimyo Haochi")
-    {
-    }
-
-    public HaochisGuardsman(Serial serial) : base(serial)
-    {
-    }
-
-    public override int TalkNumber => -1;
-
-    public override void InitBody()
-    {
-      InitStats(100, 100, 25);
-
-      Hue = Race.Human.RandomSkinHue();
-
-      Female = false;
-      Body = 0x190;
-      Name = NameList.RandomName("male");
-    }
-
-    public override void InitOutfit()
-    {
-      Utility.AssignRandomHair(this);
-
-      AddItem(new LeatherDo());
-      AddItem(new LeatherHiroSode());
-      AddItem(new SamuraiTabi(Utility.RandomNondyedHue()));
-
-      switch (Utility.Random(3))
-      {
-        case 0:
-          AddItem(new StuddedHaidate());
-          break;
-        case 1:
-          AddItem(new PlateSuneate());
-          break;
-        default:
-          AddItem(new LeatherSuneate());
-          break;
-      }
-
-      switch (Utility.Random(4))
-      {
-        case 0:
-          AddItem(new DecorativePlateKabuto());
-          break;
-        case 1:
-          AddItem(new ChainHatsuburi());
-          break;
-        case 2:
-          AddItem(new LightPlateJingasa());
-          break;
-        default:
-          AddItem(new LeatherJingasa());
-          break;
-      }
-
-<<<<<<< HEAD
-      Item weapon = Utility.Random(3) switch
-=======
-      var weapon = Utility.Random(3) switch
->>>>>>> 64d59ce2
-      {
-        0 => (Item)new NoDachi(),
-        1 => new Lajatang(),
-        _ => new Wakizashi()
-      };
-
-      weapon.Movable = false;
-      AddItem(weapon);
-    }
-
-    public override void OnTalk(PlayerMobile player, bool contextMenu)
-    {
-    }
-
-    public override void Serialize(GenericWriter writer)
-    {
-      base.Serialize(writer);
-
-      writer.WriteEncodedInt(0); // version
-    }
-
-    public override void Deserialize(GenericReader reader)
-    {
-      base.Deserialize(reader);
-
-      int version = reader.ReadEncodedInt();
-    }
-  }
+using Server.Items;
+using Server.Mobiles;
+
+namespace Server.Engines.Quests.Samurai
+{
+  public class HaochisGuardsman : BaseQuester
+  {
+    [Constructible]
+    public HaochisGuardsman() : base("the Guardsman of Daimyo Haochi")
+    {
+    }
+
+    public HaochisGuardsman(Serial serial) : base(serial)
+    {
+    }
+
+    public override int TalkNumber => -1;
+
+    public override void InitBody()
+    {
+      InitStats(100, 100, 25);
+
+      Hue = Race.Human.RandomSkinHue();
+
+      Female = false;
+      Body = 0x190;
+      Name = NameList.RandomName("male");
+    }
+
+    public override void InitOutfit()
+    {
+      Utility.AssignRandomHair(this);
+
+      AddItem(new LeatherDo());
+      AddItem(new LeatherHiroSode());
+      AddItem(new SamuraiTabi(Utility.RandomNondyedHue()));
+
+      switch (Utility.Random(3))
+      {
+        case 0:
+          AddItem(new StuddedHaidate());
+          break;
+        case 1:
+          AddItem(new PlateSuneate());
+          break;
+        default:
+          AddItem(new LeatherSuneate());
+          break;
+      }
+
+      switch (Utility.Random(4))
+      {
+        case 0:
+          AddItem(new DecorativePlateKabuto());
+          break;
+        case 1:
+          AddItem(new ChainHatsuburi());
+          break;
+        case 2:
+          AddItem(new LightPlateJingasa());
+          break;
+        default:
+          AddItem(new LeatherJingasa());
+          break;
+      }
+
+      var weapon = Utility.Random(3) switch
+      {
+        0 => (Item)new NoDachi(),
+        1 => new Lajatang(),
+        _ => new Wakizashi()
+      };
+
+      weapon.Movable = false;
+      AddItem(weapon);
+    }
+
+    public override void OnTalk(PlayerMobile player, bool contextMenu)
+    {
+    }
+
+    public override void Serialize(GenericWriter writer)
+    {
+      base.Serialize(writer);
+
+      writer.WriteEncodedInt(0); // version
+    }
+
+    public override void Deserialize(GenericReader reader)
+    {
+      base.Deserialize(reader);
+
+      int version = reader.ReadEncodedInt();
+    }
+  }
 }