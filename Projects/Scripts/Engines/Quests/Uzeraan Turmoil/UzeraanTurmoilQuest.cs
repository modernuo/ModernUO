using System;
using Server.Mobiles;

namespace Server.Engines.Quests.Haven
{
  public class UzeraanTurmoilQuest : QuestSystem
  {
    private static Type[] m_TypeReferenceTable =
    {
      typeof(AcceptConversation),
      typeof(UzeraanTitheConversation),
      typeof(UzeraanFirstTaskConversation),
      typeof(UzeraanReportConversation),
      typeof(SchmendrickConversation),
      typeof(UzeraanScrollOfPowerConversation),
      typeof(DryadConversation),
      typeof(UzeraanFertileDirtConversation),
      typeof(UzeraanDaemonBloodConversation),
      typeof(UzeraanDaemonBoneConversation),
      typeof(BankerConversation),
      typeof(RadarConversation),
      typeof(LostScrollOfPowerConversation),
      typeof(LostFertileDirtConversation),
      typeof(DryadAppleConversation),
      typeof(LostDaemonBloodConversation),
      typeof(LostDaemonBoneConversation),
      typeof(FindUzeraanBeginObjective),
      typeof(TitheGoldObjective),
      typeof(FindUzeraanFirstTaskObjective),
      typeof(KillHordeMinionsObjective),
      typeof(FindUzeraanAboutReportObjective),
      typeof(FindSchmendrickObjective),
      typeof(FindApprenticeObjective),
      typeof(ReturnScrollOfPowerObjective),
      typeof(FindDryadObjective),
      typeof(ReturnFertileDirtObjective),
      typeof(GetDaemonBloodObjective),
      typeof(ReturnDaemonBloodObjective),
      typeof(GetDaemonBoneObjective),
      typeof(ReturnDaemonBoneObjective),
      typeof(CashBankCheckObjective),
      typeof(FewReagentsConversation)
    };

    private bool m_HasLeftTheMansion;

    public UzeraanTurmoilQuest(PlayerMobile from) : base(from)
    {
    }

    // Serialization
    public UzeraanTurmoilQuest()
    {
    }

    public override Type[] TypeReferenceTable => m_TypeReferenceTable;

    public override object Name => 1049007;

    public override object OfferMessage => 1049008;

    public override TimeSpan RestartDelay => TimeSpan.MaxValue;
    public override bool IsTutorial => true;

    public override int Picture =>
      From.Profession switch
      {
<<<<<<< HEAD
        1 => 0x15C9, // warrior
        2 => 0x15C1, // magician
        _ => 0x15D3
      };
=======
        return From.Profession switch
        {
          1 => 0x15C9, // warrior
          2 => 0x15C1, // magician
          _ => 0x15D3
        };
      }
    }
>>>>>>> 64d59ce2

    public override void Slice()
    {
      if (!m_HasLeftTheMansion &&
          (From.Map != Map.Trammel || From.X < 3573 || From.X > 3611 || From.Y < 2568 || From.Y > 2606))
      {
        m_HasLeftTheMansion = true;
        AddConversation(new RadarConversation());
      }

      base.Slice();
    }

    public override void Accept()
    {
      base.Accept();

      AddConversation(new AcceptConversation());
    }

    public override void ChildDeserialize(GenericReader reader)
    {
      int version = reader.ReadEncodedInt();

      m_HasLeftTheMansion = reader.ReadBool();
    }

    public override void ChildSerialize(GenericWriter writer)
    {
      writer.WriteEncodedInt(0); // version

      writer.Write(m_HasLeftTheMansion);
    }

    public static bool HasLostScrollOfPower(Mobile from)
    {
      if (!(from is PlayerMobile pm))
        return false;

      QuestSystem qs = pm.Quest;

      if (qs is UzeraanTurmoilQuest)
        if (qs.IsObjectiveInProgress(typeof(ReturnScrollOfPowerObjective)))
          return from.Backpack?.FindItemByType<SchmendrickScrollOfPower>() == null;

      return false;
    }

    public static bool HasLostFertileDirt(Mobile from)
    {
      if (!(from is PlayerMobile pm))
        return false;

      QuestSystem qs = pm.Quest;

      if (qs is UzeraanTurmoilQuest)
        if (qs.IsObjectiveInProgress(typeof(ReturnFertileDirtObjective)))
          return from.Backpack?.FindItemByType<QuestFertileDirt>() == null;

      return false;
    }

    public static bool HasLostDaemonBlood(Mobile from)
    {
      if (!(from is PlayerMobile pm))
        return false;

      QuestSystem qs = pm.Quest;

      if (qs is UzeraanTurmoilQuest)
        if (qs.IsObjectiveInProgress(typeof(ReturnDaemonBloodObjective)))
          return from.Backpack?.FindItemByType<QuestDaemonBlood>() == null;

      return false;
    }

    public static bool HasLostDaemonBone(Mobile from)
    {
      if (!(from is PlayerMobile pm))
        return false;

      QuestSystem qs = pm.Quest;

      if (qs is UzeraanTurmoilQuest)
        if (qs.IsObjectiveInProgress(typeof(ReturnDaemonBoneObjective)))
          return from.Backpack?.FindItemByType<QuestDaemonBone>() == null;

      return false;
    }
  }
}
<|MERGE_RESOLUTION|>--- conflicted
+++ resolved
@@ -1,173 +1,166 @@
-using System;
-using Server.Mobiles;
-
-namespace Server.Engines.Quests.Haven
-{
-  public class UzeraanTurmoilQuest : QuestSystem
-  {
-    private static Type[] m_TypeReferenceTable =
-    {
-      typeof(AcceptConversation),
-      typeof(UzeraanTitheConversation),
-      typeof(UzeraanFirstTaskConversation),
-      typeof(UzeraanReportConversation),
-      typeof(SchmendrickConversation),
-      typeof(UzeraanScrollOfPowerConversation),
-      typeof(DryadConversation),
-      typeof(UzeraanFertileDirtConversation),
-      typeof(UzeraanDaemonBloodConversation),
-      typeof(UzeraanDaemonBoneConversation),
-      typeof(BankerConversation),
-      typeof(RadarConversation),
-      typeof(LostScrollOfPowerConversation),
-      typeof(LostFertileDirtConversation),
-      typeof(DryadAppleConversation),
-      typeof(LostDaemonBloodConversation),
-      typeof(LostDaemonBoneConversation),
-      typeof(FindUzeraanBeginObjective),
-      typeof(TitheGoldObjective),
-      typeof(FindUzeraanFirstTaskObjective),
-      typeof(KillHordeMinionsObjective),
-      typeof(FindUzeraanAboutReportObjective),
-      typeof(FindSchmendrickObjective),
-      typeof(FindApprenticeObjective),
-      typeof(ReturnScrollOfPowerObjective),
-      typeof(FindDryadObjective),
-      typeof(ReturnFertileDirtObjective),
-      typeof(GetDaemonBloodObjective),
-      typeof(ReturnDaemonBloodObjective),
-      typeof(GetDaemonBoneObjective),
-      typeof(ReturnDaemonBoneObjective),
-      typeof(CashBankCheckObjective),
-      typeof(FewReagentsConversation)
-    };
-
-    private bool m_HasLeftTheMansion;
-
-    public UzeraanTurmoilQuest(PlayerMobile from) : base(from)
-    {
-    }
-
-    // Serialization
-    public UzeraanTurmoilQuest()
-    {
-    }
-
-    public override Type[] TypeReferenceTable => m_TypeReferenceTable;
-
-    public override object Name => 1049007;
-
-    public override object OfferMessage => 1049008;
-
-    public override TimeSpan RestartDelay => TimeSpan.MaxValue;
-    public override bool IsTutorial => true;
-
-    public override int Picture =>
-      From.Profession switch
-      {
-<<<<<<< HEAD
-        1 => 0x15C9, // warrior
-        2 => 0x15C1, // magician
-        _ => 0x15D3
-      };
-=======
-        return From.Profession switch
-        {
-          1 => 0x15C9, // warrior
-          2 => 0x15C1, // magician
-          _ => 0x15D3
-        };
-      }
-    }
->>>>>>> 64d59ce2
-
-    public override void Slice()
-    {
-      if (!m_HasLeftTheMansion &&
-          (From.Map != Map.Trammel || From.X < 3573 || From.X > 3611 || From.Y < 2568 || From.Y > 2606))
-      {
-        m_HasLeftTheMansion = true;
-        AddConversation(new RadarConversation());
-      }
-
-      base.Slice();
-    }
-
-    public override void Accept()
-    {
-      base.Accept();
-
-      AddConversation(new AcceptConversation());
-    }
-
-    public override void ChildDeserialize(GenericReader reader)
-    {
-      int version = reader.ReadEncodedInt();
-
-      m_HasLeftTheMansion = reader.ReadBool();
-    }
-
-    public override void ChildSerialize(GenericWriter writer)
-    {
-      writer.WriteEncodedInt(0); // version
-
-      writer.Write(m_HasLeftTheMansion);
-    }
-
-    public static bool HasLostScrollOfPower(Mobile from)
-    {
-      if (!(from is PlayerMobile pm))
-        return false;
-
-      QuestSystem qs = pm.Quest;
-
-      if (qs is UzeraanTurmoilQuest)
-        if (qs.IsObjectiveInProgress(typeof(ReturnScrollOfPowerObjective)))
-          return from.Backpack?.FindItemByType<SchmendrickScrollOfPower>() == null;
-
-      return false;
-    }
-
-    public static bool HasLostFertileDirt(Mobile from)
-    {
-      if (!(from is PlayerMobile pm))
-        return false;
-
-      QuestSystem qs = pm.Quest;
-
-      if (qs is UzeraanTurmoilQuest)
-        if (qs.IsObjectiveInProgress(typeof(ReturnFertileDirtObjective)))
-          return from.Backpack?.FindItemByType<QuestFertileDirt>() == null;
-
-      return false;
-    }
-
-    public static bool HasLostDaemonBlood(Mobile from)
-    {
-      if (!(from is PlayerMobile pm))
-        return false;
-
-      QuestSystem qs = pm.Quest;
-
-      if (qs is UzeraanTurmoilQuest)
-        if (qs.IsObjectiveInProgress(typeof(ReturnDaemonBloodObjective)))
-          return from.Backpack?.FindItemByType<QuestDaemonBlood>() == null;
-
-      return false;
-    }
-
-    public static bool HasLostDaemonBone(Mobile from)
-    {
-      if (!(from is PlayerMobile pm))
-        return false;
-
-      QuestSystem qs = pm.Quest;
-
-      if (qs is UzeraanTurmoilQuest)
-        if (qs.IsObjectiveInProgress(typeof(ReturnDaemonBoneObjective)))
-          return from.Backpack?.FindItemByType<QuestDaemonBone>() == null;
-
-      return false;
-    }
-  }
-}
+using System;
+using Server.Mobiles;
+
+namespace Server.Engines.Quests.Haven
+{
+  public class UzeraanTurmoilQuest : QuestSystem
+  {
+    private static Type[] m_TypeReferenceTable =
+    {
+      typeof(AcceptConversation),
+      typeof(UzeraanTitheConversation),
+      typeof(UzeraanFirstTaskConversation),
+      typeof(UzeraanReportConversation),
+      typeof(SchmendrickConversation),
+      typeof(UzeraanScrollOfPowerConversation),
+      typeof(DryadConversation),
+      typeof(UzeraanFertileDirtConversation),
+      typeof(UzeraanDaemonBloodConversation),
+      typeof(UzeraanDaemonBoneConversation),
+      typeof(BankerConversation),
+      typeof(RadarConversation),
+      typeof(LostScrollOfPowerConversation),
+      typeof(LostFertileDirtConversation),
+      typeof(DryadAppleConversation),
+      typeof(LostDaemonBloodConversation),
+      typeof(LostDaemonBoneConversation),
+      typeof(FindUzeraanBeginObjective),
+      typeof(TitheGoldObjective),
+      typeof(FindUzeraanFirstTaskObjective),
+      typeof(KillHordeMinionsObjective),
+      typeof(FindUzeraanAboutReportObjective),
+      typeof(FindSchmendrickObjective),
+      typeof(FindApprenticeObjective),
+      typeof(ReturnScrollOfPowerObjective),
+      typeof(FindDryadObjective),
+      typeof(ReturnFertileDirtObjective),
+      typeof(GetDaemonBloodObjective),
+      typeof(ReturnDaemonBloodObjective),
+      typeof(GetDaemonBoneObjective),
+      typeof(ReturnDaemonBoneObjective),
+      typeof(CashBankCheckObjective),
+      typeof(FewReagentsConversation)
+    };
+
+    private bool m_HasLeftTheMansion;
+
+    public UzeraanTurmoilQuest(PlayerMobile from) : base(from)
+    {
+    }
+
+    // Serialization
+    public UzeraanTurmoilQuest()
+    {
+    }
+
+    public override Type[] TypeReferenceTable => m_TypeReferenceTable;
+
+    public override object Name => 1049007;
+
+    public override object OfferMessage => 1049008;
+
+    public override TimeSpan RestartDelay => TimeSpan.MaxValue;
+    public override bool IsTutorial => true;
+
+    public override int Picture =>
+      From.Profession switch
+      {
+        return From.Profession switch
+        {
+          1 => 0x15C9, // warrior
+          2 => 0x15C1, // magician
+          _ => 0x15D3
+        };
+      }
+    }
+
+    public override void Slice()
+    {
+      if (!m_HasLeftTheMansion &&
+          (From.Map != Map.Trammel || From.X < 3573 || From.X > 3611 || From.Y < 2568 || From.Y > 2606))
+      {
+        m_HasLeftTheMansion = true;
+        AddConversation(new RadarConversation());
+      }
+
+      base.Slice();
+    }
+
+    public override void Accept()
+    {
+      base.Accept();
+
+      AddConversation(new AcceptConversation());
+    }
+
+    public override void ChildDeserialize(GenericReader reader)
+    {
+      int version = reader.ReadEncodedInt();
+
+      m_HasLeftTheMansion = reader.ReadBool();
+    }
+
+    public override void ChildSerialize(GenericWriter writer)
+    {
+      writer.WriteEncodedInt(0); // version
+
+      writer.Write(m_HasLeftTheMansion);
+    }
+
+    public static bool HasLostScrollOfPower(Mobile from)
+    {
+      if (!(from is PlayerMobile pm))
+        return false;
+
+      QuestSystem qs = pm.Quest;
+
+      if (qs is UzeraanTurmoilQuest)
+        if (qs.IsObjectiveInProgress(typeof(ReturnScrollOfPowerObjective)))
+          return from.Backpack?.FindItemByType<SchmendrickScrollOfPower>() == null;
+
+      return false;
+    }
+
+    public static bool HasLostFertileDirt(Mobile from)
+    {
+      if (!(from is PlayerMobile pm))
+        return false;
+
+      QuestSystem qs = pm.Quest;
+
+      if (qs is UzeraanTurmoilQuest)
+        if (qs.IsObjectiveInProgress(typeof(ReturnFertileDirtObjective)))
+          return from.Backpack?.FindItemByType<QuestFertileDirt>() == null;
+
+      return false;
+    }
+
+    public static bool HasLostDaemonBlood(Mobile from)
+    {
+      if (!(from is PlayerMobile pm))
+        return false;
+
+      QuestSystem qs = pm.Quest;
+
+      if (qs is UzeraanTurmoilQuest)
+        if (qs.IsObjectiveInProgress(typeof(ReturnDaemonBloodObjective)))
+          return from.Backpack?.FindItemByType<QuestDaemonBlood>() == null;
+
+      return false;
+    }
+
+    public static bool HasLostDaemonBone(Mobile from)
+    {
+      if (!(from is PlayerMobile pm))
+        return false;
+
+      QuestSystem qs = pm.Quest;
+
+      if (qs is UzeraanTurmoilQuest)
+        if (qs.IsObjectiveInProgress(typeof(ReturnDaemonBoneObjective)))
+          return from.Backpack?.FindItemByType<QuestDaemonBone>() == null;
+
+      return false;
+    }
+  }
+}