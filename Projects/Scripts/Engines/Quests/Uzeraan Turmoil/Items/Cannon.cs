using Server.Items;

namespace Server.Engines.Quests.Haven
{
  public enum CannonDirection
  {
    North,
    East,
    South,
    West
  }

  public class Cannon : BaseAddon
  {
    [Constructible]
    public Cannon(CannonDirection direction)
    {
      CannonDirection = direction;

      switch (direction)
      {
        case CannonDirection.North:
        {
          AddComponent(new CannonComponent(0xE8D), 0, 0, 0);
          AddComponent(new CannonComponent(0xE8C), 0, 1, 0);
          AddComponent(new CannonComponent(0xE8B), 0, 2, 0);

          break;
        }
        case CannonDirection.East:
        {
          AddComponent(new CannonComponent(0xE96), 0, 0, 0);
          AddComponent(new CannonComponent(0xE95), -1, 0, 0);
          AddComponent(new CannonComponent(0xE94), -2, 0, 0);

          break;
        }
        case CannonDirection.South:
        {
          AddComponent(new CannonComponent(0xE91), 0, 0, 0);
          AddComponent(new CannonComponent(0xE92), 0, -1, 0);
          AddComponent(new CannonComponent(0xE93), 0, -2, 0);

          break;
        }
        default:
        {
          AddComponent(new CannonComponent(0xE8E), 0, 0, 0);
          AddComponent(new CannonComponent(0xE8F), 1, 0, 0);
          AddComponent(new CannonComponent(0xE90), 2, 0, 0);

          break;
        }
      }
    }

    public Cannon(Serial serial) : base(serial)
    {
    }

    [CommandProperty(AccessLevel.GameMaster)]
    public CannonDirection CannonDirection{ get; private set; }

    [CommandProperty(AccessLevel.GameMaster)]
    public MilitiaCanoneer Canoneer{ get; set; }

    public override bool HandlesOnMovement => Canoneer?.Deleted == false && Canoneer.Active;

    public void DoFireEffect(IPoint3D target)
    {
<<<<<<< HEAD
      Point3D from = CannonDirection switch
=======
      var from = CannonDirection switch
>>>>>>> 64d59ce2
      {
        CannonDirection.North => new Point3D(X, Y - 1, Z),
        CannonDirection.East => new Point3D(X + 1, Y, Z),
        CannonDirection.South => new Point3D(X, Y + 1, Z),
        _ => new Point3D(X - 1, Y, Z)
      };

      Effects.SendLocationEffect(from, Map, 0x36B0, 16, 1);
      Effects.PlaySound(from, Map, 0x11D);

      Effects.SendLocationEffect(target, Map, 0x36B0, 16, 1);
      Effects.PlaySound(target, Map, 0x11D);
    }

    public void Fire(Mobile from, Mobile target)
    {
      DoFireEffect(target);

      target.Damage(9999, from);
    }

    public override void OnMovement(Mobile m, Point3D oldLocation)
    {
      if (!(Canoneer?.Deleted == false && Canoneer.Active))
        return;

<<<<<<< HEAD
      bool canFire = CannonDirection switch
=======
      var canFire = CannonDirection switch
>>>>>>> 64d59ce2
      {
        CannonDirection.North => (m.X >= X - 7 && m.X <= X + 7 && m.Y == Y - 7 && oldLocation.Y < Y - 7),
        CannonDirection.East => (m.Y >= Y - 7 && m.Y <= Y + 7 && m.X == X + 7 && oldLocation.X > X + 7),
        CannonDirection.South => (m.X >= X - 7 && m.X <= X + 7 && m.Y == Y + 7 && oldLocation.Y > Y + 7),
        _ => (m.Y >= Y - 7 && m.Y <= Y + 7 && m.X == X - 7 && oldLocation.X < X - 7)
      };

      if (canFire && Canoneer.WillFire(this, m))
        Fire(Canoneer, m);
    }

    public override void Serialize(GenericWriter writer)
    {
      if (Canoneer?.Deleted == true)
        Canoneer = null;

      base.Serialize(writer);

      writer.Write(0); // version

      writer.WriteEncodedInt((int)CannonDirection);
      writer.Write(Canoneer);
    }

    public override void Deserialize(GenericReader reader)
    {
      base.Deserialize(reader);

      int version = reader.ReadInt();

      CannonDirection = (CannonDirection)reader.ReadEncodedInt();
      Canoneer = (MilitiaCanoneer)reader.ReadMobile();
    }
  }

  public class CannonComponent : AddonComponent
  {
    public CannonComponent(int itemID) : base(itemID)
    {
    }

    public CannonComponent(Serial serial) : base(serial)
    {
    }

    [CommandProperty(AccessLevel.GameMaster)]
    public MilitiaCanoneer Canoneer
    {
      get => Addon is Cannon cannon ? cannon.Canoneer : null;
      set
      {
        if (Addon is Cannon cannon) cannon.Canoneer = value;
      }
    }

    public override void Serialize(GenericWriter writer)
    {
      base.Serialize(writer);

      writer.Write(0); // version
    }

    public override void Deserialize(GenericReader reader)
    {
      base.Deserialize(reader);

      int version = reader.ReadInt();
    }
  }
}
<|MERGE_RESOLUTION|>--- conflicted
+++ resolved
@@ -1,176 +1,168 @@
-using Server.Items;
-
-namespace Server.Engines.Quests.Haven
-{
-  public enum CannonDirection
-  {
-    North,
-    East,
-    South,
-    West
-  }
-
-  public class Cannon : BaseAddon
-  {
-    [Constructible]
-    public Cannon(CannonDirection direction)
-    {
-      CannonDirection = direction;
-
-      switch (direction)
-      {
-        case CannonDirection.North:
-        {
-          AddComponent(new CannonComponent(0xE8D), 0, 0, 0);
-          AddComponent(new CannonComponent(0xE8C), 0, 1, 0);
-          AddComponent(new CannonComponent(0xE8B), 0, 2, 0);
-
-          break;
-        }
-        case CannonDirection.East:
-        {
-          AddComponent(new CannonComponent(0xE96), 0, 0, 0);
-          AddComponent(new CannonComponent(0xE95), -1, 0, 0);
-          AddComponent(new CannonComponent(0xE94), -2, 0, 0);
-
-          break;
-        }
-        case CannonDirection.South:
-        {
-          AddComponent(new CannonComponent(0xE91), 0, 0, 0);
-          AddComponent(new CannonComponent(0xE92), 0, -1, 0);
-          AddComponent(new CannonComponent(0xE93), 0, -2, 0);
-
-          break;
-        }
-        default:
-        {
-          AddComponent(new CannonComponent(0xE8E), 0, 0, 0);
-          AddComponent(new CannonComponent(0xE8F), 1, 0, 0);
-          AddComponent(new CannonComponent(0xE90), 2, 0, 0);
-
-          break;
-        }
-      }
-    }
-
-    public Cannon(Serial serial) : base(serial)
-    {
-    }
-
-    [CommandProperty(AccessLevel.GameMaster)]
-    public CannonDirection CannonDirection{ get; private set; }
-
-    [CommandProperty(AccessLevel.GameMaster)]
-    public MilitiaCanoneer Canoneer{ get; set; }
-
-    public override bool HandlesOnMovement => Canoneer?.Deleted == false && Canoneer.Active;
-
-    public void DoFireEffect(IPoint3D target)
-    {
-<<<<<<< HEAD
-      Point3D from = CannonDirection switch
-=======
-      var from = CannonDirection switch
->>>>>>> 64d59ce2
-      {
-        CannonDirection.North => new Point3D(X, Y - 1, Z),
-        CannonDirection.East => new Point3D(X + 1, Y, Z),
-        CannonDirection.South => new Point3D(X, Y + 1, Z),
-        _ => new Point3D(X - 1, Y, Z)
-      };
-
-      Effects.SendLocationEffect(from, Map, 0x36B0, 16, 1);
-      Effects.PlaySound(from, Map, 0x11D);
-
-      Effects.SendLocationEffect(target, Map, 0x36B0, 16, 1);
-      Effects.PlaySound(target, Map, 0x11D);
-    }
-
-    public void Fire(Mobile from, Mobile target)
-    {
-      DoFireEffect(target);
-
-      target.Damage(9999, from);
-    }
-
-    public override void OnMovement(Mobile m, Point3D oldLocation)
-    {
-      if (!(Canoneer?.Deleted == false && Canoneer.Active))
-        return;
-
-<<<<<<< HEAD
-      bool canFire = CannonDirection switch
-=======
-      var canFire = CannonDirection switch
->>>>>>> 64d59ce2
-      {
-        CannonDirection.North => (m.X >= X - 7 && m.X <= X + 7 && m.Y == Y - 7 && oldLocation.Y < Y - 7),
-        CannonDirection.East => (m.Y >= Y - 7 && m.Y <= Y + 7 && m.X == X + 7 && oldLocation.X > X + 7),
-        CannonDirection.South => (m.X >= X - 7 && m.X <= X + 7 && m.Y == Y + 7 && oldLocation.Y > Y + 7),
-        _ => (m.Y >= Y - 7 && m.Y <= Y + 7 && m.X == X - 7 && oldLocation.X < X - 7)
-      };
-
-      if (canFire && Canoneer.WillFire(this, m))
-        Fire(Canoneer, m);
-    }
-
-    public override void Serialize(GenericWriter writer)
-    {
-      if (Canoneer?.Deleted == true)
-        Canoneer = null;
-
-      base.Serialize(writer);
-
-      writer.Write(0); // version
-
-      writer.WriteEncodedInt((int)CannonDirection);
-      writer.Write(Canoneer);
-    }
-
-    public override void Deserialize(GenericReader reader)
-    {
-      base.Deserialize(reader);
-
-      int version = reader.ReadInt();
-
-      CannonDirection = (CannonDirection)reader.ReadEncodedInt();
-      Canoneer = (MilitiaCanoneer)reader.ReadMobile();
-    }
-  }
-
-  public class CannonComponent : AddonComponent
-  {
-    public CannonComponent(int itemID) : base(itemID)
-    {
-    }
-
-    public CannonComponent(Serial serial) : base(serial)
-    {
-    }
-
-    [CommandProperty(AccessLevel.GameMaster)]
-    public MilitiaCanoneer Canoneer
-    {
-      get => Addon is Cannon cannon ? cannon.Canoneer : null;
-      set
-      {
-        if (Addon is Cannon cannon) cannon.Canoneer = value;
-      }
-    }
-
-    public override void Serialize(GenericWriter writer)
-    {
-      base.Serialize(writer);
-
-      writer.Write(0); // version
-    }
-
-    public override void Deserialize(GenericReader reader)
-    {
-      base.Deserialize(reader);
-
-      int version = reader.ReadInt();
-    }
-  }
-}
+using Server.Items;
+
+namespace Server.Engines.Quests.Haven
+{
+  public enum CannonDirection
+  {
+    North,
+    East,
+    South,
+    West
+  }
+
+  public class Cannon : BaseAddon
+  {
+    [Constructible]
+    public Cannon(CannonDirection direction)
+    {
+      CannonDirection = direction;
+
+      switch (direction)
+      {
+        case CannonDirection.North:
+        {
+          AddComponent(new CannonComponent(0xE8D), 0, 0, 0);
+          AddComponent(new CannonComponent(0xE8C), 0, 1, 0);
+          AddComponent(new CannonComponent(0xE8B), 0, 2, 0);
+
+          break;
+        }
+        case CannonDirection.East:
+        {
+          AddComponent(new CannonComponent(0xE96), 0, 0, 0);
+          AddComponent(new CannonComponent(0xE95), -1, 0, 0);
+          AddComponent(new CannonComponent(0xE94), -2, 0, 0);
+
+          break;
+        }
+        case CannonDirection.South:
+        {
+          AddComponent(new CannonComponent(0xE91), 0, 0, 0);
+          AddComponent(new CannonComponent(0xE92), 0, -1, 0);
+          AddComponent(new CannonComponent(0xE93), 0, -2, 0);
+
+          break;
+        }
+        default:
+        {
+          AddComponent(new CannonComponent(0xE8E), 0, 0, 0);
+          AddComponent(new CannonComponent(0xE8F), 1, 0, 0);
+          AddComponent(new CannonComponent(0xE90), 2, 0, 0);
+
+          break;
+        }
+      }
+    }
+
+    public Cannon(Serial serial) : base(serial)
+    {
+    }
+
+    [CommandProperty(AccessLevel.GameMaster)]
+    public CannonDirection CannonDirection{ get; private set; }
+
+    [CommandProperty(AccessLevel.GameMaster)]
+    public MilitiaCanoneer Canoneer{ get; set; }
+
+    public override bool HandlesOnMovement => Canoneer?.Deleted == false && Canoneer.Active;
+
+    public void DoFireEffect(IPoint3D target)
+    {
+      var from = CannonDirection switch
+      {
+        CannonDirection.North => new Point3D(X, Y - 1, Z),
+        CannonDirection.East => new Point3D(X + 1, Y, Z),
+        CannonDirection.South => new Point3D(X, Y + 1, Z),
+        _ => new Point3D(X - 1, Y, Z)
+      };
+
+      Effects.SendLocationEffect(from, Map, 0x36B0, 16, 1);
+      Effects.PlaySound(from, Map, 0x11D);
+
+      Effects.SendLocationEffect(target, Map, 0x36B0, 16, 1);
+      Effects.PlaySound(target, Map, 0x11D);
+    }
+
+    public void Fire(Mobile from, Mobile target)
+    {
+      DoFireEffect(target);
+
+      target.Damage(9999, from);
+    }
+
+    public override void OnMovement(Mobile m, Point3D oldLocation)
+    {
+      if (!(Canoneer?.Deleted == false && Canoneer.Active))
+        return;
+
+      var canFire = CannonDirection switch
+      {
+        CannonDirection.North => (m.X >= X - 7 && m.X <= X + 7 && m.Y == Y - 7 && oldLocation.Y < Y - 7),
+        CannonDirection.East => (m.Y >= Y - 7 && m.Y <= Y + 7 && m.X == X + 7 && oldLocation.X > X + 7),
+        CannonDirection.South => (m.X >= X - 7 && m.X <= X + 7 && m.Y == Y + 7 && oldLocation.Y > Y + 7),
+        _ => (m.Y >= Y - 7 && m.Y <= Y + 7 && m.X == X - 7 && oldLocation.X < X - 7)
+      };
+
+      if (canFire && Canoneer.WillFire(this, m))
+        Fire(Canoneer, m);
+    }
+
+    public override void Serialize(GenericWriter writer)
+    {
+      if (Canoneer?.Deleted == true)
+        Canoneer = null;
+
+      base.Serialize(writer);
+
+      writer.Write(0); // version
+
+      writer.WriteEncodedInt((int)CannonDirection);
+      writer.Write(Canoneer);
+    }
+
+    public override void Deserialize(GenericReader reader)
+    {
+      base.Deserialize(reader);
+
+      int version = reader.ReadInt();
+
+      CannonDirection = (CannonDirection)reader.ReadEncodedInt();
+      Canoneer = (MilitiaCanoneer)reader.ReadMobile();
+    }
+  }
+
+  public class CannonComponent : AddonComponent
+  {
+    public CannonComponent(int itemID) : base(itemID)
+    {
+    }
+
+    public CannonComponent(Serial serial) : base(serial)
+    {
+    }
+
+    [CommandProperty(AccessLevel.GameMaster)]
+    public MilitiaCanoneer Canoneer
+    {
+      get => Addon is Cannon cannon ? cannon.Canoneer : null;
+      set
+      {
+        if (Addon is Cannon cannon) cannon.Canoneer = value;
+      }
+    }
+
+    public override void Serialize(GenericWriter writer)
+    {
+      base.Serialize(writer);
+
+      writer.Write(0); // version
+    }
+
+    public override void Deserialize(GenericReader reader)
+    {
+      base.Deserialize(reader);
+
+      int version = reader.ReadInt();
+    }
+  }
+}