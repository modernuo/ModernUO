--- conflicted
+++ resolved
@@ -1,406 +1,381 @@
-using Server.Items;
-using Server.Mobiles;
-using Server.Network;
-
-namespace Server.Engines.Quests.Haven
-{
-  public class FindUzeraanBeginObjective : QuestObjective
-  {
-    public override object Message => 1046039;
-
-    public override void OnComplete()
-    {
-      if (System.From.Profession == 5) // paladin
-        System.AddConversation(new UzeraanTitheConversation());
-      else
-        System.AddConversation(new UzeraanFirstTaskConversation());
-    }
-  }
-
-  public class TitheGoldObjective : QuestObjective
-  {
-    private int m_OldTithingPoints;
-
-    public TitheGoldObjective() => m_OldTithingPoints = -1;
-
-    public override object Message => 1060386;
-
-    public override void CheckProgress()
-    {
-      PlayerMobile pm = System.From;
-      int curTithingPoints = pm.TithingPoints;
-
-      if (curTithingPoints >= 500)
-        Complete();
-      else if (curTithingPoints > m_OldTithingPoints && m_OldTithingPoints >= 0)
-        pm.SendLocalizedMessage(1060240, "",
-          0x41); // You must have at least 500 tithing points before you can continue in your quest.
-
-      m_OldTithingPoints = curTithingPoints;
-    }
-
-    public override void OnComplete()
-    {
-      System.AddObjective(new FindUzeraanFirstTaskObjective());
-    }
-  }
-
-  public class FindUzeraanFirstTaskObjective : QuestObjective
-  {
-    public override object Message => 1060387;
-
-    public override void OnComplete()
-    {
-      System.AddConversation(new UzeraanFirstTaskConversation());
-    }
-  }
-
-  public enum KillHordeMinionsStep
-  {
-    First,
-    LearnKarma,
-    Others
-  }
-
-  public class KillHordeMinionsObjective : QuestObjective
-  {
-    public KillHordeMinionsObjective()
-    {
-    }
-
-    public KillHordeMinionsObjective(KillHordeMinionsStep step) => Step = step;
-
-    public KillHordeMinionsStep Step{ get; private set; }
-
-    public override object Message =>
-      Step switch
-      {
-<<<<<<< HEAD
-        KillHordeMinionsStep.First =>
-        /* Find the mountain pass beyond the house which lies at the
-=======
-        return Step switch
-        {
-          KillHordeMinionsStep.First =>
-          /* Find the mountain pass beyond the house which lies at the
->>>>>>> 64d59ce2
-             * end of the runic road.<BR><BR>
-             *
-             * Assist the city Militia by slaying <I>Horde Minions</I>
-             */
-<<<<<<< HEAD
-        1049089,
-        KillHordeMinionsStep.LearnKarma =>
-        /* You have just gained some <a href="?ForceTopic45">Karma</a>
-             * for killing the horde minion. <a href="?ForceTopic134">Learn</a>
-             * how this affects your Paladin abilities.
-             */
-        1060389,
-        _ => 1060507
-      };
-
-    public override int MaxProgress =>
-      System.From.Profession == 5 ? Step switch
-      {
-        KillHordeMinionsStep.First => 1,
-        KillHordeMinionsStep.LearnKarma => 2,
-        _ => 5
-      } : 5;
-=======
-          1049089,
-          KillHordeMinionsStep.LearnKarma =>
-          /* You have just gained some <a href="?ForceTopic45">Karma</a>
-             * for killing the horde minion. <a href="?ForceTopic134">Learn</a>
-             * how this affects your Paladin abilities.
-             */
-          1060389,
-          _ => 1060507
-        };
-      }
-    }
-
-    public override int MaxProgress
-    {
-      get
-      {
-        if (System.From.Profession == 5) // paladin
-          return Step switch
-          {
-            KillHordeMinionsStep.First => 1,
-            KillHordeMinionsStep.LearnKarma => 2,
-            _ => 5
-          };
->>>>>>> 64d59ce2
-
-    public override bool Completed => Step == KillHordeMinionsStep.LearnKarma && HasBeenRead || base.Completed;
-
-    public override void RenderProgress(BaseQuestGump gump)
-    {
-      if (!Completed)
-      {
-        gump.AddHtmlObject(70, 260, 270, 100, 1049090, BaseQuestGump.Blue, false, false); // Horde Minions killed:
-        gump.AddLabel(70, 280, 0x64, CurProgress.ToString());
-      }
-      else
-      {
-        base.RenderProgress(gump);
-      }
-    }
-
-    public override void OnRead()
-    {
-      CheckCompletionStatus();
-    }
-
-    public override bool IgnoreYoungProtection(Mobile from) =>
-      from is HordeMinion && from.Map == Map.Trammel && TreasureMap.IsInHavenIsland(from);
-
-    public override void OnKill(BaseCreature creature, Container corpse)
-    {
-      if (creature is HordeMinion && corpse.Map == Map.Trammel && TreasureMap.IsInHavenIsland(corpse))
-      {
-        if (CurProgress == 0)
-          ContentPackets.SendDisplayHelpTopic(System.From.NetState, 29, false); // HEALING
-
-        CurProgress++;
-      }
-    }
-
-    public override void OnComplete()
-    {
-      if (System.From.Profession == 5)
-        switch (Step)
-        {
-          case KillHordeMinionsStep.First:
-          {
-            QuestObjective obj = new KillHordeMinionsObjective(KillHordeMinionsStep.LearnKarma);
-            System.AddObjective(obj);
-            obj.CurProgress = CurProgress;
-            break;
-          }
-          case KillHordeMinionsStep.LearnKarma:
-          {
-            QuestObjective obj = new KillHordeMinionsObjective(KillHordeMinionsStep.Others);
-            System.AddObjective(obj);
-            obj.CurProgress = CurProgress;
-            break;
-          }
-          default:
-          {
-            System.AddObjective(new FindUzeraanAboutReportObjective());
-            break;
-          }
-        }
-      else
-        System.AddObjective(new FindUzeraanAboutReportObjective());
-    }
-
-    public override void ChildDeserialize(GenericReader reader)
-    {
-      int version = reader.ReadEncodedInt();
-
-      Step = (KillHordeMinionsStep)reader.ReadEncodedInt();
-    }
-
-    public override void ChildSerialize(GenericWriter writer)
-    {
-      writer.WriteEncodedInt(0); // version
-
-      writer.WriteEncodedInt((int)Step);
-    }
-  }
-
-  public class FindUzeraanAboutReportObjective : QuestObjective
-  {
-    public override object Message => 1049091;
-
-    public override void OnComplete()
-    {
-      System.AddConversation(new UzeraanReportConversation());
-    }
-  }
-
-  public class FindSchmendrickObjective : QuestObjective
-  {
-    public override object Message => 1049120;
-
-    public override bool IgnoreYoungProtection(Mobile from)
-    {
-      // This restriction begins when this objective is completed, and continues until the quest is ended
-      if (Completed && from is RestlessSoul && from.Map == Map.Trammel && from.X >= 5199 && from.X <= 5271 &&
-          from.Y >= 1812 && from.Y <= 1865) // Schmendrick's cave
-        return true;
-
-      return false;
-    }
-
-    public override void OnComplete()
-    {
-      System.AddConversation(new SchmendrickConversation());
-    }
-  }
-
-  public class FindApprenticeObjective : QuestObjective
-  {
-    public override object Message => 1049323;
-
-    public override void OnComplete()
-    {
-      System.AddObjective(new ReturnScrollOfPowerObjective());
-    }
-  }
-
-  public class ReturnScrollOfPowerObjective : QuestObjective
-  {
-    public override object Message => 1049324;
-
-    public override void OnComplete()
-    {
-      System.AddConversation(new UzeraanScrollOfPowerConversation());
-    }
-  }
-
-  public class FindDryadObjective : QuestObjective
-  {
-    public override object Message => 1049358;
-
-    public override void OnComplete()
-    {
-      System.AddConversation(new DryadConversation());
-    }
-  }
-
-  public class ReturnFertileDirtObjective : QuestObjective
-  {
-    public override object Message => 1049327;
-
-    public override void OnComplete()
-    {
-      System.AddConversation(new UzeraanFertileDirtConversation());
-    }
-  }
-
-  public class GetDaemonBloodObjective : QuestObjective
-  {
-    private bool m_Ambushed;
-
-    public override object Message => 1049361;
-
-    public override void CheckProgress()
-    {
-      PlayerMobile player = System.From;
-
-      if (!m_Ambushed && player.Map == Map.Trammel && player.InRange(new Point3D(3456, 2558, 50), 30))
-      {
-        int x = player.X - 1;
-        int y = player.Y - 2;
-        int z = Map.Trammel.GetAverageZ(x, y);
-
-        if (Map.Trammel.CanSpawnMobile(x, y, z))
-        {
-          m_Ambushed = true;
-
-          player.LocalOverheadMessage(MessageType.Regular, 0x3B2,
-            1049330); // You have been ambushed! Fight for your honor!!!
-
-          BaseCreature creature = new HordeMinion();
-          creature.MoveToWorld(new Point3D(x, y, z), Map.Trammel);
-          creature.Combatant = player;
-        }
-      }
-    }
-
-    public override void OnComplete()
-    {
-      System.AddObjective(new ReturnDaemonBloodObjective());
-    }
-
-    public override void ChildDeserialize(GenericReader reader)
-    {
-      int version = reader.ReadEncodedInt();
-
-      m_Ambushed = reader.ReadBool();
-    }
-
-    public override void ChildSerialize(GenericWriter writer)
-    {
-      writer.WriteEncodedInt(0); // version
-
-      writer.Write(m_Ambushed);
-    }
-  }
-
-  public class ReturnDaemonBloodObjective : QuestObjective
-  {
-    public override object Message => 1049332;
-
-    public override void OnComplete()
-    {
-      System.AddConversation(new UzeraanDaemonBloodConversation());
-    }
-  }
-
-  public class GetDaemonBoneObjective : QuestObjective
-  {
-    public Container CorpseWithBone{ get; set; }
-
-    public override object Message => System.From.Profession == 5 ? 1060755 : 1049362;
-
-    public override void OnComplete()
-    {
-      System.AddObjective(new ReturnDaemonBoneObjective());
-    }
-
-    private static bool IsInHavenGraveyard(IPoint2D p) => p.X >= 3391 && p.X <= 3424 &&
-                                                          p.Y >= 2639 && p.Y <= 2664;
-
-    public override bool IgnoreYoungProtection(Mobile from) =>
-      (from is Zombie || from is Skeleton) && from.Map == Map.Trammel && IsInHavenGraveyard(from);
-
-    public override bool GetKillEvent(BaseCreature creature, Container corpse) =>
-      base.GetKillEvent(creature, corpse) || UzeraanTurmoilQuest.HasLostDaemonBone(System.From);
-
-    public override void OnKill(BaseCreature creature, Container corpse)
-    {
-      if ((creature is Zombie || creature is Skeleton) && corpse.Map == Map.Trammel && IsInHavenGraveyard(corpse) && Utility.RandomDouble() < 0.25)
-        CorpseWithBone = corpse;
-    }
-
-    public override void ChildDeserialize(GenericReader reader)
-    {
-      int version = reader.ReadEncodedInt();
-
-      CorpseWithBone = (Container)reader.ReadItem();
-    }
-
-    public override void ChildSerialize(GenericWriter writer)
-    {
-      if (CorpseWithBone?.Deleted == true)
-        CorpseWithBone = null;
-
-      writer.WriteEncodedInt(0); // version
-
-      writer.Write(CorpseWithBone);
-    }
-  }
-
-  public class ReturnDaemonBoneObjective : QuestObjective
-  {
-    public override object Message => 1049334;
-
-    public override void OnComplete()
-    {
-      System.AddConversation(new UzeraanDaemonBoneConversation());
-    }
-  }
-
-  public class CashBankCheckObjective : QuestObjective
-  {
-    public override object Message => 1049336;
-
-    public override void OnComplete()
-    {
-      System.AddConversation(new BankerConversation());
-    }
-  }
-}
+using Server.Items;
+using Server.Mobiles;
+using Server.Network;
+
+namespace Server.Engines.Quests.Haven
+{
+  public class FindUzeraanBeginObjective : QuestObjective
+  {
+    public override object Message => 1046039;
+
+    public override void OnComplete()
+    {
+      if (System.From.Profession == 5) // paladin
+        System.AddConversation(new UzeraanTitheConversation());
+      else
+        System.AddConversation(new UzeraanFirstTaskConversation());
+    }
+  }
+
+  public class TitheGoldObjective : QuestObjective
+  {
+    private int m_OldTithingPoints;
+
+    public TitheGoldObjective() => m_OldTithingPoints = -1;
+
+    public override object Message => 1060386;
+
+    public override void CheckProgress()
+    {
+      PlayerMobile pm = System.From;
+      int curTithingPoints = pm.TithingPoints;
+
+      if (curTithingPoints >= 500)
+        Complete();
+      else if (curTithingPoints > m_OldTithingPoints && m_OldTithingPoints >= 0)
+        pm.SendLocalizedMessage(1060240, "",
+          0x41); // You must have at least 500 tithing points before you can continue in your quest.
+
+      m_OldTithingPoints = curTithingPoints;
+    }
+
+    public override void OnComplete()
+    {
+      System.AddObjective(new FindUzeraanFirstTaskObjective());
+    }
+  }
+
+  public class FindUzeraanFirstTaskObjective : QuestObjective
+  {
+    public override object Message => 1060387;
+
+    public override void OnComplete()
+    {
+      System.AddConversation(new UzeraanFirstTaskConversation());
+    }
+  }
+
+  public enum KillHordeMinionsStep
+  {
+    First,
+    LearnKarma,
+    Others
+  }
+
+  public class KillHordeMinionsObjective : QuestObjective
+  {
+    public KillHordeMinionsObjective()
+    {
+    }
+
+    public KillHordeMinionsObjective(KillHordeMinionsStep step) => Step = step;
+
+    public KillHordeMinionsStep Step{ get; private set; }
+
+    public override object Message =>
+      Step switch
+      {
+        return Step switch
+        {
+          KillHordeMinionsStep.First =>
+          /* Find the mountain pass beyond the house which lies at the
+             * end of the runic road.<BR><BR>
+             *
+             * Assist the city Militia by slaying <I>Horde Minions</I>
+             */
+          1049089,
+          KillHordeMinionsStep.LearnKarma =>
+          /* You have just gained some <a href="?ForceTopic45">Karma</a>
+             * for killing the horde minion. <a href="?ForceTopic134">Learn</a>
+             * how this affects your Paladin abilities.
+             */
+          1060389,
+          _ => 1060507
+        };
+      }
+    }
+
+    public override int MaxProgress
+    {
+      get
+      {
+        if (System.From.Profession == 5) // paladin
+          return Step switch
+          {
+            KillHordeMinionsStep.First => 1,
+            KillHordeMinionsStep.LearnKarma => 2,
+            _ => 5
+          };
+
+    public override bool Completed => Step == KillHordeMinionsStep.LearnKarma && HasBeenRead || base.Completed;
+
+    public override void RenderProgress(BaseQuestGump gump)
+    {
+      if (!Completed)
+      {
+        gump.AddHtmlObject(70, 260, 270, 100, 1049090, BaseQuestGump.Blue, false, false); // Horde Minions killed:
+        gump.AddLabel(70, 280, 0x64, CurProgress.ToString());
+      }
+      else
+      {
+        base.RenderProgress(gump);
+      }
+    }
+
+    public override void OnRead()
+    {
+      CheckCompletionStatus();
+    }
+
+    public override bool IgnoreYoungProtection(Mobile from) =>
+      from is HordeMinion && from.Map == Map.Trammel && TreasureMap.IsInHavenIsland(from);
+
+    public override void OnKill(BaseCreature creature, Container corpse)
+    {
+      if (creature is HordeMinion && corpse.Map == Map.Trammel && TreasureMap.IsInHavenIsland(corpse))
+      {
+        if (CurProgress == 0)
+          ContentPackets.SendDisplayHelpTopic(System.From.NetState, 29, false); // HEALING
+
+        CurProgress++;
+      }
+    }
+
+    public override void OnComplete()
+    {
+      if (System.From.Profession == 5)
+        switch (Step)
+        {
+          case KillHordeMinionsStep.First:
+          {
+            QuestObjective obj = new KillHordeMinionsObjective(KillHordeMinionsStep.LearnKarma);
+            System.AddObjective(obj);
+            obj.CurProgress = CurProgress;
+            break;
+          }
+          case KillHordeMinionsStep.LearnKarma:
+          {
+            QuestObjective obj = new KillHordeMinionsObjective(KillHordeMinionsStep.Others);
+            System.AddObjective(obj);
+            obj.CurProgress = CurProgress;
+            break;
+          }
+          default:
+          {
+            System.AddObjective(new FindUzeraanAboutReportObjective());
+            break;
+          }
+        }
+      else
+        System.AddObjective(new FindUzeraanAboutReportObjective());
+    }
+
+    public override void ChildDeserialize(GenericReader reader)
+    {
+      int version = reader.ReadEncodedInt();
+
+      Step = (KillHordeMinionsStep)reader.ReadEncodedInt();
+    }
+
+    public override void ChildSerialize(GenericWriter writer)
+    {
+      writer.WriteEncodedInt(0); // version
+
+      writer.WriteEncodedInt((int)Step);
+    }
+  }
+
+  public class FindUzeraanAboutReportObjective : QuestObjective
+  {
+    public override object Message => 1049091;
+
+    public override void OnComplete()
+    {
+      System.AddConversation(new UzeraanReportConversation());
+    }
+  }
+
+  public class FindSchmendrickObjective : QuestObjective
+  {
+    public override object Message => 1049120;
+
+    public override bool IgnoreYoungProtection(Mobile from)
+    {
+      // This restriction begins when this objective is completed, and continues until the quest is ended
+      if (Completed && from is RestlessSoul && from.Map == Map.Trammel && from.X >= 5199 && from.X <= 5271 &&
+          from.Y >= 1812 && from.Y <= 1865) // Schmendrick's cave
+        return true;
+
+      return false;
+    }
+
+    public override void OnComplete()
+    {
+      System.AddConversation(new SchmendrickConversation());
+    }
+  }
+
+  public class FindApprenticeObjective : QuestObjective
+  {
+    public override object Message => 1049323;
+
+    public override void OnComplete()
+    {
+      System.AddObjective(new ReturnScrollOfPowerObjective());
+    }
+  }
+
+  public class ReturnScrollOfPowerObjective : QuestObjective
+  {
+    public override object Message => 1049324;
+
+    public override void OnComplete()
+    {
+      System.AddConversation(new UzeraanScrollOfPowerConversation());
+    }
+  }
+
+  public class FindDryadObjective : QuestObjective
+  {
+    public override object Message => 1049358;
+
+    public override void OnComplete()
+    {
+      System.AddConversation(new DryadConversation());
+    }
+  }
+
+  public class ReturnFertileDirtObjective : QuestObjective
+  {
+    public override object Message => 1049327;
+
+    public override void OnComplete()
+    {
+      System.AddConversation(new UzeraanFertileDirtConversation());
+    }
+  }
+
+  public class GetDaemonBloodObjective : QuestObjective
+  {
+    private bool m_Ambushed;
+
+    public override object Message => 1049361;
+
+    public override void CheckProgress()
+    {
+      PlayerMobile player = System.From;
+
+      if (!m_Ambushed && player.Map == Map.Trammel && player.InRange(new Point3D(3456, 2558, 50), 30))
+      {
+        int x = player.X - 1;
+        int y = player.Y - 2;
+        int z = Map.Trammel.GetAverageZ(x, y);
+
+        if (Map.Trammel.CanSpawnMobile(x, y, z))
+        {
+          m_Ambushed = true;
+
+          player.LocalOverheadMessage(MessageType.Regular, 0x3B2,
+            1049330); // You have been ambushed! Fight for your honor!!!
+
+          BaseCreature creature = new HordeMinion();
+          creature.MoveToWorld(new Point3D(x, y, z), Map.Trammel);
+          creature.Combatant = player;
+        }
+      }
+    }
+
+    public override void OnComplete()
+    {
+      System.AddObjective(new ReturnDaemonBloodObjective());
+    }
+
+    public override void ChildDeserialize(GenericReader reader)
+    {
+      int version = reader.ReadEncodedInt();
+
+      m_Ambushed = reader.ReadBool();
+    }
+
+    public override void ChildSerialize(GenericWriter writer)
+    {
+      writer.WriteEncodedInt(0); // version
+
+      writer.Write(m_Ambushed);
+    }
+  }
+
+  public class ReturnDaemonBloodObjective : QuestObjective
+  {
+    public override object Message => 1049332;
+
+    public override void OnComplete()
+    {
+      System.AddConversation(new UzeraanDaemonBloodConversation());
+    }
+  }
+
+  public class GetDaemonBoneObjective : QuestObjective
+  {
+    public Container CorpseWithBone{ get; set; }
+
+    public override object Message => System.From.Profession == 5 ? 1060755 : 1049362;
+
+    public override void OnComplete()
+    {
+      System.AddObjective(new ReturnDaemonBoneObjective());
+    }
+
+    private static bool IsInHavenGraveyard(IPoint2D p) => p.X >= 3391 && p.X <= 3424 &&
+                                                          p.Y >= 2639 && p.Y <= 2664;
+
+    public override bool IgnoreYoungProtection(Mobile from) =>
+      (from is Zombie || from is Skeleton) && from.Map == Map.Trammel && IsInHavenGraveyard(from);
+
+    public override bool GetKillEvent(BaseCreature creature, Container corpse) =>
+      base.GetKillEvent(creature, corpse) || UzeraanTurmoilQuest.HasLostDaemonBone(System.From);
+
+    public override void OnKill(BaseCreature creature, Container corpse)
+    {
+      if ((creature is Zombie || creature is Skeleton) && corpse.Map == Map.Trammel && IsInHavenGraveyard(corpse) && Utility.RandomDouble() < 0.25)
+        CorpseWithBone = corpse;
+    }
+
+    public override void ChildDeserialize(GenericReader reader)
+    {
+      int version = reader.ReadEncodedInt();
+
+      CorpseWithBone = (Container)reader.ReadItem();
+    }
+
+    public override void ChildSerialize(GenericWriter writer)
+    {
+      if (CorpseWithBone?.Deleted == true)
+        CorpseWithBone = null;
+
+      writer.WriteEncodedInt(0); // version
+
+      writer.Write(CorpseWithBone);
+    }
+  }
+
+  public class ReturnDaemonBoneObjective : QuestObjective
+  {
+    public override object Message => 1049334;
+
+    public override void OnComplete()
+    {
+      System.AddConversation(new UzeraanDaemonBoneConversation());
+    }
+  }
+
+  public class CashBankCheckObjective : QuestObjective
+  {
+    public override object Message => 1049336;
+
+    public override void OnComplete()
+    {
+      System.AddConversation(new BankerConversation());
+    }
+  }
+}