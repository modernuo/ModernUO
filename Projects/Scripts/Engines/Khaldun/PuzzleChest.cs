--- conflicted
+++ resolved
@@ -1,789 +1,781 @@
-using System;
-using System.Collections.Generic;
-using System.Linq;
-using Server.Gumps;
-using Server.Network;
-
-namespace Server.Items
-{
-  public enum PuzzleChestCylinder
-  {
-    None = 0xE73,
-    LightBlue = 0x186F,
-    Blue = 0x186A,
-    Green = 0x186B,
-    Orange = 0x186C,
-    Purple = 0x186D,
-    Red = 0x186E,
-    DarkBlue = 0x1869,
-    Yellow = 0x1870
-  }
-
-  public class PuzzleChestSolution
-  {
-    public const int Length = 5;
-
-    public PuzzleChestSolution()
-    {
-      for (int i = 0; i < Cylinders.Length; i++) Cylinders[i] = RandomCylinder();
-    }
-
-    public PuzzleChestSolution(PuzzleChestCylinder first, PuzzleChestCylinder second, PuzzleChestCylinder third,
-      PuzzleChestCylinder fourth, PuzzleChestCylinder fifth)
-    {
-      First = first;
-      Second = second;
-      Third = third;
-      Fourth = fourth;
-      Fifth = fifth;
-    }
-
-    public PuzzleChestSolution(PuzzleChestSolution solution)
-    {
-      for (int i = 0; i < Cylinders.Length; i++) Cylinders[i] = solution.Cylinders[i];
-    }
-
-    public PuzzleChestSolution(GenericReader reader)
-    {
-      int version = reader.ReadEncodedInt();
-
-      int length = reader.ReadEncodedInt();
-
-      for (int i = 0; i < Cylinders.Length; i++)
-        Cylinders[i] = i < length ? (PuzzleChestCylinder)reader.ReadInt() : RandomCylinder();
-    }
-
-    public PuzzleChestCylinder[] Cylinders{ get; } = new PuzzleChestCylinder[Length];
-
-    public PuzzleChestCylinder First
-    {
-      get => Cylinders[0];
-      set => Cylinders[0] = value;
-    }
-
-    public PuzzleChestCylinder Second
-    {
-      get => Cylinders[1];
-      set => Cylinders[1] = value;
-    }
-
-    public PuzzleChestCylinder Third
-    {
-      get => Cylinders[2];
-      set => Cylinders[2] = value;
-    }
-
-    public PuzzleChestCylinder Fourth
-    {
-      get => Cylinders[3];
-      set => Cylinders[3] = value;
-    }
-
-    public PuzzleChestCylinder Fifth
-    {
-      get => Cylinders[4];
-      set => Cylinders[4] = value;
-    }
-
-<<<<<<< HEAD
-    public static PuzzleChestCylinder RandomCylinder() =>
-      Utility.Random(8) switch
-=======
-    public static PuzzleChestCylinder RandomCylinder()
-    {
-      return Utility.Random(8) switch
->>>>>>> 64d59ce2
-      {
-        0 => PuzzleChestCylinder.LightBlue,
-        1 => PuzzleChestCylinder.Blue,
-        2 => PuzzleChestCylinder.Green,
-        3 => PuzzleChestCylinder.Orange,
-        4 => PuzzleChestCylinder.Purple,
-        5 => PuzzleChestCylinder.Red,
-        6 => PuzzleChestCylinder.DarkBlue,
-        _ => PuzzleChestCylinder.Yellow
-      };
-<<<<<<< HEAD
-=======
-    }
->>>>>>> 64d59ce2
-
-    public bool Matches(PuzzleChestSolution solution, out int cylinders, out int colors)
-    {
-      cylinders = 0;
-      colors = 0;
-
-      bool[] matchesSrc = new bool[solution.Cylinders.Length];
-      bool[] matchesDst = new bool[solution.Cylinders.Length];
-
-      for (int i = 0; i < Cylinders.Length; i++)
-        if (Cylinders[i] == solution.Cylinders[i])
-        {
-          cylinders++;
-
-          matchesSrc[i] = true;
-          matchesDst[i] = true;
-        }
-
-      for (int i = 0; i < Cylinders.Length; i++)
-        if (!matchesSrc[i])
-          for (int j = 0; j < solution.Cylinders.Length; j++)
-            if (Cylinders[i] == solution.Cylinders[j] && !matchesDst[j])
-            {
-              colors++;
-
-              matchesDst[j] = true;
-            }
-
-      return cylinders == Cylinders.Length;
-    }
-
-    public virtual void Serialize(GenericWriter writer)
-    {
-      writer.WriteEncodedInt(0); // version
-
-      writer.WriteEncodedInt(Cylinders.Length);
-      for (int i = 0; i < Cylinders.Length; i++) writer.Write((int)Cylinders[i]);
-    }
-  }
-
-  public class PuzzleChestSolutionAndTime : PuzzleChestSolution
-  {
-    public PuzzleChestSolutionAndTime(DateTime when, PuzzleChestSolution solution) : base(solution) => When = when;
-
-    public PuzzleChestSolutionAndTime(GenericReader reader) : base(reader)
-    {
-      int version = reader.ReadEncodedInt();
-
-      When = reader.ReadDeltaTime();
-    }
-
-    public DateTime When{ get; }
-
-    public override void Serialize(GenericWriter writer)
-    {
-      base.Serialize(writer);
-
-      writer.WriteEncodedInt(0); // version
-
-      writer.WriteDeltaTime(When);
-    }
-  }
-
-  public abstract class PuzzleChest : BaseTreasureChest
-  {
-    public const int HintsCount = 3;
-    public readonly TimeSpan CleanupTime = TimeSpan.FromHours(1.0);
-
-    private Dictionary<Mobile, PuzzleChestSolutionAndTime> m_Guesses =
-      new Dictionary<Mobile, PuzzleChestSolutionAndTime>();
-
-    private PuzzleChestSolution m_Solution;
-
-    public PuzzleChest(int itemID) : base(itemID)
-    {
-    }
-
-    public PuzzleChest(Serial serial) : base(serial)
-    {
-    }
-
-    public PuzzleChestSolution Solution
-    {
-      get => m_Solution;
-      set
-      {
-        m_Solution = value;
-        InitHints();
-      }
-    }
-
-    public PuzzleChestCylinder[] Hints{ get; private set; } = new PuzzleChestCylinder[HintsCount];
-
-    public PuzzleChestCylinder FirstHint
-    {
-      get => Hints[0];
-      set => Hints[0] = value;
-    }
-
-    public PuzzleChestCylinder SecondHint
-    {
-      get => Hints[1];
-      set => Hints[1] = value;
-    }
-
-    public PuzzleChestCylinder ThirdHint
-    {
-      get => Hints[2];
-      set => Hints[2] = value;
-    }
-
-    public override string DefaultName => null;
-
-    private void InitHints()
-    {
-      List<PuzzleChestCylinder> list = new List<PuzzleChestCylinder>(Solution.Cylinders.Length - 1);
-      for (int i = 1; i < Solution.Cylinders.Length; i++)
-        list.Add(Solution.Cylinders[i]);
-
-      Hints = new PuzzleChestCylinder[HintsCount];
-
-      for (int i = 0; i < Hints.Length; i++)
-      {
-        int pos = Utility.Random(list.Count);
-        Hints[i] = list[pos];
-        list.RemoveAt(pos);
-      }
-    }
-
-    protected override void SetLockLevel()
-    {
-      LockLevel = 0; // Can't be unlocked
-    }
-
-    public override bool CheckLocked(Mobile from)
-    {
-      if (Locked)
-      {
-        PuzzleChestSolution solution = GetLastGuess(from);
-        if (solution != null)
-          solution = new PuzzleChestSolution(solution);
-        else
-          solution = new PuzzleChestSolution(PuzzleChestCylinder.None, PuzzleChestCylinder.None,
-            PuzzleChestCylinder.None, PuzzleChestCylinder.None, PuzzleChestCylinder.None);
-
-        from.CloseGump<PuzzleGump>();
-        from.CloseGump<StatusGump>();
-        from.SendGump(new PuzzleGump(from, this, solution, 0));
-
-        return true;
-      }
-
-      return false;
-    }
-
-    public PuzzleChestSolutionAndTime GetLastGuess(Mobile m)
-    {
-      m_Guesses.TryGetValue(m, out PuzzleChestSolutionAndTime pcst);
-      return pcst;
-    }
-
-    public void SubmitSolution(Mobile m, PuzzleChestSolution solution)
-    {
-      if (solution.Matches(Solution, out int correctCylinders, out int correctColors))
-      {
-        LockPick(m);
-
-        DisplayTo(m);
-      }
-      else
-      {
-        m_Guesses[m] = new PuzzleChestSolutionAndTime(DateTime.UtcNow, solution);
-
-        m.SendGump(new StatusGump(correctCylinders, correctColors));
-
-        DoDamage(m);
-      }
-    }
-
-    public void DoDamage(Mobile to)
-    {
-      switch (Utility.Random(4))
-      {
-        case 0:
-        {
-          Effects.SendLocationEffect(to, to.Map, 0x113A, 20);
-          to.PlaySound(0x231);
-          to.LocalOverheadMessage(MessageType.Regular, 0x44, 1010523); // A toxic vapor envelops thee.
-
-          to.ApplyPoison(to, Poison.Regular);
-
-          break;
-        }
-        case 1:
-        {
-          Effects.SendLocationEffect(to, to.Map, 0x3709, 30);
-          to.PlaySound(0x54);
-          to.LocalOverheadMessage(MessageType.Regular, 0xEE, 1010524); // Searing heat scorches thy skin.
-
-          AOS.Damage(to, to, Utility.RandomMinMax(10, 40), 0, 100, 0, 0, 0);
-
-          break;
-        }
-        case 2:
-        {
-          to.PlaySound(0x223);
-          to.LocalOverheadMessage(MessageType.Regular, 0x62,
-            1010525); // Pain lances through thee from a sharp metal blade.
-
-          AOS.Damage(to, to, Utility.RandomMinMax(10, 40), 100, 0, 0, 0, 0);
-
-          break;
-        }
-        default:
-        {
-          to.BoltEffect();
-          to.LocalOverheadMessage(MessageType.Regular, 0xDA, 1010526); // Lightning arcs through thy body.
-
-          AOS.Damage(to, to, Utility.RandomMinMax(10, 40), 0, 0, 0, 0, 100);
-
-          break;
-        }
-      }
-    }
-
-    public override void LockPick(Mobile from)
-    {
-      base.LockPick(from);
-
-      m_Guesses.Clear();
-    }
-
-    private static void GetRandomAOSStats(out int attributeCount, out int min, out int max)
-    {
-      int rnd = Utility.Random(15);
-
-      if (rnd < 1)
-      {
-        attributeCount = Utility.RandomMinMax(2, 6);
-        min = 20;
-        max = 70;
-      }
-      else if (rnd < 3)
-      {
-        attributeCount = Utility.RandomMinMax(2, 4);
-        min = 20;
-        max = 50;
-      }
-      else if (rnd < 6)
-      {
-        attributeCount = Utility.RandomMinMax(2, 3);
-        min = 20;
-        max = 40;
-      }
-      else if (rnd < 10)
-      {
-        attributeCount = Utility.RandomMinMax(1, 2);
-        min = 10;
-        max = 30;
-      }
-      else
-      {
-        attributeCount = 1;
-        min = 10;
-        max = 20;
-      }
-    }
-
-    protected override void GenerateTreasure()
-    {
-      DropItem(new Gold(600, 900));
-
-      List<Item> gems = new List<Item>();
-      for (int i = 0; i < 9; i++)
-      {
-        Item gem = Loot.RandomGem();
-        Type gemType = gem.GetType();
-
-        foreach (Item listGem in gems)
-          if (listGem.GetType() == gemType)
-          {
-            listGem.Amount++;
-            gem.Delete();
-            break;
-          }
-
-        if (!gem.Deleted)
-          gems.Add(gem);
-      }
-
-      foreach (Item gem in gems)
-        DropItem(gem);
-
-      if (0.2 > Utility.RandomDouble())
-        DropItem(new BagOfReagents());
-
-      for (int i = 0; i < 2; i++)
-      {
-        Item item = Core.AOS ?
-          Loot.RandomArmorOrShieldOrWeaponOrJewelry() : Loot.RandomArmorOrShieldOrWeapon();
-
-        if (item is BaseWeapon weapon)
-        {
-          if (Core.AOS)
-          {
-            GetRandomAOSStats(out int attributeCount, out int min, out int max);
-
-            BaseRunicTool.ApplyAttributesTo(weapon, attributeCount, min, max);
-          }
-          else
-          {
-            weapon.DamageLevel = (WeaponDamageLevel)Utility.Random(6);
-            weapon.AccuracyLevel = (WeaponAccuracyLevel)Utility.Random(6);
-            weapon.DurabilityLevel = (WeaponDurabilityLevel)Utility.Random(6);
-          }
-
-          DropItem(weapon);
-        }
-        else if (item is BaseArmor armor)
-        {
-          if (Core.AOS)
-          {
-            GetRandomAOSStats(out int attributeCount, out int min, out int max);
-
-            BaseRunicTool.ApplyAttributesTo(armor, attributeCount, min, max);
-          }
-          else
-          {
-            armor.ProtectionLevel = (ArmorProtectionLevel)Utility.Random(6);
-            armor.Durability = (ArmorDurabilityLevel)Utility.Random(6);
-          }
-
-          DropItem(armor);
-        }
-        else if (item is BaseHat hat)
-        {
-          if (Core.AOS)
-          {
-            GetRandomAOSStats(out int attributeCount, out int min, out int max);
-
-            BaseRunicTool.ApplyAttributesTo(hat, attributeCount, min, max);
-          }
-
-          DropItem(hat);
-        }
-        else if (item is BaseJewel jewel)
-        {
-          GetRandomAOSStats(out int attributeCount, out int min, out int max);
-
-          BaseRunicTool.ApplyAttributesTo(jewel, attributeCount, min, max);
-
-          DropItem(jewel);
-        }
-      }
-
-      Solution = new PuzzleChestSolution();
-    }
-
-    public void CleanupGuesses()
-    {
-      foreach (Mobile m in from kvp in m_Guesses where DateTime.UtcNow - kvp.Value.When > CleanupTime select kvp.Key)
-        m_Guesses.Remove(m);
-    }
-
-    public override void Serialize(GenericWriter writer)
-    {
-      CleanupGuesses();
-
-      base.Serialize(writer);
-
-      writer.WriteEncodedInt(0); // version
-
-      m_Solution.Serialize(writer);
-
-      writer.WriteEncodedInt(Hints.Length);
-      for (int i = 0; i < Hints.Length; i++) writer.Write((int)Hints[i]);
-
-      writer.WriteEncodedInt(m_Guesses.Count);
-      foreach (var (key, value) in m_Guesses)
-      {
-        writer.Write(key);
-        value.Serialize(writer);
-      }
-    }
-
-    public override void Deserialize(GenericReader reader)
-    {
-      base.Deserialize(reader);
-
-      int version = reader.ReadEncodedInt();
-
-      m_Solution = new PuzzleChestSolution(reader);
-
-      int length = reader.ReadEncodedInt();
-      for (int i = 0; i < length; i++)
-      {
-        PuzzleChestCylinder cylinder = (PuzzleChestCylinder)reader.ReadInt();
-
-        if (length == Hints.Length)
-          Hints[i] = cylinder;
-      }
-
-      if (length != Hints.Length)
-        InitHints();
-
-      int guesses = reader.ReadEncodedInt();
-      for (int i = 0; i < guesses; i++)
-      {
-        Mobile m = reader.ReadMobile();
-        PuzzleChestSolutionAndTime sol = new PuzzleChestSolutionAndTime(reader);
-
-        m_Guesses[m] = sol;
-      }
-    }
-
-    private class PuzzleGump : Gump
-    {
-      private PuzzleChest m_Chest;
-      private Mobile m_From;
-      private PuzzleChestSolution m_Solution;
-
-      public PuzzleGump(Mobile from, PuzzleChest chest, PuzzleChestSolution solution, int check) : base(50, 50)
-      {
-        m_From = from;
-        m_Chest = chest;
-        m_Solution = solution;
-
-        Draggable = false;
-
-        AddBackground(25, 0, 500, 410, 0x53);
-
-        AddImage(62, 20, 0x67);
-
-        AddHtmlLocalized(80, 36, 110, 70, 1018309, true); // A Puzzle Lock
-
-        /* Correctly choose the sequence of cylinders needed to open the latch.  Each cylinder
-         * may potentially be used more than once.  Beware!  A false attempt could be deadly!
-         */
-        AddHtmlLocalized(214, 26, 270, 90, 1018310, true, true);
-
-        AddLeftCylinderButton(62, 130, PuzzleChestCylinder.LightBlue, 10);
-        AddLeftCylinderButton(62, 180, PuzzleChestCylinder.Blue, 11);
-        AddLeftCylinderButton(62, 230, PuzzleChestCylinder.Green, 12);
-        AddLeftCylinderButton(62, 280, PuzzleChestCylinder.Orange, 13);
-
-        AddRightCylinderButton(451, 130, PuzzleChestCylinder.Purple, 14);
-        AddRightCylinderButton(451, 180, PuzzleChestCylinder.Red, 15);
-        AddRightCylinderButton(451, 230, PuzzleChestCylinder.DarkBlue, 16);
-        AddRightCylinderButton(451, 280, PuzzleChestCylinder.Yellow, 17);
-
-        double lockpicking = from.Skills.Lockpicking.Base;
-        if (lockpicking >= 60.0)
-        {
-          AddHtmlLocalized(160, 125, 230, 24, 1018308); // Lockpicking hint:
-
-          AddBackground(159, 150, 230, 95, 0x13EC);
-
-          if (lockpicking >= 80.0)
-          {
-            AddHtmlLocalized(165, 157, 200, 40, 1018312); // In the first slot:
-            AddCylinder(350, 165, chest.Solution.First);
-
-            AddHtmlLocalized(165, 197, 200, 40, 1018313); // Used in unknown slot:
-            AddCylinder(350, 200, chest.FirstHint);
-
-            if (lockpicking >= 90.0)
-              AddCylinder(350, 212, chest.SecondHint);
-
-            if (lockpicking >= 100.0)
-              AddCylinder(350, 224, chest.ThirdHint);
-          }
-          else
-          {
-            AddHtmlLocalized(165, 157, 200, 40, 1018313); // Used in unknown slot:
-            AddCylinder(350, 160, chest.FirstHint);
-
-            if (lockpicking >= 70.0)
-              AddCylinder(350, 172, chest.SecondHint);
-          }
-        }
-
-        PuzzleChestSolution lastGuess = chest.GetLastGuess(from);
-        if (lastGuess != null)
-        {
-          AddHtmlLocalized(127, 249, 170, 20, 1018311); // Thy previous guess:
-
-          AddBackground(290, 247, 115, 25, 0x13EC);
-
-          AddCylinder(281, 254, lastGuess.First);
-          AddCylinder(303, 254, lastGuess.Second);
-          AddCylinder(325, 254, lastGuess.Third);
-          AddCylinder(347, 254, lastGuess.Fourth);
-          AddCylinder(369, 254, lastGuess.Fifth);
-        }
-
-        AddPedestal(140, 270, solution.First, 0, check == 0);
-        AddPedestal(195, 270, solution.Second, 1, check == 1);
-        AddPedestal(250, 270, solution.Third, 2, check == 2);
-        AddPedestal(305, 270, solution.Fourth, 3, check == 3);
-        AddPedestal(360, 270, solution.Fifth, 4, check == 4);
-
-        AddButton(258, 370, 0xFA5, 0xFA7, 1);
-      }
-
-      private void AddLeftCylinderButton(int x, int y, PuzzleChestCylinder cylinder, int buttonID)
-      {
-        AddBackground(x, y, 30, 30, 0x13EC);
-        AddCylinder(x - 7, y + 10, cylinder);
-        AddButton(x + 38, y + 9, 0x13A8, 0x4B9, buttonID);
-      }
-
-      private void AddRightCylinderButton(int x, int y, PuzzleChestCylinder cylinder, int buttonID)
-      {
-        AddBackground(x, y, 30, 30, 0x13EC);
-        AddCylinder(x - 7, y + 10, cylinder);
-        AddButton(x - 26, y + 9, 0x13A8, 0x4B9, buttonID);
-      }
-
-      private void AddPedestal(int x, int y, PuzzleChestCylinder cylinder, int switchID, bool initialState)
-      {
-        AddItem(x, y, 0xB10);
-        AddItem(x - 23, y + 12, 0xB12);
-        AddItem(x + 23, y + 12, 0xB13);
-        AddItem(x, y + 23, 0xB11);
-
-        if (cylinder != PuzzleChestCylinder.None)
-        {
-          AddItem(x, y + 2, 0x51A);
-          AddCylinder(x - 1, y + 19, cylinder);
-        }
-        else
-        {
-          AddItem(x, y + 2, 0x521);
-        }
-
-        AddRadio(x + 7, y + 65, 0x867, 0x86A, initialState, switchID);
-      }
-
-      private void AddCylinder(int x, int y, PuzzleChestCylinder cylinder)
-      {
-        if (cylinder != PuzzleChestCylinder.None)
-          AddItem(x, y, (int)cylinder);
-        else
-          AddItem(x + 9, y, (int)cylinder);
-      }
-
-      public override void OnResponse(NetState sender, RelayInfo info)
-      {
-        if (m_Chest.Deleted || info.ButtonID == 0 || !m_From.CheckAlive())
-          return;
-
-        if (m_From.AccessLevel == AccessLevel.Player &&
-            (m_From.Map != m_Chest.Map || !m_From.InRange(m_Chest.GetWorldLocation(), 2)))
-        {
-          m_From.LocalOverheadMessage(MessageType.Regular, 0x3B2, 500446); // That is too far away.
-          return;
-        }
-
-        if (info.ButtonID == 1)
-          m_Chest.SubmitSolution(m_From, m_Solution);
-        else
-        {
-          if (info.Switches.Length == 0)
-            return;
-
-          int pedestal = info.Switches[0];
-          if (pedestal < 0 || pedestal >= m_Solution.Cylinders.Length)
-            return;
-
-          PuzzleChestCylinder cylinder;
-          switch (info.ButtonID)
-          {
-            case 10:
-              cylinder = PuzzleChestCylinder.LightBlue;
-              break;
-            case 11:
-              cylinder = PuzzleChestCylinder.Blue;
-              break;
-            case 12:
-              cylinder = PuzzleChestCylinder.Green;
-              break;
-            case 13:
-              cylinder = PuzzleChestCylinder.Orange;
-              break;
-            case 14:
-              cylinder = PuzzleChestCylinder.Purple;
-              break;
-            case 15:
-              cylinder = PuzzleChestCylinder.Red;
-              break;
-            case 16:
-              cylinder = PuzzleChestCylinder.DarkBlue;
-              break;
-            case 17:
-              cylinder = PuzzleChestCylinder.Yellow;
-              break;
-            default: return;
-          }
-
-          m_Solution.Cylinders[pedestal] = cylinder;
-
-          m_From.SendGump(new PuzzleGump(m_From, m_Chest, m_Solution, pedestal));
-        }
-      }
-    }
-
-    private class StatusGump : Gump
-    {
-      public StatusGump(int correctCylinders, int correctColors) : base(50, 50)
-      {
-        AddBackground(15, 250, 305, 163, 0x53);
-        AddBackground(28, 265, 280, 133, 0xBB8);
-
-        AddHtmlLocalized(35, 271, 270, 24, 1018314); // Thou hast failed to solve the puzzle!
-
-        AddHtmlLocalized(35, 297, 250, 24, 1018315); // Correctly placed colors:
-        AddLabel(285, 297, 0x44, correctCylinders.ToString());
-
-        AddHtmlLocalized(35, 323, 250, 24, 1018316); // Used colors in wrong slots:
-        AddLabel(285, 323, 0x44, correctColors.ToString());
-
-        AddButton(152, 369, 0xFA5, 0xFA7, 0);
-      }
-    }
-  }
-
-  [Flippable(0xE41, 0xE40)]
-  public class MetalGoldenPuzzleChest : PuzzleChest
-  {
-    [Constructible]
-    public MetalGoldenPuzzleChest() : base(0xE41)
-    {
-    }
-
-    public MetalGoldenPuzzleChest(Serial serial) : base(serial)
-    {
-    }
-
-    public override void Serialize(GenericWriter writer)
-    {
-      base.Serialize(writer);
-
-      writer.WriteEncodedInt(0); // version
-    }
-
-    public override void Deserialize(GenericReader reader)
-    {
-      base.Deserialize(reader);
-
-      int version = reader.ReadEncodedInt();
-    }
-  }
-
-  [Flippable(0xE80, 0x9A8)]
-  public class StrongBoxPuzzle : PuzzleChest
-  {
-    [Constructible]
-    public StrongBoxPuzzle() : base(0xE80)
-    {
-    }
-
-    public StrongBoxPuzzle(Serial serial) : base(serial)
-    {
-    }
-
-    public override void Serialize(GenericWriter writer)
-    {
-      base.Serialize(writer);
-
-      writer.WriteEncodedInt(0); // version
-    }
-
-    public override void Deserialize(GenericReader reader)
-    {
-      base.Deserialize(reader);
-
-      int version = reader.ReadEncodedInt();
-    }
-  }
-}
+using System;
+using System.Collections.Generic;
+using System.Linq;
+using Server.Gumps;
+using Server.Network;
+
+namespace Server.Items
+{
+  public enum PuzzleChestCylinder
+  {
+    None = 0xE73,
+    LightBlue = 0x186F,
+    Blue = 0x186A,
+    Green = 0x186B,
+    Orange = 0x186C,
+    Purple = 0x186D,
+    Red = 0x186E,
+    DarkBlue = 0x1869,
+    Yellow = 0x1870
+  }
+
+  public class PuzzleChestSolution
+  {
+    public const int Length = 5;
+
+    public PuzzleChestSolution()
+    {
+      for (int i = 0; i < Cylinders.Length; i++) Cylinders[i] = RandomCylinder();
+    }
+
+    public PuzzleChestSolution(PuzzleChestCylinder first, PuzzleChestCylinder second, PuzzleChestCylinder third,
+      PuzzleChestCylinder fourth, PuzzleChestCylinder fifth)
+    {
+      First = first;
+      Second = second;
+      Third = third;
+      Fourth = fourth;
+      Fifth = fifth;
+    }
+
+    public PuzzleChestSolution(PuzzleChestSolution solution)
+    {
+      for (int i = 0; i < Cylinders.Length; i++) Cylinders[i] = solution.Cylinders[i];
+    }
+
+    public PuzzleChestSolution(GenericReader reader)
+    {
+      int version = reader.ReadEncodedInt();
+
+      int length = reader.ReadEncodedInt();
+
+      for (int i = 0; i < Cylinders.Length; i++)
+        Cylinders[i] = i < length ? (PuzzleChestCylinder)reader.ReadInt() : RandomCylinder();
+    }
+
+    public PuzzleChestCylinder[] Cylinders{ get; } = new PuzzleChestCylinder[Length];
+
+    public PuzzleChestCylinder First
+    {
+      get => Cylinders[0];
+      set => Cylinders[0] = value;
+    }
+
+    public PuzzleChestCylinder Second
+    {
+      get => Cylinders[1];
+      set => Cylinders[1] = value;
+    }
+
+    public PuzzleChestCylinder Third
+    {
+      get => Cylinders[2];
+      set => Cylinders[2] = value;
+    }
+
+    public PuzzleChestCylinder Fourth
+    {
+      get => Cylinders[3];
+      set => Cylinders[3] = value;
+    }
+
+    public PuzzleChestCylinder Fifth
+    {
+      get => Cylinders[4];
+      set => Cylinders[4] = value;
+    }
+
+    public static PuzzleChestCylinder RandomCylinder()
+    {
+      return Utility.Random(8) switch
+      {
+        0 => PuzzleChestCylinder.LightBlue,
+        1 => PuzzleChestCylinder.Blue,
+        2 => PuzzleChestCylinder.Green,
+        3 => PuzzleChestCylinder.Orange,
+        4 => PuzzleChestCylinder.Purple,
+        5 => PuzzleChestCylinder.Red,
+        6 => PuzzleChestCylinder.DarkBlue,
+        _ => PuzzleChestCylinder.Yellow
+      };
+    }
+
+    public bool Matches(PuzzleChestSolution solution, out int cylinders, out int colors)
+    {
+      cylinders = 0;
+      colors = 0;
+
+      bool[] matchesSrc = new bool[solution.Cylinders.Length];
+      bool[] matchesDst = new bool[solution.Cylinders.Length];
+
+      for (int i = 0; i < Cylinders.Length; i++)
+        if (Cylinders[i] == solution.Cylinders[i])
+        {
+          cylinders++;
+
+          matchesSrc[i] = true;
+          matchesDst[i] = true;
+        }
+
+      for (int i = 0; i < Cylinders.Length; i++)
+        if (!matchesSrc[i])
+          for (int j = 0; j < solution.Cylinders.Length; j++)
+            if (Cylinders[i] == solution.Cylinders[j] && !matchesDst[j])
+            {
+              colors++;
+
+              matchesDst[j] = true;
+            }
+
+      return cylinders == Cylinders.Length;
+    }
+
+    public virtual void Serialize(GenericWriter writer)
+    {
+      writer.WriteEncodedInt(0); // version
+
+      writer.WriteEncodedInt(Cylinders.Length);
+      for (int i = 0; i < Cylinders.Length; i++) writer.Write((int)Cylinders[i]);
+    }
+  }
+
+  public class PuzzleChestSolutionAndTime : PuzzleChestSolution
+  {
+    public PuzzleChestSolutionAndTime(DateTime when, PuzzleChestSolution solution) : base(solution) => When = when;
+
+    public PuzzleChestSolutionAndTime(GenericReader reader) : base(reader)
+    {
+      int version = reader.ReadEncodedInt();
+
+      When = reader.ReadDeltaTime();
+    }
+
+    public DateTime When{ get; }
+
+    public override void Serialize(GenericWriter writer)
+    {
+      base.Serialize(writer);
+
+      writer.WriteEncodedInt(0); // version
+
+      writer.WriteDeltaTime(When);
+    }
+  }
+
+  public abstract class PuzzleChest : BaseTreasureChest
+  {
+    public const int HintsCount = 3;
+    public readonly TimeSpan CleanupTime = TimeSpan.FromHours(1.0);
+
+    private Dictionary<Mobile, PuzzleChestSolutionAndTime> m_Guesses =
+      new Dictionary<Mobile, PuzzleChestSolutionAndTime>();
+
+    private PuzzleChestSolution m_Solution;
+
+    public PuzzleChest(int itemID) : base(itemID)
+    {
+    }
+
+    public PuzzleChest(Serial serial) : base(serial)
+    {
+    }
+
+    public PuzzleChestSolution Solution
+    {
+      get => m_Solution;
+      set
+      {
+        m_Solution = value;
+        InitHints();
+      }
+    }
+
+    public PuzzleChestCylinder[] Hints{ get; private set; } = new PuzzleChestCylinder[HintsCount];
+
+    public PuzzleChestCylinder FirstHint
+    {
+      get => Hints[0];
+      set => Hints[0] = value;
+    }
+
+    public PuzzleChestCylinder SecondHint
+    {
+      get => Hints[1];
+      set => Hints[1] = value;
+    }
+
+    public PuzzleChestCylinder ThirdHint
+    {
+      get => Hints[2];
+      set => Hints[2] = value;
+    }
+
+    public override string DefaultName => null;
+
+    private void InitHints()
+    {
+      List<PuzzleChestCylinder> list = new List<PuzzleChestCylinder>(Solution.Cylinders.Length - 1);
+      for (int i = 1; i < Solution.Cylinders.Length; i++)
+        list.Add(Solution.Cylinders[i]);
+
+      Hints = new PuzzleChestCylinder[HintsCount];
+
+      for (int i = 0; i < Hints.Length; i++)
+      {
+        int pos = Utility.Random(list.Count);
+        Hints[i] = list[pos];
+        list.RemoveAt(pos);
+      }
+    }
+
+    protected override void SetLockLevel()
+    {
+      LockLevel = 0; // Can't be unlocked
+    }
+
+    public override bool CheckLocked(Mobile from)
+    {
+      if (Locked)
+      {
+        PuzzleChestSolution solution = GetLastGuess(from);
+        if (solution != null)
+          solution = new PuzzleChestSolution(solution);
+        else
+          solution = new PuzzleChestSolution(PuzzleChestCylinder.None, PuzzleChestCylinder.None,
+            PuzzleChestCylinder.None, PuzzleChestCylinder.None, PuzzleChestCylinder.None);
+
+        from.CloseGump<PuzzleGump>();
+        from.CloseGump<StatusGump>();
+        from.SendGump(new PuzzleGump(from, this, solution, 0));
+
+        return true;
+      }
+
+      return false;
+    }
+
+    public PuzzleChestSolutionAndTime GetLastGuess(Mobile m)
+    {
+      m_Guesses.TryGetValue(m, out PuzzleChestSolutionAndTime pcst);
+      return pcst;
+    }
+
+    public void SubmitSolution(Mobile m, PuzzleChestSolution solution)
+    {
+      if (solution.Matches(Solution, out int correctCylinders, out int correctColors))
+      {
+        LockPick(m);
+
+        DisplayTo(m);
+      }
+      else
+      {
+        m_Guesses[m] = new PuzzleChestSolutionAndTime(DateTime.UtcNow, solution);
+
+        m.SendGump(new StatusGump(correctCylinders, correctColors));
+
+        DoDamage(m);
+      }
+    }
+
+    public void DoDamage(Mobile to)
+    {
+      switch (Utility.Random(4))
+      {
+        case 0:
+        {
+          Effects.SendLocationEffect(to, to.Map, 0x113A, 20);
+          to.PlaySound(0x231);
+          to.LocalOverheadMessage(MessageType.Regular, 0x44, 1010523); // A toxic vapor envelops thee.
+
+          to.ApplyPoison(to, Poison.Regular);
+
+          break;
+        }
+        case 1:
+        {
+          Effects.SendLocationEffect(to, to.Map, 0x3709, 30);
+          to.PlaySound(0x54);
+          to.LocalOverheadMessage(MessageType.Regular, 0xEE, 1010524); // Searing heat scorches thy skin.
+
+          AOS.Damage(to, to, Utility.RandomMinMax(10, 40), 0, 100, 0, 0, 0);
+
+          break;
+        }
+        case 2:
+        {
+          to.PlaySound(0x223);
+          to.LocalOverheadMessage(MessageType.Regular, 0x62,
+            1010525); // Pain lances through thee from a sharp metal blade.
+
+          AOS.Damage(to, to, Utility.RandomMinMax(10, 40), 100, 0, 0, 0, 0);
+
+          break;
+        }
+        default:
+        {
+          to.BoltEffect();
+          to.LocalOverheadMessage(MessageType.Regular, 0xDA, 1010526); // Lightning arcs through thy body.
+
+          AOS.Damage(to, to, Utility.RandomMinMax(10, 40), 0, 0, 0, 0, 100);
+
+          break;
+        }
+      }
+    }
+
+    public override void LockPick(Mobile from)
+    {
+      base.LockPick(from);
+
+      m_Guesses.Clear();
+    }
+
+    private static void GetRandomAOSStats(out int attributeCount, out int min, out int max)
+    {
+      int rnd = Utility.Random(15);
+
+      if (rnd < 1)
+      {
+        attributeCount = Utility.RandomMinMax(2, 6);
+        min = 20;
+        max = 70;
+      }
+      else if (rnd < 3)
+      {
+        attributeCount = Utility.RandomMinMax(2, 4);
+        min = 20;
+        max = 50;
+      }
+      else if (rnd < 6)
+      {
+        attributeCount = Utility.RandomMinMax(2, 3);
+        min = 20;
+        max = 40;
+      }
+      else if (rnd < 10)
+      {
+        attributeCount = Utility.RandomMinMax(1, 2);
+        min = 10;
+        max = 30;
+      }
+      else
+      {
+        attributeCount = 1;
+        min = 10;
+        max = 20;
+      }
+    }
+
+    protected override void GenerateTreasure()
+    {
+      DropItem(new Gold(600, 900));
+
+      List<Item> gems = new List<Item>();
+      for (int i = 0; i < 9; i++)
+      {
+        Item gem = Loot.RandomGem();
+        Type gemType = gem.GetType();
+
+        foreach (Item listGem in gems)
+          if (listGem.GetType() == gemType)
+          {
+            listGem.Amount++;
+            gem.Delete();
+            break;
+          }
+
+        if (!gem.Deleted)
+          gems.Add(gem);
+      }
+
+      foreach (Item gem in gems)
+        DropItem(gem);
+
+      if (0.2 > Utility.RandomDouble())
+        DropItem(new BagOfReagents());
+
+      for (int i = 0; i < 2; i++)
+      {
+        Item item = Core.AOS ?
+          Loot.RandomArmorOrShieldOrWeaponOrJewelry() : Loot.RandomArmorOrShieldOrWeapon();
+
+        if (item is BaseWeapon weapon)
+        {
+          if (Core.AOS)
+          {
+            GetRandomAOSStats(out int attributeCount, out int min, out int max);
+
+            BaseRunicTool.ApplyAttributesTo(weapon, attributeCount, min, max);
+          }
+          else
+          {
+            weapon.DamageLevel = (WeaponDamageLevel)Utility.Random(6);
+            weapon.AccuracyLevel = (WeaponAccuracyLevel)Utility.Random(6);
+            weapon.DurabilityLevel = (WeaponDurabilityLevel)Utility.Random(6);
+          }
+
+          DropItem(weapon);
+        }
+        else if (item is BaseArmor armor)
+        {
+          if (Core.AOS)
+          {
+            GetRandomAOSStats(out int attributeCount, out int min, out int max);
+
+            BaseRunicTool.ApplyAttributesTo(armor, attributeCount, min, max);
+          }
+          else
+          {
+            armor.ProtectionLevel = (ArmorProtectionLevel)Utility.Random(6);
+            armor.Durability = (ArmorDurabilityLevel)Utility.Random(6);
+          }
+
+          DropItem(armor);
+        }
+        else if (item is BaseHat hat)
+        {
+          if (Core.AOS)
+          {
+            GetRandomAOSStats(out int attributeCount, out int min, out int max);
+
+            BaseRunicTool.ApplyAttributesTo(hat, attributeCount, min, max);
+          }
+
+          DropItem(hat);
+        }
+        else if (item is BaseJewel jewel)
+        {
+          GetRandomAOSStats(out int attributeCount, out int min, out int max);
+
+          BaseRunicTool.ApplyAttributesTo(jewel, attributeCount, min, max);
+
+          DropItem(jewel);
+        }
+      }
+
+      Solution = new PuzzleChestSolution();
+    }
+
+    public void CleanupGuesses()
+    {
+      foreach (Mobile m in from kvp in m_Guesses where DateTime.UtcNow - kvp.Value.When > CleanupTime select kvp.Key)
+        m_Guesses.Remove(m);
+    }
+
+    public override void Serialize(GenericWriter writer)
+    {
+      CleanupGuesses();
+
+      base.Serialize(writer);
+
+      writer.WriteEncodedInt(0); // version
+
+      m_Solution.Serialize(writer);
+
+      writer.WriteEncodedInt(Hints.Length);
+      for (int i = 0; i < Hints.Length; i++) writer.Write((int)Hints[i]);
+
+      writer.WriteEncodedInt(m_Guesses.Count);
+      foreach (var (key, value) in m_Guesses)
+      {
+        writer.Write(key);
+        value.Serialize(writer);
+      }
+    }
+
+    public override void Deserialize(GenericReader reader)
+    {
+      base.Deserialize(reader);
+
+      int version = reader.ReadEncodedInt();
+
+      m_Solution = new PuzzleChestSolution(reader);
+
+      int length = reader.ReadEncodedInt();
+      for (int i = 0; i < length; i++)
+      {
+        PuzzleChestCylinder cylinder = (PuzzleChestCylinder)reader.ReadInt();
+
+        if (length == Hints.Length)
+          Hints[i] = cylinder;
+      }
+
+      if (length != Hints.Length)
+        InitHints();
+
+      int guesses = reader.ReadEncodedInt();
+      for (int i = 0; i < guesses; i++)
+      {
+        Mobile m = reader.ReadMobile();
+        PuzzleChestSolutionAndTime sol = new PuzzleChestSolutionAndTime(reader);
+
+        m_Guesses[m] = sol;
+      }
+    }
+
+    private class PuzzleGump : Gump
+    {
+      private PuzzleChest m_Chest;
+      private Mobile m_From;
+      private PuzzleChestSolution m_Solution;
+
+      public PuzzleGump(Mobile from, PuzzleChest chest, PuzzleChestSolution solution, int check) : base(50, 50)
+      {
+        m_From = from;
+        m_Chest = chest;
+        m_Solution = solution;
+
+        Draggable = false;
+
+        AddBackground(25, 0, 500, 410, 0x53);
+
+        AddImage(62, 20, 0x67);
+
+        AddHtmlLocalized(80, 36, 110, 70, 1018309, true); // A Puzzle Lock
+
+        /* Correctly choose the sequence of cylinders needed to open the latch.  Each cylinder
+         * may potentially be used more than once.  Beware!  A false attempt could be deadly!
+         */
+        AddHtmlLocalized(214, 26, 270, 90, 1018310, true, true);
+
+        AddLeftCylinderButton(62, 130, PuzzleChestCylinder.LightBlue, 10);
+        AddLeftCylinderButton(62, 180, PuzzleChestCylinder.Blue, 11);
+        AddLeftCylinderButton(62, 230, PuzzleChestCylinder.Green, 12);
+        AddLeftCylinderButton(62, 280, PuzzleChestCylinder.Orange, 13);
+
+        AddRightCylinderButton(451, 130, PuzzleChestCylinder.Purple, 14);
+        AddRightCylinderButton(451, 180, PuzzleChestCylinder.Red, 15);
+        AddRightCylinderButton(451, 230, PuzzleChestCylinder.DarkBlue, 16);
+        AddRightCylinderButton(451, 280, PuzzleChestCylinder.Yellow, 17);
+
+        double lockpicking = from.Skills.Lockpicking.Base;
+        if (lockpicking >= 60.0)
+        {
+          AddHtmlLocalized(160, 125, 230, 24, 1018308); // Lockpicking hint:
+
+          AddBackground(159, 150, 230, 95, 0x13EC);
+
+          if (lockpicking >= 80.0)
+          {
+            AddHtmlLocalized(165, 157, 200, 40, 1018312); // In the first slot:
+            AddCylinder(350, 165, chest.Solution.First);
+
+            AddHtmlLocalized(165, 197, 200, 40, 1018313); // Used in unknown slot:
+            AddCylinder(350, 200, chest.FirstHint);
+
+            if (lockpicking >= 90.0)
+              AddCylinder(350, 212, chest.SecondHint);
+
+            if (lockpicking >= 100.0)
+              AddCylinder(350, 224, chest.ThirdHint);
+          }
+          else
+          {
+            AddHtmlLocalized(165, 157, 200, 40, 1018313); // Used in unknown slot:
+            AddCylinder(350, 160, chest.FirstHint);
+
+            if (lockpicking >= 70.0)
+              AddCylinder(350, 172, chest.SecondHint);
+          }
+        }
+
+        PuzzleChestSolution lastGuess = chest.GetLastGuess(from);
+        if (lastGuess != null)
+        {
+          AddHtmlLocalized(127, 249, 170, 20, 1018311); // Thy previous guess:
+
+          AddBackground(290, 247, 115, 25, 0x13EC);
+
+          AddCylinder(281, 254, lastGuess.First);
+          AddCylinder(303, 254, lastGuess.Second);
+          AddCylinder(325, 254, lastGuess.Third);
+          AddCylinder(347, 254, lastGuess.Fourth);
+          AddCylinder(369, 254, lastGuess.Fifth);
+        }
+
+        AddPedestal(140, 270, solution.First, 0, check == 0);
+        AddPedestal(195, 270, solution.Second, 1, check == 1);
+        AddPedestal(250, 270, solution.Third, 2, check == 2);
+        AddPedestal(305, 270, solution.Fourth, 3, check == 3);
+        AddPedestal(360, 270, solution.Fifth, 4, check == 4);
+
+        AddButton(258, 370, 0xFA5, 0xFA7, 1);
+      }
+
+      private void AddLeftCylinderButton(int x, int y, PuzzleChestCylinder cylinder, int buttonID)
+      {
+        AddBackground(x, y, 30, 30, 0x13EC);
+        AddCylinder(x - 7, y + 10, cylinder);
+        AddButton(x + 38, y + 9, 0x13A8, 0x4B9, buttonID);
+      }
+
+      private void AddRightCylinderButton(int x, int y, PuzzleChestCylinder cylinder, int buttonID)
+      {
+        AddBackground(x, y, 30, 30, 0x13EC);
+        AddCylinder(x - 7, y + 10, cylinder);
+        AddButton(x - 26, y + 9, 0x13A8, 0x4B9, buttonID);
+      }
+
+      private void AddPedestal(int x, int y, PuzzleChestCylinder cylinder, int switchID, bool initialState)
+      {
+        AddItem(x, y, 0xB10);
+        AddItem(x - 23, y + 12, 0xB12);
+        AddItem(x + 23, y + 12, 0xB13);
+        AddItem(x, y + 23, 0xB11);
+
+        if (cylinder != PuzzleChestCylinder.None)
+        {
+          AddItem(x, y + 2, 0x51A);
+          AddCylinder(x - 1, y + 19, cylinder);
+        }
+        else
+        {
+          AddItem(x, y + 2, 0x521);
+        }
+
+        AddRadio(x + 7, y + 65, 0x867, 0x86A, initialState, switchID);
+      }
+
+      private void AddCylinder(int x, int y, PuzzleChestCylinder cylinder)
+      {
+        if (cylinder != PuzzleChestCylinder.None)
+          AddItem(x, y, (int)cylinder);
+        else
+          AddItem(x + 9, y, (int)cylinder);
+      }
+
+      public override void OnResponse(NetState sender, RelayInfo info)
+      {
+        if (m_Chest.Deleted || info.ButtonID == 0 || !m_From.CheckAlive())
+          return;
+
+        if (m_From.AccessLevel == AccessLevel.Player &&
+            (m_From.Map != m_Chest.Map || !m_From.InRange(m_Chest.GetWorldLocation(), 2)))
+        {
+          m_From.LocalOverheadMessage(MessageType.Regular, 0x3B2, 500446); // That is too far away.
+          return;
+        }
+
+        if (info.ButtonID == 1)
+          m_Chest.SubmitSolution(m_From, m_Solution);
+        else
+        {
+          if (info.Switches.Length == 0)
+            return;
+
+          int pedestal = info.Switches[0];
+          if (pedestal < 0 || pedestal >= m_Solution.Cylinders.Length)
+            return;
+
+          PuzzleChestCylinder cylinder;
+          switch (info.ButtonID)
+          {
+            case 10:
+              cylinder = PuzzleChestCylinder.LightBlue;
+              break;
+            case 11:
+              cylinder = PuzzleChestCylinder.Blue;
+              break;
+            case 12:
+              cylinder = PuzzleChestCylinder.Green;
+              break;
+            case 13:
+              cylinder = PuzzleChestCylinder.Orange;
+              break;
+            case 14:
+              cylinder = PuzzleChestCylinder.Purple;
+              break;
+            case 15:
+              cylinder = PuzzleChestCylinder.Red;
+              break;
+            case 16:
+              cylinder = PuzzleChestCylinder.DarkBlue;
+              break;
+            case 17:
+              cylinder = PuzzleChestCylinder.Yellow;
+              break;
+            default: return;
+          }
+
+          m_Solution.Cylinders[pedestal] = cylinder;
+
+          m_From.SendGump(new PuzzleGump(m_From, m_Chest, m_Solution, pedestal));
+        }
+      }
+    }
+
+    private class StatusGump : Gump
+    {
+      public StatusGump(int correctCylinders, int correctColors) : base(50, 50)
+      {
+        AddBackground(15, 250, 305, 163, 0x53);
+        AddBackground(28, 265, 280, 133, 0xBB8);
+
+        AddHtmlLocalized(35, 271, 270, 24, 1018314); // Thou hast failed to solve the puzzle!
+
+        AddHtmlLocalized(35, 297, 250, 24, 1018315); // Correctly placed colors:
+        AddLabel(285, 297, 0x44, correctCylinders.ToString());
+
+        AddHtmlLocalized(35, 323, 250, 24, 1018316); // Used colors in wrong slots:
+        AddLabel(285, 323, 0x44, correctColors.ToString());
+
+        AddButton(152, 369, 0xFA5, 0xFA7, 0);
+      }
+    }
+  }
+
+  [Flippable(0xE41, 0xE40)]
+  public class MetalGoldenPuzzleChest : PuzzleChest
+  {
+    [Constructible]
+    public MetalGoldenPuzzleChest() : base(0xE41)
+    {
+    }
+
+    public MetalGoldenPuzzleChest(Serial serial) : base(serial)
+    {
+    }
+
+    public override void Serialize(GenericWriter writer)
+    {
+      base.Serialize(writer);
+
+      writer.WriteEncodedInt(0); // version
+    }
+
+    public override void Deserialize(GenericReader reader)
+    {
+      base.Deserialize(reader);
+
+      int version = reader.ReadEncodedInt();
+    }
+  }
+
+  [Flippable(0xE80, 0x9A8)]
+  public class StrongBoxPuzzle : PuzzleChest
+  {
+    [Constructible]
+    public StrongBoxPuzzle() : base(0xE80)
+    {
+    }
+
+    public StrongBoxPuzzle(Serial serial) : base(serial)
+    {
+    }
+
+    public override void Serialize(GenericWriter writer)
+    {
+      base.Serialize(writer);
+
+      writer.WriteEncodedInt(0); // version
+    }
+
+    public override void Deserialize(GenericReader reader)
+    {
+      base.Deserialize(reader);
+
+      int version = reader.ReadEncodedInt();
+    }
+  }
+}