--- conflicted
+++ resolved
@@ -1,506 +1,502 @@
-using System;
-using System.Collections.Generic;
-using System.Linq;
-using Server.Engines.Quests;
-using Server.Engines.Quests.Collector;
-using Server.Items;
-using Server.Mobiles;
-using Server.Network;
-using Server.Spells;
-
-namespace Server.Engines.Harvest
-{
-  public class Fishing : HarvestSystem
-  {
-    private static Fishing m_System;
-
-    private static MutateEntry[] m_MutateTable =
-    {
-      new MutateEntry(80.0, 80.0, 4080.0, true, typeof(SpecialFishingNet)),
-      new MutateEntry(80.0, 80.0, 4080.0, true, typeof(BigFish)),
-      new MutateEntry(90.0, 80.0, 4080.0, true, typeof(TreasureMap)),
-      new MutateEntry(100.0, 80.0, 4080.0, true, typeof(MessageInABottle)),
-      new MutateEntry(0.0, 125.0, -2375.0, false, typeof(PrizedFish), typeof(WondrousFish), typeof(TrulyRareFish),
-        typeof(PeculiarFish)),
-      new MutateEntry(0.0, 105.0, -420.0, false, typeof(Boots), typeof(Shoes), typeof(Sandals), typeof(ThighBoots)),
-      new MutateEntry(0.0, 200.0, -200.0, false, new Type[] { null })
-    };
-
-    private static int[] m_WaterTiles =
-    {
-      0x00A8, 0x00AB,
-      0x0136, 0x0137,
-      0x5797, 0x579C,
-      0x746E, 0x7485,
-      0x7490, 0x74AB,
-      0x74B5, 0x75D5
-    };
-
-    private Fishing()
-    {
-      HarvestDefinition fish = new HarvestDefinition
-      {
-        BankWidth = 8,
-        BankHeight = 8,
-        MinTotal = 5,
-        MaxTotal = 15,
-        MinRespawn = TimeSpan.FromMinutes(10.0),
-        MaxRespawn = TimeSpan.FromMinutes(20.0),
-        Skill = SkillName.Fishing,
-        Tiles = m_WaterTiles,
-        RangedTiles = true,
-        MaxRange = 4,
-        ConsumedPerHarvest = 1,
-        ConsumedPerFeluccaHarvest = 1,
-        EffectActions = new[] { 12 },
-        EffectSounds = new int[0],
-        EffectCounts = new[] { 1 },
-        EffectDelay = TimeSpan.Zero,
-        EffectSoundDelay = TimeSpan.FromSeconds(8.0),
-        NoResourcesMessage = 503172, // The fish don't seem to be biting here.
-        FailMessage = 503171, // You fish a while, but fail to catch anything.
-        TimedOutOfRangeMessage = 500976, // You need to be closer to the water to fish!
-        OutOfRangeMessage = 500976, // You need to be closer to the water to fish!
-        PackFullMessage = 503176, // You do not have room in your backpack for a fish.
-        ToolBrokeMessage = 503174 // You broke your fishing pole.
-      };
-
-      HarvestResource[] res = {
-        new HarvestResource(00.0, 00.0, 100.0, 1043297, typeof(Fish))
-      };
-
-      HarvestVein[] veins = {
-        new HarvestVein(100.0, 0.0, res[0], null)
-      };
-
-      fish.Resources = res;
-      fish.Veins = veins;
-
-      if (Core.ML)
-        fish.BonusResources = new[]
-        {
-          new BonusHarvestResource(0, 99.4, null, null), //set to same chance as mining ml gems
-          new BonusHarvestResource(80.0, .6, 1072597, typeof(WhitePearl))
-        };
-
-      Definition = fish;
-      Definitions.Add(fish);
-    }
-
-    public static Fishing System => m_System ??= new Fishing();
-
-    public HarvestDefinition Definition{ get; }
-
-    public override void OnConcurrentHarvest(Mobile from, Item tool, HarvestDefinition def, object toHarvest)
-    {
-      from.SendLocalizedMessage(500972); // You are already fishing.
-    }
-
-    public override bool SpecialHarvest(Mobile from, Item tool, HarvestDefinition def, Map map, Point3D loc)
-    {
-      if (from is PlayerMobile player)
-      {
-        QuestSystem qs = player.Quest;
-
-        if (qs is CollectorQuest)
-        {
-          QuestObjective obj = qs.FindObjective<FishPearlsObjective>();
-
-          if (obj?.Completed == false)
-          {
-            if (Utility.RandomDouble() < 0.5)
-            {
-              player.SendLocalizedMessage(1055086, "",
-                0x59); // You pull a shellfish out of the water, and find a rainbow pearl inside of it.
-
-              obj.CurProgress++;
-            }
-            else
-            {
-              player.SendLocalizedMessage(1055087, "",
-                0x2C); // You pull a shellfish out of the water, but it doesn't have a rainbow pearl.
-            }
-
-            return true;
-          }
-        }
-      }
-
-      return false;
-    }
-
-    public override Type MutateType(Type type, Mobile from, Item tool, HarvestDefinition def, Map map, Point3D loc,
-      HarvestResource resource)
-    {
-      bool deepWater = SpecialFishingNet.FullValidation(map, loc.X, loc.Y);
-
-      double skillBase = from.Skills.Fishing.Base;
-      double skillValue = from.Skills.Fishing.Value;
-
-      for (int i = 0; i < m_MutateTable.Length; ++i)
-      {
-        MutateEntry entry = m_MutateTable[i];
-
-        if (!deepWater && entry.m_DeepWater)
-          continue;
-
-        if (skillBase >= entry.m_ReqSkill)
-        {
-          double chance = (skillValue - entry.m_MinSkill) / (entry.m_MaxSkill - entry.m_MinSkill);
-
-          if (chance > Utility.RandomDouble())
-            return entry.m_Types[Utility.Random(entry.m_Types.Length)];
-        }
-      }
-
-      return type;
-    }
-
-<<<<<<< HEAD
-    // private static Map SafeMap(Map map) => map == null || map == Map.Internal ? Map.Trammel : map;
-=======
-    private static Map SafeMap(Map map) => map == null || map == Map.Internal ? Map.Trammel : map;
->>>>>>> 64d59ce2
-
-    public override bool CheckResources(Mobile from, Item tool, HarvestDefinition def, Map map, Point3D loc, bool timed)
-    {
-      return from?.Backpack?.FindItemsByType<SOS>().Any(sos =>
-               (from.Map == Map.Felucca || from.Map == Map.Trammel) && from.InRange(sos.TargetLocation, 60)) ??
-             base.CheckResources(from, tool, def, map, loc, timed);
-    }
-
-    public override Item Construct(Type type, Mobile from)
-    {
-      if (type == typeof(TreasureMap))
-      {
-        int level;
-        if (from is PlayerMobile mobile && mobile.Young && mobile.Map == Map.Trammel &&
-            TreasureMap.IsInHavenIsland(from))
-          level = 0;
-        else
-          level = 1;
-
-        return new TreasureMap(level, from.Map == Map.Felucca ? Map.Felucca : Map.Trammel);
-      }
-
-      if (type == typeof(MessageInABottle))
-        return new MessageInABottle(from.Map == Map.Felucca ? Map.Felucca : Map.Trammel);
-
-      Container pack = from.Backpack;
-
-      if (pack != null)
-      {
-        List<SOS> messages = pack.FindItemsByType<SOS>();
-
-        for (int i = 0; i < messages.Count; ++i)
-        {
-          SOS sos = messages[i];
-
-          if ((from.Map == Map.Felucca || from.Map == Map.Trammel) && from.InRange(sos.TargetLocation, 60))
-          {
-            Item preLoot = null;
-
-            switch (Utility.Random(8))
-            {
-              case 0: // Body parts
-              {
-                int[] list =
-                {
-                  0x1CDD, 0x1CE5, // arm
-                  0x1CE0, 0x1CE8, // torso
-                  0x1CE1, 0x1CE9, // head
-                  0x1CE2, 0x1CEC // leg
-                };
-
-                preLoot = new ShipwreckedItem(Utility.RandomList(list));
-                break;
-              }
-              case 1: // Bone parts
-              {
-                int[] list =
-                {
-                  0x1AE0, 0x1AE1, 0x1AE2, 0x1AE3, 0x1AE4, // skulls
-                  0x1B09, 0x1B0A, 0x1B0B, 0x1B0C, 0x1B0D, 0x1B0E, 0x1B0F, 0x1B10, // bone piles
-                  0x1B15, 0x1B16 // pelvis bones
-                };
-
-                preLoot = new ShipwreckedItem(Utility.RandomList(list));
-                break;
-              }
-              case 2: // Paintings and portraits
-              {
-                preLoot = new ShipwreckedItem(Utility.Random(0xE9F, 10));
-                break;
-              }
-              case 3: // Pillows
-              {
-                preLoot = new ShipwreckedItem(Utility.Random(0x13A4, 11));
-                break;
-              }
-              case 4: // Shells
-              {
-                preLoot = new ShipwreckedItem(Utility.Random(0xFC4, 9));
-                break;
-              }
-              case 5: //Hats
-              {
-                if (Utility.RandomBool())
-                  preLoot = new SkullCap();
-                else
-                  preLoot = new TricorneHat();
-
-                break;
-              }
-              case 6: // Misc
-              {
-                int[] list =
-                {
-                  0x1EB5, // unfinished barrel
-                  0xA2A, // stool
-                  0xC1F, // broken clock
-                  0x1047, 0x1048, // globe
-                  0x1EB1, 0x1EB2, 0x1EB3, 0x1EB4 // barrel staves
-                };
-
-                if (Utility.Random(list.Length + 1) == 0)
-                  preLoot = new Candelabra();
-                else
-                  preLoot = new ShipwreckedItem(Utility.RandomList(list));
-
-                break;
-              }
-            }
-
-            if (preLoot != null)
-            {
-              ((IShipwreckedItem)preLoot).IsShipwreckedItem = true;
-              return preLoot;
-            }
-
-            LockableContainer chest;
-
-            if (Utility.RandomBool())
-              chest = new MetalGoldenChest();
-            else
-              chest = new WoodenChest();
-
-            if (sos.IsAncient)
-              chest.Hue = 0x481;
-
-            TreasureMapChest.Fill(chest, Math.Max(1, Math.Min(4, sos.Level)));
-
-            chest.DropItem(sos.IsAncient ? new FabledFishingNet() : new SpecialFishingNet());
-
-            chest.Movable = true;
-            chest.Locked = false;
-            chest.TrapType = TrapType.None;
-            chest.TrapPower = 0;
-            chest.TrapLevel = 0;
-
-            sos.Delete();
-
-            return chest;
-          }
-        }
-      }
-
-      return base.Construct(type, from);
-    }
-
-    public override bool Give(Mobile m, Item item, bool placeAtFeet)
-    {
-      if (item is TreasureMap || item is MessageInABottle || item is SpecialFishingNet)
-      {
-        BaseCreature serp;
-
-        if (0.25 > Utility.RandomDouble())
-          serp = new DeepSeaSerpent();
-        else
-          serp = new SeaSerpent();
-
-        int x = m.X, y = m.Y;
-
-        Map map = m.Map;
-
-        for (int i = 0; map != null && i < 20; ++i)
-        {
-          int tx = m.X - 10 + Utility.Random(21);
-          int ty = m.Y - 10 + Utility.Random(21);
-
-          LandTile t = map.Tiles.GetLandTile(tx, ty);
-
-          if (t.Z == -5 && (t.ID >= 0xA8 && t.ID <= 0xAB || t.ID >= 0x136 && t.ID <= 0x137) &&
-              !SpellHelper.CheckMulti(new Point3D(tx, ty, -5), map))
-          {
-            x = tx;
-            y = ty;
-            break;
-          }
-        }
-
-        serp.MoveToWorld(new Point3D(x, y, -5), map);
-
-        serp.Home = serp.Location;
-        serp.RangeHome = 10;
-
-        serp.PackItem(item);
-
-        m.SendLocalizedMessage(503170); // Uh oh! That doesn't look like a fish!
-
-        return true; // we don't want to give the item to the player, it's on the serpent
-      }
-
-      return base.Give(m, item, placeAtFeet || item is BigFish || item is WoodenChest || item is MetalGoldenChest);
-    }
-
-    public override void SendSuccessTo(Mobile from, Item item, HarvestResource resource)
-    {
-      if (item is BigFish fish)
-      {
-        from.SendLocalizedMessage(1042635); // Your fishing pole bends as you pull a big fish from the depths!
-        fish.Fisher = from;
-      }
-      else if (item is WoodenChest || item is MetalGoldenChest)
-      {
-        from.SendLocalizedMessage(503175); // You pull up a heavy chest from the depths of the ocean!
-      }
-      else
-      {
-        int number;
-        string name;
-
-        if (item is BaseMagicFish)
-        {
-          number = 1008124;
-          name = "a mess of small fish";
-        }
-        else if (item is Fish)
-        {
-          number = 1008124;
-          name = item.ItemData.Name;
-        }
-        else if (item is BaseShoes)
-        {
-          number = 1008124;
-          name = item.ItemData.Name;
-        }
-        else if (item is TreasureMap)
-        {
-          number = 1008125;
-          name = "a sodden piece of parchment";
-        }
-        else if (item is MessageInABottle)
-        {
-          number = 1008125;
-          name = "a bottle, with a message in it";
-        }
-        else if (item is SpecialFishingNet)
-        {
-          number = 1008125;
-          name = "a special fishing net"; // TODO: this is just a guess--what should it really be named?
-        }
-        else
-        {
-          number = 1043297;
-
-          if ((item.ItemData.Flags & TileFlag.ArticleA) != 0)
-            name = $"a {item.ItemData.Name}";
-          else if ((item.ItemData.Flags & TileFlag.ArticleAn) != 0)
-            name = $"an {item.ItemData.Name}";
-          else
-            name = item.ItemData.Name;
-        }
-
-        NetState ns = from.NetState;
-
-        if (ns == null)
-          return;
-
-        if (number == 1043297 || ns.HighSeas)
-          from.SendLocalizedMessage(number, name);
-        else
-          from.SendLocalizedMessage(number, true, name);
-      }
-    }
-
-    public override void OnHarvestStarted(Mobile from, Item tool, HarvestDefinition def, object toHarvest)
-    {
-      base.OnHarvestStarted(from, tool, def, toHarvest);
-
-      if (GetHarvestDetails(from, tool, toHarvest, out _, out Map map, out Point3D loc))
-        Timer.DelayCall(TimeSpan.FromSeconds(1.5),
-          delegate
-          {
-            if (Core.ML)
-              from.RevealingAction();
-
-            Effects.SendLocationEffect(loc, map, 0x352D, 16, 4);
-            Effects.PlaySound(loc, map, 0x364);
-          });
-    }
-
-    public override void OnHarvestFinished(Mobile from, Item tool, HarvestDefinition def, HarvestVein vein,
-      HarvestBank bank, HarvestResource resource, object harvested)
-    {
-      base.OnHarvestFinished(from, tool, def, vein, bank, resource, harvested);
-
-      if (Core.ML)
-        from.RevealingAction();
-    }
-
-    public override object GetLock(Mobile from, Item tool, HarvestDefinition def, object toHarvest) => this;
-
-    public override bool BeginHarvesting(Mobile from, Item tool)
-    {
-      if (!base.BeginHarvesting(from, tool))
-        return false;
-
-      from.SendLocalizedMessage(500974); // What water do you want to fish in?
-      return true;
-    }
-
-    public override bool CheckHarvest(Mobile from, Item tool)
-    {
-      if (!base.CheckHarvest(from, tool))
-        return false;
-
-      if (from.Mounted)
-      {
-        from.SendLocalizedMessage(500971); // You can't fish while riding!
-        return false;
-      }
-
-      return true;
-    }
-
-    public override bool CheckHarvest(Mobile from, Item tool, HarvestDefinition def, object toHarvest)
-    {
-      if (!base.CheckHarvest(from, tool, def, toHarvest))
-        return false;
-
-      if (from.Mounted)
-      {
-        from.SendLocalizedMessage(500971); // You can't fish while riding!
-        return false;
-      }
-
-      return true;
-    }
-
-    private class MutateEntry
-    {
-      public bool m_DeepWater;
-      public double m_ReqSkill, m_MinSkill, m_MaxSkill;
-      public Type[] m_Types;
-
-      public MutateEntry(double reqSkill, double minSkill, double maxSkill, bool deepWater, params Type[] types)
-      {
-        m_ReqSkill = reqSkill;
-        m_MinSkill = minSkill;
-        m_MaxSkill = maxSkill;
-        m_DeepWater = deepWater;
-        m_Types = types;
-      }
-    }
-  }
-}
+using System;
+using System.Collections.Generic;
+using System.Linq;
+using Server.Engines.Quests;
+using Server.Engines.Quests.Collector;
+using Server.Items;
+using Server.Mobiles;
+using Server.Network;
+using Server.Spells;
+
+namespace Server.Engines.Harvest
+{
+  public class Fishing : HarvestSystem
+  {
+    private static Fishing m_System;
+
+    private static MutateEntry[] m_MutateTable =
+    {
+      new MutateEntry(80.0, 80.0, 4080.0, true, typeof(SpecialFishingNet)),
+      new MutateEntry(80.0, 80.0, 4080.0, true, typeof(BigFish)),
+      new MutateEntry(90.0, 80.0, 4080.0, true, typeof(TreasureMap)),
+      new MutateEntry(100.0, 80.0, 4080.0, true, typeof(MessageInABottle)),
+      new MutateEntry(0.0, 125.0, -2375.0, false, typeof(PrizedFish), typeof(WondrousFish), typeof(TrulyRareFish),
+        typeof(PeculiarFish)),
+      new MutateEntry(0.0, 105.0, -420.0, false, typeof(Boots), typeof(Shoes), typeof(Sandals), typeof(ThighBoots)),
+      new MutateEntry(0.0, 200.0, -200.0, false, new Type[] { null })
+    };
+
+    private static int[] m_WaterTiles =
+    {
+      0x00A8, 0x00AB,
+      0x0136, 0x0137,
+      0x5797, 0x579C,
+      0x746E, 0x7485,
+      0x7490, 0x74AB,
+      0x74B5, 0x75D5
+    };
+
+    private Fishing()
+    {
+      HarvestDefinition fish = new HarvestDefinition
+      {
+        BankWidth = 8,
+        BankHeight = 8,
+        MinTotal = 5,
+        MaxTotal = 15,
+        MinRespawn = TimeSpan.FromMinutes(10.0),
+        MaxRespawn = TimeSpan.FromMinutes(20.0),
+        Skill = SkillName.Fishing,
+        Tiles = m_WaterTiles,
+        RangedTiles = true,
+        MaxRange = 4,
+        ConsumedPerHarvest = 1,
+        ConsumedPerFeluccaHarvest = 1,
+        EffectActions = new[] { 12 },
+        EffectSounds = new int[0],
+        EffectCounts = new[] { 1 },
+        EffectDelay = TimeSpan.Zero,
+        EffectSoundDelay = TimeSpan.FromSeconds(8.0),
+        NoResourcesMessage = 503172, // The fish don't seem to be biting here.
+        FailMessage = 503171, // You fish a while, but fail to catch anything.
+        TimedOutOfRangeMessage = 500976, // You need to be closer to the water to fish!
+        OutOfRangeMessage = 500976, // You need to be closer to the water to fish!
+        PackFullMessage = 503176, // You do not have room in your backpack for a fish.
+        ToolBrokeMessage = 503174 // You broke your fishing pole.
+      };
+
+      HarvestResource[] res = {
+        new HarvestResource(00.0, 00.0, 100.0, 1043297, typeof(Fish))
+      };
+
+      HarvestVein[] veins = {
+        new HarvestVein(100.0, 0.0, res[0], null)
+      };
+
+      fish.Resources = res;
+      fish.Veins = veins;
+
+      if (Core.ML)
+        fish.BonusResources = new[]
+        {
+          new BonusHarvestResource(0, 99.4, null, null), //set to same chance as mining ml gems
+          new BonusHarvestResource(80.0, .6, 1072597, typeof(WhitePearl))
+        };
+
+      Definition = fish;
+      Definitions.Add(fish);
+    }
+
+    public static Fishing System => m_System ??= new Fishing();
+
+    public HarvestDefinition Definition{ get; }
+
+    public override void OnConcurrentHarvest(Mobile from, Item tool, HarvestDefinition def, object toHarvest)
+    {
+      from.SendLocalizedMessage(500972); // You are already fishing.
+    }
+
+    public override bool SpecialHarvest(Mobile from, Item tool, HarvestDefinition def, Map map, Point3D loc)
+    {
+      if (from is PlayerMobile player)
+      {
+        QuestSystem qs = player.Quest;
+
+        if (qs is CollectorQuest)
+        {
+          QuestObjective obj = qs.FindObjective<FishPearlsObjective>();
+
+          if (obj?.Completed == false)
+          {
+            if (Utility.RandomDouble() < 0.5)
+            {
+              player.SendLocalizedMessage(1055086, "",
+                0x59); // You pull a shellfish out of the water, and find a rainbow pearl inside of it.
+
+              obj.CurProgress++;
+            }
+            else
+            {
+              player.SendLocalizedMessage(1055087, "",
+                0x2C); // You pull a shellfish out of the water, but it doesn't have a rainbow pearl.
+            }
+
+            return true;
+          }
+        }
+      }
+
+      return false;
+    }
+
+    public override Type MutateType(Type type, Mobile from, Item tool, HarvestDefinition def, Map map, Point3D loc,
+      HarvestResource resource)
+    {
+      bool deepWater = SpecialFishingNet.FullValidation(map, loc.X, loc.Y);
+
+      double skillBase = from.Skills.Fishing.Base;
+      double skillValue = from.Skills.Fishing.Value;
+
+      for (int i = 0; i < m_MutateTable.Length; ++i)
+      {
+        MutateEntry entry = m_MutateTable[i];
+
+        if (!deepWater && entry.m_DeepWater)
+          continue;
+
+        if (skillBase >= entry.m_ReqSkill)
+        {
+          double chance = (skillValue - entry.m_MinSkill) / (entry.m_MaxSkill - entry.m_MinSkill);
+
+          if (chance > Utility.RandomDouble())
+            return entry.m_Types[Utility.Random(entry.m_Types.Length)];
+        }
+      }
+
+      return type;
+    }
+
+    private static Map SafeMap(Map map) => map == null || map == Map.Internal ? Map.Trammel : map;
+
+    public override bool CheckResources(Mobile from, Item tool, HarvestDefinition def, Map map, Point3D loc, bool timed)
+    {
+      return from?.Backpack?.FindItemsByType<SOS>().Any(sos =>
+               (from.Map == Map.Felucca || from.Map == Map.Trammel) && from.InRange(sos.TargetLocation, 60)) ??
+             base.CheckResources(from, tool, def, map, loc, timed);
+    }
+
+    public override Item Construct(Type type, Mobile from)
+    {
+      if (type == typeof(TreasureMap))
+      {
+        int level;
+        if (from is PlayerMobile mobile && mobile.Young && mobile.Map == Map.Trammel &&
+            TreasureMap.IsInHavenIsland(from))
+          level = 0;
+        else
+          level = 1;
+
+        return new TreasureMap(level, from.Map == Map.Felucca ? Map.Felucca : Map.Trammel);
+      }
+
+      if (type == typeof(MessageInABottle))
+        return new MessageInABottle(from.Map == Map.Felucca ? Map.Felucca : Map.Trammel);
+
+      Container pack = from.Backpack;
+
+      if (pack != null)
+      {
+        List<SOS> messages = pack.FindItemsByType<SOS>();
+
+        for (int i = 0; i < messages.Count; ++i)
+        {
+          SOS sos = messages[i];
+
+          if ((from.Map == Map.Felucca || from.Map == Map.Trammel) && from.InRange(sos.TargetLocation, 60))
+          {
+            Item preLoot = null;
+
+            switch (Utility.Random(8))
+            {
+              case 0: // Body parts
+              {
+                int[] list =
+                {
+                  0x1CDD, 0x1CE5, // arm
+                  0x1CE0, 0x1CE8, // torso
+                  0x1CE1, 0x1CE9, // head
+                  0x1CE2, 0x1CEC // leg
+                };
+
+                preLoot = new ShipwreckedItem(Utility.RandomList(list));
+                break;
+              }
+              case 1: // Bone parts
+              {
+                int[] list =
+                {
+                  0x1AE0, 0x1AE1, 0x1AE2, 0x1AE3, 0x1AE4, // skulls
+                  0x1B09, 0x1B0A, 0x1B0B, 0x1B0C, 0x1B0D, 0x1B0E, 0x1B0F, 0x1B10, // bone piles
+                  0x1B15, 0x1B16 // pelvis bones
+                };
+
+                preLoot = new ShipwreckedItem(Utility.RandomList(list));
+                break;
+              }
+              case 2: // Paintings and portraits
+              {
+                preLoot = new ShipwreckedItem(Utility.Random(0xE9F, 10));
+                break;
+              }
+              case 3: // Pillows
+              {
+                preLoot = new ShipwreckedItem(Utility.Random(0x13A4, 11));
+                break;
+              }
+              case 4: // Shells
+              {
+                preLoot = new ShipwreckedItem(Utility.Random(0xFC4, 9));
+                break;
+              }
+              case 5: //Hats
+              {
+                if (Utility.RandomBool())
+                  preLoot = new SkullCap();
+                else
+                  preLoot = new TricorneHat();
+
+                break;
+              }
+              case 6: // Misc
+              {
+                int[] list =
+                {
+                  0x1EB5, // unfinished barrel
+                  0xA2A, // stool
+                  0xC1F, // broken clock
+                  0x1047, 0x1048, // globe
+                  0x1EB1, 0x1EB2, 0x1EB3, 0x1EB4 // barrel staves
+                };
+
+                if (Utility.Random(list.Length + 1) == 0)
+                  preLoot = new Candelabra();
+                else
+                  preLoot = new ShipwreckedItem(Utility.RandomList(list));
+
+                break;
+              }
+            }
+
+            if (preLoot != null)
+            {
+              ((IShipwreckedItem)preLoot).IsShipwreckedItem = true;
+              return preLoot;
+            }
+
+            LockableContainer chest;
+
+            if (Utility.RandomBool())
+              chest = new MetalGoldenChest();
+            else
+              chest = new WoodenChest();
+
+            if (sos.IsAncient)
+              chest.Hue = 0x481;
+
+            TreasureMapChest.Fill(chest, Math.Max(1, Math.Min(4, sos.Level)));
+
+            chest.DropItem(sos.IsAncient ? new FabledFishingNet() : new SpecialFishingNet());
+
+            chest.Movable = true;
+            chest.Locked = false;
+            chest.TrapType = TrapType.None;
+            chest.TrapPower = 0;
+            chest.TrapLevel = 0;
+
+            sos.Delete();
+
+            return chest;
+          }
+        }
+      }
+
+      return base.Construct(type, from);
+    }
+
+    public override bool Give(Mobile m, Item item, bool placeAtFeet)
+    {
+      if (item is TreasureMap || item is MessageInABottle || item is SpecialFishingNet)
+      {
+        BaseCreature serp;
+
+        if (0.25 > Utility.RandomDouble())
+          serp = new DeepSeaSerpent();
+        else
+          serp = new SeaSerpent();
+
+        int x = m.X, y = m.Y;
+
+        Map map = m.Map;
+
+        for (int i = 0; map != null && i < 20; ++i)
+        {
+          int tx = m.X - 10 + Utility.Random(21);
+          int ty = m.Y - 10 + Utility.Random(21);
+
+          LandTile t = map.Tiles.GetLandTile(tx, ty);
+
+          if (t.Z == -5 && (t.ID >= 0xA8 && t.ID <= 0xAB || t.ID >= 0x136 && t.ID <= 0x137) &&
+              !SpellHelper.CheckMulti(new Point3D(tx, ty, -5), map))
+          {
+            x = tx;
+            y = ty;
+            break;
+          }
+        }
+
+        serp.MoveToWorld(new Point3D(x, y, -5), map);
+
+        serp.Home = serp.Location;
+        serp.RangeHome = 10;
+
+        serp.PackItem(item);
+
+        m.SendLocalizedMessage(503170); // Uh oh! That doesn't look like a fish!
+
+        return true; // we don't want to give the item to the player, it's on the serpent
+      }
+
+      return base.Give(m, item, placeAtFeet || item is BigFish || item is WoodenChest || item is MetalGoldenChest);
+    }
+
+    public override void SendSuccessTo(Mobile from, Item item, HarvestResource resource)
+    {
+      if (item is BigFish fish)
+      {
+        from.SendLocalizedMessage(1042635); // Your fishing pole bends as you pull a big fish from the depths!
+        fish.Fisher = from;
+      }
+      else if (item is WoodenChest || item is MetalGoldenChest)
+      {
+        from.SendLocalizedMessage(503175); // You pull up a heavy chest from the depths of the ocean!
+      }
+      else
+      {
+        int number;
+        string name;
+
+        if (item is BaseMagicFish)
+        {
+          number = 1008124;
+          name = "a mess of small fish";
+        }
+        else if (item is Fish)
+        {
+          number = 1008124;
+          name = item.ItemData.Name;
+        }
+        else if (item is BaseShoes)
+        {
+          number = 1008124;
+          name = item.ItemData.Name;
+        }
+        else if (item is TreasureMap)
+        {
+          number = 1008125;
+          name = "a sodden piece of parchment";
+        }
+        else if (item is MessageInABottle)
+        {
+          number = 1008125;
+          name = "a bottle, with a message in it";
+        }
+        else if (item is SpecialFishingNet)
+        {
+          number = 1008125;
+          name = "a special fishing net"; // TODO: this is just a guess--what should it really be named?
+        }
+        else
+        {
+          number = 1043297;
+
+          if ((item.ItemData.Flags & TileFlag.ArticleA) != 0)
+            name = $"a {item.ItemData.Name}";
+          else if ((item.ItemData.Flags & TileFlag.ArticleAn) != 0)
+            name = $"an {item.ItemData.Name}";
+          else
+            name = item.ItemData.Name;
+        }
+
+        NetState ns = from.NetState;
+
+        if (ns == null)
+          return;
+
+        if (number == 1043297 || ns.HighSeas)
+          from.SendLocalizedMessage(number, name);
+        else
+          from.SendLocalizedMessage(number, true, name);
+      }
+    }
+
+    public override void OnHarvestStarted(Mobile from, Item tool, HarvestDefinition def, object toHarvest)
+    {
+      base.OnHarvestStarted(from, tool, def, toHarvest);
+
+      if (GetHarvestDetails(from, tool, toHarvest, out _, out Map map, out Point3D loc))
+        Timer.DelayCall(TimeSpan.FromSeconds(1.5),
+          delegate
+          {
+            if (Core.ML)
+              from.RevealingAction();
+
+            Effects.SendLocationEffect(loc, map, 0x352D, 16, 4);
+            Effects.PlaySound(loc, map, 0x364);
+          });
+    }
+
+    public override void OnHarvestFinished(Mobile from, Item tool, HarvestDefinition def, HarvestVein vein,
+      HarvestBank bank, HarvestResource resource, object harvested)
+    {
+      base.OnHarvestFinished(from, tool, def, vein, bank, resource, harvested);
+
+      if (Core.ML)
+        from.RevealingAction();
+    }
+
+    public override object GetLock(Mobile from, Item tool, HarvestDefinition def, object toHarvest) => this;
+
+    public override bool BeginHarvesting(Mobile from, Item tool)
+    {
+      if (!base.BeginHarvesting(from, tool))
+        return false;
+
+      from.SendLocalizedMessage(500974); // What water do you want to fish in?
+      return true;
+    }
+
+    public override bool CheckHarvest(Mobile from, Item tool)
+    {
+      if (!base.CheckHarvest(from, tool))
+        return false;
+
+      if (from.Mounted)
+      {
+        from.SendLocalizedMessage(500971); // You can't fish while riding!
+        return false;
+      }
+
+      return true;
+    }
+
+    public override bool CheckHarvest(Mobile from, Item tool, HarvestDefinition def, object toHarvest)
+    {
+      if (!base.CheckHarvest(from, tool, def, toHarvest))
+        return false;
+
+      if (from.Mounted)
+      {
+        from.SendLocalizedMessage(500971); // You can't fish while riding!
+        return false;
+      }
+
+      return true;
+    }
+
+    private class MutateEntry
+    {
+      public bool m_DeepWater;
+      public double m_ReqSkill, m_MinSkill, m_MaxSkill;
+      public Type[] m_Types;
+
+      public MutateEntry(double reqSkill, double minSkill, double maxSkill, bool deepWater, params Type[] types)
+      {
+        m_ReqSkill = reqSkill;
+        m_MinSkill = minSkill;
+        m_MaxSkill = maxSkill;
+        m_DeepWater = deepWater;
+        m_Types = types;
+      }
+    }
+  }
+}