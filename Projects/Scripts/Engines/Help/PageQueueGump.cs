--- conflicted
+++ resolved
@@ -1,796 +1,778 @@
-using System;
-using System.Collections.Generic;
-using System.IO;
-using Server.Gumps;
-using Server.Network;
-
-namespace Server.Engines.Help
-{
-  public class MessageSentGump : Gump
-  {
-    private Mobile m_Mobile;
-    private string m_Name, m_Text;
-
-    public MessageSentGump(Mobile mobile, string name, string text) : base(30, 30)
-    {
-      m_Name = name;
-      m_Text = text;
-      m_Mobile = mobile;
-
-      Closable = false;
-
-      AddPage(0);
-
-      AddBackground(0, 0, 92, 75, 0xA3C);
-
-      AddImageTiled(5, 7, 82, 61, 0xA40);
-      AddAlphaRegion(5, 7, 82, 61);
-
-      AddImageTiled(9, 11, 21, 53, 0xBBC);
-
-      AddButton(10, 12, 0x7D2, 0x7D2, 0);
-      AddHtmlLocalized(34, 28, 65, 24, 3001002, 0xFFFFFF); // Message
-    }
-
-    public override void OnResponse(NetState sender, RelayInfo info)
-    {
-      m_Mobile.SendGump(new PageResponseGump(m_Mobile, m_Name, m_Text));
-
-      //m_Mobile.SendMessage( 0x482, "{0} tells you:", m_Name );
-      //m_Mobile.SendMessage( 0x482, m_Text );
-    }
-  }
-
-  public class PageQueueGump : Gump
-  {
-    private PageEntry[] m_List;
-
-    public PageQueueGump() : base(30, 30)
-    {
-      Add(new GumpPage(0));
-      //Add( new GumpBackground( 0, 0, 410, 448, 9200 ) );
-      Add(new GumpImageTiled(0, 0, 410, 448, 0xA40));
-      Add(new GumpAlphaRegion(1, 1, 408, 446));
-
-      Add(new GumpLabel(180, 12, 2100, "Page Queue"));
-
-      List<PageEntry> list = PageQueue.List;
-
-      for (int i = 0;i < list.Count;)
-      {
-        PageEntry e = list[i];
-
-        if (e.Sender.Deleted || e.Sender.NetState == null)
-<<<<<<< HEAD
-        // e.AddResponse(e.Sender, "[Logout]");
-=======
-          // e.AddResponse(e.Sender, "[Logout]");
->>>>>>> 64d59ce2
-          PageQueue.Remove(e);
-        else
-          ++i;
-      }
-
-      m_List = list.ToArray();
-
-      if (m_List.Length <= 0)
-      {
-        Add(new GumpLabel(12, 44, 2100, "The page queue is empty."));
-        return;
-      }
-
-      Add(new GumpPage(1));
-
-      for (int i = 0; i < m_List.Length; ++i)
-      {
-        PageEntry e = m_List[i];
-
-        if (i >= 5 && i % 5 == 0)
-        {
-          Add(new GumpButton(368, 12, 0xFA5, 0xFA7, 0, GumpButtonType.Page, i / 5 + 1));
-          Add(new GumpLabel(298, 12, 2100, "Next Page"));
-          Add(new GumpPage(i / 5 + 1));
-          Add(new GumpButton(12, 12, 0xFAE, 0xFB0, 0, GumpButtonType.Page, i / 5));
-          Add(new GumpLabel(48, 12, 2100, "Previous Page"));
-        }
-
-        string typeString = PageQueue.GetPageTypeName(e.Type);
-
-        string html =
-          $"[{typeString}] {e.Message} <basefont color=#{(e.Handler == null ? 0xFF0000 : 0xFF):X6}>[<u>{(e.Handler == null ? "Unhandled" : "Handling")}</u>]</basefont>";
-
-        Add(new GumpHtml(12, 44 + i % 5 * 80, 350, 70, html, true, true));
-        Add(new GumpButton(370, 44 + i % 5 * 80 + 24, 0xFA5, 0xFA7, i + 1));
-      }
-    }
-
-    public override void OnResponse(NetState sender, RelayInfo info)
-    {
-      if (info.ButtonID >= 1 && info.ButtonID <= m_List.Length)
-      {
-        if (PageQueue.List.IndexOf(m_List[info.ButtonID - 1]) >= 0)
-        {
-          PageEntryGump g = new PageEntryGump(sender.Mobile, m_List[info.ButtonID - 1]);
-
-          g.SendTo(sender);
-        }
-        else
-        {
-          sender.Mobile.SendGump(new PageQueueGump());
-          sender.Mobile.SendMessage("That page has been removed.");
-        }
-      }
-    }
-  }
-
-  public class PredefinedResponse
-  {
-    public PredefinedResponse(string title, string message)
-    {
-      Title = title;
-      Message = message;
-    }
-
-    public string Title{ get; set; }
-
-    public string Message{ get; set; }
-
-    public static List<PredefinedResponse> List{ get; private set; } = Load();
-
-    public static PredefinedResponse Add(string title, string message)
-    {
-      PredefinedResponse resp = new PredefinedResponse(title, message);
-
-      List.Add(resp);
-      Save();
-
-      return resp;
-    }
-
-    public static void Save()
-    {
-      if (List == null)
-        List = Load();
-
-      try
-      {
-        string path = Path.Combine(Core.BaseDirectory, "Data/pageresponse.cfg");
-
-        using StreamWriter op = new StreamWriter(path);
-        for (int i = 0; i < List.Count; ++i)
-        {
-          PredefinedResponse resp = List[i];
-
-          op.WriteLine("{0}\t{1}", resp.Title, resp.Message);
-        }
-      }
-      catch (Exception e)
-      {
-        Console.WriteLine(e);
-      }
-    }
-
-    public static List<PredefinedResponse> Load()
-    {
-      string path = Path.Combine(Core.BaseDirectory, "Data/pageresponse.cfg");
-
-      if (!File.Exists(path))
-        return new List<PredefinedResponse>();
-
-      List<PredefinedResponse> list = new List<PredefinedResponse>();
-
-      try
-      {
-        using StreamReader ip = new StreamReader(path);
-        string line;
-
-        while ((line = ip.ReadLine()?.Trim()) != null)
-        {
-          if (line.Length == 0 || line.StartsWith("#"))
-            continue;
-
-          string[] split = line.Split('\t');
-
-          if (split.Length == 2)
-            list.Add(new PredefinedResponse(split[0], split[1]));
-        }
-      }
-      catch (Exception e)
-      {
-        Console.WriteLine(e);
-      }
-
-      return list;
-    }
-  }
-
-  public class PredefGump : Gump
-  {
-    private const int LabelColor32 = 0xFFFFFF;
-
-    private Mobile m_From;
-    private PredefinedResponse m_Response;
-
-    public PredefGump(Mobile from, PredefinedResponse response) : base(30, 30)
-    {
-      m_From = from;
-      m_Response = response;
-
-      from.CloseGump<PredefGump>();
-
-      bool canEdit = from.AccessLevel >= AccessLevel.GameMaster;
-
-      AddPage(0);
-
-      if (response == null)
-      {
-        AddImageTiled(0, 0, 410, 448, 0xA40);
-        AddAlphaRegion(1, 1, 408, 446);
-
-        AddHtml(10, 10, 390, 20, Color(Center("Predefined Responses"), LabelColor32));
-
-        List<PredefinedResponse> list = PredefinedResponse.List;
-
-        AddPage(1);
-
-        int i;
-
-        for (i = 0; i < list.Count; ++i)
-        {
-          if (i >= 5 && i % 5 == 0)
-          {
-            AddButton(368, 10, 0xFA5, 0xFA7, 0, GumpButtonType.Page, i / 5 + 1);
-            AddLabel(298, 10, 2100, "Next Page");
-            AddPage(i / 5 + 1);
-            AddButton(12, 10, 0xFAE, 0xFB0, 0, GumpButtonType.Page, i / 5);
-            AddLabel(48, 10, 2100, "Previous Page");
-          }
-
-          PredefinedResponse resp = list[i];
-
-          string html = $"<u>{resp.Title}</u><br>{resp.Message}";
-
-          AddHtml(12, 44 + i % 5 * 80, 350, 70, html, true, true);
-
-          if (canEdit)
-          {
-            AddButton(370, 44 + i % 5 * 80 + 24, 0xFA5, 0xFA7, 2 + i * 3);
-
-            if (i > 0)
-              AddButton(377, 44 + i % 5 * 80 + 2, 0x15E0, 0x15E4, 3 + i * 3);
-            else
-              AddImage(377, 44 + i % 5 * 80 + 2, 0x25E4);
-
-            if (i < list.Count - 1)
-              AddButton(377, 44 + i % 5 * 80 + 70 - 2 - 16, 0x15E2, 0x15E6, 4 + i * 3);
-            else
-              AddImage(377, 44 + i % 5 * 80 + 70 - 2 - 16, 0x25E8);
-          }
-        }
-
-        if (canEdit)
-        {
-          if (i >= 5 && i % 5 == 0)
-          {
-            AddButton(368, 10, 0xFA5, 0xFA7, 0, GumpButtonType.Page, i / 5 + 1);
-            AddLabel(298, 10, 2100, "Next Page");
-            AddPage(i / 5 + 1);
-            AddButton(12, 10, 0xFAE, 0xFB0, 0, GumpButtonType.Page, i / 5);
-            AddLabel(48, 10, 2100, "Previous Page");
-          }
-
-          AddButton(12, 44 + i % 5 * 80, 0xFAB, 0xFAD, 1);
-          AddHtml(45, 44 + i % 5 * 80, 200, 20, Color("New Response", LabelColor32));
-        }
-      }
-      else if (canEdit)
-      {
-        AddImageTiled(0, 0, 410, 250, 0xA40);
-        AddAlphaRegion(1, 1, 408, 248);
-
-        AddHtml(10, 10, 390, 20, Color(Center("Predefined Response Editor"), LabelColor32));
-
-        AddButton(10, 40, 0xFB1, 0xFB3, 1);
-        AddHtml(45, 40, 200, 20, Color("Remove", LabelColor32));
-
-        AddButton(10, 70, 0xFA5, 0xFA7, 2);
-        AddHtml(45, 70, 200, 20, Color("Title:", LabelColor32));
-        AddTextInput(10, 90, 300, 20, 0, response.Title);
-
-        AddButton(10, 120, 0xFA5, 0xFA7, 3);
-        AddHtml(45, 120, 200, 20, Color("Message:", LabelColor32));
-        AddTextInput(10, 140, 390, 100, 1, response.Message);
-      }
-    }
-
-    public string Center(string text) => $"<CENTER>{text}</CENTER>";
-
-    public string Color(string text, int color) => $"<BASEFONT COLOR=#{color:X6}>{text}</BASEFONT>";
-
-    public void AddTextInput(int x, int y, int w, int h, int id, string def)
-    {
-      AddImageTiled(x, y, w, h, 0xA40);
-      AddImageTiled(x + 1, y + 1, w - 2, h - 2, 0xBBC);
-      AddTextEntry(x + 3, y + 1, w - 4, h - 2, 0x480, id, def);
-    }
-
-    public override void OnResponse(NetState sender, RelayInfo info)
-    {
-      if (m_From.AccessLevel < AccessLevel.Administrator)
-        return;
-
-      if (m_Response == null)
-      {
-        int index = info.ButtonID - 1;
-
-        if (index == 0)
-        {
-          PredefinedResponse resp = new PredefinedResponse("", "");
-
-          List<PredefinedResponse> list = PredefinedResponse.List;
-          list.Add(resp);
-
-          m_From.SendGump(new PredefGump(m_From, resp));
-        }
-        else
-        {
-          --index;
-
-          int type = index % 3;
-          index /= 3;
-
-          List<PredefinedResponse> list = PredefinedResponse.List;
-
-          if (index >= 0 && index < list.Count)
-          {
-            PredefinedResponse resp = list[index];
-
-            switch (type)
-            {
-              case 0: // edit
-              {
-                m_From.SendGump(new PredefGump(m_From, resp));
-                break;
-              }
-              case 1: // move up
-              {
-                if (index > 0)
-                {
-                  list.RemoveAt(index);
-                  list.Insert(index - 1, resp);
-
-                  PredefinedResponse.Save();
-                  m_From.SendGump(new PredefGump(m_From, null));
-                }
-
-                break;
-              }
-              case 2: // move down
-              {
-                if (index < list.Count - 1)
-                {
-                  list.RemoveAt(index);
-                  list.Insert(index + 1, resp);
-
-                  PredefinedResponse.Save();
-                  m_From.SendGump(new PredefGump(m_From, null));
-                }
-
-                break;
-              }
-            }
-          }
-        }
-      }
-      else
-      {
-        List<PredefinedResponse> list = PredefinedResponse.List;
-
-        switch (info.ButtonID)
-        {
-          case 1:
-          {
-            list.Remove(m_Response);
-
-            PredefinedResponse.Save();
-            m_From.SendGump(new PredefGump(m_From, null));
-            break;
-          }
-          case 2:
-          {
-            TextRelay te = info.GetTextEntry(0);
-
-            if (te != null)
-              m_Response.Title = te.Text;
-
-            PredefinedResponse.Save();
-            m_From.SendGump(new PredefGump(m_From, m_Response));
-
-            break;
-          }
-          case 3:
-          {
-            TextRelay te = info.GetTextEntry(1);
-
-            if (te != null)
-              m_Response.Message = te.Text;
-
-            PredefinedResponse.Save();
-            m_From.SendGump(new PredefGump(m_From, m_Response));
-
-            break;
-          }
-        }
-      }
-    }
-  }
-
-  public class PageEntryGump : Gump
-  {
-    private static int[] m_AccessLevelHues =
-    {
-      2100,
-      2122,
-      2117,
-      2129,
-      2415,
-      2415,
-      2415
-    };
-
-    private PageEntry m_Entry;
-    private Mobile m_Mobile;
-
-    public PageEntryGump(Mobile m, PageEntry entry) : base(30, 30)
-    {
-      m_Mobile = m;
-      m_Entry = entry;
-
-      int buttons = 0;
-
-      int bottom = 356;
-
-      AddPage(0);
-
-      AddImageTiled(0, 0, 410, 456, 0xA40);
-      AddAlphaRegion(1, 1, 408, 454);
-
-      AddPage(1);
-
-      AddLabel(18, 18, 2100, "Sent:");
-      AddLabelCropped(128, 18, 264, 20, 2100, entry.Sent.ToString());
-
-      AddLabel(18, 38, 2100, "Sender:");
-      AddLabelCropped(128, 38, 264, 20, 2100,
-        $"{entry.Sender.RawName} {entry.Sender.Location} [{entry.Sender.Map}]");
-
-      AddButton(18, bottom - buttons * 22, 0xFAB, 0xFAD, 8);
-      AddImageTiled(52, bottom - buttons * 22 + 1, 340, 80, 0xA40 /*0xBBC*/ /*0x2458*/);
-      AddImageTiled(53, bottom - buttons * 22 + 2, 338, 78, 0xBBC /*0x2426*/);
-      AddTextEntry(55, bottom - buttons++ * 22 + 2, 336, 78, 0x480, 0, "");
-
-      AddButton(18, bottom - buttons * 22, 0xFA5, 0xFA7, 0, GumpButtonType.Page, 2);
-      AddLabel(52, bottom - buttons++ * 22, 2100, "Predefined Response");
-
-      if (entry.Sender != m)
-      {
-        AddButton(18, bottom - buttons * 22, 0xFA5, 0xFA7, 1);
-        AddLabel(52, bottom - buttons++ * 22, 2100, "Go to Sender");
-      }
-
-      AddLabel(18, 58, 2100, "Handler:");
-
-      if (entry.Handler == null)
-      {
-        AddLabelCropped(128, 58, 264, 20, 2100, "Unhandled");
-
-        AddButton(18, bottom - buttons * 22, 0xFB1, 0xFB3, 5);
-        AddLabel(52, bottom - buttons++ * 22, 2100, "Delete Page");
-
-        AddButton(18, bottom - buttons * 22, 0xFB7, 0xFB9, 4);
-        AddLabel(52, bottom - buttons++ * 22, 2100, "Handle Page");
-      }
-      else
-      {
-        AddLabelCropped(128, 58, 264, 20, m_AccessLevelHues[(int)entry.Handler.AccessLevel], entry.Handler.Name);
-
-        if (entry.Handler != m)
-        {
-          AddButton(18, bottom - buttons * 22, 0xFA5, 0xFA7, 2);
-          AddLabel(52, bottom - buttons++ * 22, 2100, "Go to Handler");
-        }
-        else
-        {
-          AddButton(18, bottom - buttons * 22, 0xFA2, 0xFA4, 6);
-          AddLabel(52, bottom - buttons++ * 22, 2100, "Abandon Page");
-
-          AddButton(18, bottom - buttons * 22, 0xFB7, 0xFB9, 7);
-          AddLabel(52, bottom - buttons++ * 22, 2100, "Page Handled");
-        }
-      }
-
-      AddLabel(18, 78, 2100, "Page Location:");
-      AddLabelCropped(128, 78, 264, 20, 2100, $"{entry.PageLocation} [{entry.PageMap}]");
-
-      AddButton(18, bottom - buttons * 22, 0xFA5, 0xFA7, 3);
-      AddLabel(52, bottom - buttons++ * 22, 2100, "Go to Page Location");
-
-      if (entry.SpeechLog != null)
-      {
-        AddButton(18, bottom - buttons * 22, 0xFA5, 0xFA7, 10);
-        AddLabel(52, bottom - buttons * 22, 2100, "View Speech Log");
-      }
-
-      AddLabel(18, 98, 2100, "Page Type:");
-      AddLabelCropped(128, 98, 264, 20, 2100, PageQueue.GetPageTypeName(entry.Type));
-
-      AddLabel(18, 118, 2100, "Message:");
-      AddHtml(128, 118, 250, 100, entry.Message, true, true);
-
-      AddPage(2);
-
-      List<PredefinedResponse> preresp = PredefinedResponse.List;
-
-      AddButton(18, 18, 0xFAE, 0xFB0, 0, GumpButtonType.Page, 1);
-      AddButton(410 - 18 - 32, 18, 0xFAB, 0xFAC, 9);
-
-      if (preresp.Count == 0)
-      {
-        AddLabel(52, 18, 2100, "There are no predefined responses.");
-      }
-      else
-      {
-        AddLabel(52, 18, 2100, "Back");
-
-        for (int i = 0; i < preresp.Count; ++i)
-        {
-          AddButton(18, 40 + i * 22, 0xFA5, 0xFA7, 100 + i);
-          AddLabel(52, 40 + i * 22, 2100, preresp[i].Title);
-        }
-      }
-    }
-
-    public void Resend(NetState state)
-    {
-      PageEntryGump g = new PageEntryGump(m_Mobile, m_Entry);
-
-      g.SendTo(state);
-    }
-
-    public override void OnResponse(NetState sender, RelayInfo info)
-    {
-      if (info.ButtonID != 0 && PageQueue.List.IndexOf(m_Entry) < 0)
-      {
-        sender.Mobile.SendGump(new PageQueueGump());
-        sender.Mobile.SendMessage("That page has been removed.");
-        return;
-      }
-
-      switch (info.ButtonID)
-      {
-        case 0: // close
-        {
-          if (m_Entry.Handler != sender.Mobile)
-          {
-            PageQueueGump g = new PageQueueGump();
-
-            g.SendTo(sender);
-          }
-
-          break;
-        }
-        case 1: // go to sender
-        {
-          Mobile m = sender.Mobile;
-
-          if (m_Entry.Sender.Deleted)
-          {
-            m.SendMessage("That character no longer exists.");
-          }
-          else if (m_Entry.Sender.Map == null || m_Entry.Sender.Map == Map.Internal)
-          {
-            m.SendMessage("That character is not in the world.");
-          }
-          else
-          {
-            // m_Entry.AddResponse(state.Mobile, "[Go Sender]");
-            m.MoveToWorld(m_Entry.Sender.Location, m_Entry.Sender.Map);
-
-            m.SendMessage("You have been teleported to that page's sender.");
-
-            Resend(sender);
-          }
-
-          break;
-        }
-        case 2: // go to handler
-        {
-          Mobile m = sender.Mobile;
-          Mobile h = m_Entry.Handler;
-
-          if (h != null)
-          {
-            if (h.Deleted)
-            {
-              m.SendMessage("That character no longer exists.");
-            }
-            else if (h.Map == null || h.Map == Map.Internal)
-            {
-              m.SendMessage("That character is not in the world.");
-            }
-            else
-            {
-              // m_Entry.AddResponse(state.Mobile, "[Go Handler]");
-              m.MoveToWorld(h.Location, h.Map);
-
-              m.SendMessage("You have been teleported to that page's handler.");
-              Resend(sender);
-            }
-          }
-          else
-          {
-            m.SendMessage("Nobody is handling that page.");
-            Resend(sender);
-          }
-
-          break;
-        }
-        case 3: // go to page location
-        {
-          Mobile m = sender.Mobile;
-
-          if (m_Entry.PageMap == null || m_Entry.PageMap == Map.Internal)
-          {
-            m.SendMessage("That location is not in the world.");
-          }
-          else
-          {
-            // m_Entry.AddResponse(state.Mobile, "[Go PageLoc]");
-            m.MoveToWorld(m_Entry.PageLocation, m_Entry.PageMap);
-
-            sender.Mobile.SendMessage("You have been teleported to the original page location.");
-
-            Resend(sender);
-          }
-
-          break;
-        }
-        case 4: // handle page
-        {
-          if (m_Entry.Handler == null)
-          {
-            // m_Entry.AddResponse(state.Mobile, "[Handling]");
-            m_Entry.Handler = sender.Mobile;
-
-            sender.Mobile.SendMessage("You are now handling the page.");
-          }
-          else
-            sender.Mobile.SendMessage("Someone is already handling that page.");
-
-          Resend(sender);
-
-          break;
-        }
-        case 5: // delete page
-        {
-          if (m_Entry.Handler == null)
-          {
-            // m_Entry.AddResponse(state.Mobile, "[Deleting]");
-            PageQueue.Remove(m_Entry);
-
-            sender.Mobile.SendMessage("You delete the page.");
-
-            PageQueueGump g = new PageQueueGump();
-
-            g.SendTo(sender);
-          }
-          else
-          {
-            sender.Mobile.SendMessage("Someone is handling that page, it can not be deleted.");
-
-            Resend(sender);
-          }
-
-          break;
-        }
-        case 6: // abandon page
-        {
-          if (m_Entry.Handler == sender.Mobile)
-          {
-            // m_Entry.AddResponse(state.Mobile, "[Abandoning]");
-            sender.Mobile.SendMessage("You abandon the page.");
-
-            m_Entry.Handler = null;
-          }
-          else
-            sender.Mobile.SendMessage("You are not handling that page.");
-
-          Resend(sender);
-
-          break;
-        }
-        case 7: // page handled
-        {
-          if (m_Entry.Handler == sender.Mobile)
-          {
-            // m_Entry.AddResponse(state.Mobile, "[Handled]");
-            PageQueue.Remove(m_Entry);
-
-            m_Entry.Handler = null;
-
-            sender.Mobile.SendMessage("You mark the page as handled, and remove it from the queue.");
-
-            PageQueueGump g = new PageQueueGump();
-
-            g.SendTo(sender);
-          }
-          else
-          {
-            sender.Mobile.SendMessage("You are not handling that page.");
-
-            Resend(sender);
-          }
-
-          break;
-        }
-        case 8: // Send message
-        {
-          TextRelay text = info.GetTextEntry(0);
-
-          if (text != null)
-<<<<<<< HEAD
-          // m_Entry.AddResponse(state.Mobile, "[Response] " + text.Text);
-            m_Entry.Sender.SendGump(new MessageSentGump(m_Entry.Sender, sender.Mobile.Name, text.Text));
-=======
-            // m_Entry.AddResponse(state.Mobile, "[Response] " + text.Text);
-            m_Entry.Sender.SendGump(new MessageSentGump(m_Entry.Sender, state.Mobile.Name, text.Text));
->>>>>>> 64d59ce2
-          //m_Entry.Sender.SendMessage( 0x482, "{0} tells you:", state.Mobile.Name );
-          //m_Entry.Sender.SendMessage( 0x482, text.Text );
-
-          Resend(sender);
-
-          break;
-        }
-        case 9: // predef overview
-        {
-          Resend(sender);
-          sender.Mobile.SendGump(new PredefGump(sender.Mobile, null));
-
-          break;
-        }
-        case 10: // View Speech Log
-        {
-          Resend(sender);
-
-<<<<<<< HEAD
-          if (m_Entry.SpeechLog != null) sender.Mobile.SendGump(new SpeechLogGump(m_Entry.Sender, m_Entry.SpeechLog));
-=======
-          if (m_Entry.SpeechLog != null) state.Mobile.SendGump(new SpeechLogGump(m_Entry.Sender, m_Entry.SpeechLog));
->>>>>>> 64d59ce2
-
-          break;
-        }
-        default:
-        {
-          int index = info.ButtonID - 100;
-          List<PredefinedResponse> preresp = PredefinedResponse.List;
-
-          if (index >= 0 && index < preresp.Count)
-<<<<<<< HEAD
-          // m_Entry.AddResponse(state.Mobile, "[PreDef] " + preresp[index].Title);
-            m_Entry.Sender.SendGump(new MessageSentGump(m_Entry.Sender,  sender.Mobile.Name,
-=======
-            // m_Entry.AddResponse(state.Mobile, "[PreDef] " + preresp[index].Title);
-            m_Entry.Sender.SendGump(new MessageSentGump(m_Entry.Sender, state.Mobile.Name,
->>>>>>> 64d59ce2
-              preresp[index].Message));
-
-          Resend(sender);
-
-          break;
-        }
-      }
-    }
-  }
-}
+using System;
+using System.Collections.Generic;
+using System.IO;
+using Server.Gumps;
+using Server.Network;
+
+namespace Server.Engines.Help
+{
+  public class MessageSentGump : Gump
+  {
+    private Mobile m_Mobile;
+    private string m_Name, m_Text;
+
+    public MessageSentGump(Mobile mobile, string name, string text) : base(30, 30)
+    {
+      m_Name = name;
+      m_Text = text;
+      m_Mobile = mobile;
+
+      Closable = false;
+
+      AddPage(0);
+
+      AddBackground(0, 0, 92, 75, 0xA3C);
+
+      AddImageTiled(5, 7, 82, 61, 0xA40);
+      AddAlphaRegion(5, 7, 82, 61);
+
+      AddImageTiled(9, 11, 21, 53, 0xBBC);
+
+      AddButton(10, 12, 0x7D2, 0x7D2, 0);
+      AddHtmlLocalized(34, 28, 65, 24, 3001002, 0xFFFFFF); // Message
+    }
+
+    public override void OnResponse(NetState sender, RelayInfo info)
+    {
+      m_Mobile.SendGump(new PageResponseGump(m_Mobile, m_Name, m_Text));
+
+      //m_Mobile.SendMessage( 0x482, "{0} tells you:", m_Name );
+      //m_Mobile.SendMessage( 0x482, m_Text );
+    }
+  }
+
+  public class PageQueueGump : Gump
+  {
+    private PageEntry[] m_List;
+
+    public PageQueueGump() : base(30, 30)
+    {
+      Add(new GumpPage(0));
+      //Add( new GumpBackground( 0, 0, 410, 448, 9200 ) );
+      Add(new GumpImageTiled(0, 0, 410, 448, 0xA40));
+      Add(new GumpAlphaRegion(1, 1, 408, 446));
+
+      Add(new GumpLabel(180, 12, 2100, "Page Queue"));
+
+      List<PageEntry> list = PageQueue.List;
+
+      for (int i = 0;i < list.Count;)
+      {
+        PageEntry e = list[i];
+
+        if (e.Sender.Deleted || e.Sender.NetState == null)
+          // e.AddResponse(e.Sender, "[Logout]");
+          PageQueue.Remove(e);
+        else
+          ++i;
+      }
+
+      m_List = list.ToArray();
+
+      if (m_List.Length <= 0)
+      {
+        Add(new GumpLabel(12, 44, 2100, "The page queue is empty."));
+        return;
+      }
+
+      Add(new GumpPage(1));
+
+      for (int i = 0; i < m_List.Length; ++i)
+      {
+        PageEntry e = m_List[i];
+
+        if (i >= 5 && i % 5 == 0)
+        {
+          Add(new GumpButton(368, 12, 0xFA5, 0xFA7, 0, GumpButtonType.Page, i / 5 + 1));
+          Add(new GumpLabel(298, 12, 2100, "Next Page"));
+          Add(new GumpPage(i / 5 + 1));
+          Add(new GumpButton(12, 12, 0xFAE, 0xFB0, 0, GumpButtonType.Page, i / 5));
+          Add(new GumpLabel(48, 12, 2100, "Previous Page"));
+        }
+
+        string typeString = PageQueue.GetPageTypeName(e.Type);
+
+        string html =
+          $"[{typeString}] {e.Message} <basefont color=#{(e.Handler == null ? 0xFF0000 : 0xFF):X6}>[<u>{(e.Handler == null ? "Unhandled" : "Handling")}</u>]</basefont>";
+
+        Add(new GumpHtml(12, 44 + i % 5 * 80, 350, 70, html, true, true));
+        Add(new GumpButton(370, 44 + i % 5 * 80 + 24, 0xFA5, 0xFA7, i + 1));
+      }
+    }
+
+    public override void OnResponse(NetState sender, RelayInfo info)
+    {
+      if (info.ButtonID >= 1 && info.ButtonID <= m_List.Length)
+      {
+        if (PageQueue.List.IndexOf(m_List[info.ButtonID - 1]) >= 0)
+        {
+          PageEntryGump g = new PageEntryGump(sender.Mobile, m_List[info.ButtonID - 1]);
+
+          g.SendTo(sender);
+        }
+        else
+        {
+          sender.Mobile.SendGump(new PageQueueGump());
+          sender.Mobile.SendMessage("That page has been removed.");
+        }
+      }
+    }
+  }
+
+  public class PredefinedResponse
+  {
+    public PredefinedResponse(string title, string message)
+    {
+      Title = title;
+      Message = message;
+    }
+
+    public string Title{ get; set; }
+
+    public string Message{ get; set; }
+
+    public static List<PredefinedResponse> List{ get; private set; } = Load();
+
+    public static PredefinedResponse Add(string title, string message)
+    {
+      PredefinedResponse resp = new PredefinedResponse(title, message);
+
+      List.Add(resp);
+      Save();
+
+      return resp;
+    }
+
+    public static void Save()
+    {
+      if (List == null)
+        List = Load();
+
+      try
+      {
+        string path = Path.Combine(Core.BaseDirectory, "Data/pageresponse.cfg");
+
+        using StreamWriter op = new StreamWriter(path);
+        for (int i = 0; i < List.Count; ++i)
+        {
+          PredefinedResponse resp = List[i];
+
+          op.WriteLine("{0}\t{1}", resp.Title, resp.Message);
+        }
+      }
+      catch (Exception e)
+      {
+        Console.WriteLine(e);
+      }
+    }
+
+    public static List<PredefinedResponse> Load()
+    {
+      string path = Path.Combine(Core.BaseDirectory, "Data/pageresponse.cfg");
+
+      if (!File.Exists(path))
+        return new List<PredefinedResponse>();
+
+      List<PredefinedResponse> list = new List<PredefinedResponse>();
+
+      try
+      {
+        using StreamReader ip = new StreamReader(path);
+        string line;
+
+        while ((line = ip.ReadLine()?.Trim()) != null)
+        {
+          if (line.Length == 0 || line.StartsWith("#"))
+            continue;
+
+          string[] split = line.Split('\t');
+
+          if (split.Length == 2)
+            list.Add(new PredefinedResponse(split[0], split[1]));
+        }
+      }
+      catch (Exception e)
+      {
+        Console.WriteLine(e);
+      }
+
+      return list;
+    }
+  }
+
+  public class PredefGump : Gump
+  {
+    private const int LabelColor32 = 0xFFFFFF;
+
+    private Mobile m_From;
+    private PredefinedResponse m_Response;
+
+    public PredefGump(Mobile from, PredefinedResponse response) : base(30, 30)
+    {
+      m_From = from;
+      m_Response = response;
+
+      from.CloseGump<PredefGump>();
+
+      bool canEdit = from.AccessLevel >= AccessLevel.GameMaster;
+
+      AddPage(0);
+
+      if (response == null)
+      {
+        AddImageTiled(0, 0, 410, 448, 0xA40);
+        AddAlphaRegion(1, 1, 408, 446);
+
+        AddHtml(10, 10, 390, 20, Color(Center("Predefined Responses"), LabelColor32));
+
+        List<PredefinedResponse> list = PredefinedResponse.List;
+
+        AddPage(1);
+
+        int i;
+
+        for (i = 0; i < list.Count; ++i)
+        {
+          if (i >= 5 && i % 5 == 0)
+          {
+            AddButton(368, 10, 0xFA5, 0xFA7, 0, GumpButtonType.Page, i / 5 + 1);
+            AddLabel(298, 10, 2100, "Next Page");
+            AddPage(i / 5 + 1);
+            AddButton(12, 10, 0xFAE, 0xFB0, 0, GumpButtonType.Page, i / 5);
+            AddLabel(48, 10, 2100, "Previous Page");
+          }
+
+          PredefinedResponse resp = list[i];
+
+          string html = $"<u>{resp.Title}</u><br>{resp.Message}";
+
+          AddHtml(12, 44 + i % 5 * 80, 350, 70, html, true, true);
+
+          if (canEdit)
+          {
+            AddButton(370, 44 + i % 5 * 80 + 24, 0xFA5, 0xFA7, 2 + i * 3);
+
+            if (i > 0)
+              AddButton(377, 44 + i % 5 * 80 + 2, 0x15E0, 0x15E4, 3 + i * 3);
+            else
+              AddImage(377, 44 + i % 5 * 80 + 2, 0x25E4);
+
+            if (i < list.Count - 1)
+              AddButton(377, 44 + i % 5 * 80 + 70 - 2 - 16, 0x15E2, 0x15E6, 4 + i * 3);
+            else
+              AddImage(377, 44 + i % 5 * 80 + 70 - 2 - 16, 0x25E8);
+          }
+        }
+
+        if (canEdit)
+        {
+          if (i >= 5 && i % 5 == 0)
+          {
+            AddButton(368, 10, 0xFA5, 0xFA7, 0, GumpButtonType.Page, i / 5 + 1);
+            AddLabel(298, 10, 2100, "Next Page");
+            AddPage(i / 5 + 1);
+            AddButton(12, 10, 0xFAE, 0xFB0, 0, GumpButtonType.Page, i / 5);
+            AddLabel(48, 10, 2100, "Previous Page");
+          }
+
+          AddButton(12, 44 + i % 5 * 80, 0xFAB, 0xFAD, 1);
+          AddHtml(45, 44 + i % 5 * 80, 200, 20, Color("New Response", LabelColor32));
+        }
+      }
+      else if (canEdit)
+      {
+        AddImageTiled(0, 0, 410, 250, 0xA40);
+        AddAlphaRegion(1, 1, 408, 248);
+
+        AddHtml(10, 10, 390, 20, Color(Center("Predefined Response Editor"), LabelColor32));
+
+        AddButton(10, 40, 0xFB1, 0xFB3, 1);
+        AddHtml(45, 40, 200, 20, Color("Remove", LabelColor32));
+
+        AddButton(10, 70, 0xFA5, 0xFA7, 2);
+        AddHtml(45, 70, 200, 20, Color("Title:", LabelColor32));
+        AddTextInput(10, 90, 300, 20, 0, response.Title);
+
+        AddButton(10, 120, 0xFA5, 0xFA7, 3);
+        AddHtml(45, 120, 200, 20, Color("Message:", LabelColor32));
+        AddTextInput(10, 140, 390, 100, 1, response.Message);
+      }
+    }
+
+    public string Center(string text) => $"<CENTER>{text}</CENTER>";
+
+    public string Color(string text, int color) => $"<BASEFONT COLOR=#{color:X6}>{text}</BASEFONT>";
+
+    public void AddTextInput(int x, int y, int w, int h, int id, string def)
+    {
+      AddImageTiled(x, y, w, h, 0xA40);
+      AddImageTiled(x + 1, y + 1, w - 2, h - 2, 0xBBC);
+      AddTextEntry(x + 3, y + 1, w - 4, h - 2, 0x480, id, def);
+    }
+
+    public override void OnResponse(NetState sender, RelayInfo info)
+    {
+      if (m_From.AccessLevel < AccessLevel.Administrator)
+        return;
+
+      if (m_Response == null)
+      {
+        int index = info.ButtonID - 1;
+
+        if (index == 0)
+        {
+          PredefinedResponse resp = new PredefinedResponse("", "");
+
+          List<PredefinedResponse> list = PredefinedResponse.List;
+          list.Add(resp);
+
+          m_From.SendGump(new PredefGump(m_From, resp));
+        }
+        else
+        {
+          --index;
+
+          int type = index % 3;
+          index /= 3;
+
+          List<PredefinedResponse> list = PredefinedResponse.List;
+
+          if (index >= 0 && index < list.Count)
+          {
+            PredefinedResponse resp = list[index];
+
+            switch (type)
+            {
+              case 0: // edit
+              {
+                m_From.SendGump(new PredefGump(m_From, resp));
+                break;
+              }
+              case 1: // move up
+              {
+                if (index > 0)
+                {
+                  list.RemoveAt(index);
+                  list.Insert(index - 1, resp);
+
+                  PredefinedResponse.Save();
+                  m_From.SendGump(new PredefGump(m_From, null));
+                }
+
+                break;
+              }
+              case 2: // move down
+              {
+                if (index < list.Count - 1)
+                {
+                  list.RemoveAt(index);
+                  list.Insert(index + 1, resp);
+
+                  PredefinedResponse.Save();
+                  m_From.SendGump(new PredefGump(m_From, null));
+                }
+
+                break;
+              }
+            }
+          }
+        }
+      }
+      else
+      {
+        List<PredefinedResponse> list = PredefinedResponse.List;
+
+        switch (info.ButtonID)
+        {
+          case 1:
+          {
+            list.Remove(m_Response);
+
+            PredefinedResponse.Save();
+            m_From.SendGump(new PredefGump(m_From, null));
+            break;
+          }
+          case 2:
+          {
+            TextRelay te = info.GetTextEntry(0);
+
+            if (te != null)
+              m_Response.Title = te.Text;
+
+            PredefinedResponse.Save();
+            m_From.SendGump(new PredefGump(m_From, m_Response));
+
+            break;
+          }
+          case 3:
+          {
+            TextRelay te = info.GetTextEntry(1);
+
+            if (te != null)
+              m_Response.Message = te.Text;
+
+            PredefinedResponse.Save();
+            m_From.SendGump(new PredefGump(m_From, m_Response));
+
+            break;
+          }
+        }
+      }
+    }
+  }
+
+  public class PageEntryGump : Gump
+  {
+    private static int[] m_AccessLevelHues =
+    {
+      2100,
+      2122,
+      2117,
+      2129,
+      2415,
+      2415,
+      2415
+    };
+
+    private PageEntry m_Entry;
+    private Mobile m_Mobile;
+
+    public PageEntryGump(Mobile m, PageEntry entry) : base(30, 30)
+    {
+      m_Mobile = m;
+      m_Entry = entry;
+
+      int buttons = 0;
+
+      int bottom = 356;
+
+      AddPage(0);
+
+      AddImageTiled(0, 0, 410, 456, 0xA40);
+      AddAlphaRegion(1, 1, 408, 454);
+
+      AddPage(1);
+
+      AddLabel(18, 18, 2100, "Sent:");
+      AddLabelCropped(128, 18, 264, 20, 2100, entry.Sent.ToString());
+
+      AddLabel(18, 38, 2100, "Sender:");
+      AddLabelCropped(128, 38, 264, 20, 2100,
+        $"{entry.Sender.RawName} {entry.Sender.Location} [{entry.Sender.Map}]");
+
+      AddButton(18, bottom - buttons * 22, 0xFAB, 0xFAD, 8);
+      AddImageTiled(52, bottom - buttons * 22 + 1, 340, 80, 0xA40 /*0xBBC*/ /*0x2458*/);
+      AddImageTiled(53, bottom - buttons * 22 + 2, 338, 78, 0xBBC /*0x2426*/);
+      AddTextEntry(55, bottom - buttons++ * 22 + 2, 336, 78, 0x480, 0, "");
+
+      AddButton(18, bottom - buttons * 22, 0xFA5, 0xFA7, 0, GumpButtonType.Page, 2);
+      AddLabel(52, bottom - buttons++ * 22, 2100, "Predefined Response");
+
+      if (entry.Sender != m)
+      {
+        AddButton(18, bottom - buttons * 22, 0xFA5, 0xFA7, 1);
+        AddLabel(52, bottom - buttons++ * 22, 2100, "Go to Sender");
+      }
+
+      AddLabel(18, 58, 2100, "Handler:");
+
+      if (entry.Handler == null)
+      {
+        AddLabelCropped(128, 58, 264, 20, 2100, "Unhandled");
+
+        AddButton(18, bottom - buttons * 22, 0xFB1, 0xFB3, 5);
+        AddLabel(52, bottom - buttons++ * 22, 2100, "Delete Page");
+
+        AddButton(18, bottom - buttons * 22, 0xFB7, 0xFB9, 4);
+        AddLabel(52, bottom - buttons++ * 22, 2100, "Handle Page");
+      }
+      else
+      {
+        AddLabelCropped(128, 58, 264, 20, m_AccessLevelHues[(int)entry.Handler.AccessLevel], entry.Handler.Name);
+
+        if (entry.Handler != m)
+        {
+          AddButton(18, bottom - buttons * 22, 0xFA5, 0xFA7, 2);
+          AddLabel(52, bottom - buttons++ * 22, 2100, "Go to Handler");
+        }
+        else
+        {
+          AddButton(18, bottom - buttons * 22, 0xFA2, 0xFA4, 6);
+          AddLabel(52, bottom - buttons++ * 22, 2100, "Abandon Page");
+
+          AddButton(18, bottom - buttons * 22, 0xFB7, 0xFB9, 7);
+          AddLabel(52, bottom - buttons++ * 22, 2100, "Page Handled");
+        }
+      }
+
+      AddLabel(18, 78, 2100, "Page Location:");
+      AddLabelCropped(128, 78, 264, 20, 2100, $"{entry.PageLocation} [{entry.PageMap}]");
+
+      AddButton(18, bottom - buttons * 22, 0xFA5, 0xFA7, 3);
+      AddLabel(52, bottom - buttons++ * 22, 2100, "Go to Page Location");
+
+      if (entry.SpeechLog != null)
+      {
+        AddButton(18, bottom - buttons * 22, 0xFA5, 0xFA7, 10);
+        AddLabel(52, bottom - buttons * 22, 2100, "View Speech Log");
+      }
+
+      AddLabel(18, 98, 2100, "Page Type:");
+      AddLabelCropped(128, 98, 264, 20, 2100, PageQueue.GetPageTypeName(entry.Type));
+
+      AddLabel(18, 118, 2100, "Message:");
+      AddHtml(128, 118, 250, 100, entry.Message, true, true);
+
+      AddPage(2);
+
+      List<PredefinedResponse> preresp = PredefinedResponse.List;
+
+      AddButton(18, 18, 0xFAE, 0xFB0, 0, GumpButtonType.Page, 1);
+      AddButton(410 - 18 - 32, 18, 0xFAB, 0xFAC, 9);
+
+      if (preresp.Count == 0)
+      {
+        AddLabel(52, 18, 2100, "There are no predefined responses.");
+      }
+      else
+      {
+        AddLabel(52, 18, 2100, "Back");
+
+        for (int i = 0; i < preresp.Count; ++i)
+        {
+          AddButton(18, 40 + i * 22, 0xFA5, 0xFA7, 100 + i);
+          AddLabel(52, 40 + i * 22, 2100, preresp[i].Title);
+        }
+      }
+    }
+
+    public void Resend(NetState state)
+    {
+      PageEntryGump g = new PageEntryGump(m_Mobile, m_Entry);
+
+      g.SendTo(state);
+    }
+
+    public override void OnResponse(NetState sender, RelayInfo info)
+    {
+      if (info.ButtonID != 0 && PageQueue.List.IndexOf(m_Entry) < 0)
+      {
+        sender.Mobile.SendGump(new PageQueueGump());
+        sender.Mobile.SendMessage("That page has been removed.");
+        return;
+      }
+
+      switch (info.ButtonID)
+      {
+        case 0: // close
+        {
+          if (m_Entry.Handler != sender.Mobile)
+          {
+            PageQueueGump g = new PageQueueGump();
+
+            g.SendTo(sender);
+          }
+
+          break;
+        }
+        case 1: // go to sender
+        {
+          Mobile m = sender.Mobile;
+
+          if (m_Entry.Sender.Deleted)
+          {
+            m.SendMessage("That character no longer exists.");
+          }
+          else if (m_Entry.Sender.Map == null || m_Entry.Sender.Map == Map.Internal)
+          {
+            m.SendMessage("That character is not in the world.");
+          }
+          else
+          {
+            // m_Entry.AddResponse(state.Mobile, "[Go Sender]");
+            m.MoveToWorld(m_Entry.Sender.Location, m_Entry.Sender.Map);
+
+            m.SendMessage("You have been teleported to that page's sender.");
+
+            Resend(sender);
+          }
+
+          break;
+        }
+        case 2: // go to handler
+        {
+          Mobile m = sender.Mobile;
+          Mobile h = m_Entry.Handler;
+
+          if (h != null)
+          {
+            if (h.Deleted)
+            {
+              m.SendMessage("That character no longer exists.");
+            }
+            else if (h.Map == null || h.Map == Map.Internal)
+            {
+              m.SendMessage("That character is not in the world.");
+            }
+            else
+            {
+              // m_Entry.AddResponse(state.Mobile, "[Go Handler]");
+              m.MoveToWorld(h.Location, h.Map);
+
+              m.SendMessage("You have been teleported to that page's handler.");
+              Resend(sender);
+            }
+          }
+          else
+          {
+            m.SendMessage("Nobody is handling that page.");
+            Resend(sender);
+          }
+
+          break;
+        }
+        case 3: // go to page location
+        {
+          Mobile m = sender.Mobile;
+
+          if (m_Entry.PageMap == null || m_Entry.PageMap == Map.Internal)
+          {
+            m.SendMessage("That location is not in the world.");
+          }
+          else
+          {
+            // m_Entry.AddResponse(state.Mobile, "[Go PageLoc]");
+            m.MoveToWorld(m_Entry.PageLocation, m_Entry.PageMap);
+
+            sender.Mobile.SendMessage("You have been teleported to the original page location.");
+
+            Resend(sender);
+          }
+
+          break;
+        }
+        case 4: // handle page
+        {
+          if (m_Entry.Handler == null)
+          {
+            // m_Entry.AddResponse(state.Mobile, "[Handling]");
+            m_Entry.Handler = sender.Mobile;
+
+            sender.Mobile.SendMessage("You are now handling the page.");
+          }
+          else
+            sender.Mobile.SendMessage("Someone is already handling that page.");
+
+          Resend(sender);
+
+          break;
+        }
+        case 5: // delete page
+        {
+          if (m_Entry.Handler == null)
+          {
+            // m_Entry.AddResponse(state.Mobile, "[Deleting]");
+            PageQueue.Remove(m_Entry);
+
+            sender.Mobile.SendMessage("You delete the page.");
+
+            PageQueueGump g = new PageQueueGump();
+
+            g.SendTo(sender);
+          }
+          else
+          {
+            sender.Mobile.SendMessage("Someone is handling that page, it can not be deleted.");
+
+            Resend(sender);
+          }
+
+          break;
+        }
+        case 6: // abandon page
+        {
+          if (m_Entry.Handler == sender.Mobile)
+          {
+            // m_Entry.AddResponse(state.Mobile, "[Abandoning]");
+            sender.Mobile.SendMessage("You abandon the page.");
+
+            m_Entry.Handler = null;
+          }
+          else
+            sender.Mobile.SendMessage("You are not handling that page.");
+
+          Resend(sender);
+
+          break;
+        }
+        case 7: // page handled
+        {
+          if (m_Entry.Handler == sender.Mobile)
+          {
+            // m_Entry.AddResponse(state.Mobile, "[Handled]");
+            PageQueue.Remove(m_Entry);
+
+            m_Entry.Handler = null;
+
+            sender.Mobile.SendMessage("You mark the page as handled, and remove it from the queue.");
+
+            PageQueueGump g = new PageQueueGump();
+
+            g.SendTo(sender);
+          }
+          else
+          {
+            sender.Mobile.SendMessage("You are not handling that page.");
+
+            Resend(sender);
+          }
+
+          break;
+        }
+        case 8: // Send message
+        {
+          TextRelay text = info.GetTextEntry(0);
+
+          if (text != null)
+            // m_Entry.AddResponse(state.Mobile, "[Response] " + text.Text);
+            m_Entry.Sender.SendGump(new MessageSentGump(m_Entry.Sender, state.Mobile.Name, text.Text));
+          //m_Entry.Sender.SendMessage( 0x482, "{0} tells you:", state.Mobile.Name );
+          //m_Entry.Sender.SendMessage( 0x482, text.Text );
+
+          Resend(sender);
+
+          break;
+        }
+        case 9: // predef overview
+        {
+          Resend(sender);
+          sender.Mobile.SendGump(new PredefGump(sender.Mobile, null));
+
+          break;
+        }
+        case 10: // View Speech Log
+        {
+          Resend(sender);
+
+          if (m_Entry.SpeechLog != null) state.Mobile.SendGump(new SpeechLogGump(m_Entry.Sender, m_Entry.SpeechLog));
+
+          break;
+        }
+        default:
+        {
+          int index = info.ButtonID - 100;
+          List<PredefinedResponse> preresp = PredefinedResponse.List;
+
+          if (index >= 0 && index < preresp.Count)
+            // m_Entry.AddResponse(state.Mobile, "[PreDef] " + preresp[index].Title);
+            m_Entry.Sender.SendGump(new MessageSentGump(m_Entry.Sender, state.Mobile.Name,
+              preresp[index].Message));
+
+          Resend(sender);
+
+          break;
+        }
+      }
+    }
+  }
+}