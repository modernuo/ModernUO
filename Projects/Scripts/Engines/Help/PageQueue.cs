using System;
using System.Collections.Generic;
using System.IO;
using System.Net.Mail;
using Server.Accounting;
using Server.Misc;
using Server.Mobiles;
using Server.Network;

namespace Server.Engines.Help
{
  public enum PageType
  {
    Bug,
    Stuck,
    Account,
    Question,
    Suggestion,
    Other,
    VerbalHarassment,
    PhysicalHarassment
  }

  public class PageEntry
  {
    // What page types should have a speech log as attachment?
    public static readonly PageType[] SpeechLogAttachment =
    {
      PageType.VerbalHarassment
    };

    private Mobile m_Handler;

    private Timer m_Timer;

    public PageEntry(Mobile sender, string message, PageType type)
    {
      Sender = sender;
      Sent = DateTime.UtcNow;
      Message = Utility.FixHtml(message);
      Type = type;
      PageLocation = sender.Location;
      PageMap = sender.Map;

      if (sender is PlayerMobile pm && pm.SpeechLog != null && Array.IndexOf(SpeechLogAttachment, type) >= 0)
        SpeechLog = new List<SpeechLogEntry>(pm.SpeechLog);

      m_Timer = new InternalTimer(this);
      m_Timer.Start();
    }

    public Mobile Sender{ get; }

    public Mobile Handler
    {
      get => m_Handler;
      set
      {
        PageQueue.OnHandlerChanged(m_Handler, value, this);
        m_Handler = value;
      }
    }

    public DateTime Sent{ get; }

    public string Message{ get; }

    public PageType Type{ get; }

    public Point3D PageLocation{ get; }

    public Map PageMap{ get; }

    public List<SpeechLogEntry> SpeechLog{ get; }

    public void Stop()
    {
      m_Timer?.Stop();

      m_Timer = null;
    }

    private class InternalTimer : Timer
    {
      private PageEntry m_Entry;

<<<<<<< HEAD
      public InternalTimer(PageEntry entry) : base(TimeSpan.FromSeconds(1.0), TimeSpan.FromMinutes(2.0)) => m_Entry = entry;
=======
      public InternalTimer(PageEntry entry) : base(TimeSpan.FromSeconds(1.0), StatusDelay) => m_Entry = entry;
>>>>>>> 64d59ce2

      protected override void OnTick()
      {
        int index = PageQueue.IndexOf(m_Entry);

        if (m_Entry.Sender.NetState != null && index != -1)
        {
          m_Entry.Sender.SendLocalizedMessage(1008077, true,
            (index + 1).ToString()); // Thank you for paging. Queue status :
          m_Entry.Sender
            .SendLocalizedMessage(
              1008084); // You can reference our website at www.uo.com or contact us at support@uo.com. To cancel your page, please select the help button again and select cancel.

          if (m_Entry.Handler != null && m_Entry.Handler.NetState == null) m_Entry.Handler = null;
        }
        else
        {
          if (index != -1)
            // m_Entry.AddResponse(m_Entry.Sender, "[Logout]");

            PageQueue.Remove(m_Entry);
        }
      }
    }
  }

  public class PageQueue
  {
    private static Dictionary<Mobile, PageEntry> m_KeyedByHandler = new Dictionary<Mobile, PageEntry>();
    private static Dictionary<Mobile, PageEntry> m_KeyedBySender = new Dictionary<Mobile, PageEntry>();

    public static List<PageEntry> List{ get; } = new List<PageEntry>();

    public static void Initialize()
    {
      CommandSystem.Register("Pages", AccessLevel.Counselor, Pages_OnCommand);
    }

    public static bool CheckAllowedToPage(Mobile from)
    {
      if (!(from is PlayerMobile pm))
        return true;

      if (pm.DesignContext != null)
      {
        from.SendLocalizedMessage(
          500182); // You cannot request help while customizing a house or transferring a character.
        return false;
      }

      if (pm.PagingSquelched)
      {
        from.SendMessage("You cannot request help, sorry.");
        return false;
      }

      return true;
    }

    public static string GetPageTypeName(PageType type)
    {
      if (type == PageType.VerbalHarassment)
        return "Verbal Harassment";
      if (type == PageType.PhysicalHarassment)
        return "Physical Harassment";
      return type.ToString();
    }

    public static void OnHandlerChanged(Mobile old, Mobile value, PageEntry entry)
    {
      if (old != null)
        m_KeyedByHandler.Remove(old);

      if (value != null)
        m_KeyedByHandler[value] = entry;
    }

    [Usage("Pages")]
    [Description("Opens the page queue menu.")]
    private static void Pages_OnCommand(CommandEventArgs e)
    {
      if (m_KeyedByHandler.TryGetValue(e.Mobile, out PageEntry entry))
        e.Mobile.SendGump(new PageEntryGump(e.Mobile, entry));
      else if (List.Count > 0)
        e.Mobile.SendGump(new PageQueueGump());
      else
        e.Mobile.SendMessage("The page queue is empty.");
    }

    public static bool IsHandling(Mobile check) => m_KeyedByHandler.ContainsKey(check);

    public static bool Contains(Mobile sender) => m_KeyedBySender.ContainsKey(sender);

    public static int IndexOf(PageEntry e) => List.IndexOf(e);

    public static void Remove(PageEntry e)
    {
      if (e == null)
        return;

      e.Stop();

      List.Remove(e);
      m_KeyedBySender.Remove(e.Sender);

      if (e.Handler != null)
        m_KeyedByHandler.Remove(e.Handler);
    }

    public static PageEntry GetEntry(Mobile sender)
    {
      m_KeyedBySender.TryGetValue(sender, out PageEntry entry);
      return entry;
    }

    public static void Remove(Mobile sender)
    {
      Remove(GetEntry(sender));
    }

    public static void Enqueue(PageEntry entry)
    {
      List.Add(entry);
      m_KeyedBySender[entry.Sender] = entry;

      bool isStaffOnline = false;

      foreach (NetState ns in NetState.Instances)
      {
        Mobile m = ns.Mobile;

        if (m?.AccessLevel >= AccessLevel.Counselor && m.AutoPageNotify && !IsHandling(m))
          m.SendMessage("A new page has been placed in the queue.");

        if (m?.AccessLevel >= AccessLevel.Counselor && m.AutoPageNotify &&
            Core.TickCount - m.LastMoveTime < 600000)
          isStaffOnline = true;
      }

      if (!isStaffOnline)
        entry.Sender.SendMessage(
          "We are sorry, but no staff members are currently available to assist you.  Your page will remain in the queue until one becomes available, or until you cancel it manually.");

      if (Email.FromAddress != null && Email.SpeechLogPageAddresses != null && entry.SpeechLog != null)
        SendEmail(entry);
    }

    private static void SendEmail(PageEntry entry)
    {
      Mobile sender = entry.Sender;
      DateTime time = DateTime.UtcNow;

      MailMessage mail = new MailMessage(Email.FromAddress, Email.SpeechLogPageAddresses)
      {
        Subject = "RunUO Speech Log Page Forwarding"
      };

      using (StringWriter writer = new StringWriter())
      {
        writer.WriteLine("RunUO Speech Log Page - {0}", GetPageTypeName(entry.Type));
        writer.WriteLine();

        writer.WriteLine("From: '{0}', Account: '{1}'", sender.RawName,
          sender.Account is Account ? sender.Account.Username : "???");
        writer.WriteLine("Location: {0} [{1}]", sender.Location, sender.Map);
        writer.WriteLine("Sent on: {0}/{1:00}/{2:00} {3}:{4:00}:{5:00}", time.Year, time.Month, time.Day, time.Hour,
          time.Minute, time.Second);
        writer.WriteLine();

        writer.WriteLine("Message:");
        writer.WriteLine("'{0}'", entry.Message);
        writer.WriteLine();

        writer.WriteLine("Speech Log");
        writer.WriteLine("==========");

        foreach (SpeechLogEntry logEntry in entry.SpeechLog)
        {
          Mobile from = logEntry.From;
          string fromName = from.RawName;
          string fromAccount = from.Account is Account ? from.Account.Username : "???";
          DateTime created = logEntry.Created;
          string speech = logEntry.Speech;

          writer.WriteLine("{0}:{1:00}:{2:00} - {3} ({4}): '{5}'", created.Hour, created.Minute, created.Second,
            fromName, fromAccount, speech);
        }

        mail.Body = writer.ToString();
      }

      Email.AsyncSend(mail);
    }
  }
}
<|MERGE_RESOLUTION|>--- conflicted
+++ resolved
@@ -1,286 +1,282 @@
-using System;
-using System.Collections.Generic;
-using System.IO;
-using System.Net.Mail;
-using Server.Accounting;
-using Server.Misc;
-using Server.Mobiles;
-using Server.Network;
-
-namespace Server.Engines.Help
-{
-  public enum PageType
-  {
-    Bug,
-    Stuck,
-    Account,
-    Question,
-    Suggestion,
-    Other,
-    VerbalHarassment,
-    PhysicalHarassment
-  }
-
-  public class PageEntry
-  {
-    // What page types should have a speech log as attachment?
-    public static readonly PageType[] SpeechLogAttachment =
-    {
-      PageType.VerbalHarassment
-    };
-
-    private Mobile m_Handler;
-
-    private Timer m_Timer;
-
-    public PageEntry(Mobile sender, string message, PageType type)
-    {
-      Sender = sender;
-      Sent = DateTime.UtcNow;
-      Message = Utility.FixHtml(message);
-      Type = type;
-      PageLocation = sender.Location;
-      PageMap = sender.Map;
-
-      if (sender is PlayerMobile pm && pm.SpeechLog != null && Array.IndexOf(SpeechLogAttachment, type) >= 0)
-        SpeechLog = new List<SpeechLogEntry>(pm.SpeechLog);
-
-      m_Timer = new InternalTimer(this);
-      m_Timer.Start();
-    }
-
-    public Mobile Sender{ get; }
-
-    public Mobile Handler
-    {
-      get => m_Handler;
-      set
-      {
-        PageQueue.OnHandlerChanged(m_Handler, value, this);
-        m_Handler = value;
-      }
-    }
-
-    public DateTime Sent{ get; }
-
-    public string Message{ get; }
-
-    public PageType Type{ get; }
-
-    public Point3D PageLocation{ get; }
-
-    public Map PageMap{ get; }
-
-    public List<SpeechLogEntry> SpeechLog{ get; }
-
-    public void Stop()
-    {
-      m_Timer?.Stop();
-
-      m_Timer = null;
-    }
-
-    private class InternalTimer : Timer
-    {
-      private PageEntry m_Entry;
-
-<<<<<<< HEAD
-      public InternalTimer(PageEntry entry) : base(TimeSpan.FromSeconds(1.0), TimeSpan.FromMinutes(2.0)) => m_Entry = entry;
-=======
-      public InternalTimer(PageEntry entry) : base(TimeSpan.FromSeconds(1.0), StatusDelay) => m_Entry = entry;
->>>>>>> 64d59ce2
-
-      protected override void OnTick()
-      {
-        int index = PageQueue.IndexOf(m_Entry);
-
-        if (m_Entry.Sender.NetState != null && index != -1)
-        {
-          m_Entry.Sender.SendLocalizedMessage(1008077, true,
-            (index + 1).ToString()); // Thank you for paging. Queue status :
-          m_Entry.Sender
-            .SendLocalizedMessage(
-              1008084); // You can reference our website at www.uo.com or contact us at support@uo.com. To cancel your page, please select the help button again and select cancel.
-
-          if (m_Entry.Handler != null && m_Entry.Handler.NetState == null) m_Entry.Handler = null;
-        }
-        else
-        {
-          if (index != -1)
-            // m_Entry.AddResponse(m_Entry.Sender, "[Logout]");
-
-            PageQueue.Remove(m_Entry);
-        }
-      }
-    }
-  }
-
-  public class PageQueue
-  {
-    private static Dictionary<Mobile, PageEntry> m_KeyedByHandler = new Dictionary<Mobile, PageEntry>();
-    private static Dictionary<Mobile, PageEntry> m_KeyedBySender = new Dictionary<Mobile, PageEntry>();
-
-    public static List<PageEntry> List{ get; } = new List<PageEntry>();
-
-    public static void Initialize()
-    {
-      CommandSystem.Register("Pages", AccessLevel.Counselor, Pages_OnCommand);
-    }
-
-    public static bool CheckAllowedToPage(Mobile from)
-    {
-      if (!(from is PlayerMobile pm))
-        return true;
-
-      if (pm.DesignContext != null)
-      {
-        from.SendLocalizedMessage(
-          500182); // You cannot request help while customizing a house or transferring a character.
-        return false;
-      }
-
-      if (pm.PagingSquelched)
-      {
-        from.SendMessage("You cannot request help, sorry.");
-        return false;
-      }
-
-      return true;
-    }
-
-    public static string GetPageTypeName(PageType type)
-    {
-      if (type == PageType.VerbalHarassment)
-        return "Verbal Harassment";
-      if (type == PageType.PhysicalHarassment)
-        return "Physical Harassment";
-      return type.ToString();
-    }
-
-    public static void OnHandlerChanged(Mobile old, Mobile value, PageEntry entry)
-    {
-      if (old != null)
-        m_KeyedByHandler.Remove(old);
-
-      if (value != null)
-        m_KeyedByHandler[value] = entry;
-    }
-
-    [Usage("Pages")]
-    [Description("Opens the page queue menu.")]
-    private static void Pages_OnCommand(CommandEventArgs e)
-    {
-      if (m_KeyedByHandler.TryGetValue(e.Mobile, out PageEntry entry))
-        e.Mobile.SendGump(new PageEntryGump(e.Mobile, entry));
-      else if (List.Count > 0)
-        e.Mobile.SendGump(new PageQueueGump());
-      else
-        e.Mobile.SendMessage("The page queue is empty.");
-    }
-
-    public static bool IsHandling(Mobile check) => m_KeyedByHandler.ContainsKey(check);
-
-    public static bool Contains(Mobile sender) => m_KeyedBySender.ContainsKey(sender);
-
-    public static int IndexOf(PageEntry e) => List.IndexOf(e);
-
-    public static void Remove(PageEntry e)
-    {
-      if (e == null)
-        return;
-
-      e.Stop();
-
-      List.Remove(e);
-      m_KeyedBySender.Remove(e.Sender);
-
-      if (e.Handler != null)
-        m_KeyedByHandler.Remove(e.Handler);
-    }
-
-    public static PageEntry GetEntry(Mobile sender)
-    {
-      m_KeyedBySender.TryGetValue(sender, out PageEntry entry);
-      return entry;
-    }
-
-    public static void Remove(Mobile sender)
-    {
-      Remove(GetEntry(sender));
-    }
-
-    public static void Enqueue(PageEntry entry)
-    {
-      List.Add(entry);
-      m_KeyedBySender[entry.Sender] = entry;
-
-      bool isStaffOnline = false;
-
-      foreach (NetState ns in NetState.Instances)
-      {
-        Mobile m = ns.Mobile;
-
-        if (m?.AccessLevel >= AccessLevel.Counselor && m.AutoPageNotify && !IsHandling(m))
-          m.SendMessage("A new page has been placed in the queue.");
-
-        if (m?.AccessLevel >= AccessLevel.Counselor && m.AutoPageNotify &&
-            Core.TickCount - m.LastMoveTime < 600000)
-          isStaffOnline = true;
-      }
-
-      if (!isStaffOnline)
-        entry.Sender.SendMessage(
-          "We are sorry, but no staff members are currently available to assist you.  Your page will remain in the queue until one becomes available, or until you cancel it manually.");
-
-      if (Email.FromAddress != null && Email.SpeechLogPageAddresses != null && entry.SpeechLog != null)
-        SendEmail(entry);
-    }
-
-    private static void SendEmail(PageEntry entry)
-    {
-      Mobile sender = entry.Sender;
-      DateTime time = DateTime.UtcNow;
-
-      MailMessage mail = new MailMessage(Email.FromAddress, Email.SpeechLogPageAddresses)
-      {
-        Subject = "RunUO Speech Log Page Forwarding"
-      };
-
-      using (StringWriter writer = new StringWriter())
-      {
-        writer.WriteLine("RunUO Speech Log Page - {0}", GetPageTypeName(entry.Type));
-        writer.WriteLine();
-
-        writer.WriteLine("From: '{0}', Account: '{1}'", sender.RawName,
-          sender.Account is Account ? sender.Account.Username : "???");
-        writer.WriteLine("Location: {0} [{1}]", sender.Location, sender.Map);
-        writer.WriteLine("Sent on: {0}/{1:00}/{2:00} {3}:{4:00}:{5:00}", time.Year, time.Month, time.Day, time.Hour,
-          time.Minute, time.Second);
-        writer.WriteLine();
-
-        writer.WriteLine("Message:");
-        writer.WriteLine("'{0}'", entry.Message);
-        writer.WriteLine();
-
-        writer.WriteLine("Speech Log");
-        writer.WriteLine("==========");
-
-        foreach (SpeechLogEntry logEntry in entry.SpeechLog)
-        {
-          Mobile from = logEntry.From;
-          string fromName = from.RawName;
-          string fromAccount = from.Account is Account ? from.Account.Username : "???";
-          DateTime created = logEntry.Created;
-          string speech = logEntry.Speech;
-
-          writer.WriteLine("{0}:{1:00}:{2:00} - {3} ({4}): '{5}'", created.Hour, created.Minute, created.Second,
-            fromName, fromAccount, speech);
-        }
-
-        mail.Body = writer.ToString();
-      }
-
-      Email.AsyncSend(mail);
-    }
-  }
-}
+using System;
+using System.Collections.Generic;
+using System.IO;
+using System.Net.Mail;
+using Server.Accounting;
+using Server.Misc;
+using Server.Mobiles;
+using Server.Network;
+
+namespace Server.Engines.Help
+{
+  public enum PageType
+  {
+    Bug,
+    Stuck,
+    Account,
+    Question,
+    Suggestion,
+    Other,
+    VerbalHarassment,
+    PhysicalHarassment
+  }
+
+  public class PageEntry
+  {
+    // What page types should have a speech log as attachment?
+    public static readonly PageType[] SpeechLogAttachment =
+    {
+      PageType.VerbalHarassment
+    };
+
+    private Mobile m_Handler;
+
+    private Timer m_Timer;
+
+    public PageEntry(Mobile sender, string message, PageType type)
+    {
+      Sender = sender;
+      Sent = DateTime.UtcNow;
+      Message = Utility.FixHtml(message);
+      Type = type;
+      PageLocation = sender.Location;
+      PageMap = sender.Map;
+
+      if (sender is PlayerMobile pm && pm.SpeechLog != null && Array.IndexOf(SpeechLogAttachment, type) >= 0)
+        SpeechLog = new List<SpeechLogEntry>(pm.SpeechLog);
+
+      m_Timer = new InternalTimer(this);
+      m_Timer.Start();
+    }
+
+    public Mobile Sender{ get; }
+
+    public Mobile Handler
+    {
+      get => m_Handler;
+      set
+      {
+        PageQueue.OnHandlerChanged(m_Handler, value, this);
+        m_Handler = value;
+      }
+    }
+
+    public DateTime Sent{ get; }
+
+    public string Message{ get; }
+
+    public PageType Type{ get; }
+
+    public Point3D PageLocation{ get; }
+
+    public Map PageMap{ get; }
+
+    public List<SpeechLogEntry> SpeechLog{ get; }
+
+    public void Stop()
+    {
+      m_Timer?.Stop();
+
+      m_Timer = null;
+    }
+
+    private class InternalTimer : Timer
+    {
+      private PageEntry m_Entry;
+
+      public InternalTimer(PageEntry entry) : base(TimeSpan.FromSeconds(1.0), StatusDelay) => m_Entry = entry;
+
+      protected override void OnTick()
+      {
+        int index = PageQueue.IndexOf(m_Entry);
+
+        if (m_Entry.Sender.NetState != null && index != -1)
+        {
+          m_Entry.Sender.SendLocalizedMessage(1008077, true,
+            (index + 1).ToString()); // Thank you for paging. Queue status :
+          m_Entry.Sender
+            .SendLocalizedMessage(
+              1008084); // You can reference our website at www.uo.com or contact us at support@uo.com. To cancel your page, please select the help button again and select cancel.
+
+          if (m_Entry.Handler != null && m_Entry.Handler.NetState == null) m_Entry.Handler = null;
+        }
+        else
+        {
+          if (index != -1)
+            // m_Entry.AddResponse(m_Entry.Sender, "[Logout]");
+
+            PageQueue.Remove(m_Entry);
+        }
+      }
+    }
+  }
+
+  public class PageQueue
+  {
+    private static Dictionary<Mobile, PageEntry> m_KeyedByHandler = new Dictionary<Mobile, PageEntry>();
+    private static Dictionary<Mobile, PageEntry> m_KeyedBySender = new Dictionary<Mobile, PageEntry>();
+
+    public static List<PageEntry> List{ get; } = new List<PageEntry>();
+
+    public static void Initialize()
+    {
+      CommandSystem.Register("Pages", AccessLevel.Counselor, Pages_OnCommand);
+    }
+
+    public static bool CheckAllowedToPage(Mobile from)
+    {
+      if (!(from is PlayerMobile pm))
+        return true;
+
+      if (pm.DesignContext != null)
+      {
+        from.SendLocalizedMessage(
+          500182); // You cannot request help while customizing a house or transferring a character.
+        return false;
+      }
+
+      if (pm.PagingSquelched)
+      {
+        from.SendMessage("You cannot request help, sorry.");
+        return false;
+      }
+
+      return true;
+    }
+
+    public static string GetPageTypeName(PageType type)
+    {
+      if (type == PageType.VerbalHarassment)
+        return "Verbal Harassment";
+      if (type == PageType.PhysicalHarassment)
+        return "Physical Harassment";
+      return type.ToString();
+    }
+
+    public static void OnHandlerChanged(Mobile old, Mobile value, PageEntry entry)
+    {
+      if (old != null)
+        m_KeyedByHandler.Remove(old);
+
+      if (value != null)
+        m_KeyedByHandler[value] = entry;
+    }
+
+    [Usage("Pages")]
+    [Description("Opens the page queue menu.")]
+    private static void Pages_OnCommand(CommandEventArgs e)
+    {
+      if (m_KeyedByHandler.TryGetValue(e.Mobile, out PageEntry entry))
+        e.Mobile.SendGump(new PageEntryGump(e.Mobile, entry));
+      else if (List.Count > 0)
+        e.Mobile.SendGump(new PageQueueGump());
+      else
+        e.Mobile.SendMessage("The page queue is empty.");
+    }
+
+    public static bool IsHandling(Mobile check) => m_KeyedByHandler.ContainsKey(check);
+
+    public static bool Contains(Mobile sender) => m_KeyedBySender.ContainsKey(sender);
+
+    public static int IndexOf(PageEntry e) => List.IndexOf(e);
+
+    public static void Remove(PageEntry e)
+    {
+      if (e == null)
+        return;
+
+      e.Stop();
+
+      List.Remove(e);
+      m_KeyedBySender.Remove(e.Sender);
+
+      if (e.Handler != null)
+        m_KeyedByHandler.Remove(e.Handler);
+    }
+
+    public static PageEntry GetEntry(Mobile sender)
+    {
+      m_KeyedBySender.TryGetValue(sender, out PageEntry entry);
+      return entry;
+    }
+
+    public static void Remove(Mobile sender)
+    {
+      Remove(GetEntry(sender));
+    }
+
+    public static void Enqueue(PageEntry entry)
+    {
+      List.Add(entry);
+      m_KeyedBySender[entry.Sender] = entry;
+
+      bool isStaffOnline = false;
+
+      foreach (NetState ns in NetState.Instances)
+      {
+        Mobile m = ns.Mobile;
+
+        if (m?.AccessLevel >= AccessLevel.Counselor && m.AutoPageNotify && !IsHandling(m))
+          m.SendMessage("A new page has been placed in the queue.");
+
+        if (m?.AccessLevel >= AccessLevel.Counselor && m.AutoPageNotify &&
+            Core.TickCount - m.LastMoveTime < 600000)
+          isStaffOnline = true;
+      }
+
+      if (!isStaffOnline)
+        entry.Sender.SendMessage(
+          "We are sorry, but no staff members are currently available to assist you.  Your page will remain in the queue until one becomes available, or until you cancel it manually.");
+
+      if (Email.FromAddress != null && Email.SpeechLogPageAddresses != null && entry.SpeechLog != null)
+        SendEmail(entry);
+    }
+
+    private static void SendEmail(PageEntry entry)
+    {
+      Mobile sender = entry.Sender;
+      DateTime time = DateTime.UtcNow;
+
+      MailMessage mail = new MailMessage(Email.FromAddress, Email.SpeechLogPageAddresses)
+      {
+        Subject = "RunUO Speech Log Page Forwarding"
+      };
+
+      using (StringWriter writer = new StringWriter())
+      {
+        writer.WriteLine("RunUO Speech Log Page - {0}", GetPageTypeName(entry.Type));
+        writer.WriteLine();
+
+        writer.WriteLine("From: '{0}', Account: '{1}'", sender.RawName,
+          sender.Account is Account ? sender.Account.Username : "???");
+        writer.WriteLine("Location: {0} [{1}]", sender.Location, sender.Map);
+        writer.WriteLine("Sent on: {0}/{1:00}/{2:00} {3}:{4:00}:{5:00}", time.Year, time.Month, time.Day, time.Hour,
+          time.Minute, time.Second);
+        writer.WriteLine();
+
+        writer.WriteLine("Message:");
+        writer.WriteLine("'{0}'", entry.Message);
+        writer.WriteLine();
+
+        writer.WriteLine("Speech Log");
+        writer.WriteLine("==========");
+
+        foreach (SpeechLogEntry logEntry in entry.SpeechLog)
+        {
+          Mobile from = logEntry.From;
+          string fromName = from.RawName;
+          string fromAccount = from.Account is Account ? from.Account.Username : "???";
+          DateTime created = logEntry.Created;
+          string speech = logEntry.Speech;
+
+          writer.WriteLine("{0}:{1:00}:{2:00} - {3} ({4}): '{5}'", created.Hour, created.Minute, created.Second,
+            fromName, fromAccount, speech);
+        }
+
+        mail.Body = writer.ToString();
+      }
+
+      Email.AsyncSend(mail);
+    }
+  }
+}