using System;
using System.Collections.Generic;
using System.Linq;
using System.Net;
using System.Text;
using System.Threading;
using Server.Accounting;
using Server.Commands;
using Server.Items;
using Server.Misc;
using Server.Multis;
using Server.Network;
<<<<<<< HEAD
=======
using Server.Prompts;
>>>>>>> 64d59ce2

namespace Server.Gumps
{
  public enum AdminGumpPage
  {
    Information_General = 0,
    Information_Perf,
    Administer,
    Clients,
    Accounts,
    Accounts_Shared,
    Firewall,
    Administer_WorldBuilding,
    Administer_Server,
    Administer_Access,
    Administer_Access_Lockdown,
    Administer_Commands,
    ClientInfo,
    AccountDetails,
    AccountDetails_Information,
    AccountDetails_Characters,
    AccountDetails_Access,
    AccountDetails_Access_ClientIPs,
    AccountDetails_Access_Restrictions,
    AccountDetails_Comments,
    AccountDetails_Tags,
    AccountDetails_ChangePassword,
    AccountDetails_ChangeAccess,
    FirewallInfo,
    Invalid = -1
  }

  public class AdminGump : Gump
  {
    private const int LabelColor = 0x7FFF;
    private const int SelectedColor = 0x421F;
    private const int DisabledColor = 0x4210;

    private const int LabelColor32 = 0xFFFFFF;
    private const int SelectedColor32 = 0x8080FF;
    private const int DisabledColor32 = 0x808080;

    private const int LabelHue = 0x480;
    private const int GreenHue = 0x40;
    private const int RedHue = 0x20;

    private static string[] m_AccessLevelStrings =
    {
      "Player",
      "Counselor",
      "Game Master",
      "Seer",
      "Administrator",
      "Developer",
      "Owner"
    };

    private Mobile m_From;
    private List<object> m_List;
    private int m_ListPage;
    private AdminGumpPage m_PageType;
    private object m_State;

    public AdminGump(Mobile from, AdminGumpPage pageType, int listPage = 0, List<object> list = null, string notice = null,
      object state = null) : base(50, 40)
    {
      from.CloseGump<AdminGump>();

      m_From = from;
      m_PageType = pageType;
      m_ListPage = listPage;
      m_State = state;
      m_List = list;

      AddPage(0);

      AddBackground(0, 0, 420, 440, 5054);

      AddBlackAlpha(10, 10, 170, 100);
      AddBlackAlpha(190, 10, 220, 100);
      AddBlackAlpha(10, 120, 400, 260);
      AddBlackAlpha(10, 390, 400, 40);

      AddPageButton(10, 10, GetButtonID(0, 0), "INFORMATION", AdminGumpPage.Information_General,
        AdminGumpPage.Information_Perf);
      AddPageButton(10, 30, GetButtonID(0, 1), "ADMINISTER", AdminGumpPage.Administer, AdminGumpPage.Administer_Access,
        AdminGumpPage.Administer_Commands, AdminGumpPage.Administer_Server, AdminGumpPage.Administer_WorldBuilding,
        AdminGumpPage.Administer_Access_Lockdown);
      AddPageButton(10, 50, GetButtonID(0, 2), "CLIENT LIST", AdminGumpPage.Clients, AdminGumpPage.ClientInfo);
      AddPageButton(10, 70, GetButtonID(0, 3), "ACCOUNT LIST", AdminGumpPage.Accounts, AdminGumpPage.Accounts_Shared,
        AdminGumpPage.AccountDetails, AdminGumpPage.AccountDetails_Information,
        AdminGumpPage.AccountDetails_Characters, AdminGumpPage.AccountDetails_Access,
        AdminGumpPage.AccountDetails_Access_ClientIPs, AdminGumpPage.AccountDetails_Access_Restrictions,
        AdminGumpPage.AccountDetails_Comments, AdminGumpPage.AccountDetails_Tags,
        AdminGumpPage.AccountDetails_ChangeAccess, AdminGumpPage.AccountDetails_ChangePassword);
      AddPageButton(10, 90, GetButtonID(0, 4), "FIREWALL", AdminGumpPage.Firewall, AdminGumpPage.FirewallInfo);

      if (notice != null)
        AddHtml(12, 392, 396, 36, Color(notice, LabelColor32));

      switch (pageType)
      {
        case AdminGumpPage.Information_General:
        {
          int banned = 0;
          int active = 0;

          foreach (Account acct in Accounts.GetAccounts())
            if (acct.Banned)
              ++banned;
            else
              ++active;

          AddLabel(20, 130, LabelHue, "Active Accounts:");
          AddLabel(150, 130, LabelHue, active.ToString());

          AddLabel(20, 150, LabelHue, "Banned Accounts:");
          AddLabel(150, 150, LabelHue, banned.ToString());

          AddLabel(20, 170, LabelHue, "Firewalled:");
          AddLabel(150, 170, LabelHue, Firewall.List.Count.ToString());

          AddLabel(20, 190, LabelHue, "Clients:");
          AddLabel(150, 190, LabelHue, NetState.Instances.Count.ToString());

          AddLabel(20, 210, LabelHue, "Mobiles:");
          AddLabel(150, 210, LabelHue, World.Mobiles.Count.ToString());

          AddLabel(20, 230, LabelHue, "Mobile Scripts:");
          AddLabel(150, 230, LabelHue, Core.ScriptMobiles.ToString());

          AddLabel(20, 250, LabelHue, "Items:");
          AddLabel(150, 250, LabelHue, World.Items.Count.ToString());

          AddLabel(20, 270, LabelHue, "Item Scripts:");
          AddLabel(150, 270, LabelHue, Core.ScriptItems.ToString());

          AddLabel(20, 290, LabelHue, "Uptime:");
          AddLabel(150, 290, LabelHue, FormatTimeSpan(DateTime.UtcNow - Clock.ServerStart));

          AddLabel(20, 310, LabelHue, "Memory:");
          AddLabel(150, 310, LabelHue, FormatByteAmount(GC.GetTotalMemory(false)));

          AddLabel(20, 330, LabelHue, "Framework:");
          AddLabel(150, 330, LabelHue, Environment.Version.ToString());

          AddLabel(20, 350, LabelHue, "Operating System: ");
          string os = Environment.OSVersion.ToString();

          os = os.Replace("Microsoft", "MSFT");
          os = os.Replace("Service Pack", "SP");

          AddLabel(150, 350, LabelHue, os);

          /*string str;

          try{ str = FormatTimeSpan( Core.Process.TotalProcessorTime ); }
          catch{ str = "(unable to retrieve)"; }

          AddLabel( 20, 330, LabelHue, "Process Time:" );
          AddLabel( 250, 330, LabelHue, str );*/

          /*try{ str = Core.Process.PriorityClass.ToString(); }
          catch{ str = "(unable to retrieve)"; }

          AddLabel( 20, 350, LabelHue, "Process Priority:" );
          AddLabel( 250, 350, LabelHue, str );*/

          AddPageButton(200, 20, GetButtonID(0, 0), "General", AdminGumpPage.Information_General);
          AddPageButton(200, 40, GetButtonID(0, 5), "Performance", AdminGumpPage.Information_Perf);

          break;
        }
        case AdminGumpPage.Information_Perf:
        {
          AddLabel(20, 130, LabelHue, "Cycles Per Second:");
          AddLabel(40, 150, LabelHue, $"Current: {Core.CyclesPerSecond:N2}");
          AddLabel(40, 170, LabelHue, $"Average: {Core.AverageCPS:N2}");

          StringBuilder sb = new StringBuilder();

          ThreadPool.GetAvailableThreads(out int curUser, out int curIOCP);
          ThreadPool.GetMaxThreads(out int maxUser, out int maxIOCP);

          sb.Append("Worker Threads:<br>Capacity: ");
          sb.Append(maxUser);
          sb.Append("<br>Available: ");
          sb.Append(curUser);
          sb.Append("<br>Usage: ");
          sb.Append((maxUser - curUser) * 100 / maxUser);
          sb.Append("%<br><br>IOCP Threads:<br>Capacity: ");
          sb.Append(maxIOCP);
          sb.Append("<br>Available: ");
          sb.Append(curIOCP);
          sb.Append("<br>Usage: ");
          sb.Append((maxIOCP - curIOCP) * 100 / maxIOCP);
          sb.Append("%");

          AddLabel(20, 200, LabelHue, "Pooling:");
          AddHtml(20, 220, 380, 150, sb.ToString(), true, true);

          AddPageButton(200, 20, GetButtonID(0, 0), "General", AdminGumpPage.Information_General);
          AddPageButton(200, 40, GetButtonID(0, 5), "Performance", AdminGumpPage.Information_Perf);

          break;
        }
        case AdminGumpPage.Administer_WorldBuilding:
        {
          AddHtml(10, 125, 400, 20, Color(Center("Generating"), LabelColor32));

          AddButtonLabeled(20, 150, GetButtonID(3, 100), "Documentation");
          AddButtonLabeled(220, 150, GetButtonID(3, 107), "Rebuild Categorization");

          AddButtonLabeled(20, 175, GetButtonID(3, 101), "Teleporters");
          AddButtonLabeled(220, 175, GetButtonID(3, 102), "Moongates");

          AddButtonLabeled(20, 200, GetButtonID(3, 103), "Vendors");
          AddButtonLabeled(220, 200, GetButtonID(3, 106), "Decoration");

          AddButtonLabeled(20, 225, GetButtonID(3, 104), "Doors");
          AddButtonLabeled(220, 225, GetButtonID(3, 105), "Signs");

          AddHtml(20, 275, 400, 30, Color(Center("Statics"), LabelColor32));

          AddButtonLabeled(20, 300, GetButtonID(3, 110), "Freeze (Target)");
          AddButtonLabeled(20, 325, GetButtonID(3, 111), "Freeze (World)");
          AddButtonLabeled(20, 350, GetButtonID(3, 112), "Freeze (Map)");

          AddButtonLabeled(220, 300, GetButtonID(3, 120), "Unfreeze (Target)");
          AddButtonLabeled(220, 325, GetButtonID(3, 121), "Unfreeze (World)");
          AddButtonLabeled(220, 350, GetButtonID(3, 122), "Unfreeze (Map)");

          goto case AdminGumpPage.Administer;
        }
        case AdminGumpPage.Administer_Server:
        {
          AddHtml(10, 125, 400, 20, Color(Center("Server"), LabelColor32));

          AddButtonLabeled(20, 150, GetButtonID(3, 200), "Save");

          /*if ( !Core.Service )
          {*/
          AddButtonLabeled(20, 180, GetButtonID(3, 201), "Shutdown (With Save)");
          AddButtonLabeled(20, 200, GetButtonID(3, 202), "Shutdown (Without Save)");

          AddButtonLabeled(20, 230, GetButtonID(3, 203), "Shutdown & Restart (With Save)");
          AddButtonLabeled(20, 250, GetButtonID(3, 204), "Shutdown & Restart (Without Save)");
          /*}
          else
          {
            AddLabel( 20, 215, LabelHue, "Shutdown/Restart not available." );
          }*/

          AddHtml(10, 295, 400, 20, Color(Center("Broadcast"), LabelColor32));

          AddTextField(20, 320, 380, 20, 0);
          AddButtonLabeled(20, 350, GetButtonID(3, 210), "To Everyone");
          AddButtonLabeled(220, 350, GetButtonID(3, 211), "To Staff");

          goto case AdminGumpPage.Administer;
        }
        case AdminGumpPage.Administer_Access_Lockdown:
        {
          AddHtml(10, 125, 400, 20, Color(Center("Server Lockdown"), LabelColor32));

          AddHtml(20, 150, 380, 80,
            Color(
              "When enabled, only clients with an access level equal to or greater than the specified lockdown level may access the server. After setting a lockdown level, use the <em>Purge Invalid Clients</em> button to disconnect those clients without access.",
              LabelColor32));

          AccessLevel level = AccountHandler.LockdownLevel;
          bool isLockedDown = level > AccessLevel.Player;

          AddSelectedButton(20, 230, GetButtonID(3, 500), "Not Locked Down", !isLockedDown);
          AddSelectedButton(20, 260, GetButtonID(3, 504), "Administrators",
            isLockedDown && level <= AccessLevel.Administrator);
          AddSelectedButton(20, 280, GetButtonID(3, 503), "Seers", isLockedDown && level <= AccessLevel.Seer);
          AddSelectedButton(20, 300, GetButtonID(3, 502), "Game Masters",
            isLockedDown && level <= AccessLevel.GameMaster);
          AddSelectedButton(20, 320, GetButtonID(3, 501), "Counselors",
            isLockedDown && level <= AccessLevel.Counselor);

          AddButtonLabeled(20, 350, GetButtonID(3, 510), "Purge Invalid Clients");

          goto case AdminGumpPage.Administer;
        }
        case AdminGumpPage.Administer_Access:
        {
          AddHtml(10, 125, 400, 20, Color(Center("Access"), LabelColor32));

          AddHtml(10, 155, 400, 20, Color(Center("Connectivity"), LabelColor32));

          AddButtonLabeled(20, 180, GetButtonID(3, 300), "Kick");
          AddButtonLabeled(220, 180, GetButtonID(3, 301), "Ban");

          AddButtonLabeled(20, 210, GetButtonID(3, 302), "Firewall");
          AddButtonLabeled(220, 210, GetButtonID(3, 303), "Lockdown");

          AddHtml(10, 245, 400, 20, Color(Center("Staff"), LabelColor32));

          AddButtonLabeled(20, 270, GetButtonID(3, 310), "Make Player");
          AddButtonLabeled(20, 290, GetButtonID(3, 311), "Make Counselor");
          AddButtonLabeled(20, 310, GetButtonID(3, 312), "Make Game Master");
          AddButtonLabeled(20, 330, GetButtonID(3, 313), "Make Seer");

          if (from.AccessLevel > AccessLevel.Administrator)
          {
            AddButtonLabeled(220, 270, GetButtonID(3, 314), "Make Administrator");

            if (from.AccessLevel > AccessLevel.Developer)
            {
              AddButtonLabeled(220, 290, GetButtonID(3, 315), "Make Developer");

              if (from.AccessLevel >= AccessLevel.Owner)
                AddButtonLabeled(220, 310, GetButtonID(3, 316), "Make Owner");
            }
          }

          goto case AdminGumpPage.Administer;
        }
        case AdminGumpPage.Administer_Commands:
        {
          AddHtml(10, 125, 400, 20, Color(Center("Commands"), LabelColor32));

          AddButtonLabeled(20, 150, GetButtonID(3, 400), "Add");
          AddButtonLabeled(220, 150, GetButtonID(3, 401), "Remove");

          AddButtonLabeled(20, 170, GetButtonID(3, 402), "Dupe");
          AddButtonLabeled(220, 170, GetButtonID(3, 403), "Dupe in bag");

          AddButtonLabeled(20, 200, GetButtonID(3, 404), "Properties");
          AddButtonLabeled(220, 200, GetButtonID(3, 405), "Skills");

          AddButtonLabeled(20, 230, GetButtonID(3, 406), "Mortal");
          AddButtonLabeled(220, 230, GetButtonID(3, 407), "Immortal");

          AddButtonLabeled(20, 250, GetButtonID(3, 408), "Squelch");
          AddButtonLabeled(220, 250, GetButtonID(3, 409), "Unsquelch");

          AddButtonLabeled(20, 270, GetButtonID(3, 410), "Freeze");
          AddButtonLabeled(220, 270, GetButtonID(3, 411), "Unfreeze");

          AddButtonLabeled(20, 290, GetButtonID(3, 412), "Hide");
          AddButtonLabeled(220, 290, GetButtonID(3, 413), "Unhide");

          AddButtonLabeled(20, 310, GetButtonID(3, 414), "Kill");
          AddButtonLabeled(220, 310, GetButtonID(3, 415), "Resurrect");

          AddButtonLabeled(20, 330, GetButtonID(3, 416), "Move");
          AddButtonLabeled(220, 330, GetButtonID(3, 417), "Wipe");

          AddButtonLabeled(20, 350, GetButtonID(3, 418), "Teleport");
          AddButtonLabeled(220, 350, GetButtonID(3, 419), "Teleport (Multiple)");

          goto case AdminGumpPage.Administer;
        }
        case AdminGumpPage.Administer:
        {
          AddPageButton(200, 20, GetButtonID(3, 0), "World Building", AdminGumpPage.Administer_WorldBuilding);
          AddPageButton(200, 40, GetButtonID(3, 1), "Server", AdminGumpPage.Administer_Server);
          AddPageButton(200, 60, GetButtonID(3, 2), "Access", AdminGumpPage.Administer_Access,
            AdminGumpPage.Administer_Access_Lockdown);
          AddPageButton(200, 80, GetButtonID(3, 3), "Commands", AdminGumpPage.Administer_Commands);

          break;
        }
        case AdminGumpPage.Clients:
        {
          if (m_List == null)
          {
            List<NetState> states = NetState.Instances.ToList();
            states.Sort(NetStateComparer.Instance);

            m_List = states.ToList<object>();
          }

          AddClientHeader();

          AddLabelCropped(12, 120, 81, 20, LabelHue, "Name");
          AddLabelCropped(95, 120, 81, 20, LabelHue, "Account");
          AddLabelCropped(178, 120, 81, 20, LabelHue, "Access Level");
          AddLabelCropped(273, 120, 109, 20, LabelHue, "IP Address");

          if (listPage > 0)
            AddButton(375, 122, 0x15E3, 0x15E7, GetButtonID(1, 0));
          else
            AddImage(375, 122, 0x25EA);

          if ((listPage + 1) * 12 < m_List.Count)
            AddButton(392, 122, 0x15E1, 0x15E5, GetButtonID(1, 1));
          else
            AddImage(392, 122, 0x25E6);

          if (m_List.Count == 0)
            AddLabel(12, 140, LabelHue, "There are no clients to display.");

          for (int i = 0, index = listPage * 12; i < 12 && index >= 0 && index < m_List.Count; ++i, ++index)
          {
            if (!(m_List[index] is NetState ns))
              continue;

            Mobile m = ns.Mobile;
            Account a = ns.Account as Account;
            int offset = 140 + i * 20;

            if (m == null)
              AddLabelCropped(12, offset, 81, 20, LabelHue, "(logging in)");
            else
              AddLabelCropped(12, offset, 81, 20, GetHueFor(m), m.Name);
            AddLabelCropped(95, offset, 81, 20, LabelHue, a == null ? "(no account)" : a.Username);
            AddLabelCropped(178, offset, 81, 20, LabelHue,
              m == null
                ? a != null ? FormatAccessLevel(a.AccessLevel) : ""
                : FormatAccessLevel(m.AccessLevel));
            AddLabelCropped(273, offset, 109, 20, LabelHue, ns.ToString());

            if (a != null || m != null)
              AddButton(380, offset - 1, 0xFA5, 0xFA7, GetButtonID(4, index + 2));
          }

          break;
        }
        case AdminGumpPage.ClientInfo:
        {
          if (!(state is Mobile m))
            break;

          AddClientHeader();

          AddHtml(10, 125, 400, 20, Color(Center("Information"), LabelColor32));

          int y = 146;

          AddLabel(20, y, LabelHue, "Name:");
          AddLabel(200, y, GetHueFor(m), m.Name);
          y += 20;

          Account a = m.Account as Account;

          AddLabel(20, y, LabelHue, "Account:");
          AddLabel(200, y, a?.Banned == true ? RedHue : LabelHue, a == null ? "(no account)" : a.Username);
          AddButton(380, y, 0xFA5, 0xFA7, GetButtonID(7, 14));
          y += 20;

          NetState ns = m.NetState;

          if (ns == null)
          {
            AddLabel(20, y, LabelHue, "Address:");
            AddLabel(200, y, RedHue, "Offline");
            y += 20;

            AddLabel(20, y, LabelHue, "Location:");
            AddLabel(200, y, LabelHue, $"{m.Location} [{m.Map}]");
            y += 44;
          }
          else
          {
            AddLabel(20, y, LabelHue, "Address:");
            AddLabel(200, y, GreenHue, ns.ToString());
            y += 20;

            ClientVersion v = ns.Version;

            AddLabel(20, y, LabelHue, "Version:");
            AddLabel(200, y, LabelHue, v == null ? "(null)" : v.ToString());
            y += 20;

            AddLabel(20, y, LabelHue, "Location:");
            AddLabel(200, y, LabelHue, $"{m.Location} [{m.Map}]");
            y += 24;
          }

          AddButtonLabeled(20, y, GetButtonID(7, 0), "Go to");
          AddButtonLabeled(200, y, GetButtonID(7, 1), "Get");
          y += 20;

          AddButtonLabeled(20, y, GetButtonID(7, 2), "Kick");
          AddButtonLabeled(200, y, GetButtonID(7, 3), "Ban");
          y += 20;

          AddButtonLabeled(20, y, GetButtonID(7, 4), "Properties");
          AddButtonLabeled(200, y, GetButtonID(7, 5), "Skills");
          y += 20;

          AddButtonLabeled(20, y, GetButtonID(7, 6), "Mortal");
          AddButtonLabeled(200, y, GetButtonID(7, 7), "Immortal");
          y += 20;

          AddButtonLabeled(20, y, GetButtonID(7, 8), "Squelch");
          AddButtonLabeled(200, y, GetButtonID(7, 9), "Unsquelch");
          y += 20;

          /*AddButtonLabeled(  20, y, GetButtonID( 7, 10 ), "Hide" );
          AddButtonLabeled( 200, y, GetButtonID( 7, 11 ), "Unhide" );
          y += 20;*/

          AddButtonLabeled(20, y, GetButtonID(7, 12), "Kill");
          AddButtonLabeled(200, y, GetButtonID(7, 13), "Resurrect");

          break;
        }
        case AdminGumpPage.Accounts_Shared:
        {
          List<KeyValuePair<IPAddress, List<Account>>> sharedAccounts;

          if (m_List == null)
          {
            sharedAccounts = GetAllSharedAccounts();
            m_List = Utility.CastListContravariant<KeyValuePair<IPAddress, List<Account>>, object>(sharedAccounts);
          }
          else
          {
            sharedAccounts = Utility.CastListCovariant<object, KeyValuePair<IPAddress, List<Account>>>(m_List);
          }

          AddLabelCropped(12, 120, 60, 20, LabelHue, "Count");
          AddLabelCropped(72, 120, 120, 20, LabelHue, "Address");
          AddLabelCropped(192, 120, 180, 20, LabelHue, "Accounts");

          if (listPage > 0)
            AddButton(375, 122, 0x15E3, 0x15E7, GetButtonID(1, 0));
          else
            AddImage(375, 122, 0x25EA);

          if ((listPage + 1) * 12 < sharedAccounts.Count)
            AddButton(392, 122, 0x15E1, 0x15E5, GetButtonID(1, 1));
          else
            AddImage(392, 122, 0x25E6);

          if (sharedAccounts.Count == 0)
            AddLabel(12, 140, LabelHue, "There are no accounts to display.");

          StringBuilder sb = new StringBuilder();

          for (int i = 0, index = listPage * 12; i < 12 && index >= 0 && index < sharedAccounts.Count; ++i, ++index)
          {
            KeyValuePair<IPAddress, List<Account>> kvp = sharedAccounts[index];

            IPAddress ipAddr = kvp.Key;
            List<Account> accts = kvp.Value;

            int offset = 140 + i * 20;

            AddLabelCropped(12, offset, 60, 20, LabelHue, accts.Count.ToString());
            AddLabelCropped(72, offset, 120, 20, LabelHue, ipAddr.ToString());

            if (sb.Length > 0)
              sb.Length = 0;

            for (int j = 0; j < accts.Count; ++j)
            {
              if (j > 0)
                sb.Append(", ");

              if (j < 4)
              {
                Account acct = accts[j];

                sb.Append(acct.Username);
              }
              else
              {
                sb.Append("...");
                break;
              }
            }

            AddLabelCropped(192, offset, 180, 20, LabelHue, sb.ToString());

            AddButton(380, offset - 1, 0xFA5, 0xFA7, GetButtonID(5, index + 56));
          }

          break;
        }
        case AdminGumpPage.Accounts:
        {
          m_List ??= new List<object>();

          List<Account> rads = state as List<Account>;

          AddAccountHeader();

          if (rads == null)
            AddLabelCropped(12, 120, 120, 20, LabelHue, "Name");
          else
            AddLabelCropped(32, 120, 100, 20, LabelHue, "Name");

          AddLabelCropped(132, 120, 120, 20, LabelHue, "Access Level");
          AddLabelCropped(252, 120, 120, 20, LabelHue, "Status");

          if (listPage > 0)
            AddButton(375, 122, 0x15E3, 0x15E7, GetButtonID(1, 0));
          else
            AddImage(375, 122, 0x25EA);

          if ((listPage + 1) * 12 < m_List.Count)
            AddButton(392, 122, 0x15E1, 0x15E5, GetButtonID(1, 1));
          else
            AddImage(392, 122, 0x25E6);

          if (m_List.Count == 0)
            AddLabel(12, 140, LabelHue, "There are no accounts to display.");

          if (rads != null && notice == null)
          {
            AddButtonLabeled(10, 390, GetButtonID(5, 27), "Ban marked");
            AddButtonLabeled(10, 410, GetButtonID(5, 28), "Delete marked");

            AddButtonLabeled(210, 390, GetButtonID(5, 29), "Mark all");
            AddButtonLabeled(210, 410, GetButtonID(5, 35), "Unmark house owners");
          }

          for (int i = 0, index = listPage * 12; i < 12 && index >= 0 && index < m_List.Count; ++i, ++index)
          {
            if (!(m_List[index] is Account a))
              continue;

            int offset = 140 + i * 20;

            GetAccountInfo(a, out AccessLevel accessLevel, out bool online);

            if (rads == null)
            {
              AddLabelCropped(12, offset, 120, 20, LabelHue, a.Username);
            }
            else
            {
              AddCheck(10, offset, 0xD2, 0xD3, rads.Contains(a), index);
              AddLabelCropped(32, offset, 100, 20, LabelHue, a.Username);
            }

            AddLabelCropped(132, offset, 120, 20, LabelHue, FormatAccessLevel(accessLevel));

            if (online)
              AddLabelCropped(252, offset, 120, 20, GreenHue, "Online");
            else if (a.Banned)
              AddLabelCropped(252, offset, 120, 20, RedHue, "Banned");
            else
              AddLabelCropped(252, offset, 120, 20, RedHue, "Offline");

            AddButton(380, offset - 1, 0xFA5, 0xFA7, GetButtonID(5, index + 56));
          }

          break;
        }
        case AdminGumpPage.AccountDetails:
        {
          AddPageButton(190, 10, GetButtonID(5, 0), "Information", AdminGumpPage.AccountDetails_Information,
            AdminGumpPage.AccountDetails_ChangeAccess, AdminGumpPage.AccountDetails_ChangePassword);
          AddPageButton(190, 30, GetButtonID(5, 1), "Characters", AdminGumpPage.AccountDetails_Characters);
          AddPageButton(190, 50, GetButtonID(5, 13), "Access", AdminGumpPage.AccountDetails_Access,
            AdminGumpPage.AccountDetails_Access_ClientIPs, AdminGumpPage.AccountDetails_Access_Restrictions);
          AddPageButton(190, 70, GetButtonID(5, 2), "Comments", AdminGumpPage.AccountDetails_Comments);
          AddPageButton(190, 90, GetButtonID(5, 3), "Tags", AdminGumpPage.AccountDetails_Tags);
          break;
        }
        case AdminGumpPage.AccountDetails_ChangePassword:
        {
          if (!(state is Account a))
            break;

          AddHtml(10, 125, 400, 20, Color(Center("Change Password"), LabelColor32));

          AddLabel(20, 150, LabelHue, "Username:");
          AddLabel(200, 150, LabelHue, a.Username);

          AddLabel(20, 180, LabelHue, "Password:");
          AddTextField(200, 180, 160, 20, 0);

          AddLabel(20, 210, LabelHue, "Confirm:");
          AddTextField(200, 210, 160, 20, 1);

          AddButtonLabeled(20, 240, GetButtonID(5, 12), "Submit Change");

          goto case AdminGumpPage.AccountDetails;
        }
        case AdminGumpPage.AccountDetails_ChangeAccess:
        {
          if (!(state is Account a))
            break;

          AddHtml(10, 125, 400, 20, Color(Center("Change Access Level"), LabelColor32));

          AddLabel(20, 150, LabelHue, "Username:");
          AddLabel(200, 150, LabelHue, a.Username);

          AddLabel(20, 170, LabelHue, "Current Level:");
          AddLabel(200, 170, LabelHue, FormatAccessLevel(a.AccessLevel));

          AddButtonLabeled(20, 200, GetButtonID(5, 20), "Player");
          AddButtonLabeled(20, 220, GetButtonID(5, 21), "Counselor");
          AddButtonLabeled(20, 240, GetButtonID(5, 22), "Game Master");
          AddButtonLabeled(20, 260, GetButtonID(5, 23), "Seer");

          if (from.AccessLevel > AccessLevel.Administrator)
          {
            AddButtonLabeled(20, 280, GetButtonID(5, 24), "Administrator");

            if (from.AccessLevel > AccessLevel.Developer)
            {
              AddButtonLabeled(20, 300, GetButtonID(5, 33), "Developer");

              if (from.AccessLevel >= AccessLevel.Owner)
                AddButtonLabeled(20, 320, GetButtonID(5, 34), "Owner");
            }
          }

          goto case AdminGumpPage.AccountDetails;
        }
        case AdminGumpPage.AccountDetails_Information:
        {
          if (!(state is Account a))
            break;

          int charCount = 0;

          for (int i = 0; i < a.Length; ++i)
            if (a[i] != null)
              ++charCount;

          AddHtml(10, 125, 400, 20, Color(Center("Information"), LabelColor32));

          AddLabel(20, 150, LabelHue, "Username:");
          AddLabel(200, 150, LabelHue, a.Username);

          AddLabel(20, 170, LabelHue, "Access Level:");
          AddLabel(200, 170, LabelHue, FormatAccessLevel(a.AccessLevel));

          AddLabel(20, 190, LabelHue, "Status:");
          AddLabel(200, 190, a.Banned ? RedHue : GreenHue, a.Banned ? "Banned" : "Active");

          if (a.Banned && a.GetBanTags(out DateTime banTime, out TimeSpan banDuration))
          {
            if (banDuration == TimeSpan.MaxValue)
            {
              AddLabel(250, 190, LabelHue, "(Infinite)");
            }
            else if (banDuration == TimeSpan.Zero)
            {
              AddLabel(250, 190, LabelHue, "(Zero)");
            }
            else
            {
              TimeSpan remaining = DateTime.UtcNow - banTime;

              if (remaining < TimeSpan.Zero)
                remaining = TimeSpan.Zero;
              else if (remaining > banDuration)
                remaining = banDuration;

              double remMinutes = remaining.TotalMinutes;
              double totMinutes = banDuration.TotalMinutes;

              double perc = remMinutes / totMinutes;

              AddLabel(250, 190, LabelHue, $"{FormatTimeSpan(banDuration)} [{perc * 100:F0}%]");
            }
          }
          else if (a.Banned)
          {
            AddLabel(250, 190, LabelHue, "(Unspecified)");
          }

          AddLabel(20, 210, LabelHue, "Created:");
          AddLabel(200, 210, LabelHue, a.Created.ToString());

          AddLabel(20, 230, LabelHue, "Last Login:");
          AddLabel(200, 230, LabelHue, a.LastLogin.ToString());

          AddLabel(20, 250, LabelHue, "Character Count:");
          AddLabel(200, 250, LabelHue, charCount.ToString());

          AddLabel(20, 270, LabelHue, "Comment Count:");
          AddLabel(200, 270, LabelHue, a.Comments.Count.ToString());

          AddLabel(20, 290, LabelHue, "Tag Count:");
          AddLabel(200, 290, LabelHue, a.Tags.Count.ToString());

          AddButtonLabeled(20, 320, GetButtonID(5, 8), "Change Password");
          AddButtonLabeled(200, 320, GetButtonID(5, 9), "Change Access Level");

          if (!a.Banned)
            AddButtonLabeled(20, 350, GetButtonID(5, 10), "Ban Account");
          else
            AddButtonLabeled(20, 350, GetButtonID(5, 11), "Unban Account");

          AddButtonLabeled(200, 350, GetButtonID(5, 25), "Delete Account");

          goto case AdminGumpPage.AccountDetails;
        }
        case AdminGumpPage.AccountDetails_Access:
        {
          if (!(state is Account a))
            break;

          AddHtml(10, 125, 400, 20, Color(Center("Access"), LabelColor32));

          AddPageButton(20, 150, GetButtonID(5, 14), "View client addresses",
            AdminGumpPage.AccountDetails_Access_ClientIPs);
          AddPageButton(20, 170, GetButtonID(5, 15), "Manage restrictions",
            AdminGumpPage.AccountDetails_Access_Restrictions);

          goto case AdminGumpPage.AccountDetails;
        }
        case AdminGumpPage.AccountDetails_Access_ClientIPs:
        {
          if (!(state is Account a))
            break;

          List<IPAddress> ipAddresses;

          if (m_List == null)
          {
            ipAddresses = a.LoginIPs.ToList();
            m_List = Utility.CastListContravariant<IPAddress, object>(ipAddresses);
          }
          else
            ipAddresses = Utility.CastListCovariant<object, IPAddress>(m_List);

          AddHtml(10, 195, 400, 20, Color(Center("Client Addresses"), LabelColor32));

          AddButtonLabeled(227, 225, GetButtonID(5, 16), "View all shared accounts");
          AddButtonLabeled(227, 245, GetButtonID(5, 17), "Ban all shared accounts");
          AddButtonLabeled(227, 265, GetButtonID(5, 18), "Firewall all addresses");
          AddButtonLabeled(227, 285, GetButtonID(5, 36), "Clear all addresses");

          AddHtml(225, 315, 180, 80, Color("List of IP addresses which have accessed this account.", LabelColor32));

          AddImageTiled(15, 219, 206, 156, 0xBBC);
          AddBlackAlpha(16, 220, 204, 154);

          AddHtml(18, 221, 114, 20, Color("IP Address", LabelColor32));

          if (listPage > 0)
            AddButton(184, 223, 0x15E3, 0x15E7, GetButtonID(1, 0));
          else
            AddImage(184, 223, 0x25EA);

          if ((listPage + 1) * 6 < ipAddresses.Count)
            AddButton(201, 223, 0x15E1, 0x15E5, GetButtonID(1, 1));
          else
            AddImage(201, 223, 0x25E6);

          if (ipAddresses.Count == 0)
            AddHtml(18, 243, 200, 60, Color("This account has not yet been accessed.", LabelColor32));

          for (int i = 0, index = listPage * 6; i < 6 && index >= 0 && index < ipAddresses.Count; ++i, ++index)
          {
            AddHtml(18, 243 + i * 22, 114, 20, Color(ipAddresses[index].ToString(), LabelColor32));
            AddButton(130, 242 + i * 22, 0xFA2, 0xFA4, GetButtonID(8, index));
            AddButton(160, 242 + i * 22, 0xFA8, 0xFAA, GetButtonID(9, index));
            AddButton(190, 242 + i * 22, 0xFB1, 0xFB3, GetButtonID(10, index));
          }

          goto case AdminGumpPage.AccountDetails_Access;
        }
        case AdminGumpPage.AccountDetails_Access_Restrictions:
        {
          if (!(state is Account a))
            break;

          List<string> ipRestrictions;

          if (m_List == null)
          {
            ipRestrictions = a.IPRestrictions.ToList();
            m_List = Utility.CastListContravariant<string, object>(ipRestrictions);
          }
          else
            ipRestrictions = Utility.CastListCovariant<object, string>(m_List);

          AddHtml(10, 195, 400, 20, Color(Center("Address Restrictions"), LabelColor32));

          AddTextField(227, 225, 120, 20, 0);

          AddButtonLabeled(352, 225, GetButtonID(5, 19), "Add");

          AddHtml(225, 255, 180, 120,
            Color(
              "Any clients connecting from an address not in this list will be rejected. Or, if the list is empty, any client may connect.",
              LabelColor32));

          AddImageTiled(15, 219, 206, 156, 0xBBC);
          AddBlackAlpha(16, 220, 204, 154);

          AddHtml(18, 221, 114, 20, Color("IP Address", LabelColor32));

          if (listPage > 0)
            AddButton(184, 223, 0x15E3, 0x15E7, GetButtonID(1, 0));
          else
            AddImage(184, 223, 0x25EA);

          if ((listPage + 1) * 6 < ipRestrictions.Count)
            AddButton(201, 223, 0x15E1, 0x15E5, GetButtonID(1, 1));
          else
            AddImage(201, 223, 0x25E6);

          if (ipRestrictions.Count == 0)
            AddHtml(18, 243, 200, 60, Color("There are no addresses in this list.", LabelColor32));

          for (int i = 0, index = listPage * 6; i < 6 && index >= 0 && index < ipRestrictions.Count; ++i, ++index)
          {
            AddHtml(18, 243 + i * 22, 114, 20, Color(ipRestrictions[index], LabelColor32));
            AddButton(190, 242 + i * 22, 0xFB1, 0xFB3, GetButtonID(8, index));
          }

          goto case AdminGumpPage.AccountDetails_Access;
        }
        case AdminGumpPage.AccountDetails_Characters:
        {
          if (!(state is Account a))
            break;

          AddHtml(10, 125, 400, 20, Color(Center("Characters"), LabelColor32));

          AddLabelCropped(12, 150, 120, 20, LabelHue, "Name");
          AddLabelCropped(132, 150, 120, 20, LabelHue, "Access Level");
          AddLabelCropped(252, 150, 120, 20, LabelHue, "Status");

          int index = 0;

          for (int i = 0; i < a.Length; ++i)
          {
            Mobile m = a[i];

            if (m == null)
              continue;

            int offset = 170 + index * 20;

            AddLabelCropped(12, offset, 120, 20, GetHueFor(m), m.Name);
            AddLabelCropped(132, offset, 120, 20, LabelHue, FormatAccessLevel(m.AccessLevel));

            if (m.NetState != null)
              AddLabelCropped(252, offset, 120, 20, GreenHue, "Online");
            else
              AddLabelCropped(252, offset, 120, 20, RedHue, "Offline");

            AddButton(380, offset - 1, 0xFA5, 0xFA7, GetButtonID(5, i + 50));

            ++index;
          }

          if (index == 0)
            AddLabel(12, 170, LabelHue, "The character list is empty.");

          goto case AdminGumpPage.AccountDetails;
        }
        case AdminGumpPage.AccountDetails_Comments:
        {
          if (!(state is Account a))
            break;

          AddHtml(10, 125, 400, 20, Color(Center("Comments"), LabelColor32));

          AddButtonLabeled(20, 150, GetButtonID(5, 4), "Add Comment");

          StringBuilder sb = new StringBuilder();

          if (a.Comments.Count == 0)
            sb.Append("There are no comments for this account.");

          for (int i = 0; i < a.Comments.Count; ++i)
          {
            if (i > 0)
              sb.Append("<BR><BR>");

            AccountComment c = a.Comments[i];

            sb.AppendFormat("[{0} on {1}]<BR>{2}", c.AddedBy, c.LastModified, c.Content);
          }

          AddHtml(20, 180, 380, 190, sb.ToString(), true, true);

          goto case AdminGumpPage.AccountDetails;
        }
        case AdminGumpPage.AccountDetails_Tags:
        {
          if (!(state is Account a))
            break;

          AddHtml(10, 125, 400, 20, Color(Center("Tags"), LabelColor32));

          AddButtonLabeled(20, 150, GetButtonID(5, 5), "Add Tag");

          StringBuilder sb = new StringBuilder();

          if (a.Tags.Count == 0)
            sb.Append("There are no tags for this account.");

          for (int i = 0; i < a.Tags.Count; ++i)
          {
            if (i > 0)
              sb.Append("<BR>");

            AccountTag tag = a.Tags[i];

            sb.AppendFormat("{0} = {1}", tag.Name, tag.Value);
          }

          AddHtml(20, 180, 380, 190, sb.ToString(), true, true);

          goto case AdminGumpPage.AccountDetails;
        }
        case AdminGumpPage.Firewall:
        {
          AddFirewallHeader();

          List<Firewall.IFirewallEntry> firewallEntries;

          if (m_List == null)
          {
            firewallEntries = Firewall.List;
            m_List = Utility.CastListContravariant<Firewall.IFirewallEntry, object>(firewallEntries);
          }
          else
            firewallEntries = Utility.CastListCovariant<object, Firewall.IFirewallEntry>(m_List);

          AddLabelCropped(12, 120, 358, 20, LabelHue, "IP Address");

          if (listPage > 0)
            AddButton(375, 122, 0x15E3, 0x15E7, GetButtonID(1, 0));
          else
            AddImage(375, 122, 0x25EA);

          if ((listPage + 1) * 12 < firewallEntries.Count)
            AddButton(392, 122, 0x15E1, 0x15E5, GetButtonID(1, 1));
          else
            AddImage(392, 122, 0x25E6);

          if (firewallEntries.Count == 0)
            AddLabel(12, 140, LabelHue, "The firewall list is empty.");

          for (int i = 0, index = listPage * 12; i < 12 && index >= 0 && index < firewallEntries.Count; ++i, ++index)
          {
            Firewall.IFirewallEntry firewallEntry = firewallEntries[index];

            int offset = 140 + i * 20;

            AddLabelCropped(12, offset, 358, 20, LabelHue, firewallEntry.ToString());
            AddButton(380, offset - 1, 0xFA5, 0xFA7, GetButtonID(6, index + 4));
          }

          break;
        }
        case AdminGumpPage.FirewallInfo:
        {
          AddFirewallHeader();

          if (!(state is Firewall.IFirewallEntry firewallEntry))
            break;

          AddHtml(10, 125, 400, 20, Color(Center(firewallEntry.ToString()), LabelColor32));

          AddButtonLabeled(20, 150, GetButtonID(6, 3), "Remove");

          AddHtml(10, 175, 400, 20, Color(Center("Potentially Affected Accounts"), LabelColor32));

          List<Account> blockedAccts;

          if (m_List == null)
          {
            blockedAccts = new List<Account>();

            foreach (IAccount ia in Accounts.GetAccounts())
            {
              Account acct = (Account)ia;

              IPAddress[] loginList = acct.LoginIPs;

              bool contains = false;

              for (int i = 0; !contains && i < loginList.Length; ++i)
                if (firewallEntry.IsBlocked(loginList[i]))
                {
                  blockedAccts.Add(acct);
                  break;
                }
            }

            blockedAccts.Sort(AccountComparer.Instance);
            m_List = Utility.CastListContravariant<Account, object>(blockedAccts);
          }
          else
            blockedAccts = Utility.CastListCovariant<object, Account>(m_List);

          if (listPage > 0)
            AddButton(375, 177, 0x15E3, 0x15E7, GetButtonID(1, 0));
          else
            AddImage(375, 177, 0x25EA);

          if ((listPage + 1) * 12 < blockedAccts.Count)
            AddButton(392, 177, 0x15E1, 0x15E5, GetButtonID(1, 1));
          else
            AddImage(392, 177, 0x25E6);

          if (blockedAccts.Count == 0)
            AddLabelCropped(12, 200, 398, 20, LabelHue, "No accounts found.");

          for (int i = 0, index = listPage * 9; i < 9 && index >= 0 && index < blockedAccts.Count; ++i, ++index)
          {
            Account a = blockedAccts[index];

            int offset = 200 + i * 20;

            GetAccountInfo(a, out AccessLevel accessLevel, out bool online);

            AddLabelCropped(12, offset, 120, 20, LabelHue, a.Username);
            AddLabelCropped(132, offset, 120, 20, LabelHue, FormatAccessLevel(accessLevel));

            if (online)
              AddLabelCropped(252, offset, 120, 20, GreenHue, "Online");
            else if (a.Banned)
              AddLabelCropped(252, offset, 120, 20, RedHue, "Banned");
            else
              AddLabelCropped(252, offset, 120, 20, RedHue, "Offline");

            AddButton(380, offset - 1, 0xFA5, 0xFA7, GetButtonID(5, index + 56));
          }

          break;
        }
      }
    }

    public void AddPageButton(int x, int y, int buttonID, string text, AdminGumpPage page,
      params AdminGumpPage[] subPages)
    {
      bool isSelection = m_PageType == page;

      for (int i = 0; !isSelection && i < subPages.Length; ++i)
        isSelection = m_PageType == subPages[i];

      AddSelectedButton(x, y, buttonID, text, isSelection);
    }

    public void AddSelectedButton(int x, int y, int buttonID, string text, bool isSelection)
    {
      AddButton(x, y - 1, isSelection ? 4006 : 4005, 4007, buttonID);
      AddHtml(x + 35, y, 200, 20, Color(text, isSelection ? SelectedColor32 : LabelColor32));
    }

    public void AddButtonLabeled(int x, int y, int buttonID, string text)
    {
      AddButton(x, y - 1, 4005, 4007, buttonID);
      AddHtml(x + 35, y, 240, 20, Color(text, LabelColor32));
    }

    public string Center(string text) => $"<CENTER>{text}</CENTER>";

    public string Color(string text, int color) => $"<BASEFONT COLOR=#{color:X6}>{text}</BASEFONT>";

    public void AddBlackAlpha(int x, int y, int width, int height)
    {
      AddImageTiled(x, y, width, height, 2624);
      AddAlphaRegion(x, y, width, height);
    }

    public int GetButtonID(int type, int index) => 1 + index * 11 + type;

    public static string FormatTimeSpan(TimeSpan ts) => $"{ts.Days:D2}:{ts.Hours % 24:D2}:{ts.Minutes % 60:D2}:{ts.Seconds % 60:D2}";
<<<<<<< HEAD
=======

    public static string FormatByteAmount(long totalBytes)
    {
      if (totalBytes > 1000000000)
        return $"{(double)totalBytes / 1073741824:F1} GB";

      if (totalBytes > 1000000)
        return $"{(double)totalBytes / 1048576:F1} MB";
>>>>>>> 64d59ce2

    public static string FormatByteAmount(long totalBytes) =>
      totalBytes > 1000000000 ? $"{(double)totalBytes / 1073741824:F1} GB" :
      totalBytes > 1000000 ? $"{(double)totalBytes / 1048576:F1} MB" :
      totalBytes > 1000 ? $"{(double)totalBytes / 1024:F1} KB" : $"{totalBytes} Bytes";

    public static void Initialize()
    {
      CommandSystem.Register("Admin", AccessLevel.Administrator, Admin_OnCommand);
    }

    [Usage("Admin")]
    [Description(
      "Opens an interface providing server information and administration features including client, account, and firewall management.")]
    public static void Admin_OnCommand(CommandEventArgs e)
    {
      e.Mobile.SendGump(new AdminGump(e.Mobile, AdminGumpPage.Clients));
    }

    public static int GetHueFor(Mobile m)
    {
      if (m == null)
        return LabelHue;

      switch (m.AccessLevel)
      {
        case AccessLevel.Owner:
        case AccessLevel.Developer:
        case AccessLevel.Administrator: return 0x516;
        case AccessLevel.Seer: return 0x144;
        case AccessLevel.GameMaster: return 0x21;
        case AccessLevel.Counselor: return 0x2;
        case AccessLevel.Player:
        default:
        {
          if (m.Kills >= 5)
            return 0x21;

          return m.Criminal ? 0x3B1 : 0x58;
        }
      }
    }

    public static string FormatAccessLevel(AccessLevel level)
    {
      int v = (int)level;

      if (v >= 0 && v < m_AccessLevelStrings.Length)
        return m_AccessLevelStrings[v];

      return "Unknown";
    }

    public void AddTextField(int x, int y, int width, int height, int index)
    {
      AddBackground(x - 2, y - 2, width + 4, height + 4, 0x2486);
      AddTextEntry(x + 2, y + 2, width - 4, height - 4, 0, index, "");
    }

    public void AddClientHeader()
    {
      AddTextField(200, 20, 200, 20, 0);
      AddButtonLabeled(200, 50, GetButtonID(4, 0), "Search For Name");
      AddButtonLabeled(200, 80, GetButtonID(4, 1), "Search For IP Address");
    }

    public void AddAccountHeader()
    {
      AddPage(1);

      AddLabel(200, 20, LabelHue, "Name:");
      AddTextField(250, 20, 150, 20, 0);

      AddLabel(200, 50, LabelHue, "Pass:");
      AddTextField(250, 50, 150, 20, 1);

      AddButtonLabeled(200, 80, GetButtonID(5, 6), "Add");
      AddButtonLabeled(290, 80, GetButtonID(5, 7), "Search");

      AddButton(384, 84, 0x15E1, 0x15E5, 0, GumpButtonType.Page, 2);

      AddPage(2);

      AddButtonLabeled(200, 20, GetButtonID(5, 31), "View All: Inactive");
      AddButtonLabeled(200, 40, GetButtonID(5, 32), "View All: Banned");
      AddButtonLabeled(200, 60, GetButtonID(5, 26), "View All: Shared");
      AddButtonLabeled(200, 80, GetButtonID(5, 30), "View All: Empty");

      AddButton(384, 84, 0x15E1, 0x15E5, 0, GumpButtonType.Page, 1);

      AddPage(0);
    }

    public void AddFirewallHeader()
    {
      AddTextField(200, 20, 200, 20, 0);
      AddButtonLabeled(320, 50, GetButtonID(6, 0), "Search");
      AddButtonLabeled(200, 50, GetButtonID(6, 1), "Add (Input)");
      AddButtonLabeled(200, 80, GetButtonID(6, 2), "Add (Target)");
    }

    private static List<KeyValuePair<IPAddress, List<Account>>> GetAllSharedAccounts()
    {
      Dictionary<IPAddress, List<Account>> table = new Dictionary<IPAddress, List<Account>>();

      foreach (Account acct in Accounts.GetAccounts())
      {
        IPAddress[] theirAddresses = acct.LoginIPs;

        for (int i = 0; i < theirAddresses.Length; ++i)
          if (!table.ContainsKey(theirAddresses[i]))
            table[theirAddresses[i]] = new List<Account>{ acct };
      }

      List<KeyValuePair<IPAddress, List<Account>>> tableEntries = table.ToList();

      for (int i = 0; i < tableEntries.Count; ++i)
      {
        KeyValuePair<IPAddress, List<Account>> kvp = tableEntries[i];
        List<Account> list = kvp.Value;

        if (kvp.Value.Count == 1)
          list.RemoveAt(i--);
        else
          list.Sort(AccountComparer.Instance);
      }

      tableEntries.Sort(SharedAccountComparer.Instance);

      return tableEntries;
    }


    private static List<Account> GetSharedAccounts(IPAddress ipAddress)
    {
      List<Account> list = new List<Account>();

      foreach (IAccount account in Accounts.GetAccounts())
      {
        Account acct = (Account)account;

        IPAddress[] theirAddresses = acct.LoginIPs;
        bool contains = false;

        for (int i = 0; !contains && i < theirAddresses.Length; ++i)
          contains = ipAddress.Equals(theirAddresses[i]);

        if (contains)
          list.Add(acct);
      }

      list.Sort(AccountComparer.Instance);
      return list;
    }

    private static List<Account> GetSharedAccounts(IPAddress[] ipAddresses)
    {
      List<Account> list = new List<Account>();

      foreach (Account acct in Accounts.GetAccounts())
      {
        IPAddress[] theirAddresses = acct.LoginIPs;
        bool contains = false;

        for (int i = 0; !contains && i < theirAddresses.Length; ++i)
        {
          IPAddress check = theirAddresses[i];

          for (int j = 0; !contains && j < ipAddresses.Length; ++j)
            contains = check.Equals(ipAddresses[j]);
        }

        if (contains)
          list.Add(acct);
      }

      list.Sort(AccountComparer.Instance);
      return list;
    }

    public static void BanShared_Callback(Mobile from, bool okay, Account a)
    {
      if (from.AccessLevel < AccessLevel.Administrator)
        return;

      string notice;
      List<Account> list = null;

      if (okay)
      {
        list = GetSharedAccounts(a.LoginIPs);

        for (int i = 0; i < list.Count; ++i)
        {
          list[i].SetUnspecifiedBan(from);
          list[i].Banned = true;
        }

        notice = "All addresses in the list have been banned.";
      }
      else
      {
        notice = "You have chosen not to ban all shared accounts.";
      }

      from.SendGump(new AdminGump(from, AdminGumpPage.AccountDetails_Access_ClientIPs, 0, null, notice, a));

      if (okay)
        from.SendGump(new BanDurationGump(list));
    }

    public static void AccountDelete_Callback(Mobile from, bool okay, Account a)
    {
      if (from.AccessLevel < AccessLevel.Administrator)
        return;

      if (okay)
      {
        CommandLogging.WriteLine(from, "{0} {1} deleting account {2}", from.AccessLevel, CommandLogging.Format(from),
          a.Username);
        a.Delete();

        from.SendGump(new AdminGump(from, AdminGumpPage.Accounts, 0, null,
          $"{a.Username} : The account has been deleted."));
      }
      else
      {
        from.SendGump(new AdminGump(from, AdminGumpPage.AccountDetails_Information, 0, null,
          "You have chosen not to delete the account.", a));
      }
    }

    public static void ResendGump_Callback(Mobile from, List<object> list, List<Account> rads, int page)
    {
      if (from.AccessLevel < AccessLevel.Administrator)
        return;

      from.SendGump(new AdminGump(from, AdminGumpPage.Accounts, page, list, null, rads));
    }

    public static void Marked_Callback(Mobile from, bool okay, bool ban, List<object> list, List<Account> rads, int page)
    {
      if (from.AccessLevel < AccessLevel.Administrator)
        return;

      if (okay)
      {
        if (!ban)
          NetState.Pause();

        for (int i = 0; i < rads.Count; ++i)
        {
          Account acct = rads[i];

          if (ban)
          {
            CommandLogging.WriteLine(from, "{0} {1} banning account {2}", from.AccessLevel,
              CommandLogging.Format(from), acct.Username);
            acct.SetUnspecifiedBan(from);
            acct.Banned = true;
          }
          else
          {
            CommandLogging.WriteLine(from, "{0} {1} deleting account {2}", from.AccessLevel,
              CommandLogging.Format(from), acct.Username);
            acct.Delete();
            rads.RemoveAt(i--);
            list.Remove(acct);
          }
        }

        if (!ban)
          NetState.Resume();

        from.SendGump(new NoticeGump(1060637, 30720,
          $"You have {(ban ? "banned" : "deleted")} the account{(rads.Count == 1 ? "" : "s")}.", 0xFFC000, 420,
          280, () => ResendGump_Callback(from, list, rads, ban ? page : 0)));

        if (ban)
          from.SendGump(new BanDurationGump(rads));
      }
      else
      {
        from.SendGump(new NoticeGump(1060637, 30720,
          $"You have chosen not to {(ban ? "ban" : "delete")} the account{(rads.Count == 1 ? "" : "s")}.",
          0xFFC000, 420, 280, () => ResendGump_Callback(from, list, rads, page )));
      }
    }

    public static void FirewallShared_Callback(Mobile from, bool okay, Account a)
    {
      if (from.AccessLevel < AccessLevel.Administrator)
        return;

      string notice;

      if (okay)
      {
        for (int i = 0; i < a.LoginIPs.Length; ++i)
          Firewall.Add(a.LoginIPs[i]);

        notice = "All addresses in the list have been firewalled.";
      }
      else
      {
        notice = "You have chosen not to firewall all addresses.";
      }

      from.SendGump(new AdminGump(from, AdminGumpPage.AccountDetails_Access_ClientIPs, 0, null, notice, a));
    }

    public static void Firewall_Callback(Mobile from, bool okay, Account a, object toFirewall)
    {
      if (from.AccessLevel < AccessLevel.Administrator)
        return;

      string notice;

      if (okay)
      {
        Firewall.Add(toFirewall);

        notice = $"{toFirewall} : Added to firewall.";
      }
      else
      {
        notice = "You have chosen not to firewall the address.";
      }

      from.SendGump(new AdminGump(from, AdminGumpPage.AccountDetails_Access_ClientIPs, 0, null, notice, a));
    }

    public static void RemoveLoginIP_Callback(Mobile from, bool okay, Account a, IPAddress ip)
    {
      if (from.AccessLevel < AccessLevel.Administrator)
        return;

      string notice;

      if (okay)
      {
        IPAddress[] ips = a.LoginIPs;

        if (ips.Length != 0 && ip.Equals(ips[0]) && AccountHandler.IPTable.ContainsKey(ips[0]))
          --AccountHandler.IPTable[ip];

        List<IPAddress> newList = new List<IPAddress>(ips);
        newList.Remove(ip);
        a.LoginIPs = newList.ToArray();

        notice = $"{ip} : Removed address.";
      }
      else
      {
        notice = "You have chosen not to remove the address.";
      }

      from.SendGump(new AdminGump(from, AdminGumpPage.AccountDetails_Access_ClientIPs, 0, null, notice, a));
    }

    public static void RemoveLoginIPs_Callback(Mobile from, bool okay, Account a)
    {
      if (from.AccessLevel < AccessLevel.Administrator)
        return;

      string notice;

      if (okay)
      {
        IPAddress[] ips = a.LoginIPs;

        if (ips.Length != 0 && AccountHandler.IPTable.ContainsKey(ips[0]))
          --AccountHandler.IPTable[ips[0]];

        a.LoginIPs = new IPAddress[0];

        notice = "All addresses in the list have been removed.";
      }
      else
      {
        notice = "You have chosen not to clear all addresses.";
      }

      from.SendGump(new AdminGump(from, AdminGumpPage.AccountDetails_Access_ClientIPs, 0, null, notice, a));
    }

    public override void OnResponse(NetState sender, RelayInfo info)
    {
      int val = info.ButtonID - 1;

      if (val < 0)
        return;

      Mobile from = m_From;

      if (from.AccessLevel < AccessLevel.Administrator)
        return;

      if (m_PageType == AdminGumpPage.Accounts)
      {
        List<Account> list = Utility.CastListCovariant<object, Account>(m_List);

        if (list != null && m_State is List<Account> rads)
          for (int i = 0, v = m_ListPage * 12; i < 12 && v < list.Count; ++i, ++v)
          {
            Account obj = list[v];

            if (info.IsSwitched(v))
            {
              if (!rads.Contains(obj))
                rads.Add(obj);
            }
            else if (rads.Contains(obj))
            {
              rads.Remove(obj);
            }
          }
      }

      int type = val % 11;
      int index = val / 11;

      switch (type)
      {
        case 0:
        {
          AdminGumpPage page = index switch
          {
            0 => AdminGumpPage.Information_General,
            1 => AdminGumpPage.Administer,
            2 => AdminGumpPage.Clients,
            3 => AdminGumpPage.Accounts,
            4 => AdminGumpPage.Firewall,
            5 => AdminGumpPage.Information_Perf,
            _ => AdminGumpPage.Invalid,
          };

          if (page == AdminGumpPage.Invalid)
            return;

          from.SendGump(new AdminGump(from, page));
          break;
        }
        case 1:
        {
          switch (index)
          {
            case 0:
            {
              if (m_List != null && m_ListPage > 0)
                from.SendGump(new AdminGump(from, m_PageType, m_ListPage - 1, m_List, null, m_State));

              break;
            }
            case 1:
            {
              if (m_List != null /*&& (m_ListPage + 1) * 12 < m_List.Count*/)
                from.SendGump(new AdminGump(from, m_PageType, m_ListPage + 1, m_List, null, m_State));

              break;
            }
          }

          break;
        }
        case 3:
        {
          string notice = null;
          AdminGumpPage page = AdminGumpPage.Administer;

          if (index >= 500)
            page = AdminGumpPage.Administer_Access_Lockdown;
          else if (index >= 400)
            page = AdminGumpPage.Administer_Commands;
          else if (index >= 300)
            page = AdminGumpPage.Administer_Access;
          else if (index >= 200)
            page = AdminGumpPage.Administer_Server;
          else if (index >= 100)
            page = AdminGumpPage.Administer_WorldBuilding;

          switch (index)
          {
            case 0:
              page = AdminGumpPage.Administer_WorldBuilding;
              break;
            case 1:
              page = AdminGumpPage.Administer_Server;
              break;
            case 2:
              page = AdminGumpPage.Administer_Access;
              break;
            case 3:
              page = AdminGumpPage.Administer_Commands;
              break;

            case 100:
              InvokeCommand("DocGen");
              notice = "Documentation has been generated.";
              break;
            case 101:
              InvokeCommand("TelGen");
              notice = "Teleporters have been generated.";
              break;
            case 102:
              InvokeCommand("MoonGen");
              notice = "Moongates have been generated.";
              break;
            case 103:
              InvokeCommand("UOAMVendors");
              notice = "Vendor spawners have been generated.";
              break;
            case 104:
              InvokeCommand("DoorGen");
              notice = "Doors have been generated.";
              break;
            case 105:
              InvokeCommand("SignGen");
              notice = "Signs have been generated.";
              break;
            case 106:
              InvokeCommand("Decorate");
              notice = "Decoration has been generated.";
              break;
            case 107:
              InvokeCommand("RebuildCategorization");
              notice = "Categorization menu has been regenerated. The server should be restarted.";
              break;

            case 110:
              InvokeCommand("Freeze");
              notice = "Target bounding points.";
              break;
            case 120:
              InvokeCommand("Unfreeze");
              notice = "Target bounding points.";
              break;

            case 200:
              InvokeCommand("Save");
              notice = "The world has been saved.";
              break;
            case 201:
              Shutdown(false, true);
              break;
            case 202:
              Shutdown(false, false);
              break;
            case 203:
              Shutdown(true, true);
              break;
            case 204:
              Shutdown(true, false);
              break;
            case 210:
            case 211:
            {
              string text = info.GetTextEntry(0)?.Text.Trim();

              if (string.IsNullOrEmpty(text))
              {
                notice = "You must enter text to broadcast it.";
              }
              else
              {
                notice = "Your message has been broadcasted.";
                InvokeCommand($"{(index == 210 ? "BC" : "SM")} {text}");
              }

              break;
            }

            case 300:
              InvokeCommand("Kick");
              notice = "Target the player to kick.";
              break;
            case 301:
              InvokeCommand("Ban");
              notice = "Target the player to ban.";
              break;
            case 302:
              InvokeCommand("Firewall");
              notice = "Target the player to firewall.";
              break;

            case 303:
              page = AdminGumpPage.Administer_Access_Lockdown;
              break;

            case 310:
              InvokeCommand("Set AccessLevel Player");
              notice = "Target the player to change their access level. (Player)";
              break;
            case 311:
              InvokeCommand("Set AccessLevel Counselor");
              notice = "Target the player to change their access level. (Counselor)";
              break;
            case 312:
              InvokeCommand("Set AccessLevel GameMaster");
              notice = "Target the player to change their access level. (Game Master)";
              break;
            case 313:
              InvokeCommand("Set AccessLevel Seer");
              notice = "Target the player to change their access level. (Seer)";
              break;

            case 314:
            {
              if (from.AccessLevel > AccessLevel.Administrator)
              {
                InvokeCommand("Set AccessLevel Administrator");
                notice = "Target the player to change their access level. (Administrator)";
              }

              break;
            }

            case 315:
            {
              if (from.AccessLevel > AccessLevel.Developer)
              {
                InvokeCommand("Set AccessLevel Developer");
                notice = "Target the player to change their access level. (Developer)";
              }

              break;
            }

            case 316:
            {
              if (from.AccessLevel >= AccessLevel.Owner)
              {
                InvokeCommand("Set AccessLevel Owner");
                notice = "Target the player to change their access level. (Owner)";
              }

              break;
            }

            case 400:
              notice = "Enter search terms to add objects.";
              break;
            case 401:
              InvokeCommand("Remove");
              notice = "Target the item or mobile to remove.";
              break;
            case 402:
              InvokeCommand("Dupe");
              notice = "Target the item to dupe.";
              break;
            case 403:
              InvokeCommand("DupeInBag");
              notice = "Target the item to dupe. The item will be duped at it's current location.";
              break;
            case 404:
              InvokeCommand("Props");
              notice = "Target the item or mobile to inspect.";
              break;
            case 405:
              InvokeCommand("Skills");
              notice = "Target a mobile to view their skills.";
              break;
            case 406:
              InvokeCommand("Set Blessed False");
              notice = "Target the mobile to make mortal.";
              break;
            case 407:
              InvokeCommand("Set Blessed True");
              notice = "Target the mobile to make immortal.";
              break;
            case 408:
              InvokeCommand("Set Squelched True");
              notice = "Target the mobile to squelch.";
              break;
            case 409:
              InvokeCommand("Set Squelched False");
              notice = "Target the mobile to unsquelch.";
              break;
            case 410:
              InvokeCommand("Set Frozen True");
              notice = "Target the mobile to freeze.";
              break;
            case 411:
              InvokeCommand("Set Frozen False");
              notice = "Target the mobile to unfreeze.";
              break;
            case 412:
              InvokeCommand("Set Hidden True");
              notice = "Target the mobile to hide.";
              break;
            case 413:
              InvokeCommand("Set Hidden False");
              notice = "Target the mobile to unhide.";
              break;
            case 414:
              InvokeCommand("Kill");
              notice = "Target the mobile to kill.";
              break;
            case 415:
              InvokeCommand("Resurrect");
              notice = "Target the mobile to resurrect.";
              break;
            case 416:
              InvokeCommand("Move");
              notice = "Target the item or mobile to move.";
              break;
            case 417:
              InvokeCommand("Wipe");
              notice = "Target bounding points.";
              break;
            case 418:
              InvokeCommand("Tele");
              notice = "Choose your destination.";
              break;
            case 419:
              InvokeCommand("Multi Tele");
              notice = "Choose your destination.";
              break;

            case 500:
            case 501:
            case 502:
            case 503:
            case 504:
            {
              AccountHandler.LockdownLevel = (AccessLevel)(index - 500);

              if (AccountHandler.LockdownLevel > AccessLevel.Player)
                notice = "The lockdown level has been changed.";
              else
                notice = "The server is now accessible to everyone.";

              break;
            }

            case 510:
            {
              AccessLevel level = AccountHandler.LockdownLevel;

              if (level > AccessLevel.Player)
              {
                List<NetState> clients = NetState.Instances;
                int count = 0;

                for (int i = 0; i < clients.Count; ++i)
                {
                  NetState ns = clients[i];
                  IAccount a = ns.Account;

                  if (a == null)
                    continue;

                  bool hasAccess = false;

                  if (a.AccessLevel >= level)
                    hasAccess = true;
                  else
                    for (int j = 0; !hasAccess && j < a.Length; ++j)
                      hasAccess |= a[j]?.AccessLevel >= level;

                  if (!hasAccess)
                  {
                    ns.Dispose();
                    ++count;
                  }
                }

                if (count == 0)
                  notice = "Nobody without access was found to disconnect.";
                else
                  notice = $"Number of players disconnected: {count}";
              }
              else
              {
                notice = "The server is not currently locked down.";
              }

              break;
            }
          }

          from.SendGump(new AdminGump(from, page, 0, null, notice));

          switch (index)
          {
            case 400:
              InvokeCommand("Add");
              break;
            case 111:
              InvokeCommand("FreezeWorld");
              break;
            case 112:
              InvokeCommand("FreezeMap");
              break;
            case 121:
              InvokeCommand("UnfreezeWorld");
              break;
            case 122:
              InvokeCommand("UnfreezeMap");
              break;
          }

          break;
        }
        case 4:
        {
          switch (index)
          {
            case 0:
            case 1:
            {
              bool forName = index == 0;

              List<NetState> results = new List<NetState>();

              string match = info.GetTextEntry(0)?.Text.Trim().ToLower();
              string notice = null;

              if (string.IsNullOrEmpty(match))
              {
                notice = $"You must enter {(forName ? "a name" : "an ip address")} to search.";
              }
              else
              {
                List<NetState> instances = NetState.Instances;

                for (int i = 0; i < instances.Count; ++i)
                {
                  NetState ns = instances[i];

                  bool isMatch;

                  if (forName)
                  {
                    Mobile m = ns.Mobile;
                    IAccount a = ns.Account;

                    isMatch = m?.Name.ToLower().IndexOf(match) >= 0
                              || a?.Username.ToLower().IndexOf(match) >= 0;
                  }
                  else
                  {
                    isMatch = ns.ToString().IndexOf(match) >= 0;
                  }

                  if (isMatch)
                    results.Add(ns);
                }

                results.Sort(NetStateComparer.Instance);
              }

              if (results.Count == 1)
              {
                NetState ns = results[0];
                object state = ns.Mobile ?? (object)ns.Account;

                if (state is Mobile)
                  from.SendGump(new AdminGump(from, AdminGumpPage.ClientInfo, 0, null, "One match found.",
                    state));
                else if (state is Account)
                  from.SendGump(new AdminGump(from, AdminGumpPage.AccountDetails_Information, 0, null,
                    "One match found.", state));
                else
                  from.SendGump(new AdminGump(from, AdminGumpPage.Clients, 0,
                    Utility.CastListContravariant<NetState, object>(results), "One match found."));
              }
              else
              {
                from.SendGump(new AdminGump(from, AdminGumpPage.Clients, 0,
                  Utility.CastListContravariant<NetState, object>(results),
                  notice ?? (results.Count == 0 ? "Nothing matched your search terms." : null)));
              }

              break;
            }
            default:
            {
              index -= 2;

              if (m_List != null && index >= 0 && index < m_List.Count)
              {
                if (!(m_List[index] is NetState ns))
                  break;

                Mobile m = ns.Mobile;
                Account a = ns.Account as Account;

                if (m != null)
                  from.SendGump(new AdminGump(from, AdminGumpPage.ClientInfo, 0, null, null, m));
                else if (a != null)
                  from.SendGump(new AdminGump(from, AdminGumpPage.AccountDetails_Information, 0, null,
                    null, a));
              }

              break;
            }
          }

          break;
        }
        case 5:
        {
          switch (index)
          {
            case 0:
              from.SendGump(new AdminGump(from, AdminGumpPage.AccountDetails_Information, 0, null, null,
                m_State));
              break;
            case 1:
              from.SendGump(new AdminGump(from, AdminGumpPage.AccountDetails_Characters, 0, null, null,
                m_State));
              break;
            case 2:
              from.SendGump(new AdminGump(from, AdminGumpPage.AccountDetails_Comments, 0, null, null,
                m_State));
              break;
            case 3:
              from.SendGump(new AdminGump(from, AdminGumpPage.AccountDetails_Tags, 0, null, null, m_State));
              break;
            case 13:
              from.SendGump(new AdminGump(from, AdminGumpPage.AccountDetails_Access, 0, null, null, m_State));
              break;
            case 14:
              from.SendGump(new AdminGump(from, AdminGumpPage.AccountDetails_Access_ClientIPs, 0, null, null,
                m_State));
              break;
            case 15:
              from.SendGump(new AdminGump(from, AdminGumpPage.AccountDetails_Access_Restrictions, 0, null,
                null, m_State));
              break;
            case 4:
              from.Prompt = new AddCommentPrompt(m_State as Account);
              from.SendMessage("Enter the new account comment.");
              break;
            case 5:
              from.Prompt = new AddTagNamePrompt(m_State as Account);
              from.SendMessage("Enter the new tag name.");
              break;
            case 6:
            {
              string un = info.GetTextEntry(0)?.Text.Trim();
              string pw = info.GetTextEntry(1)?.Text.Trim();

              Account dispAccount = null;
              string notice;

              if (string.IsNullOrEmpty(un))
              {
                notice = "You must enter a username to add an account.";
              }
              else if (string.IsNullOrEmpty(pw))
              {
                notice = "You must enter a password to add an account.";
              }
              else
              {
                IAccount account = Accounts.GetAccount(un);

                if (account != null)
                {
                  notice = "There is already an account with that username.";
                }
                else
                {
                  dispAccount = new Account(un, pw);
                  notice = $"{un} : Account added.";
                  CommandLogging.WriteLine(from, "{0} {1} adding new account: {2}", from.AccessLevel,
                    CommandLogging.Format(from), un);
                }
              }

              from.SendGump(new AdminGump(from,
                dispAccount != null ? AdminGumpPage.AccountDetails_Information : m_PageType, m_ListPage,
                m_List, notice, dispAccount ?? m_State));
              break;
            }
            case 7:
            {
              List<IAccount> results;

              TextRelay matchEntry = info.GetTextEntry(0);
              string match = matchEntry?.Text.Trim().ToLower();

              if (string.IsNullOrEmpty(match))
              {
                results = Accounts.GetAccounts().ToList();
                results.Sort(AccountComparer.Instance);
              }
              else
              {
                results = Accounts.GetAccounts().Where(acct => acct.Username.ToLower().IndexOf(match) >= 0).ToList();
                results.Sort(AccountComparer.Instance);
              }

              if (results.Count == 1)
                from.SendGump(new AdminGump(from, AdminGumpPage.AccountDetails_Information, 0, null,
                  "One match found.", results[0]));
              else
                from.SendGump(new AdminGump(from, AdminGumpPage.Accounts, 0,
                  Utility.CastListContravariant<IAccount, object>(results),
                  results.Count == 0 ? "Nothing matched your search terms." : null,
                  new List<object>()));

              break;
            }
            case 8:
              from.SendGump(new AdminGump(from, AdminGumpPage.AccountDetails_ChangePassword, 0, null, null,
                m_State));
              break;
            case 9:
              from.SendGump(new AdminGump(from, AdminGumpPage.AccountDetails_ChangeAccess, 0, null, null,
                m_State));
              break;
            case 10:
            case 11:
            {
              if (!(m_State is Account a))
                break;

              a.SetUnspecifiedBan(from);
              a.Banned = index == 10;
              CommandLogging.WriteLine(from, "{0} {1} {3} account {2}", from.AccessLevel,
                CommandLogging.Format(from), a.Username, a.Banned ? "banning" : "unbanning");
              from.SendGump(new AdminGump(from, m_PageType, m_ListPage, m_List,
                $"The account has been {(a.Banned ? "banned" : "unbanned")}.", m_State));

              if (index == 10)
                from.SendGump(new BanDurationGump(a));

              break;
            }
            case 12:
            {
              if (!(m_State is Account a))
                break;

              TextRelay passwordEntry = info.GetTextEntry(0);
              TextRelay confirmEntry = info.GetTextEntry(1);

              string password = passwordEntry?.Text.Trim();
              string confirm = confirmEntry?.Text.Trim();

              string notice;
              AdminGumpPage page = AdminGumpPage.AccountDetails_ChangePassword;

              if (string.IsNullOrEmpty(password))
              {
                notice = "You must enter the password.";
              }
              else if (confirm != password)
              {
                notice =
                  "You must confirm the password. That field must precisely match the password field.";
              }
              else
              {
                notice = "The password has been changed.";
                a.SetPassword(password);
                page = AdminGumpPage.AccountDetails_Information;
                CommandLogging.WriteLine(from, "{0} {1} changing password of account {2}", from.AccessLevel,
                  CommandLogging.Format(from), a.Username);
              }

              from.SendGump(new AdminGump(from, page, 0, null, notice, m_State));

              break;
            }
            case 16: // view shared
            {
              if (!(m_State is Account a))
                break;

              List<Account> list = GetSharedAccounts(a.LoginIPs);

              if (list.Count > 1 || list.Count == 1 && !list.Contains(a))
                from.SendGump(new AdminGump(from, AdminGumpPage.Accounts, 0,
                  Utility.CastListContravariant<Account, object>(list), null, new List<object>()));
              else if (a.LoginIPs.Length > 0)
                from.SendGump(new AdminGump(from, AdminGumpPage.AccountDetails_Access_ClientIPs, 0, null,
                  "There are no other accounts which share an address with this one.", m_State));
              else
                from.SendGump(new AdminGump(from, AdminGumpPage.AccountDetails_Access_ClientIPs, 0, null,
                  "This account has not yet been accessed.", m_State));

              break;
            }
            case 17: // ban shared
            {
              if (!(m_State is Account a))
                break;

              List<Account> list = GetSharedAccounts(a.LoginIPs);

              if (list.Count > 0)
              {
                StringBuilder sb = new StringBuilder();

                sb.AppendFormat("You are about to ban {0} account{1}. Do you wish to continue?", list.Count,
                  list.Count != 1 ? "s" : "");

                for (int i = 0; i < list.Count; ++i)
                  sb.AppendFormat("<br>- {0}", list[i].Username);

                from.SendGump(new WarningGump(1060635, 30720, sb.ToString(), 0xFFC000, 420, 400,
                  okay => BanShared_Callback(from, okay, a)));
              }
              else if (a.LoginIPs.Length > 0)
              {
                from.SendGump(new AdminGump(from, AdminGumpPage.AccountDetails_Access_ClientIPs, 0, null,
                  "There are no accounts which share an address with this one.", m_State));
              }
              else
              {
                from.SendGump(new AdminGump(from, AdminGumpPage.AccountDetails_Access_ClientIPs, 0, null,
                  "This account has not yet been accessed.", m_State));
              }

              break;
            }
            case 18: // firewall all
            {
              if (!(m_State is Account a))
                break;

              if (a.LoginIPs.Length > 0)
                from.SendGump(new WarningGump(1060635, 30720,
                  $"You are about to firewall {a.LoginIPs.Length} address{(a.LoginIPs.Length != 1 ? "s" : "")}. Do you wish to continue?",
                  0xFFC000, 420, 400, okay => FirewallShared_Callback(from, okay, a)));
              else
                from.SendGump(new AdminGump(from, AdminGumpPage.AccountDetails_Access_ClientIPs, 0, null,
                  "This account has not yet been accessed.", m_State));

              break;
            }
            case 19: // add
            {
              if (!(m_State is Account a))
                break;

              TextRelay entry = info.GetTextEntry(0);
              string ip = entry?.Text.Trim();

              string notice;

              if (string.IsNullOrEmpty(ip))
              {
                notice = "You must enter an address to add.";
              }
              else
              {
                string[] list = a.IPRestrictions;

                bool contains = false;
                for (int i = 0; !contains && i < list.Length; ++i)
                  contains = list[i] == ip;

                if (contains)
                {
                  notice = "That address is already contained in the list.";
                }
                else
                {
                  string[] newList = new string[list.Length + 1];

                  for (int i = 0; i < list.Length; ++i)
                    newList[i] = list[i];

                  newList[list.Length] = ip;

                  a.IPRestrictions = newList;

                  notice = $"{ip} : Added to restriction list.";
                }
              }

              from.SendGump(new AdminGump(from, AdminGumpPage.AccountDetails_Access_Restrictions, 0, null,
                notice, m_State));

              break;
            }
            case 20: // Change access level
            case 21:
            case 22:
            case 23:
            case 24:
            {
              if (!(m_State is Account a))
                break;

<<<<<<< HEAD
              AccessLevel newLevel = index switch
=======
              var newLevel = index switch
>>>>>>> 64d59ce2
              {
                20 => AccessLevel.Player,
                21 => AccessLevel.Counselor,
                22 => AccessLevel.GameMaster,
                23 => AccessLevel.Seer,
                24 => AccessLevel.Administrator,
                33 => AccessLevel.Developer,
                34 => AccessLevel.Owner,
                _ => AccessLevel.Player
              };

              if (newLevel < from.AccessLevel || from.AccessLevel == AccessLevel.Owner)
              {
                a.AccessLevel = newLevel;

                CommandLogging.WriteLine(from, "{0} {1} changing access level of account {2} to {3}",
                  from.AccessLevel, CommandLogging.Format(from), a.Username, a.AccessLevel);
                from.SendGump(new AdminGump(from, AdminGumpPage.AccountDetails_Information, 0, null,
                  "The access level has been changed.", m_State));
              }

              break;
            }
            case 25:
            {
              if (!(m_State is Account a))
                break;

              from.SendGump(new WarningGump(1060635, 30720,
                $"<center>Account of {a.Username}</center><br>You are about to <em><basefont color=red>permanently delete</basefont></em> the account. Likewise, all characters on the account will be deleted, including equipped, inventory, and banked items. Any houses tied to the account will be demolished.<br><br>Do you wish to continue?",
                0xFFC000, 420, 280, okay => AccountDelete_Callback(from, okay, a)));
              break;
            }
            case 26: // View all shared accounts
            {
              from.SendGump(new AdminGump(from, AdminGumpPage.Accounts_Shared));
              break;
            }
            case 27: // Ban marked
            {
              List<object> list = m_List;

              if (list == null || !(m_State is List<Account> rads))
                break;

              if (rads.Count > 0)
                from.SendGump(new WarningGump(1060635, 30720,
                  $"You are about to ban {rads.Count} marked account{(rads.Count == 1 ? "" : "s")}. Be cautioned, the only way to reverse this is by hand--manually unbanning each account.<br><br>Do you wish to continue?",
                  0xFFC000, 420, 280, okay => Marked_Callback(from, okay, true, list, rads, m_ListPage )));
              else
                from.SendGump(new NoticeGump(1060637, 30720,
                  "You have not yet marked any accounts. Place a check mark next to the accounts you wish to ban and then try again.",
                  0xFFC000, 420, 280, () => ResendGump_Callback(from, list, rads, m_ListPage)));

              break;
            }
            case 28: // Delete marked
            {
              List<object> list = m_List;

              if (list == null || !(m_State is List<Account> rads))
                break;

              if (rads.Count > 0)
                from.SendGump(new WarningGump(1060635, 30720,
                  string.Format(
                    "You are about to <em><basefont color=red>permanently delete</basefont></em> {0} marked account{1}. Likewise, all characters on the account{1} will be deleted, including equipped, inventory, and banked items. Any houses tied to the account{1} will be demolished.<br><br>Do you wish to continue?",
                    rads.Count, rads.Count == 1 ? "" : "s"), 0xFFC000, 420, 280, okay => Marked_Callback(from, okay, false, list, rads, m_ListPage )));
              else
                from.SendGump(new NoticeGump(1060637, 30720,
                  "You have not yet marked any accounts. Place a check mark next to the accounts you wish to ban and then try again.",
                  0xFFC000, 420, 280, () => ResendGump_Callback(from, list, rads, m_ListPage)));

              break;
            }
            case 29: // Mark all
            {
              if (m_List == null || !(m_State is List<object>))
                break;

              from.SendGump(new AdminGump(from, AdminGumpPage.Accounts, m_ListPage, m_List, null,
                m_List.ToList()));

              break;
            }
            case 30: // View all empty accounts
            {
              List<object> results = new List<object>();

              foreach (Account acct in Accounts.GetAccounts())
              {
                bool empty = true;

                for (int i = 0; empty && i < acct.Length; ++i)
                  empty = acct[i] == null;

                if (empty)
                  results.Add(acct);
              }

              if (results.Count == 1)
                from.SendGump(new AdminGump(from, AdminGumpPage.AccountDetails_Information, 0, null,
                  "One match found.", results[0]));
              else
                from.SendGump(new AdminGump(from, AdminGumpPage.Accounts, 0, results,
                  results.Count == 0 ? "Nothing matched your search terms." : null, new List<object>()));

              break;
            }
            case 31: // View all inactive accounts
            {
              List<object> results = Accounts.GetAccounts().Cast<Account>().Where(acct => acct.Inactive).Cast<object>().ToList();

              if (results.Count == 1)
                from.SendGump(new AdminGump(from, AdminGumpPage.AccountDetails_Information, 0, null,
                  "One match found.", results[0]));
              else
                from.SendGump(new AdminGump(from, AdminGumpPage.Accounts, 0, results,
                  results.Count == 0 ? "Nothing matched your search terms." : null, new List<object>()));

              break;
            }
            case 32: // View all banned accounts
            {
              List<object> results = Accounts.GetAccounts().Cast<Account>().Where(acct => acct.Banned).Cast<object>().ToList();

              if (results.Count == 1)
                from.SendGump(new AdminGump(from, AdminGumpPage.AccountDetails_Information, 0, null,
                  "One match found.", results[0]));
              else
                from.SendGump(new AdminGump(from, AdminGumpPage.Accounts, 0, results,
                  results.Count == 0 ? "Nothing matched your search terms." : null, new List<object>()));

              break;
            }
            case 33: // Change access level (extended)
            case 34:
            {
              goto case 20;
            }
            case 35: // Unmark house owners
            {
              List<object> list = m_List;
              List<Account> rads = m_State as List<Account>;

              if (list == null || rads == null)
                break;

              List<Account> newRads = new List<Account>();

              foreach (Account acct in rads)
              {
                bool hasHouse = false;

                for (int i = 0; i < acct.Length && !hasHouse; ++i)
                  hasHouse |= acct[i] != null && BaseHouse.HasHouse(acct[i]);

                if (!hasHouse)
                  newRads.Add(acct);
              }

              from.SendGump(new AdminGump(from, AdminGumpPage.Accounts, m_ListPage, m_List, null, newRads));

              break;
            }
            case 36: // Clear login addresses
            {
              if (!(m_State is Account a))
                break;

              IPAddress[] ips = a.LoginIPs;

              if (ips.Length == 0)
                from.SendGump(new AdminGump(from, AdminGumpPage.AccountDetails_Access_ClientIPs, 0, null,
                  "This account has not yet been accessed.", m_State));
              else
                from.SendGump(new WarningGump(1060635, 30720,
                  $"You are about to clear the address list for account {a} containing {ips.Length} {(ips.Length == 1 ? "entry" : "entries")}. Do you wish to continue?",
                  0xFFC000, 420, 280, okay => RemoveLoginIPs_Callback(from, okay, a)));

              break;
            }
            default:
            {
              index -= 50;

              if (m_State is Account a && index >= 0 && index < a.Length)
              {
                Mobile m = a[index];

                if (m != null)
                  from.SendGump(new AdminGump(from, AdminGumpPage.ClientInfo, 0, null, null, m));
              }
              else
              {
                index -= 6;

                if (m_List != null && index >= 0 && index < m_List.Count)
                {
                  if (m_List[index] is Account)
                    from.SendGump(new AdminGump(from, AdminGumpPage.AccountDetails_Information, 0, null,
                      null, m_List[index]));
                  else if (m_List[index] is KeyValuePair<IPAddress, List<Account>> kvp)
                    from.SendGump(new AdminGump(from, AdminGumpPage.Accounts, 0,
                      Utility.CastListContravariant<Account, object>(kvp.Value), null, new List<object>()));
                }
              }

              break;
            }
          }

          break;
        }
        case 6:
        {
          switch (index)
          {
            case 0:
            {
              TextRelay matchEntry = info.GetTextEntry(0);
              string match = matchEntry?.Text.Trim();

              string notice = null;
              List<object> results = new List<object>();

              if (string.IsNullOrEmpty(match))
                notice = "You must enter a username to search.";
              else
                for (int i = 0; i < Firewall.List.Count; ++i)
                {
                  string check = Firewall.List[i].ToString();

                  if (check.IndexOf(match) >= 0)
                    results.Add(Firewall.List[i]);
                }

              if (results.Count == 1)
                from.SendGump(new AdminGump(from, AdminGumpPage.FirewallInfo, 0, null, "One match found.",
                  results[0]));
              else if (results.Count > 1)
                from.SendGump(new AdminGump(from, AdminGumpPage.Firewall, 0, results,
                  $"Search results for : {match}", m_State));
              else
                from.SendGump(new AdminGump(from, m_PageType, m_ListPage, m_List,
                  notice ?? "Nothing matched your search terms.", m_State));

              break;
            }
            case 1:
            {
              TextRelay relay = info.GetTextEntry(0);
              string text = relay?.Text.Trim();

              if (string.IsNullOrEmpty(text))
              {
                from.SendGump(new AdminGump(from, m_PageType, m_ListPage, m_List,
                  "You must enter an address or pattern to add.", m_State));
              }
              else if (!Utility.IsValidIP(text))
              {
                from.SendGump(new AdminGump(from, m_PageType, m_ListPage, m_List,
                  "That is not a valid address or pattern.", m_State));
              }
              else
              {
                object toAdd = Firewall.ToFirewallEntry(text);

                CommandLogging.WriteLine(from, "{0} {1} firewalling {2}", from.AccessLevel,
                  CommandLogging.Format(from), toAdd);

                Firewall.Add(toAdd);
                from.SendGump(new AdminGump(from, AdminGumpPage.FirewallInfo, 0, null,
                  $"{toAdd} : Added to firewall.", toAdd));
              }

              break;
            }
            case 2:
            {
              InvokeCommand("Firewall");
              from.SendGump(new AdminGump(from, m_PageType, m_ListPage, m_List,
                "Target the player to firewall.", m_State));
              break;
            }
            case 3:
            {
              if (m_State is Firewall.IFirewallEntry)
              {
                CommandLogging.WriteLine(from, "{0} {1} removing {2} from firewall list", from.AccessLevel,
                  CommandLogging.Format(from), m_State);

                Firewall.Remove(m_State);
                from.SendGump(new AdminGump(from, AdminGumpPage.Firewall, 0, null,
                  $"{m_State} : Removed from firewall."));
              }

              break;
            }
            default:
            {
              index -= 4;

              if (m_List != null && index >= 0 && index < m_List.Count)
                from.SendGump(new AdminGump(from, AdminGumpPage.FirewallInfo, 0, null, null, m_List[index]));

              break;
            }
          }

          break;
        }
        case 7:
        {
          if (!(m_State is Mobile m))
            break;

          string notice = null;
          bool sendGump = true;

          switch (index)
          {
            case 0:
            {
              Map map = m.Map;
              Point3D loc = m.Location;

              if (map == null || map == Map.Internal)
              {
                map = m.LogoutMap;
                loc = m.LogoutLocation;
              }

              if (map != null && map != Map.Internal)
              {
                from.MoveToWorld(loc, map);
                notice = "You have been teleported to their location.";
              }

              break;
            }
            case 1:
            {
              m.MoveToWorld(from.Location, from.Map);
              notice = "They have been teleported to your location.";
              break;
            }
            case 2:
            {
              NetState ns = m.NetState;

              if (ns != null)
              {
                CommandLogging.WriteLine(from, "{0} {1} {2} {3}", from.AccessLevel,
                  CommandLogging.Format(from), "kicking", CommandLogging.Format(m));
                ns.Dispose();
                notice = "They have been kicked.";
              }
              else
              {
                notice = "They are already disconnected.";
              }

              break;
            }
            case 3:
            {
              if (m.Account is Account a)
              {
                CommandLogging.WriteLine(from, "{0} {1} {2} {3}", from.AccessLevel,
                  CommandLogging.Format(from), "banning", CommandLogging.Format(m));
                a.Banned = true;

                NetState ns = m.NetState;

                ns?.Dispose();

                notice = "They have been banned.";
              }

              break;
            }
            case 6:
            {
              Properties.SetValue(from, m, "Blessed", "False");
              notice = "They are now mortal.";
              break;
            }
            case 7:
            {
              Properties.SetValue(from, m, "Blessed", "True");
              notice = "They are now immortal.";
              break;
            }
            case 8:
            {
              Properties.SetValue(from, m, "Squelched", "True");
              notice = "They are now squelched.";
              break;
            }
            case 9:
            {
              Properties.SetValue(from, m, "Squelched", "False");
              notice = "They are now unsquelched.";
              break;
            }
            case 10:
            {
              Properties.SetValue(from, m, "Hidden", "True");
              notice = "They are now hidden.";
              break;
            }
            case 11:
            {
              Properties.SetValue(from, m, "Hidden", "False");
              notice = "They are now unhidden.";
              break;
            }
            case 12:
            {
              CommandLogging.WriteLine(from, "{0} {1} killing {2}", from.AccessLevel,
                CommandLogging.Format(from), CommandLogging.Format(m));
              m.Kill();
              notice = "They have been killed.";
              break;
            }
            case 13:
            {
              CommandLogging.WriteLine(from, "{0} {1} resurrecting {2}", from.AccessLevel,
                CommandLogging.Format(from), CommandLogging.Format(m));
              m.Resurrect();
              notice = "They have been resurrected.";
              break;
            }
            case 14:
            {
              from.SendGump(new AdminGump(from, AdminGumpPage.AccountDetails_Information, 0, null, null,
                m.Account));
              sendGump = false;
              break;
            }
          }

          if (sendGump)
            from.SendGump(new AdminGump(from, AdminGumpPage.ClientInfo, 0, null, notice, m_State));

          switch (index)
          {
            case 3:
            {
              if (m.Account is Account a)
                from.SendGump(new BanDurationGump(a));

              break;
            }
            case 4:
            {
              from.SendGump(new PropertiesGump(from, m));
              break;
            }
            case 5:
            {
              from.SendGump(new SkillsGump(from, m));
              break;
            }
          }

          break;
        }
        case 8:
        {
          if (m_List != null && index >= 0 && index < m_List.Count)
          {
            if (!(m_State is Account a))
              break;

            if (m_PageType == AdminGumpPage.AccountDetails_Access_ClientIPs)
            {
              from.SendGump(new WarningGump(1060635, 30720,
                $"You are about to firewall {m_List[index]}. All connection attempts from a matching IP will be refused. Are you sure?",
                0xFFC000, 420, 280, okay => Firewall_Callback(from, okay, a, m_List[index] )));
            }
            else if (m_PageType == AdminGumpPage.AccountDetails_Access_Restrictions)
            {
              List<string> list = a.IPRestrictions.ToList();
              list.Remove(m_List[index] as string);
              a.IPRestrictions = list.ToArray();

              from.SendGump(new AdminGump(from, AdminGumpPage.AccountDetails_Access_Restrictions, 0, null,
                $"{m_List[index]} : Removed from list.", a));
            }
          }

          break;
        }
        case 9:
        {
          if (m_List != null && index >= 0 && index < m_List.Count)
            if (m_PageType == AdminGumpPage.AccountDetails_Access_ClientIPs)
            {
              object obj = m_List[index];

              if (!(obj is IPAddress ip))
                break;

              if (!(m_State is Account a))
                break;

              List<Account> list = GetSharedAccounts(ip);

              if (list.Count > 1 || list.Count == 1 && !list.Contains(a))
                from.SendGump(new AdminGump(from, AdminGumpPage.Accounts, 0,
                  Utility.CastListContravariant<Account, object>(list), null, new List<object>()));
              else
                from.SendGump(new AdminGump(from, AdminGumpPage.AccountDetails_Access_ClientIPs, 0, null,
                  "There are no other accounts which share that address.", a));
            }

          break;
        }
        case 10:
        {
          if (m_List != null && index >= 0 && index < m_List.Count)
            if (m_PageType == AdminGumpPage.AccountDetails_Access_ClientIPs)
            {
              IPAddress ip = m_List[index] as IPAddress;

              if (ip == null)
                break;

              if (!(m_State is Account a))
                break;

              from.SendGump(new WarningGump(1060635, 30720,
                $"You are about to remove address {ip} from account {a}. Do you wish to continue?", 0xFFC000,
                420, 280, okay => RemoveLoginIP_Callback(from, okay, a, ip)));
            }

          break;
        }
      }
    }

    private void Shutdown(bool restart, bool save)
    {
      CommandLogging.WriteLine(m_From, "{0} {1} shutting down server (Restart: {2}) (Save: {3})", m_From.AccessLevel,
        CommandLogging.Format(m_From), restart, save);

      if (save)
        InvokeCommand("Save");

      Core.Kill(restart);
    }

    private void InvokeCommand(string c)
    {
      CommandSystem.Handle(m_From, $"{CommandSystem.Prefix}{c}");
    }

    public static void GetAccountInfo(IAccount a, out AccessLevel accessLevel, out bool online)
    {
      accessLevel = a.AccessLevel;
      online = false;

      for (int j = 0; j < a.Length; ++j)
      {
        Mobile check = a[j];

        if (check == null)
          continue;

        if (check.AccessLevel > accessLevel)
          accessLevel = check.AccessLevel;

        online |= check.NetState != null;
      }
    }

    private class SharedAccountComparer : IComparer<KeyValuePair<IPAddress, List<Account>>>
    {
      public static readonly IComparer<KeyValuePair<IPAddress, List<Account>>> Instance = new SharedAccountComparer();

      public int Compare(KeyValuePair<IPAddress, List<Account>> x, KeyValuePair<IPAddress, List<Account>> y) => x.Value.Count - y.Value.Count;
    }

    private class AddCommentPrompt : Prompt
    {
      private Account m_Account;

      public AddCommentPrompt(Account acct) => m_Account = acct;

      public override void OnCancel(Mobile from)
      {
        from.SendGump(new AdminGump(from, AdminGumpPage.AccountDetails_Comments, 0, null,
          "Request to add comment was canceled.", m_Account));
      }

      public override void OnResponse(Mobile from, string text)
      {
        if (m_Account != null)
        {
          m_Account.Comments.Add(new AccountComment(from.RawName, text));
          from.SendGump(new AdminGump(from, AdminGumpPage.AccountDetails_Comments, 0, null, "Comment added.",
            m_Account));
        }
      }
    }

    private class AddTagNamePrompt : Prompt
    {
      private Account m_Account;

      public AddTagNamePrompt(Account acct) => m_Account = acct;

      public override void OnCancel(Mobile from)
      {
        from.SendGump(new AdminGump(from, AdminGumpPage.AccountDetails_Tags, 0, null,
          "Request to add tag was canceled.", m_Account));
      }

      public override void OnResponse(Mobile from, string text)
      {
        from.Prompt = new AddTagValuePrompt(m_Account, text);
        from.SendMessage("Enter the new tag value.");
      }
    }

    private class AddTagValuePrompt : Prompt
    {
      private Account m_Account;
      private string m_Name;

      public AddTagValuePrompt(Account acct, string name)
      {
        m_Account = acct;
        m_Name = name;
      }

      public override void OnCancel(Mobile from)
      {
        from.SendGump(new AdminGump(from, AdminGumpPage.AccountDetails_Tags, 0, null,
          "Request to add tag was canceled.", m_Account));
      }

      public override void OnResponse(Mobile from, string text)
      {
        if (m_Account != null)
        {
          m_Account.AddTag(m_Name, text);
          from.SendGump(new AdminGump(from, AdminGumpPage.AccountDetails_Tags, 0, null, "Tag added.", m_Account));
        }
      }
    }

    private class NetStateComparer : IComparer<NetState>
    {
      public static readonly IComparer<NetState> Instance = new NetStateComparer();

      public int Compare(NetState x, NetState y)
      {
        if (x == null && y == null)
          return 0;
        if (x == null)
          return -1;
        if (y == null)
          return 1;

        Mobile aMob = x.Mobile;
        Mobile bMob = y.Mobile;

        if (aMob == null && bMob == null)
          return 0;
        if (aMob == null)
          return 1;
        if (bMob == null)
          return -1;

        if (aMob.AccessLevel > bMob.AccessLevel)
          return -1;

        return aMob.AccessLevel < bMob.AccessLevel ? 1 : Insensitive.Compare(aMob.Name, bMob.Name);
      }
    }

    private class AccountComparer : IComparer<IAccount>
    {
      public static readonly IComparer<IAccount> Instance = new AccountComparer();

      public int Compare(IAccount x, IAccount y)
      {
        if (x == null && y == null)
          return 0;
        if (x == null)
          return -1;
        if (y == null)
          return 1;

        GetAccountInfo(x, out AccessLevel aLevel, out bool aOnline);
        GetAccountInfo(y, out AccessLevel bLevel, out bool bOnline);

        if (aOnline && !bOnline)
          return -1;
        if (bOnline && !aOnline)
          return 1;
        if (aLevel > bLevel)
          return -1;

        return aLevel < bLevel ? 1 : Insensitive.Compare(x.Username, y.Username);
      }
    }
  }
}
<|MERGE_RESOLUTION|>--- conflicted
+++ resolved
@@ -1,3096 +1,3086 @@
-using System;
-using System.Collections.Generic;
-using System.Linq;
-using System.Net;
-using System.Text;
-using System.Threading;
-using Server.Accounting;
-using Server.Commands;
-using Server.Items;
-using Server.Misc;
-using Server.Multis;
-using Server.Network;
-<<<<<<< HEAD
-=======
-using Server.Prompts;
->>>>>>> 64d59ce2
-
-namespace Server.Gumps
-{
-  public enum AdminGumpPage
-  {
-    Information_General = 0,
-    Information_Perf,
-    Administer,
-    Clients,
-    Accounts,
-    Accounts_Shared,
-    Firewall,
-    Administer_WorldBuilding,
-    Administer_Server,
-    Administer_Access,
-    Administer_Access_Lockdown,
-    Administer_Commands,
-    ClientInfo,
-    AccountDetails,
-    AccountDetails_Information,
-    AccountDetails_Characters,
-    AccountDetails_Access,
-    AccountDetails_Access_ClientIPs,
-    AccountDetails_Access_Restrictions,
-    AccountDetails_Comments,
-    AccountDetails_Tags,
-    AccountDetails_ChangePassword,
-    AccountDetails_ChangeAccess,
-    FirewallInfo,
-    Invalid = -1
-  }
-
-  public class AdminGump : Gump
-  {
-    private const int LabelColor = 0x7FFF;
-    private const int SelectedColor = 0x421F;
-    private const int DisabledColor = 0x4210;
-
-    private const int LabelColor32 = 0xFFFFFF;
-    private const int SelectedColor32 = 0x8080FF;
-    private const int DisabledColor32 = 0x808080;
-
-    private const int LabelHue = 0x480;
-    private const int GreenHue = 0x40;
-    private const int RedHue = 0x20;
-
-    private static string[] m_AccessLevelStrings =
-    {
-      "Player",
-      "Counselor",
-      "Game Master",
-      "Seer",
-      "Administrator",
-      "Developer",
-      "Owner"
-    };
-
-    private Mobile m_From;
-    private List<object> m_List;
-    private int m_ListPage;
-    private AdminGumpPage m_PageType;
-    private object m_State;
-
-    public AdminGump(Mobile from, AdminGumpPage pageType, int listPage = 0, List<object> list = null, string notice = null,
-      object state = null) : base(50, 40)
-    {
-      from.CloseGump<AdminGump>();
-
-      m_From = from;
-      m_PageType = pageType;
-      m_ListPage = listPage;
-      m_State = state;
-      m_List = list;
-
-      AddPage(0);
-
-      AddBackground(0, 0, 420, 440, 5054);
-
-      AddBlackAlpha(10, 10, 170, 100);
-      AddBlackAlpha(190, 10, 220, 100);
-      AddBlackAlpha(10, 120, 400, 260);
-      AddBlackAlpha(10, 390, 400, 40);
-
-      AddPageButton(10, 10, GetButtonID(0, 0), "INFORMATION", AdminGumpPage.Information_General,
-        AdminGumpPage.Information_Perf);
-      AddPageButton(10, 30, GetButtonID(0, 1), "ADMINISTER", AdminGumpPage.Administer, AdminGumpPage.Administer_Access,
-        AdminGumpPage.Administer_Commands, AdminGumpPage.Administer_Server, AdminGumpPage.Administer_WorldBuilding,
-        AdminGumpPage.Administer_Access_Lockdown);
-      AddPageButton(10, 50, GetButtonID(0, 2), "CLIENT LIST", AdminGumpPage.Clients, AdminGumpPage.ClientInfo);
-      AddPageButton(10, 70, GetButtonID(0, 3), "ACCOUNT LIST", AdminGumpPage.Accounts, AdminGumpPage.Accounts_Shared,
-        AdminGumpPage.AccountDetails, AdminGumpPage.AccountDetails_Information,
-        AdminGumpPage.AccountDetails_Characters, AdminGumpPage.AccountDetails_Access,
-        AdminGumpPage.AccountDetails_Access_ClientIPs, AdminGumpPage.AccountDetails_Access_Restrictions,
-        AdminGumpPage.AccountDetails_Comments, AdminGumpPage.AccountDetails_Tags,
-        AdminGumpPage.AccountDetails_ChangeAccess, AdminGumpPage.AccountDetails_ChangePassword);
-      AddPageButton(10, 90, GetButtonID(0, 4), "FIREWALL", AdminGumpPage.Firewall, AdminGumpPage.FirewallInfo);
-
-      if (notice != null)
-        AddHtml(12, 392, 396, 36, Color(notice, LabelColor32));
-
-      switch (pageType)
-      {
-        case AdminGumpPage.Information_General:
-        {
-          int banned = 0;
-          int active = 0;
-
-          foreach (Account acct in Accounts.GetAccounts())
-            if (acct.Banned)
-              ++banned;
-            else
-              ++active;
-
-          AddLabel(20, 130, LabelHue, "Active Accounts:");
-          AddLabel(150, 130, LabelHue, active.ToString());
-
-          AddLabel(20, 150, LabelHue, "Banned Accounts:");
-          AddLabel(150, 150, LabelHue, banned.ToString());
-
-          AddLabel(20, 170, LabelHue, "Firewalled:");
-          AddLabel(150, 170, LabelHue, Firewall.List.Count.ToString());
-
-          AddLabel(20, 190, LabelHue, "Clients:");
-          AddLabel(150, 190, LabelHue, NetState.Instances.Count.ToString());
-
-          AddLabel(20, 210, LabelHue, "Mobiles:");
-          AddLabel(150, 210, LabelHue, World.Mobiles.Count.ToString());
-
-          AddLabel(20, 230, LabelHue, "Mobile Scripts:");
-          AddLabel(150, 230, LabelHue, Core.ScriptMobiles.ToString());
-
-          AddLabel(20, 250, LabelHue, "Items:");
-          AddLabel(150, 250, LabelHue, World.Items.Count.ToString());
-
-          AddLabel(20, 270, LabelHue, "Item Scripts:");
-          AddLabel(150, 270, LabelHue, Core.ScriptItems.ToString());
-
-          AddLabel(20, 290, LabelHue, "Uptime:");
-          AddLabel(150, 290, LabelHue, FormatTimeSpan(DateTime.UtcNow - Clock.ServerStart));
-
-          AddLabel(20, 310, LabelHue, "Memory:");
-          AddLabel(150, 310, LabelHue, FormatByteAmount(GC.GetTotalMemory(false)));
-
-          AddLabel(20, 330, LabelHue, "Framework:");
-          AddLabel(150, 330, LabelHue, Environment.Version.ToString());
-
-          AddLabel(20, 350, LabelHue, "Operating System: ");
-          string os = Environment.OSVersion.ToString();
-
-          os = os.Replace("Microsoft", "MSFT");
-          os = os.Replace("Service Pack", "SP");
-
-          AddLabel(150, 350, LabelHue, os);
-
-          /*string str;
-
-          try{ str = FormatTimeSpan( Core.Process.TotalProcessorTime ); }
-          catch{ str = "(unable to retrieve)"; }
-
-          AddLabel( 20, 330, LabelHue, "Process Time:" );
-          AddLabel( 250, 330, LabelHue, str );*/
-
-          /*try{ str = Core.Process.PriorityClass.ToString(); }
-          catch{ str = "(unable to retrieve)"; }
-
-          AddLabel( 20, 350, LabelHue, "Process Priority:" );
-          AddLabel( 250, 350, LabelHue, str );*/
-
-          AddPageButton(200, 20, GetButtonID(0, 0), "General", AdminGumpPage.Information_General);
-          AddPageButton(200, 40, GetButtonID(0, 5), "Performance", AdminGumpPage.Information_Perf);
-
-          break;
-        }
-        case AdminGumpPage.Information_Perf:
-        {
-          AddLabel(20, 130, LabelHue, "Cycles Per Second:");
-          AddLabel(40, 150, LabelHue, $"Current: {Core.CyclesPerSecond:N2}");
-          AddLabel(40, 170, LabelHue, $"Average: {Core.AverageCPS:N2}");
-
-          StringBuilder sb = new StringBuilder();
-
-          ThreadPool.GetAvailableThreads(out int curUser, out int curIOCP);
-          ThreadPool.GetMaxThreads(out int maxUser, out int maxIOCP);
-
-          sb.Append("Worker Threads:<br>Capacity: ");
-          sb.Append(maxUser);
-          sb.Append("<br>Available: ");
-          sb.Append(curUser);
-          sb.Append("<br>Usage: ");
-          sb.Append((maxUser - curUser) * 100 / maxUser);
-          sb.Append("%<br><br>IOCP Threads:<br>Capacity: ");
-          sb.Append(maxIOCP);
-          sb.Append("<br>Available: ");
-          sb.Append(curIOCP);
-          sb.Append("<br>Usage: ");
-          sb.Append((maxIOCP - curIOCP) * 100 / maxIOCP);
-          sb.Append("%");
-
-          AddLabel(20, 200, LabelHue, "Pooling:");
-          AddHtml(20, 220, 380, 150, sb.ToString(), true, true);
-
-          AddPageButton(200, 20, GetButtonID(0, 0), "General", AdminGumpPage.Information_General);
-          AddPageButton(200, 40, GetButtonID(0, 5), "Performance", AdminGumpPage.Information_Perf);
-
-          break;
-        }
-        case AdminGumpPage.Administer_WorldBuilding:
-        {
-          AddHtml(10, 125, 400, 20, Color(Center("Generating"), LabelColor32));
-
-          AddButtonLabeled(20, 150, GetButtonID(3, 100), "Documentation");
-          AddButtonLabeled(220, 150, GetButtonID(3, 107), "Rebuild Categorization");
-
-          AddButtonLabeled(20, 175, GetButtonID(3, 101), "Teleporters");
-          AddButtonLabeled(220, 175, GetButtonID(3, 102), "Moongates");
-
-          AddButtonLabeled(20, 200, GetButtonID(3, 103), "Vendors");
-          AddButtonLabeled(220, 200, GetButtonID(3, 106), "Decoration");
-
-          AddButtonLabeled(20, 225, GetButtonID(3, 104), "Doors");
-          AddButtonLabeled(220, 225, GetButtonID(3, 105), "Signs");
-
-          AddHtml(20, 275, 400, 30, Color(Center("Statics"), LabelColor32));
-
-          AddButtonLabeled(20, 300, GetButtonID(3, 110), "Freeze (Target)");
-          AddButtonLabeled(20, 325, GetButtonID(3, 111), "Freeze (World)");
-          AddButtonLabeled(20, 350, GetButtonID(3, 112), "Freeze (Map)");
-
-          AddButtonLabeled(220, 300, GetButtonID(3, 120), "Unfreeze (Target)");
-          AddButtonLabeled(220, 325, GetButtonID(3, 121), "Unfreeze (World)");
-          AddButtonLabeled(220, 350, GetButtonID(3, 122), "Unfreeze (Map)");
-
-          goto case AdminGumpPage.Administer;
-        }
-        case AdminGumpPage.Administer_Server:
-        {
-          AddHtml(10, 125, 400, 20, Color(Center("Server"), LabelColor32));
-
-          AddButtonLabeled(20, 150, GetButtonID(3, 200), "Save");
-
-          /*if ( !Core.Service )
-          {*/
-          AddButtonLabeled(20, 180, GetButtonID(3, 201), "Shutdown (With Save)");
-          AddButtonLabeled(20, 200, GetButtonID(3, 202), "Shutdown (Without Save)");
-
-          AddButtonLabeled(20, 230, GetButtonID(3, 203), "Shutdown & Restart (With Save)");
-          AddButtonLabeled(20, 250, GetButtonID(3, 204), "Shutdown & Restart (Without Save)");
-          /*}
-          else
-          {
-            AddLabel( 20, 215, LabelHue, "Shutdown/Restart not available." );
-          }*/
-
-          AddHtml(10, 295, 400, 20, Color(Center("Broadcast"), LabelColor32));
-
-          AddTextField(20, 320, 380, 20, 0);
-          AddButtonLabeled(20, 350, GetButtonID(3, 210), "To Everyone");
-          AddButtonLabeled(220, 350, GetButtonID(3, 211), "To Staff");
-
-          goto case AdminGumpPage.Administer;
-        }
-        case AdminGumpPage.Administer_Access_Lockdown:
-        {
-          AddHtml(10, 125, 400, 20, Color(Center("Server Lockdown"), LabelColor32));
-
-          AddHtml(20, 150, 380, 80,
-            Color(
-              "When enabled, only clients with an access level equal to or greater than the specified lockdown level may access the server. After setting a lockdown level, use the <em>Purge Invalid Clients</em> button to disconnect those clients without access.",
-              LabelColor32));
-
-          AccessLevel level = AccountHandler.LockdownLevel;
-          bool isLockedDown = level > AccessLevel.Player;
-
-          AddSelectedButton(20, 230, GetButtonID(3, 500), "Not Locked Down", !isLockedDown);
-          AddSelectedButton(20, 260, GetButtonID(3, 504), "Administrators",
-            isLockedDown && level <= AccessLevel.Administrator);
-          AddSelectedButton(20, 280, GetButtonID(3, 503), "Seers", isLockedDown && level <= AccessLevel.Seer);
-          AddSelectedButton(20, 300, GetButtonID(3, 502), "Game Masters",
-            isLockedDown && level <= AccessLevel.GameMaster);
-          AddSelectedButton(20, 320, GetButtonID(3, 501), "Counselors",
-            isLockedDown && level <= AccessLevel.Counselor);
-
-          AddButtonLabeled(20, 350, GetButtonID(3, 510), "Purge Invalid Clients");
-
-          goto case AdminGumpPage.Administer;
-        }
-        case AdminGumpPage.Administer_Access:
-        {
-          AddHtml(10, 125, 400, 20, Color(Center("Access"), LabelColor32));
-
-          AddHtml(10, 155, 400, 20, Color(Center("Connectivity"), LabelColor32));
-
-          AddButtonLabeled(20, 180, GetButtonID(3, 300), "Kick");
-          AddButtonLabeled(220, 180, GetButtonID(3, 301), "Ban");
-
-          AddButtonLabeled(20, 210, GetButtonID(3, 302), "Firewall");
-          AddButtonLabeled(220, 210, GetButtonID(3, 303), "Lockdown");
-
-          AddHtml(10, 245, 400, 20, Color(Center("Staff"), LabelColor32));
-
-          AddButtonLabeled(20, 270, GetButtonID(3, 310), "Make Player");
-          AddButtonLabeled(20, 290, GetButtonID(3, 311), "Make Counselor");
-          AddButtonLabeled(20, 310, GetButtonID(3, 312), "Make Game Master");
-          AddButtonLabeled(20, 330, GetButtonID(3, 313), "Make Seer");
-
-          if (from.AccessLevel > AccessLevel.Administrator)
-          {
-            AddButtonLabeled(220, 270, GetButtonID(3, 314), "Make Administrator");
-
-            if (from.AccessLevel > AccessLevel.Developer)
-            {
-              AddButtonLabeled(220, 290, GetButtonID(3, 315), "Make Developer");
-
-              if (from.AccessLevel >= AccessLevel.Owner)
-                AddButtonLabeled(220, 310, GetButtonID(3, 316), "Make Owner");
-            }
-          }
-
-          goto case AdminGumpPage.Administer;
-        }
-        case AdminGumpPage.Administer_Commands:
-        {
-          AddHtml(10, 125, 400, 20, Color(Center("Commands"), LabelColor32));
-
-          AddButtonLabeled(20, 150, GetButtonID(3, 400), "Add");
-          AddButtonLabeled(220, 150, GetButtonID(3, 401), "Remove");
-
-          AddButtonLabeled(20, 170, GetButtonID(3, 402), "Dupe");
-          AddButtonLabeled(220, 170, GetButtonID(3, 403), "Dupe in bag");
-
-          AddButtonLabeled(20, 200, GetButtonID(3, 404), "Properties");
-          AddButtonLabeled(220, 200, GetButtonID(3, 405), "Skills");
-
-          AddButtonLabeled(20, 230, GetButtonID(3, 406), "Mortal");
-          AddButtonLabeled(220, 230, GetButtonID(3, 407), "Immortal");
-
-          AddButtonLabeled(20, 250, GetButtonID(3, 408), "Squelch");
-          AddButtonLabeled(220, 250, GetButtonID(3, 409), "Unsquelch");
-
-          AddButtonLabeled(20, 270, GetButtonID(3, 410), "Freeze");
-          AddButtonLabeled(220, 270, GetButtonID(3, 411), "Unfreeze");
-
-          AddButtonLabeled(20, 290, GetButtonID(3, 412), "Hide");
-          AddButtonLabeled(220, 290, GetButtonID(3, 413), "Unhide");
-
-          AddButtonLabeled(20, 310, GetButtonID(3, 414), "Kill");
-          AddButtonLabeled(220, 310, GetButtonID(3, 415), "Resurrect");
-
-          AddButtonLabeled(20, 330, GetButtonID(3, 416), "Move");
-          AddButtonLabeled(220, 330, GetButtonID(3, 417), "Wipe");
-
-          AddButtonLabeled(20, 350, GetButtonID(3, 418), "Teleport");
-          AddButtonLabeled(220, 350, GetButtonID(3, 419), "Teleport (Multiple)");
-
-          goto case AdminGumpPage.Administer;
-        }
-        case AdminGumpPage.Administer:
-        {
-          AddPageButton(200, 20, GetButtonID(3, 0), "World Building", AdminGumpPage.Administer_WorldBuilding);
-          AddPageButton(200, 40, GetButtonID(3, 1), "Server", AdminGumpPage.Administer_Server);
-          AddPageButton(200, 60, GetButtonID(3, 2), "Access", AdminGumpPage.Administer_Access,
-            AdminGumpPage.Administer_Access_Lockdown);
-          AddPageButton(200, 80, GetButtonID(3, 3), "Commands", AdminGumpPage.Administer_Commands);
-
-          break;
-        }
-        case AdminGumpPage.Clients:
-        {
-          if (m_List == null)
-          {
-            List<NetState> states = NetState.Instances.ToList();
-            states.Sort(NetStateComparer.Instance);
-
-            m_List = states.ToList<object>();
-          }
-
-          AddClientHeader();
-
-          AddLabelCropped(12, 120, 81, 20, LabelHue, "Name");
-          AddLabelCropped(95, 120, 81, 20, LabelHue, "Account");
-          AddLabelCropped(178, 120, 81, 20, LabelHue, "Access Level");
-          AddLabelCropped(273, 120, 109, 20, LabelHue, "IP Address");
-
-          if (listPage > 0)
-            AddButton(375, 122, 0x15E3, 0x15E7, GetButtonID(1, 0));
-          else
-            AddImage(375, 122, 0x25EA);
-
-          if ((listPage + 1) * 12 < m_List.Count)
-            AddButton(392, 122, 0x15E1, 0x15E5, GetButtonID(1, 1));
-          else
-            AddImage(392, 122, 0x25E6);
-
-          if (m_List.Count == 0)
-            AddLabel(12, 140, LabelHue, "There are no clients to display.");
-
-          for (int i = 0, index = listPage * 12; i < 12 && index >= 0 && index < m_List.Count; ++i, ++index)
-          {
-            if (!(m_List[index] is NetState ns))
-              continue;
-
-            Mobile m = ns.Mobile;
-            Account a = ns.Account as Account;
-            int offset = 140 + i * 20;
-
-            if (m == null)
-              AddLabelCropped(12, offset, 81, 20, LabelHue, "(logging in)");
-            else
-              AddLabelCropped(12, offset, 81, 20, GetHueFor(m), m.Name);
-            AddLabelCropped(95, offset, 81, 20, LabelHue, a == null ? "(no account)" : a.Username);
-            AddLabelCropped(178, offset, 81, 20, LabelHue,
-              m == null
-                ? a != null ? FormatAccessLevel(a.AccessLevel) : ""
-                : FormatAccessLevel(m.AccessLevel));
-            AddLabelCropped(273, offset, 109, 20, LabelHue, ns.ToString());
-
-            if (a != null || m != null)
-              AddButton(380, offset - 1, 0xFA5, 0xFA7, GetButtonID(4, index + 2));
-          }
-
-          break;
-        }
-        case AdminGumpPage.ClientInfo:
-        {
-          if (!(state is Mobile m))
-            break;
-
-          AddClientHeader();
-
-          AddHtml(10, 125, 400, 20, Color(Center("Information"), LabelColor32));
-
-          int y = 146;
-
-          AddLabel(20, y, LabelHue, "Name:");
-          AddLabel(200, y, GetHueFor(m), m.Name);
-          y += 20;
-
-          Account a = m.Account as Account;
-
-          AddLabel(20, y, LabelHue, "Account:");
-          AddLabel(200, y, a?.Banned == true ? RedHue : LabelHue, a == null ? "(no account)" : a.Username);
-          AddButton(380, y, 0xFA5, 0xFA7, GetButtonID(7, 14));
-          y += 20;
-
-          NetState ns = m.NetState;
-
-          if (ns == null)
-          {
-            AddLabel(20, y, LabelHue, "Address:");
-            AddLabel(200, y, RedHue, "Offline");
-            y += 20;
-
-            AddLabel(20, y, LabelHue, "Location:");
-            AddLabel(200, y, LabelHue, $"{m.Location} [{m.Map}]");
-            y += 44;
-          }
-          else
-          {
-            AddLabel(20, y, LabelHue, "Address:");
-            AddLabel(200, y, GreenHue, ns.ToString());
-            y += 20;
-
-            ClientVersion v = ns.Version;
-
-            AddLabel(20, y, LabelHue, "Version:");
-            AddLabel(200, y, LabelHue, v == null ? "(null)" : v.ToString());
-            y += 20;
-
-            AddLabel(20, y, LabelHue, "Location:");
-            AddLabel(200, y, LabelHue, $"{m.Location} [{m.Map}]");
-            y += 24;
-          }
-
-          AddButtonLabeled(20, y, GetButtonID(7, 0), "Go to");
-          AddButtonLabeled(200, y, GetButtonID(7, 1), "Get");
-          y += 20;
-
-          AddButtonLabeled(20, y, GetButtonID(7, 2), "Kick");
-          AddButtonLabeled(200, y, GetButtonID(7, 3), "Ban");
-          y += 20;
-
-          AddButtonLabeled(20, y, GetButtonID(7, 4), "Properties");
-          AddButtonLabeled(200, y, GetButtonID(7, 5), "Skills");
-          y += 20;
-
-          AddButtonLabeled(20, y, GetButtonID(7, 6), "Mortal");
-          AddButtonLabeled(200, y, GetButtonID(7, 7), "Immortal");
-          y += 20;
-
-          AddButtonLabeled(20, y, GetButtonID(7, 8), "Squelch");
-          AddButtonLabeled(200, y, GetButtonID(7, 9), "Unsquelch");
-          y += 20;
-
-          /*AddButtonLabeled(  20, y, GetButtonID( 7, 10 ), "Hide" );
-          AddButtonLabeled( 200, y, GetButtonID( 7, 11 ), "Unhide" );
-          y += 20;*/
-
-          AddButtonLabeled(20, y, GetButtonID(7, 12), "Kill");
-          AddButtonLabeled(200, y, GetButtonID(7, 13), "Resurrect");
-
-          break;
-        }
-        case AdminGumpPage.Accounts_Shared:
-        {
-          List<KeyValuePair<IPAddress, List<Account>>> sharedAccounts;
-
-          if (m_List == null)
-          {
-            sharedAccounts = GetAllSharedAccounts();
-            m_List = Utility.CastListContravariant<KeyValuePair<IPAddress, List<Account>>, object>(sharedAccounts);
-          }
-          else
-          {
-            sharedAccounts = Utility.CastListCovariant<object, KeyValuePair<IPAddress, List<Account>>>(m_List);
-          }
-
-          AddLabelCropped(12, 120, 60, 20, LabelHue, "Count");
-          AddLabelCropped(72, 120, 120, 20, LabelHue, "Address");
-          AddLabelCropped(192, 120, 180, 20, LabelHue, "Accounts");
-
-          if (listPage > 0)
-            AddButton(375, 122, 0x15E3, 0x15E7, GetButtonID(1, 0));
-          else
-            AddImage(375, 122, 0x25EA);
-
-          if ((listPage + 1) * 12 < sharedAccounts.Count)
-            AddButton(392, 122, 0x15E1, 0x15E5, GetButtonID(1, 1));
-          else
-            AddImage(392, 122, 0x25E6);
-
-          if (sharedAccounts.Count == 0)
-            AddLabel(12, 140, LabelHue, "There are no accounts to display.");
-
-          StringBuilder sb = new StringBuilder();
-
-          for (int i = 0, index = listPage * 12; i < 12 && index >= 0 && index < sharedAccounts.Count; ++i, ++index)
-          {
-            KeyValuePair<IPAddress, List<Account>> kvp = sharedAccounts[index];
-
-            IPAddress ipAddr = kvp.Key;
-            List<Account> accts = kvp.Value;
-
-            int offset = 140 + i * 20;
-
-            AddLabelCropped(12, offset, 60, 20, LabelHue, accts.Count.ToString());
-            AddLabelCropped(72, offset, 120, 20, LabelHue, ipAddr.ToString());
-
-            if (sb.Length > 0)
-              sb.Length = 0;
-
-            for (int j = 0; j < accts.Count; ++j)
-            {
-              if (j > 0)
-                sb.Append(", ");
-
-              if (j < 4)
-              {
-                Account acct = accts[j];
-
-                sb.Append(acct.Username);
-              }
-              else
-              {
-                sb.Append("...");
-                break;
-              }
-            }
-
-            AddLabelCropped(192, offset, 180, 20, LabelHue, sb.ToString());
-
-            AddButton(380, offset - 1, 0xFA5, 0xFA7, GetButtonID(5, index + 56));
-          }
-
-          break;
-        }
-        case AdminGumpPage.Accounts:
-        {
-          m_List ??= new List<object>();
-
-          List<Account> rads = state as List<Account>;
-
-          AddAccountHeader();
-
-          if (rads == null)
-            AddLabelCropped(12, 120, 120, 20, LabelHue, "Name");
-          else
-            AddLabelCropped(32, 120, 100, 20, LabelHue, "Name");
-
-          AddLabelCropped(132, 120, 120, 20, LabelHue, "Access Level");
-          AddLabelCropped(252, 120, 120, 20, LabelHue, "Status");
-
-          if (listPage > 0)
-            AddButton(375, 122, 0x15E3, 0x15E7, GetButtonID(1, 0));
-          else
-            AddImage(375, 122, 0x25EA);
-
-          if ((listPage + 1) * 12 < m_List.Count)
-            AddButton(392, 122, 0x15E1, 0x15E5, GetButtonID(1, 1));
-          else
-            AddImage(392, 122, 0x25E6);
-
-          if (m_List.Count == 0)
-            AddLabel(12, 140, LabelHue, "There are no accounts to display.");
-
-          if (rads != null && notice == null)
-          {
-            AddButtonLabeled(10, 390, GetButtonID(5, 27), "Ban marked");
-            AddButtonLabeled(10, 410, GetButtonID(5, 28), "Delete marked");
-
-            AddButtonLabeled(210, 390, GetButtonID(5, 29), "Mark all");
-            AddButtonLabeled(210, 410, GetButtonID(5, 35), "Unmark house owners");
-          }
-
-          for (int i = 0, index = listPage * 12; i < 12 && index >= 0 && index < m_List.Count; ++i, ++index)
-          {
-            if (!(m_List[index] is Account a))
-              continue;
-
-            int offset = 140 + i * 20;
-
-            GetAccountInfo(a, out AccessLevel accessLevel, out bool online);
-
-            if (rads == null)
-            {
-              AddLabelCropped(12, offset, 120, 20, LabelHue, a.Username);
-            }
-            else
-            {
-              AddCheck(10, offset, 0xD2, 0xD3, rads.Contains(a), index);
-              AddLabelCropped(32, offset, 100, 20, LabelHue, a.Username);
-            }
-
-            AddLabelCropped(132, offset, 120, 20, LabelHue, FormatAccessLevel(accessLevel));
-
-            if (online)
-              AddLabelCropped(252, offset, 120, 20, GreenHue, "Online");
-            else if (a.Banned)
-              AddLabelCropped(252, offset, 120, 20, RedHue, "Banned");
-            else
-              AddLabelCropped(252, offset, 120, 20, RedHue, "Offline");
-
-            AddButton(380, offset - 1, 0xFA5, 0xFA7, GetButtonID(5, index + 56));
-          }
-
-          break;
-        }
-        case AdminGumpPage.AccountDetails:
-        {
-          AddPageButton(190, 10, GetButtonID(5, 0), "Information", AdminGumpPage.AccountDetails_Information,
-            AdminGumpPage.AccountDetails_ChangeAccess, AdminGumpPage.AccountDetails_ChangePassword);
-          AddPageButton(190, 30, GetButtonID(5, 1), "Characters", AdminGumpPage.AccountDetails_Characters);
-          AddPageButton(190, 50, GetButtonID(5, 13), "Access", AdminGumpPage.AccountDetails_Access,
-            AdminGumpPage.AccountDetails_Access_ClientIPs, AdminGumpPage.AccountDetails_Access_Restrictions);
-          AddPageButton(190, 70, GetButtonID(5, 2), "Comments", AdminGumpPage.AccountDetails_Comments);
-          AddPageButton(190, 90, GetButtonID(5, 3), "Tags", AdminGumpPage.AccountDetails_Tags);
-          break;
-        }
-        case AdminGumpPage.AccountDetails_ChangePassword:
-        {
-          if (!(state is Account a))
-            break;
-
-          AddHtml(10, 125, 400, 20, Color(Center("Change Password"), LabelColor32));
-
-          AddLabel(20, 150, LabelHue, "Username:");
-          AddLabel(200, 150, LabelHue, a.Username);
-
-          AddLabel(20, 180, LabelHue, "Password:");
-          AddTextField(200, 180, 160, 20, 0);
-
-          AddLabel(20, 210, LabelHue, "Confirm:");
-          AddTextField(200, 210, 160, 20, 1);
-
-          AddButtonLabeled(20, 240, GetButtonID(5, 12), "Submit Change");
-
-          goto case AdminGumpPage.AccountDetails;
-        }
-        case AdminGumpPage.AccountDetails_ChangeAccess:
-        {
-          if (!(state is Account a))
-            break;
-
-          AddHtml(10, 125, 400, 20, Color(Center("Change Access Level"), LabelColor32));
-
-          AddLabel(20, 150, LabelHue, "Username:");
-          AddLabel(200, 150, LabelHue, a.Username);
-
-          AddLabel(20, 170, LabelHue, "Current Level:");
-          AddLabel(200, 170, LabelHue, FormatAccessLevel(a.AccessLevel));
-
-          AddButtonLabeled(20, 200, GetButtonID(5, 20), "Player");
-          AddButtonLabeled(20, 220, GetButtonID(5, 21), "Counselor");
-          AddButtonLabeled(20, 240, GetButtonID(5, 22), "Game Master");
-          AddButtonLabeled(20, 260, GetButtonID(5, 23), "Seer");
-
-          if (from.AccessLevel > AccessLevel.Administrator)
-          {
-            AddButtonLabeled(20, 280, GetButtonID(5, 24), "Administrator");
-
-            if (from.AccessLevel > AccessLevel.Developer)
-            {
-              AddButtonLabeled(20, 300, GetButtonID(5, 33), "Developer");
-
-              if (from.AccessLevel >= AccessLevel.Owner)
-                AddButtonLabeled(20, 320, GetButtonID(5, 34), "Owner");
-            }
-          }
-
-          goto case AdminGumpPage.AccountDetails;
-        }
-        case AdminGumpPage.AccountDetails_Information:
-        {
-          if (!(state is Account a))
-            break;
-
-          int charCount = 0;
-
-          for (int i = 0; i < a.Length; ++i)
-            if (a[i] != null)
-              ++charCount;
-
-          AddHtml(10, 125, 400, 20, Color(Center("Information"), LabelColor32));
-
-          AddLabel(20, 150, LabelHue, "Username:");
-          AddLabel(200, 150, LabelHue, a.Username);
-
-          AddLabel(20, 170, LabelHue, "Access Level:");
-          AddLabel(200, 170, LabelHue, FormatAccessLevel(a.AccessLevel));
-
-          AddLabel(20, 190, LabelHue, "Status:");
-          AddLabel(200, 190, a.Banned ? RedHue : GreenHue, a.Banned ? "Banned" : "Active");
-
-          if (a.Banned && a.GetBanTags(out DateTime banTime, out TimeSpan banDuration))
-          {
-            if (banDuration == TimeSpan.MaxValue)
-            {
-              AddLabel(250, 190, LabelHue, "(Infinite)");
-            }
-            else if (banDuration == TimeSpan.Zero)
-            {
-              AddLabel(250, 190, LabelHue, "(Zero)");
-            }
-            else
-            {
-              TimeSpan remaining = DateTime.UtcNow - banTime;
-
-              if (remaining < TimeSpan.Zero)
-                remaining = TimeSpan.Zero;
-              else if (remaining > banDuration)
-                remaining = banDuration;
-
-              double remMinutes = remaining.TotalMinutes;
-              double totMinutes = banDuration.TotalMinutes;
-
-              double perc = remMinutes / totMinutes;
-
-              AddLabel(250, 190, LabelHue, $"{FormatTimeSpan(banDuration)} [{perc * 100:F0}%]");
-            }
-          }
-          else if (a.Banned)
-          {
-            AddLabel(250, 190, LabelHue, "(Unspecified)");
-          }
-
-          AddLabel(20, 210, LabelHue, "Created:");
-          AddLabel(200, 210, LabelHue, a.Created.ToString());
-
-          AddLabel(20, 230, LabelHue, "Last Login:");
-          AddLabel(200, 230, LabelHue, a.LastLogin.ToString());
-
-          AddLabel(20, 250, LabelHue, "Character Count:");
-          AddLabel(200, 250, LabelHue, charCount.ToString());
-
-          AddLabel(20, 270, LabelHue, "Comment Count:");
-          AddLabel(200, 270, LabelHue, a.Comments.Count.ToString());
-
-          AddLabel(20, 290, LabelHue, "Tag Count:");
-          AddLabel(200, 290, LabelHue, a.Tags.Count.ToString());
-
-          AddButtonLabeled(20, 320, GetButtonID(5, 8), "Change Password");
-          AddButtonLabeled(200, 320, GetButtonID(5, 9), "Change Access Level");
-
-          if (!a.Banned)
-            AddButtonLabeled(20, 350, GetButtonID(5, 10), "Ban Account");
-          else
-            AddButtonLabeled(20, 350, GetButtonID(5, 11), "Unban Account");
-
-          AddButtonLabeled(200, 350, GetButtonID(5, 25), "Delete Account");
-
-          goto case AdminGumpPage.AccountDetails;
-        }
-        case AdminGumpPage.AccountDetails_Access:
-        {
-          if (!(state is Account a))
-            break;
-
-          AddHtml(10, 125, 400, 20, Color(Center("Access"), LabelColor32));
-
-          AddPageButton(20, 150, GetButtonID(5, 14), "View client addresses",
-            AdminGumpPage.AccountDetails_Access_ClientIPs);
-          AddPageButton(20, 170, GetButtonID(5, 15), "Manage restrictions",
-            AdminGumpPage.AccountDetails_Access_Restrictions);
-
-          goto case AdminGumpPage.AccountDetails;
-        }
-        case AdminGumpPage.AccountDetails_Access_ClientIPs:
-        {
-          if (!(state is Account a))
-            break;
-
-          List<IPAddress> ipAddresses;
-
-          if (m_List == null)
-          {
-            ipAddresses = a.LoginIPs.ToList();
-            m_List = Utility.CastListContravariant<IPAddress, object>(ipAddresses);
-          }
-          else
-            ipAddresses = Utility.CastListCovariant<object, IPAddress>(m_List);
-
-          AddHtml(10, 195, 400, 20, Color(Center("Client Addresses"), LabelColor32));
-
-          AddButtonLabeled(227, 225, GetButtonID(5, 16), "View all shared accounts");
-          AddButtonLabeled(227, 245, GetButtonID(5, 17), "Ban all shared accounts");
-          AddButtonLabeled(227, 265, GetButtonID(5, 18), "Firewall all addresses");
-          AddButtonLabeled(227, 285, GetButtonID(5, 36), "Clear all addresses");
-
-          AddHtml(225, 315, 180, 80, Color("List of IP addresses which have accessed this account.", LabelColor32));
-
-          AddImageTiled(15, 219, 206, 156, 0xBBC);
-          AddBlackAlpha(16, 220, 204, 154);
-
-          AddHtml(18, 221, 114, 20, Color("IP Address", LabelColor32));
-
-          if (listPage > 0)
-            AddButton(184, 223, 0x15E3, 0x15E7, GetButtonID(1, 0));
-          else
-            AddImage(184, 223, 0x25EA);
-
-          if ((listPage + 1) * 6 < ipAddresses.Count)
-            AddButton(201, 223, 0x15E1, 0x15E5, GetButtonID(1, 1));
-          else
-            AddImage(201, 223, 0x25E6);
-
-          if (ipAddresses.Count == 0)
-            AddHtml(18, 243, 200, 60, Color("This account has not yet been accessed.", LabelColor32));
-
-          for (int i = 0, index = listPage * 6; i < 6 && index >= 0 && index < ipAddresses.Count; ++i, ++index)
-          {
-            AddHtml(18, 243 + i * 22, 114, 20, Color(ipAddresses[index].ToString(), LabelColor32));
-            AddButton(130, 242 + i * 22, 0xFA2, 0xFA4, GetButtonID(8, index));
-            AddButton(160, 242 + i * 22, 0xFA8, 0xFAA, GetButtonID(9, index));
-            AddButton(190, 242 + i * 22, 0xFB1, 0xFB3, GetButtonID(10, index));
-          }
-
-          goto case AdminGumpPage.AccountDetails_Access;
-        }
-        case AdminGumpPage.AccountDetails_Access_Restrictions:
-        {
-          if (!(state is Account a))
-            break;
-
-          List<string> ipRestrictions;
-
-          if (m_List == null)
-          {
-            ipRestrictions = a.IPRestrictions.ToList();
-            m_List = Utility.CastListContravariant<string, object>(ipRestrictions);
-          }
-          else
-            ipRestrictions = Utility.CastListCovariant<object, string>(m_List);
-
-          AddHtml(10, 195, 400, 20, Color(Center("Address Restrictions"), LabelColor32));
-
-          AddTextField(227, 225, 120, 20, 0);
-
-          AddButtonLabeled(352, 225, GetButtonID(5, 19), "Add");
-
-          AddHtml(225, 255, 180, 120,
-            Color(
-              "Any clients connecting from an address not in this list will be rejected. Or, if the list is empty, any client may connect.",
-              LabelColor32));
-
-          AddImageTiled(15, 219, 206, 156, 0xBBC);
-          AddBlackAlpha(16, 220, 204, 154);
-
-          AddHtml(18, 221, 114, 20, Color("IP Address", LabelColor32));
-
-          if (listPage > 0)
-            AddButton(184, 223, 0x15E3, 0x15E7, GetButtonID(1, 0));
-          else
-            AddImage(184, 223, 0x25EA);
-
-          if ((listPage + 1) * 6 < ipRestrictions.Count)
-            AddButton(201, 223, 0x15E1, 0x15E5, GetButtonID(1, 1));
-          else
-            AddImage(201, 223, 0x25E6);
-
-          if (ipRestrictions.Count == 0)
-            AddHtml(18, 243, 200, 60, Color("There are no addresses in this list.", LabelColor32));
-
-          for (int i = 0, index = listPage * 6; i < 6 && index >= 0 && index < ipRestrictions.Count; ++i, ++index)
-          {
-            AddHtml(18, 243 + i * 22, 114, 20, Color(ipRestrictions[index], LabelColor32));
-            AddButton(190, 242 + i * 22, 0xFB1, 0xFB3, GetButtonID(8, index));
-          }
-
-          goto case AdminGumpPage.AccountDetails_Access;
-        }
-        case AdminGumpPage.AccountDetails_Characters:
-        {
-          if (!(state is Account a))
-            break;
-
-          AddHtml(10, 125, 400, 20, Color(Center("Characters"), LabelColor32));
-
-          AddLabelCropped(12, 150, 120, 20, LabelHue, "Name");
-          AddLabelCropped(132, 150, 120, 20, LabelHue, "Access Level");
-          AddLabelCropped(252, 150, 120, 20, LabelHue, "Status");
-
-          int index = 0;
-
-          for (int i = 0; i < a.Length; ++i)
-          {
-            Mobile m = a[i];
-
-            if (m == null)
-              continue;
-
-            int offset = 170 + index * 20;
-
-            AddLabelCropped(12, offset, 120, 20, GetHueFor(m), m.Name);
-            AddLabelCropped(132, offset, 120, 20, LabelHue, FormatAccessLevel(m.AccessLevel));
-
-            if (m.NetState != null)
-              AddLabelCropped(252, offset, 120, 20, GreenHue, "Online");
-            else
-              AddLabelCropped(252, offset, 120, 20, RedHue, "Offline");
-
-            AddButton(380, offset - 1, 0xFA5, 0xFA7, GetButtonID(5, i + 50));
-
-            ++index;
-          }
-
-          if (index == 0)
-            AddLabel(12, 170, LabelHue, "The character list is empty.");
-
-          goto case AdminGumpPage.AccountDetails;
-        }
-        case AdminGumpPage.AccountDetails_Comments:
-        {
-          if (!(state is Account a))
-            break;
-
-          AddHtml(10, 125, 400, 20, Color(Center("Comments"), LabelColor32));
-
-          AddButtonLabeled(20, 150, GetButtonID(5, 4), "Add Comment");
-
-          StringBuilder sb = new StringBuilder();
-
-          if (a.Comments.Count == 0)
-            sb.Append("There are no comments for this account.");
-
-          for (int i = 0; i < a.Comments.Count; ++i)
-          {
-            if (i > 0)
-              sb.Append("<BR><BR>");
-
-            AccountComment c = a.Comments[i];
-
-            sb.AppendFormat("[{0} on {1}]<BR>{2}", c.AddedBy, c.LastModified, c.Content);
-          }
-
-          AddHtml(20, 180, 380, 190, sb.ToString(), true, true);
-
-          goto case AdminGumpPage.AccountDetails;
-        }
-        case AdminGumpPage.AccountDetails_Tags:
-        {
-          if (!(state is Account a))
-            break;
-
-          AddHtml(10, 125, 400, 20, Color(Center("Tags"), LabelColor32));
-
-          AddButtonLabeled(20, 150, GetButtonID(5, 5), "Add Tag");
-
-          StringBuilder sb = new StringBuilder();
-
-          if (a.Tags.Count == 0)
-            sb.Append("There are no tags for this account.");
-
-          for (int i = 0; i < a.Tags.Count; ++i)
-          {
-            if (i > 0)
-              sb.Append("<BR>");
-
-            AccountTag tag = a.Tags[i];
-
-            sb.AppendFormat("{0} = {1}", tag.Name, tag.Value);
-          }
-
-          AddHtml(20, 180, 380, 190, sb.ToString(), true, true);
-
-          goto case AdminGumpPage.AccountDetails;
-        }
-        case AdminGumpPage.Firewall:
-        {
-          AddFirewallHeader();
-
-          List<Firewall.IFirewallEntry> firewallEntries;
-
-          if (m_List == null)
-          {
-            firewallEntries = Firewall.List;
-            m_List = Utility.CastListContravariant<Firewall.IFirewallEntry, object>(firewallEntries);
-          }
-          else
-            firewallEntries = Utility.CastListCovariant<object, Firewall.IFirewallEntry>(m_List);
-
-          AddLabelCropped(12, 120, 358, 20, LabelHue, "IP Address");
-
-          if (listPage > 0)
-            AddButton(375, 122, 0x15E3, 0x15E7, GetButtonID(1, 0));
-          else
-            AddImage(375, 122, 0x25EA);
-
-          if ((listPage + 1) * 12 < firewallEntries.Count)
-            AddButton(392, 122, 0x15E1, 0x15E5, GetButtonID(1, 1));
-          else
-            AddImage(392, 122, 0x25E6);
-
-          if (firewallEntries.Count == 0)
-            AddLabel(12, 140, LabelHue, "The firewall list is empty.");
-
-          for (int i = 0, index = listPage * 12; i < 12 && index >= 0 && index < firewallEntries.Count; ++i, ++index)
-          {
-            Firewall.IFirewallEntry firewallEntry = firewallEntries[index];
-
-            int offset = 140 + i * 20;
-
-            AddLabelCropped(12, offset, 358, 20, LabelHue, firewallEntry.ToString());
-            AddButton(380, offset - 1, 0xFA5, 0xFA7, GetButtonID(6, index + 4));
-          }
-
-          break;
-        }
-        case AdminGumpPage.FirewallInfo:
-        {
-          AddFirewallHeader();
-
-          if (!(state is Firewall.IFirewallEntry firewallEntry))
-            break;
-
-          AddHtml(10, 125, 400, 20, Color(Center(firewallEntry.ToString()), LabelColor32));
-
-          AddButtonLabeled(20, 150, GetButtonID(6, 3), "Remove");
-
-          AddHtml(10, 175, 400, 20, Color(Center("Potentially Affected Accounts"), LabelColor32));
-
-          List<Account> blockedAccts;
-
-          if (m_List == null)
-          {
-            blockedAccts = new List<Account>();
-
-            foreach (IAccount ia in Accounts.GetAccounts())
-            {
-              Account acct = (Account)ia;
-
-              IPAddress[] loginList = acct.LoginIPs;
-
-              bool contains = false;
-
-              for (int i = 0; !contains && i < loginList.Length; ++i)
-                if (firewallEntry.IsBlocked(loginList[i]))
-                {
-                  blockedAccts.Add(acct);
-                  break;
-                }
-            }
-
-            blockedAccts.Sort(AccountComparer.Instance);
-            m_List = Utility.CastListContravariant<Account, object>(blockedAccts);
-          }
-          else
-            blockedAccts = Utility.CastListCovariant<object, Account>(m_List);
-
-          if (listPage > 0)
-            AddButton(375, 177, 0x15E3, 0x15E7, GetButtonID(1, 0));
-          else
-            AddImage(375, 177, 0x25EA);
-
-          if ((listPage + 1) * 12 < blockedAccts.Count)
-            AddButton(392, 177, 0x15E1, 0x15E5, GetButtonID(1, 1));
-          else
-            AddImage(392, 177, 0x25E6);
-
-          if (blockedAccts.Count == 0)
-            AddLabelCropped(12, 200, 398, 20, LabelHue, "No accounts found.");
-
-          for (int i = 0, index = listPage * 9; i < 9 && index >= 0 && index < blockedAccts.Count; ++i, ++index)
-          {
-            Account a = blockedAccts[index];
-
-            int offset = 200 + i * 20;
-
-            GetAccountInfo(a, out AccessLevel accessLevel, out bool online);
-
-            AddLabelCropped(12, offset, 120, 20, LabelHue, a.Username);
-            AddLabelCropped(132, offset, 120, 20, LabelHue, FormatAccessLevel(accessLevel));
-
-            if (online)
-              AddLabelCropped(252, offset, 120, 20, GreenHue, "Online");
-            else if (a.Banned)
-              AddLabelCropped(252, offset, 120, 20, RedHue, "Banned");
-            else
-              AddLabelCropped(252, offset, 120, 20, RedHue, "Offline");
-
-            AddButton(380, offset - 1, 0xFA5, 0xFA7, GetButtonID(5, index + 56));
-          }
-
-          break;
-        }
-      }
-    }
-
-    public void AddPageButton(int x, int y, int buttonID, string text, AdminGumpPage page,
-      params AdminGumpPage[] subPages)
-    {
-      bool isSelection = m_PageType == page;
-
-      for (int i = 0; !isSelection && i < subPages.Length; ++i)
-        isSelection = m_PageType == subPages[i];
-
-      AddSelectedButton(x, y, buttonID, text, isSelection);
-    }
-
-    public void AddSelectedButton(int x, int y, int buttonID, string text, bool isSelection)
-    {
-      AddButton(x, y - 1, isSelection ? 4006 : 4005, 4007, buttonID);
-      AddHtml(x + 35, y, 200, 20, Color(text, isSelection ? SelectedColor32 : LabelColor32));
-    }
-
-    public void AddButtonLabeled(int x, int y, int buttonID, string text)
-    {
-      AddButton(x, y - 1, 4005, 4007, buttonID);
-      AddHtml(x + 35, y, 240, 20, Color(text, LabelColor32));
-    }
-
-    public string Center(string text) => $"<CENTER>{text}</CENTER>";
-
-    public string Color(string text, int color) => $"<BASEFONT COLOR=#{color:X6}>{text}</BASEFONT>";
-
-    public void AddBlackAlpha(int x, int y, int width, int height)
-    {
-      AddImageTiled(x, y, width, height, 2624);
-      AddAlphaRegion(x, y, width, height);
-    }
-
-    public int GetButtonID(int type, int index) => 1 + index * 11 + type;
-
-    public static string FormatTimeSpan(TimeSpan ts) => $"{ts.Days:D2}:{ts.Hours % 24:D2}:{ts.Minutes % 60:D2}:{ts.Seconds % 60:D2}";
-<<<<<<< HEAD
-=======
-
-    public static string FormatByteAmount(long totalBytes)
-    {
-      if (totalBytes > 1000000000)
-        return $"{(double)totalBytes / 1073741824:F1} GB";
-
-      if (totalBytes > 1000000)
-        return $"{(double)totalBytes / 1048576:F1} MB";
->>>>>>> 64d59ce2
-
-    public static string FormatByteAmount(long totalBytes) =>
-      totalBytes > 1000000000 ? $"{(double)totalBytes / 1073741824:F1} GB" :
-      totalBytes > 1000000 ? $"{(double)totalBytes / 1048576:F1} MB" :
-      totalBytes > 1000 ? $"{(double)totalBytes / 1024:F1} KB" : $"{totalBytes} Bytes";
-
-    public static void Initialize()
-    {
-      CommandSystem.Register("Admin", AccessLevel.Administrator, Admin_OnCommand);
-    }
-
-    [Usage("Admin")]
-    [Description(
-      "Opens an interface providing server information and administration features including client, account, and firewall management.")]
-    public static void Admin_OnCommand(CommandEventArgs e)
-    {
-      e.Mobile.SendGump(new AdminGump(e.Mobile, AdminGumpPage.Clients));
-    }
-
-    public static int GetHueFor(Mobile m)
-    {
-      if (m == null)
-        return LabelHue;
-
-      switch (m.AccessLevel)
-      {
-        case AccessLevel.Owner:
-        case AccessLevel.Developer:
-        case AccessLevel.Administrator: return 0x516;
-        case AccessLevel.Seer: return 0x144;
-        case AccessLevel.GameMaster: return 0x21;
-        case AccessLevel.Counselor: return 0x2;
-        case AccessLevel.Player:
-        default:
-        {
-          if (m.Kills >= 5)
-            return 0x21;
-
-          return m.Criminal ? 0x3B1 : 0x58;
-        }
-      }
-    }
-
-    public static string FormatAccessLevel(AccessLevel level)
-    {
-      int v = (int)level;
-
-      if (v >= 0 && v < m_AccessLevelStrings.Length)
-        return m_AccessLevelStrings[v];
-
-      return "Unknown";
-    }
-
-    public void AddTextField(int x, int y, int width, int height, int index)
-    {
-      AddBackground(x - 2, y - 2, width + 4, height + 4, 0x2486);
-      AddTextEntry(x + 2, y + 2, width - 4, height - 4, 0, index, "");
-    }
-
-    public void AddClientHeader()
-    {
-      AddTextField(200, 20, 200, 20, 0);
-      AddButtonLabeled(200, 50, GetButtonID(4, 0), "Search For Name");
-      AddButtonLabeled(200, 80, GetButtonID(4, 1), "Search For IP Address");
-    }
-
-    public void AddAccountHeader()
-    {
-      AddPage(1);
-
-      AddLabel(200, 20, LabelHue, "Name:");
-      AddTextField(250, 20, 150, 20, 0);
-
-      AddLabel(200, 50, LabelHue, "Pass:");
-      AddTextField(250, 50, 150, 20, 1);
-
-      AddButtonLabeled(200, 80, GetButtonID(5, 6), "Add");
-      AddButtonLabeled(290, 80, GetButtonID(5, 7), "Search");
-
-      AddButton(384, 84, 0x15E1, 0x15E5, 0, GumpButtonType.Page, 2);
-
-      AddPage(2);
-
-      AddButtonLabeled(200, 20, GetButtonID(5, 31), "View All: Inactive");
-      AddButtonLabeled(200, 40, GetButtonID(5, 32), "View All: Banned");
-      AddButtonLabeled(200, 60, GetButtonID(5, 26), "View All: Shared");
-      AddButtonLabeled(200, 80, GetButtonID(5, 30), "View All: Empty");
-
-      AddButton(384, 84, 0x15E1, 0x15E5, 0, GumpButtonType.Page, 1);
-
-      AddPage(0);
-    }
-
-    public void AddFirewallHeader()
-    {
-      AddTextField(200, 20, 200, 20, 0);
-      AddButtonLabeled(320, 50, GetButtonID(6, 0), "Search");
-      AddButtonLabeled(200, 50, GetButtonID(6, 1), "Add (Input)");
-      AddButtonLabeled(200, 80, GetButtonID(6, 2), "Add (Target)");
-    }
-
-    private static List<KeyValuePair<IPAddress, List<Account>>> GetAllSharedAccounts()
-    {
-      Dictionary<IPAddress, List<Account>> table = new Dictionary<IPAddress, List<Account>>();
-
-      foreach (Account acct in Accounts.GetAccounts())
-      {
-        IPAddress[] theirAddresses = acct.LoginIPs;
-
-        for (int i = 0; i < theirAddresses.Length; ++i)
-          if (!table.ContainsKey(theirAddresses[i]))
-            table[theirAddresses[i]] = new List<Account>{ acct };
-      }
-
-      List<KeyValuePair<IPAddress, List<Account>>> tableEntries = table.ToList();
-
-      for (int i = 0; i < tableEntries.Count; ++i)
-      {
-        KeyValuePair<IPAddress, List<Account>> kvp = tableEntries[i];
-        List<Account> list = kvp.Value;
-
-        if (kvp.Value.Count == 1)
-          list.RemoveAt(i--);
-        else
-          list.Sort(AccountComparer.Instance);
-      }
-
-      tableEntries.Sort(SharedAccountComparer.Instance);
-
-      return tableEntries;
-    }
-
-
-    private static List<Account> GetSharedAccounts(IPAddress ipAddress)
-    {
-      List<Account> list = new List<Account>();
-
-      foreach (IAccount account in Accounts.GetAccounts())
-      {
-        Account acct = (Account)account;
-
-        IPAddress[] theirAddresses = acct.LoginIPs;
-        bool contains = false;
-
-        for (int i = 0; !contains && i < theirAddresses.Length; ++i)
-          contains = ipAddress.Equals(theirAddresses[i]);
-
-        if (contains)
-          list.Add(acct);
-      }
-
-      list.Sort(AccountComparer.Instance);
-      return list;
-    }
-
-    private static List<Account> GetSharedAccounts(IPAddress[] ipAddresses)
-    {
-      List<Account> list = new List<Account>();
-
-      foreach (Account acct in Accounts.GetAccounts())
-      {
-        IPAddress[] theirAddresses = acct.LoginIPs;
-        bool contains = false;
-
-        for (int i = 0; !contains && i < theirAddresses.Length; ++i)
-        {
-          IPAddress check = theirAddresses[i];
-
-          for (int j = 0; !contains && j < ipAddresses.Length; ++j)
-            contains = check.Equals(ipAddresses[j]);
-        }
-
-        if (contains)
-          list.Add(acct);
-      }
-
-      list.Sort(AccountComparer.Instance);
-      return list;
-    }
-
-    public static void BanShared_Callback(Mobile from, bool okay, Account a)
-    {
-      if (from.AccessLevel < AccessLevel.Administrator)
-        return;
-
-      string notice;
-      List<Account> list = null;
-
-      if (okay)
-      {
-        list = GetSharedAccounts(a.LoginIPs);
-
-        for (int i = 0; i < list.Count; ++i)
-        {
-          list[i].SetUnspecifiedBan(from);
-          list[i].Banned = true;
-        }
-
-        notice = "All addresses in the list have been banned.";
-      }
-      else
-      {
-        notice = "You have chosen not to ban all shared accounts.";
-      }
-
-      from.SendGump(new AdminGump(from, AdminGumpPage.AccountDetails_Access_ClientIPs, 0, null, notice, a));
-
-      if (okay)
-        from.SendGump(new BanDurationGump(list));
-    }
-
-    public static void AccountDelete_Callback(Mobile from, bool okay, Account a)
-    {
-      if (from.AccessLevel < AccessLevel.Administrator)
-        return;
-
-      if (okay)
-      {
-        CommandLogging.WriteLine(from, "{0} {1} deleting account {2}", from.AccessLevel, CommandLogging.Format(from),
-          a.Username);
-        a.Delete();
-
-        from.SendGump(new AdminGump(from, AdminGumpPage.Accounts, 0, null,
-          $"{a.Username} : The account has been deleted."));
-      }
-      else
-      {
-        from.SendGump(new AdminGump(from, AdminGumpPage.AccountDetails_Information, 0, null,
-          "You have chosen not to delete the account.", a));
-      }
-    }
-
-    public static void ResendGump_Callback(Mobile from, List<object> list, List<Account> rads, int page)
-    {
-      if (from.AccessLevel < AccessLevel.Administrator)
-        return;
-
-      from.SendGump(new AdminGump(from, AdminGumpPage.Accounts, page, list, null, rads));
-    }
-
-    public static void Marked_Callback(Mobile from, bool okay, bool ban, List<object> list, List<Account> rads, int page)
-    {
-      if (from.AccessLevel < AccessLevel.Administrator)
-        return;
-
-      if (okay)
-      {
-        if (!ban)
-          NetState.Pause();
-
-        for (int i = 0; i < rads.Count; ++i)
-        {
-          Account acct = rads[i];
-
-          if (ban)
-          {
-            CommandLogging.WriteLine(from, "{0} {1} banning account {2}", from.AccessLevel,
-              CommandLogging.Format(from), acct.Username);
-            acct.SetUnspecifiedBan(from);
-            acct.Banned = true;
-          }
-          else
-          {
-            CommandLogging.WriteLine(from, "{0} {1} deleting account {2}", from.AccessLevel,
-              CommandLogging.Format(from), acct.Username);
-            acct.Delete();
-            rads.RemoveAt(i--);
-            list.Remove(acct);
-          }
-        }
-
-        if (!ban)
-          NetState.Resume();
-
-        from.SendGump(new NoticeGump(1060637, 30720,
-          $"You have {(ban ? "banned" : "deleted")} the account{(rads.Count == 1 ? "" : "s")}.", 0xFFC000, 420,
-          280, () => ResendGump_Callback(from, list, rads, ban ? page : 0)));
-
-        if (ban)
-          from.SendGump(new BanDurationGump(rads));
-      }
-      else
-      {
-        from.SendGump(new NoticeGump(1060637, 30720,
-          $"You have chosen not to {(ban ? "ban" : "delete")} the account{(rads.Count == 1 ? "" : "s")}.",
-          0xFFC000, 420, 280, () => ResendGump_Callback(from, list, rads, page )));
-      }
-    }
-
-    public static void FirewallShared_Callback(Mobile from, bool okay, Account a)
-    {
-      if (from.AccessLevel < AccessLevel.Administrator)
-        return;
-
-      string notice;
-
-      if (okay)
-      {
-        for (int i = 0; i < a.LoginIPs.Length; ++i)
-          Firewall.Add(a.LoginIPs[i]);
-
-        notice = "All addresses in the list have been firewalled.";
-      }
-      else
-      {
-        notice = "You have chosen not to firewall all addresses.";
-      }
-
-      from.SendGump(new AdminGump(from, AdminGumpPage.AccountDetails_Access_ClientIPs, 0, null, notice, a));
-    }
-
-    public static void Firewall_Callback(Mobile from, bool okay, Account a, object toFirewall)
-    {
-      if (from.AccessLevel < AccessLevel.Administrator)
-        return;
-
-      string notice;
-
-      if (okay)
-      {
-        Firewall.Add(toFirewall);
-
-        notice = $"{toFirewall} : Added to firewall.";
-      }
-      else
-      {
-        notice = "You have chosen not to firewall the address.";
-      }
-
-      from.SendGump(new AdminGump(from, AdminGumpPage.AccountDetails_Access_ClientIPs, 0, null, notice, a));
-    }
-
-    public static void RemoveLoginIP_Callback(Mobile from, bool okay, Account a, IPAddress ip)
-    {
-      if (from.AccessLevel < AccessLevel.Administrator)
-        return;
-
-      string notice;
-
-      if (okay)
-      {
-        IPAddress[] ips = a.LoginIPs;
-
-        if (ips.Length != 0 && ip.Equals(ips[0]) && AccountHandler.IPTable.ContainsKey(ips[0]))
-          --AccountHandler.IPTable[ip];
-
-        List<IPAddress> newList = new List<IPAddress>(ips);
-        newList.Remove(ip);
-        a.LoginIPs = newList.ToArray();
-
-        notice = $"{ip} : Removed address.";
-      }
-      else
-      {
-        notice = "You have chosen not to remove the address.";
-      }
-
-      from.SendGump(new AdminGump(from, AdminGumpPage.AccountDetails_Access_ClientIPs, 0, null, notice, a));
-    }
-
-    public static void RemoveLoginIPs_Callback(Mobile from, bool okay, Account a)
-    {
-      if (from.AccessLevel < AccessLevel.Administrator)
-        return;
-
-      string notice;
-
-      if (okay)
-      {
-        IPAddress[] ips = a.LoginIPs;
-
-        if (ips.Length != 0 && AccountHandler.IPTable.ContainsKey(ips[0]))
-          --AccountHandler.IPTable[ips[0]];
-
-        a.LoginIPs = new IPAddress[0];
-
-        notice = "All addresses in the list have been removed.";
-      }
-      else
-      {
-        notice = "You have chosen not to clear all addresses.";
-      }
-
-      from.SendGump(new AdminGump(from, AdminGumpPage.AccountDetails_Access_ClientIPs, 0, null, notice, a));
-    }
-
-    public override void OnResponse(NetState sender, RelayInfo info)
-    {
-      int val = info.ButtonID - 1;
-
-      if (val < 0)
-        return;
-
-      Mobile from = m_From;
-
-      if (from.AccessLevel < AccessLevel.Administrator)
-        return;
-
-      if (m_PageType == AdminGumpPage.Accounts)
-      {
-        List<Account> list = Utility.CastListCovariant<object, Account>(m_List);
-
-        if (list != null && m_State is List<Account> rads)
-          for (int i = 0, v = m_ListPage * 12; i < 12 && v < list.Count; ++i, ++v)
-          {
-            Account obj = list[v];
-
-            if (info.IsSwitched(v))
-            {
-              if (!rads.Contains(obj))
-                rads.Add(obj);
-            }
-            else if (rads.Contains(obj))
-            {
-              rads.Remove(obj);
-            }
-          }
-      }
-
-      int type = val % 11;
-      int index = val / 11;
-
-      switch (type)
-      {
-        case 0:
-        {
-          AdminGumpPage page = index switch
-          {
-            0 => AdminGumpPage.Information_General,
-            1 => AdminGumpPage.Administer,
-            2 => AdminGumpPage.Clients,
-            3 => AdminGumpPage.Accounts,
-            4 => AdminGumpPage.Firewall,
-            5 => AdminGumpPage.Information_Perf,
-            _ => AdminGumpPage.Invalid,
-          };
-
-          if (page == AdminGumpPage.Invalid)
-            return;
-
-          from.SendGump(new AdminGump(from, page));
-          break;
-        }
-        case 1:
-        {
-          switch (index)
-          {
-            case 0:
-            {
-              if (m_List != null && m_ListPage > 0)
-                from.SendGump(new AdminGump(from, m_PageType, m_ListPage - 1, m_List, null, m_State));
-
-              break;
-            }
-            case 1:
-            {
-              if (m_List != null /*&& (m_ListPage + 1) * 12 < m_List.Count*/)
-                from.SendGump(new AdminGump(from, m_PageType, m_ListPage + 1, m_List, null, m_State));
-
-              break;
-            }
-          }
-
-          break;
-        }
-        case 3:
-        {
-          string notice = null;
-          AdminGumpPage page = AdminGumpPage.Administer;
-
-          if (index >= 500)
-            page = AdminGumpPage.Administer_Access_Lockdown;
-          else if (index >= 400)
-            page = AdminGumpPage.Administer_Commands;
-          else if (index >= 300)
-            page = AdminGumpPage.Administer_Access;
-          else if (index >= 200)
-            page = AdminGumpPage.Administer_Server;
-          else if (index >= 100)
-            page = AdminGumpPage.Administer_WorldBuilding;
-
-          switch (index)
-          {
-            case 0:
-              page = AdminGumpPage.Administer_WorldBuilding;
-              break;
-            case 1:
-              page = AdminGumpPage.Administer_Server;
-              break;
-            case 2:
-              page = AdminGumpPage.Administer_Access;
-              break;
-            case 3:
-              page = AdminGumpPage.Administer_Commands;
-              break;
-
-            case 100:
-              InvokeCommand("DocGen");
-              notice = "Documentation has been generated.";
-              break;
-            case 101:
-              InvokeCommand("TelGen");
-              notice = "Teleporters have been generated.";
-              break;
-            case 102:
-              InvokeCommand("MoonGen");
-              notice = "Moongates have been generated.";
-              break;
-            case 103:
-              InvokeCommand("UOAMVendors");
-              notice = "Vendor spawners have been generated.";
-              break;
-            case 104:
-              InvokeCommand("DoorGen");
-              notice = "Doors have been generated.";
-              break;
-            case 105:
-              InvokeCommand("SignGen");
-              notice = "Signs have been generated.";
-              break;
-            case 106:
-              InvokeCommand("Decorate");
-              notice = "Decoration has been generated.";
-              break;
-            case 107:
-              InvokeCommand("RebuildCategorization");
-              notice = "Categorization menu has been regenerated. The server should be restarted.";
-              break;
-
-            case 110:
-              InvokeCommand("Freeze");
-              notice = "Target bounding points.";
-              break;
-            case 120:
-              InvokeCommand("Unfreeze");
-              notice = "Target bounding points.";
-              break;
-
-            case 200:
-              InvokeCommand("Save");
-              notice = "The world has been saved.";
-              break;
-            case 201:
-              Shutdown(false, true);
-              break;
-            case 202:
-              Shutdown(false, false);
-              break;
-            case 203:
-              Shutdown(true, true);
-              break;
-            case 204:
-              Shutdown(true, false);
-              break;
-            case 210:
-            case 211:
-            {
-              string text = info.GetTextEntry(0)?.Text.Trim();
-
-              if (string.IsNullOrEmpty(text))
-              {
-                notice = "You must enter text to broadcast it.";
-              }
-              else
-              {
-                notice = "Your message has been broadcasted.";
-                InvokeCommand($"{(index == 210 ? "BC" : "SM")} {text}");
-              }
-
-              break;
-            }
-
-            case 300:
-              InvokeCommand("Kick");
-              notice = "Target the player to kick.";
-              break;
-            case 301:
-              InvokeCommand("Ban");
-              notice = "Target the player to ban.";
-              break;
-            case 302:
-              InvokeCommand("Firewall");
-              notice = "Target the player to firewall.";
-              break;
-
-            case 303:
-              page = AdminGumpPage.Administer_Access_Lockdown;
-              break;
-
-            case 310:
-              InvokeCommand("Set AccessLevel Player");
-              notice = "Target the player to change their access level. (Player)";
-              break;
-            case 311:
-              InvokeCommand("Set AccessLevel Counselor");
-              notice = "Target the player to change their access level. (Counselor)";
-              break;
-            case 312:
-              InvokeCommand("Set AccessLevel GameMaster");
-              notice = "Target the player to change their access level. (Game Master)";
-              break;
-            case 313:
-              InvokeCommand("Set AccessLevel Seer");
-              notice = "Target the player to change their access level. (Seer)";
-              break;
-
-            case 314:
-            {
-              if (from.AccessLevel > AccessLevel.Administrator)
-              {
-                InvokeCommand("Set AccessLevel Administrator");
-                notice = "Target the player to change their access level. (Administrator)";
-              }
-
-              break;
-            }
-
-            case 315:
-            {
-              if (from.AccessLevel > AccessLevel.Developer)
-              {
-                InvokeCommand("Set AccessLevel Developer");
-                notice = "Target the player to change their access level. (Developer)";
-              }
-
-              break;
-            }
-
-            case 316:
-            {
-              if (from.AccessLevel >= AccessLevel.Owner)
-              {
-                InvokeCommand("Set AccessLevel Owner");
-                notice = "Target the player to change their access level. (Owner)";
-              }
-
-              break;
-            }
-
-            case 400:
-              notice = "Enter search terms to add objects.";
-              break;
-            case 401:
-              InvokeCommand("Remove");
-              notice = "Target the item or mobile to remove.";
-              break;
-            case 402:
-              InvokeCommand("Dupe");
-              notice = "Target the item to dupe.";
-              break;
-            case 403:
-              InvokeCommand("DupeInBag");
-              notice = "Target the item to dupe. The item will be duped at it's current location.";
-              break;
-            case 404:
-              InvokeCommand("Props");
-              notice = "Target the item or mobile to inspect.";
-              break;
-            case 405:
-              InvokeCommand("Skills");
-              notice = "Target a mobile to view their skills.";
-              break;
-            case 406:
-              InvokeCommand("Set Blessed False");
-              notice = "Target the mobile to make mortal.";
-              break;
-            case 407:
-              InvokeCommand("Set Blessed True");
-              notice = "Target the mobile to make immortal.";
-              break;
-            case 408:
-              InvokeCommand("Set Squelched True");
-              notice = "Target the mobile to squelch.";
-              break;
-            case 409:
-              InvokeCommand("Set Squelched False");
-              notice = "Target the mobile to unsquelch.";
-              break;
-            case 410:
-              InvokeCommand("Set Frozen True");
-              notice = "Target the mobile to freeze.";
-              break;
-            case 411:
-              InvokeCommand("Set Frozen False");
-              notice = "Target the mobile to unfreeze.";
-              break;
-            case 412:
-              InvokeCommand("Set Hidden True");
-              notice = "Target the mobile to hide.";
-              break;
-            case 413:
-              InvokeCommand("Set Hidden False");
-              notice = "Target the mobile to unhide.";
-              break;
-            case 414:
-              InvokeCommand("Kill");
-              notice = "Target the mobile to kill.";
-              break;
-            case 415:
-              InvokeCommand("Resurrect");
-              notice = "Target the mobile to resurrect.";
-              break;
-            case 416:
-              InvokeCommand("Move");
-              notice = "Target the item or mobile to move.";
-              break;
-            case 417:
-              InvokeCommand("Wipe");
-              notice = "Target bounding points.";
-              break;
-            case 418:
-              InvokeCommand("Tele");
-              notice = "Choose your destination.";
-              break;
-            case 419:
-              InvokeCommand("Multi Tele");
-              notice = "Choose your destination.";
-              break;
-
-            case 500:
-            case 501:
-            case 502:
-            case 503:
-            case 504:
-            {
-              AccountHandler.LockdownLevel = (AccessLevel)(index - 500);
-
-              if (AccountHandler.LockdownLevel > AccessLevel.Player)
-                notice = "The lockdown level has been changed.";
-              else
-                notice = "The server is now accessible to everyone.";
-
-              break;
-            }
-
-            case 510:
-            {
-              AccessLevel level = AccountHandler.LockdownLevel;
-
-              if (level > AccessLevel.Player)
-              {
-                List<NetState> clients = NetState.Instances;
-                int count = 0;
-
-                for (int i = 0; i < clients.Count; ++i)
-                {
-                  NetState ns = clients[i];
-                  IAccount a = ns.Account;
-
-                  if (a == null)
-                    continue;
-
-                  bool hasAccess = false;
-
-                  if (a.AccessLevel >= level)
-                    hasAccess = true;
-                  else
-                    for (int j = 0; !hasAccess && j < a.Length; ++j)
-                      hasAccess |= a[j]?.AccessLevel >= level;
-
-                  if (!hasAccess)
-                  {
-                    ns.Dispose();
-                    ++count;
-                  }
-                }
-
-                if (count == 0)
-                  notice = "Nobody without access was found to disconnect.";
-                else
-                  notice = $"Number of players disconnected: {count}";
-              }
-              else
-              {
-                notice = "The server is not currently locked down.";
-              }
-
-              break;
-            }
-          }
-
-          from.SendGump(new AdminGump(from, page, 0, null, notice));
-
-          switch (index)
-          {
-            case 400:
-              InvokeCommand("Add");
-              break;
-            case 111:
-              InvokeCommand("FreezeWorld");
-              break;
-            case 112:
-              InvokeCommand("FreezeMap");
-              break;
-            case 121:
-              InvokeCommand("UnfreezeWorld");
-              break;
-            case 122:
-              InvokeCommand("UnfreezeMap");
-              break;
-          }
-
-          break;
-        }
-        case 4:
-        {
-          switch (index)
-          {
-            case 0:
-            case 1:
-            {
-              bool forName = index == 0;
-
-              List<NetState> results = new List<NetState>();
-
-              string match = info.GetTextEntry(0)?.Text.Trim().ToLower();
-              string notice = null;
-
-              if (string.IsNullOrEmpty(match))
-              {
-                notice = $"You must enter {(forName ? "a name" : "an ip address")} to search.";
-              }
-              else
-              {
-                List<NetState> instances = NetState.Instances;
-
-                for (int i = 0; i < instances.Count; ++i)
-                {
-                  NetState ns = instances[i];
-
-                  bool isMatch;
-
-                  if (forName)
-                  {
-                    Mobile m = ns.Mobile;
-                    IAccount a = ns.Account;
-
-                    isMatch = m?.Name.ToLower().IndexOf(match) >= 0
-                              || a?.Username.ToLower().IndexOf(match) >= 0;
-                  }
-                  else
-                  {
-                    isMatch = ns.ToString().IndexOf(match) >= 0;
-                  }
-
-                  if (isMatch)
-                    results.Add(ns);
-                }
-
-                results.Sort(NetStateComparer.Instance);
-              }
-
-              if (results.Count == 1)
-              {
-                NetState ns = results[0];
-                object state = ns.Mobile ?? (object)ns.Account;
-
-                if (state is Mobile)
-                  from.SendGump(new AdminGump(from, AdminGumpPage.ClientInfo, 0, null, "One match found.",
-                    state));
-                else if (state is Account)
-                  from.SendGump(new AdminGump(from, AdminGumpPage.AccountDetails_Information, 0, null,
-                    "One match found.", state));
-                else
-                  from.SendGump(new AdminGump(from, AdminGumpPage.Clients, 0,
-                    Utility.CastListContravariant<NetState, object>(results), "One match found."));
-              }
-              else
-              {
-                from.SendGump(new AdminGump(from, AdminGumpPage.Clients, 0,
-                  Utility.CastListContravariant<NetState, object>(results),
-                  notice ?? (results.Count == 0 ? "Nothing matched your search terms." : null)));
-              }
-
-              break;
-            }
-            default:
-            {
-              index -= 2;
-
-              if (m_List != null && index >= 0 && index < m_List.Count)
-              {
-                if (!(m_List[index] is NetState ns))
-                  break;
-
-                Mobile m = ns.Mobile;
-                Account a = ns.Account as Account;
-
-                if (m != null)
-                  from.SendGump(new AdminGump(from, AdminGumpPage.ClientInfo, 0, null, null, m));
-                else if (a != null)
-                  from.SendGump(new AdminGump(from, AdminGumpPage.AccountDetails_Information, 0, null,
-                    null, a));
-              }
-
-              break;
-            }
-          }
-
-          break;
-        }
-        case 5:
-        {
-          switch (index)
-          {
-            case 0:
-              from.SendGump(new AdminGump(from, AdminGumpPage.AccountDetails_Information, 0, null, null,
-                m_State));
-              break;
-            case 1:
-              from.SendGump(new AdminGump(from, AdminGumpPage.AccountDetails_Characters, 0, null, null,
-                m_State));
-              break;
-            case 2:
-              from.SendGump(new AdminGump(from, AdminGumpPage.AccountDetails_Comments, 0, null, null,
-                m_State));
-              break;
-            case 3:
-              from.SendGump(new AdminGump(from, AdminGumpPage.AccountDetails_Tags, 0, null, null, m_State));
-              break;
-            case 13:
-              from.SendGump(new AdminGump(from, AdminGumpPage.AccountDetails_Access, 0, null, null, m_State));
-              break;
-            case 14:
-              from.SendGump(new AdminGump(from, AdminGumpPage.AccountDetails_Access_ClientIPs, 0, null, null,
-                m_State));
-              break;
-            case 15:
-              from.SendGump(new AdminGump(from, AdminGumpPage.AccountDetails_Access_Restrictions, 0, null,
-                null, m_State));
-              break;
-            case 4:
-              from.Prompt = new AddCommentPrompt(m_State as Account);
-              from.SendMessage("Enter the new account comment.");
-              break;
-            case 5:
-              from.Prompt = new AddTagNamePrompt(m_State as Account);
-              from.SendMessage("Enter the new tag name.");
-              break;
-            case 6:
-            {
-              string un = info.GetTextEntry(0)?.Text.Trim();
-              string pw = info.GetTextEntry(1)?.Text.Trim();
-
-              Account dispAccount = null;
-              string notice;
-
-              if (string.IsNullOrEmpty(un))
-              {
-                notice = "You must enter a username to add an account.";
-              }
-              else if (string.IsNullOrEmpty(pw))
-              {
-                notice = "You must enter a password to add an account.";
-              }
-              else
-              {
-                IAccount account = Accounts.GetAccount(un);
-
-                if (account != null)
-                {
-                  notice = "There is already an account with that username.";
-                }
-                else
-                {
-                  dispAccount = new Account(un, pw);
-                  notice = $"{un} : Account added.";
-                  CommandLogging.WriteLine(from, "{0} {1} adding new account: {2}", from.AccessLevel,
-                    CommandLogging.Format(from), un);
-                }
-              }
-
-              from.SendGump(new AdminGump(from,
-                dispAccount != null ? AdminGumpPage.AccountDetails_Information : m_PageType, m_ListPage,
-                m_List, notice, dispAccount ?? m_State));
-              break;
-            }
-            case 7:
-            {
-              List<IAccount> results;
-
-              TextRelay matchEntry = info.GetTextEntry(0);
-              string match = matchEntry?.Text.Trim().ToLower();
-
-              if (string.IsNullOrEmpty(match))
-              {
-                results = Accounts.GetAccounts().ToList();
-                results.Sort(AccountComparer.Instance);
-              }
-              else
-              {
-                results = Accounts.GetAccounts().Where(acct => acct.Username.ToLower().IndexOf(match) >= 0).ToList();
-                results.Sort(AccountComparer.Instance);
-              }
-
-              if (results.Count == 1)
-                from.SendGump(new AdminGump(from, AdminGumpPage.AccountDetails_Information, 0, null,
-                  "One match found.", results[0]));
-              else
-                from.SendGump(new AdminGump(from, AdminGumpPage.Accounts, 0,
-                  Utility.CastListContravariant<IAccount, object>(results),
-                  results.Count == 0 ? "Nothing matched your search terms." : null,
-                  new List<object>()));
-
-              break;
-            }
-            case 8:
-              from.SendGump(new AdminGump(from, AdminGumpPage.AccountDetails_ChangePassword, 0, null, null,
-                m_State));
-              break;
-            case 9:
-              from.SendGump(new AdminGump(from, AdminGumpPage.AccountDetails_ChangeAccess, 0, null, null,
-                m_State));
-              break;
-            case 10:
-            case 11:
-            {
-              if (!(m_State is Account a))
-                break;
-
-              a.SetUnspecifiedBan(from);
-              a.Banned = index == 10;
-              CommandLogging.WriteLine(from, "{0} {1} {3} account {2}", from.AccessLevel,
-                CommandLogging.Format(from), a.Username, a.Banned ? "banning" : "unbanning");
-              from.SendGump(new AdminGump(from, m_PageType, m_ListPage, m_List,
-                $"The account has been {(a.Banned ? "banned" : "unbanned")}.", m_State));
-
-              if (index == 10)
-                from.SendGump(new BanDurationGump(a));
-
-              break;
-            }
-            case 12:
-            {
-              if (!(m_State is Account a))
-                break;
-
-              TextRelay passwordEntry = info.GetTextEntry(0);
-              TextRelay confirmEntry = info.GetTextEntry(1);
-
-              string password = passwordEntry?.Text.Trim();
-              string confirm = confirmEntry?.Text.Trim();
-
-              string notice;
-              AdminGumpPage page = AdminGumpPage.AccountDetails_ChangePassword;
-
-              if (string.IsNullOrEmpty(password))
-              {
-                notice = "You must enter the password.";
-              }
-              else if (confirm != password)
-              {
-                notice =
-                  "You must confirm the password. That field must precisely match the password field.";
-              }
-              else
-              {
-                notice = "The password has been changed.";
-                a.SetPassword(password);
-                page = AdminGumpPage.AccountDetails_Information;
-                CommandLogging.WriteLine(from, "{0} {1} changing password of account {2}", from.AccessLevel,
-                  CommandLogging.Format(from), a.Username);
-              }
-
-              from.SendGump(new AdminGump(from, page, 0, null, notice, m_State));
-
-              break;
-            }
-            case 16: // view shared
-            {
-              if (!(m_State is Account a))
-                break;
-
-              List<Account> list = GetSharedAccounts(a.LoginIPs);
-
-              if (list.Count > 1 || list.Count == 1 && !list.Contains(a))
-                from.SendGump(new AdminGump(from, AdminGumpPage.Accounts, 0,
-                  Utility.CastListContravariant<Account, object>(list), null, new List<object>()));
-              else if (a.LoginIPs.Length > 0)
-                from.SendGump(new AdminGump(from, AdminGumpPage.AccountDetails_Access_ClientIPs, 0, null,
-                  "There are no other accounts which share an address with this one.", m_State));
-              else
-                from.SendGump(new AdminGump(from, AdminGumpPage.AccountDetails_Access_ClientIPs, 0, null,
-                  "This account has not yet been accessed.", m_State));
-
-              break;
-            }
-            case 17: // ban shared
-            {
-              if (!(m_State is Account a))
-                break;
-
-              List<Account> list = GetSharedAccounts(a.LoginIPs);
-
-              if (list.Count > 0)
-              {
-                StringBuilder sb = new StringBuilder();
-
-                sb.AppendFormat("You are about to ban {0} account{1}. Do you wish to continue?", list.Count,
-                  list.Count != 1 ? "s" : "");
-
-                for (int i = 0; i < list.Count; ++i)
-                  sb.AppendFormat("<br>- {0}", list[i].Username);
-
-                from.SendGump(new WarningGump(1060635, 30720, sb.ToString(), 0xFFC000, 420, 400,
-                  okay => BanShared_Callback(from, okay, a)));
-              }
-              else if (a.LoginIPs.Length > 0)
-              {
-                from.SendGump(new AdminGump(from, AdminGumpPage.AccountDetails_Access_ClientIPs, 0, null,
-                  "There are no accounts which share an address with this one.", m_State));
-              }
-              else
-              {
-                from.SendGump(new AdminGump(from, AdminGumpPage.AccountDetails_Access_ClientIPs, 0, null,
-                  "This account has not yet been accessed.", m_State));
-              }
-
-              break;
-            }
-            case 18: // firewall all
-            {
-              if (!(m_State is Account a))
-                break;
-
-              if (a.LoginIPs.Length > 0)
-                from.SendGump(new WarningGump(1060635, 30720,
-                  $"You are about to firewall {a.LoginIPs.Length} address{(a.LoginIPs.Length != 1 ? "s" : "")}. Do you wish to continue?",
-                  0xFFC000, 420, 400, okay => FirewallShared_Callback(from, okay, a)));
-              else
-                from.SendGump(new AdminGump(from, AdminGumpPage.AccountDetails_Access_ClientIPs, 0, null,
-                  "This account has not yet been accessed.", m_State));
-
-              break;
-            }
-            case 19: // add
-            {
-              if (!(m_State is Account a))
-                break;
-
-              TextRelay entry = info.GetTextEntry(0);
-              string ip = entry?.Text.Trim();
-
-              string notice;
-
-              if (string.IsNullOrEmpty(ip))
-              {
-                notice = "You must enter an address to add.";
-              }
-              else
-              {
-                string[] list = a.IPRestrictions;
-
-                bool contains = false;
-                for (int i = 0; !contains && i < list.Length; ++i)
-                  contains = list[i] == ip;
-
-                if (contains)
-                {
-                  notice = "That address is already contained in the list.";
-                }
-                else
-                {
-                  string[] newList = new string[list.Length + 1];
-
-                  for (int i = 0; i < list.Length; ++i)
-                    newList[i] = list[i];
-
-                  newList[list.Length] = ip;
-
-                  a.IPRestrictions = newList;
-
-                  notice = $"{ip} : Added to restriction list.";
-                }
-              }
-
-              from.SendGump(new AdminGump(from, AdminGumpPage.AccountDetails_Access_Restrictions, 0, null,
-                notice, m_State));
-
-              break;
-            }
-            case 20: // Change access level
-            case 21:
-            case 22:
-            case 23:
-            case 24:
-            {
-              if (!(m_State is Account a))
-                break;
-
-<<<<<<< HEAD
-              AccessLevel newLevel = index switch
-=======
-              var newLevel = index switch
->>>>>>> 64d59ce2
-              {
-                20 => AccessLevel.Player,
-                21 => AccessLevel.Counselor,
-                22 => AccessLevel.GameMaster,
-                23 => AccessLevel.Seer,
-                24 => AccessLevel.Administrator,
-                33 => AccessLevel.Developer,
-                34 => AccessLevel.Owner,
-                _ => AccessLevel.Player
-              };
-
-              if (newLevel < from.AccessLevel || from.AccessLevel == AccessLevel.Owner)
-              {
-                a.AccessLevel = newLevel;
-
-                CommandLogging.WriteLine(from, "{0} {1} changing access level of account {2} to {3}",
-                  from.AccessLevel, CommandLogging.Format(from), a.Username, a.AccessLevel);
-                from.SendGump(new AdminGump(from, AdminGumpPage.AccountDetails_Information, 0, null,
-                  "The access level has been changed.", m_State));
-              }
-
-              break;
-            }
-            case 25:
-            {
-              if (!(m_State is Account a))
-                break;
-
-              from.SendGump(new WarningGump(1060635, 30720,
-                $"<center>Account of {a.Username}</center><br>You are about to <em><basefont color=red>permanently delete</basefont></em> the account. Likewise, all characters on the account will be deleted, including equipped, inventory, and banked items. Any houses tied to the account will be demolished.<br><br>Do you wish to continue?",
-                0xFFC000, 420, 280, okay => AccountDelete_Callback(from, okay, a)));
-              break;
-            }
-            case 26: // View all shared accounts
-            {
-              from.SendGump(new AdminGump(from, AdminGumpPage.Accounts_Shared));
-              break;
-            }
-            case 27: // Ban marked
-            {
-              List<object> list = m_List;
-
-              if (list == null || !(m_State is List<Account> rads))
-                break;
-
-              if (rads.Count > 0)
-                from.SendGump(new WarningGump(1060635, 30720,
-                  $"You are about to ban {rads.Count} marked account{(rads.Count == 1 ? "" : "s")}. Be cautioned, the only way to reverse this is by hand--manually unbanning each account.<br><br>Do you wish to continue?",
-                  0xFFC000, 420, 280, okay => Marked_Callback(from, okay, true, list, rads, m_ListPage )));
-              else
-                from.SendGump(new NoticeGump(1060637, 30720,
-                  "You have not yet marked any accounts. Place a check mark next to the accounts you wish to ban and then try again.",
-                  0xFFC000, 420, 280, () => ResendGump_Callback(from, list, rads, m_ListPage)));
-
-              break;
-            }
-            case 28: // Delete marked
-            {
-              List<object> list = m_List;
-
-              if (list == null || !(m_State is List<Account> rads))
-                break;
-
-              if (rads.Count > 0)
-                from.SendGump(new WarningGump(1060635, 30720,
-                  string.Format(
-                    "You are about to <em><basefont color=red>permanently delete</basefont></em> {0} marked account{1}. Likewise, all characters on the account{1} will be deleted, including equipped, inventory, and banked items. Any houses tied to the account{1} will be demolished.<br><br>Do you wish to continue?",
-                    rads.Count, rads.Count == 1 ? "" : "s"), 0xFFC000, 420, 280, okay => Marked_Callback(from, okay, false, list, rads, m_ListPage )));
-              else
-                from.SendGump(new NoticeGump(1060637, 30720,
-                  "You have not yet marked any accounts. Place a check mark next to the accounts you wish to ban and then try again.",
-                  0xFFC000, 420, 280, () => ResendGump_Callback(from, list, rads, m_ListPage)));
-
-              break;
-            }
-            case 29: // Mark all
-            {
-              if (m_List == null || !(m_State is List<object>))
-                break;
-
-              from.SendGump(new AdminGump(from, AdminGumpPage.Accounts, m_ListPage, m_List, null,
-                m_List.ToList()));
-
-              break;
-            }
-            case 30: // View all empty accounts
-            {
-              List<object> results = new List<object>();
-
-              foreach (Account acct in Accounts.GetAccounts())
-              {
-                bool empty = true;
-
-                for (int i = 0; empty && i < acct.Length; ++i)
-                  empty = acct[i] == null;
-
-                if (empty)
-                  results.Add(acct);
-              }
-
-              if (results.Count == 1)
-                from.SendGump(new AdminGump(from, AdminGumpPage.AccountDetails_Information, 0, null,
-                  "One match found.", results[0]));
-              else
-                from.SendGump(new AdminGump(from, AdminGumpPage.Accounts, 0, results,
-                  results.Count == 0 ? "Nothing matched your search terms." : null, new List<object>()));
-
-              break;
-            }
-            case 31: // View all inactive accounts
-            {
-              List<object> results = Accounts.GetAccounts().Cast<Account>().Where(acct => acct.Inactive).Cast<object>().ToList();
-
-              if (results.Count == 1)
-                from.SendGump(new AdminGump(from, AdminGumpPage.AccountDetails_Information, 0, null,
-                  "One match found.", results[0]));
-              else
-                from.SendGump(new AdminGump(from, AdminGumpPage.Accounts, 0, results,
-                  results.Count == 0 ? "Nothing matched your search terms." : null, new List<object>()));
-
-              break;
-            }
-            case 32: // View all banned accounts
-            {
-              List<object> results = Accounts.GetAccounts().Cast<Account>().Where(acct => acct.Banned).Cast<object>().ToList();
-
-              if (results.Count == 1)
-                from.SendGump(new AdminGump(from, AdminGumpPage.AccountDetails_Information, 0, null,
-                  "One match found.", results[0]));
-              else
-                from.SendGump(new AdminGump(from, AdminGumpPage.Accounts, 0, results,
-                  results.Count == 0 ? "Nothing matched your search terms." : null, new List<object>()));
-
-              break;
-            }
-            case 33: // Change access level (extended)
-            case 34:
-            {
-              goto case 20;
-            }
-            case 35: // Unmark house owners
-            {
-              List<object> list = m_List;
-              List<Account> rads = m_State as List<Account>;
-
-              if (list == null || rads == null)
-                break;
-
-              List<Account> newRads = new List<Account>();
-
-              foreach (Account acct in rads)
-              {
-                bool hasHouse = false;
-
-                for (int i = 0; i < acct.Length && !hasHouse; ++i)
-                  hasHouse |= acct[i] != null && BaseHouse.HasHouse(acct[i]);
-
-                if (!hasHouse)
-                  newRads.Add(acct);
-              }
-
-              from.SendGump(new AdminGump(from, AdminGumpPage.Accounts, m_ListPage, m_List, null, newRads));
-
-              break;
-            }
-            case 36: // Clear login addresses
-            {
-              if (!(m_State is Account a))
-                break;
-
-              IPAddress[] ips = a.LoginIPs;
-
-              if (ips.Length == 0)
-                from.SendGump(new AdminGump(from, AdminGumpPage.AccountDetails_Access_ClientIPs, 0, null,
-                  "This account has not yet been accessed.", m_State));
-              else
-                from.SendGump(new WarningGump(1060635, 30720,
-                  $"You are about to clear the address list for account {a} containing {ips.Length} {(ips.Length == 1 ? "entry" : "entries")}. Do you wish to continue?",
-                  0xFFC000, 420, 280, okay => RemoveLoginIPs_Callback(from, okay, a)));
-
-              break;
-            }
-            default:
-            {
-              index -= 50;
-
-              if (m_State is Account a && index >= 0 && index < a.Length)
-              {
-                Mobile m = a[index];
-
-                if (m != null)
-                  from.SendGump(new AdminGump(from, AdminGumpPage.ClientInfo, 0, null, null, m));
-              }
-              else
-              {
-                index -= 6;
-
-                if (m_List != null && index >= 0 && index < m_List.Count)
-                {
-                  if (m_List[index] is Account)
-                    from.SendGump(new AdminGump(from, AdminGumpPage.AccountDetails_Information, 0, null,
-                      null, m_List[index]));
-                  else if (m_List[index] is KeyValuePair<IPAddress, List<Account>> kvp)
-                    from.SendGump(new AdminGump(from, AdminGumpPage.Accounts, 0,
-                      Utility.CastListContravariant<Account, object>(kvp.Value), null, new List<object>()));
-                }
-              }
-
-              break;
-            }
-          }
-
-          break;
-        }
-        case 6:
-        {
-          switch (index)
-          {
-            case 0:
-            {
-              TextRelay matchEntry = info.GetTextEntry(0);
-              string match = matchEntry?.Text.Trim();
-
-              string notice = null;
-              List<object> results = new List<object>();
-
-              if (string.IsNullOrEmpty(match))
-                notice = "You must enter a username to search.";
-              else
-                for (int i = 0; i < Firewall.List.Count; ++i)
-                {
-                  string check = Firewall.List[i].ToString();
-
-                  if (check.IndexOf(match) >= 0)
-                    results.Add(Firewall.List[i]);
-                }
-
-              if (results.Count == 1)
-                from.SendGump(new AdminGump(from, AdminGumpPage.FirewallInfo, 0, null, "One match found.",
-                  results[0]));
-              else if (results.Count > 1)
-                from.SendGump(new AdminGump(from, AdminGumpPage.Firewall, 0, results,
-                  $"Search results for : {match}", m_State));
-              else
-                from.SendGump(new AdminGump(from, m_PageType, m_ListPage, m_List,
-                  notice ?? "Nothing matched your search terms.", m_State));
-
-              break;
-            }
-            case 1:
-            {
-              TextRelay relay = info.GetTextEntry(0);
-              string text = relay?.Text.Trim();
-
-              if (string.IsNullOrEmpty(text))
-              {
-                from.SendGump(new AdminGump(from, m_PageType, m_ListPage, m_List,
-                  "You must enter an address or pattern to add.", m_State));
-              }
-              else if (!Utility.IsValidIP(text))
-              {
-                from.SendGump(new AdminGump(from, m_PageType, m_ListPage, m_List,
-                  "That is not a valid address or pattern.", m_State));
-              }
-              else
-              {
-                object toAdd = Firewall.ToFirewallEntry(text);
-
-                CommandLogging.WriteLine(from, "{0} {1} firewalling {2}", from.AccessLevel,
-                  CommandLogging.Format(from), toAdd);
-
-                Firewall.Add(toAdd);
-                from.SendGump(new AdminGump(from, AdminGumpPage.FirewallInfo, 0, null,
-                  $"{toAdd} : Added to firewall.", toAdd));
-              }
-
-              break;
-            }
-            case 2:
-            {
-              InvokeCommand("Firewall");
-              from.SendGump(new AdminGump(from, m_PageType, m_ListPage, m_List,
-                "Target the player to firewall.", m_State));
-              break;
-            }
-            case 3:
-            {
-              if (m_State is Firewall.IFirewallEntry)
-              {
-                CommandLogging.WriteLine(from, "{0} {1} removing {2} from firewall list", from.AccessLevel,
-                  CommandLogging.Format(from), m_State);
-
-                Firewall.Remove(m_State);
-                from.SendGump(new AdminGump(from, AdminGumpPage.Firewall, 0, null,
-                  $"{m_State} : Removed from firewall."));
-              }
-
-              break;
-            }
-            default:
-            {
-              index -= 4;
-
-              if (m_List != null && index >= 0 && index < m_List.Count)
-                from.SendGump(new AdminGump(from, AdminGumpPage.FirewallInfo, 0, null, null, m_List[index]));
-
-              break;
-            }
-          }
-
-          break;
-        }
-        case 7:
-        {
-          if (!(m_State is Mobile m))
-            break;
-
-          string notice = null;
-          bool sendGump = true;
-
-          switch (index)
-          {
-            case 0:
-            {
-              Map map = m.Map;
-              Point3D loc = m.Location;
-
-              if (map == null || map == Map.Internal)
-              {
-                map = m.LogoutMap;
-                loc = m.LogoutLocation;
-              }
-
-              if (map != null && map != Map.Internal)
-              {
-                from.MoveToWorld(loc, map);
-                notice = "You have been teleported to their location.";
-              }
-
-              break;
-            }
-            case 1:
-            {
-              m.MoveToWorld(from.Location, from.Map);
-              notice = "They have been teleported to your location.";
-              break;
-            }
-            case 2:
-            {
-              NetState ns = m.NetState;
-
-              if (ns != null)
-              {
-                CommandLogging.WriteLine(from, "{0} {1} {2} {3}", from.AccessLevel,
-                  CommandLogging.Format(from), "kicking", CommandLogging.Format(m));
-                ns.Dispose();
-                notice = "They have been kicked.";
-              }
-              else
-              {
-                notice = "They are already disconnected.";
-              }
-
-              break;
-            }
-            case 3:
-            {
-              if (m.Account is Account a)
-              {
-                CommandLogging.WriteLine(from, "{0} {1} {2} {3}", from.AccessLevel,
-                  CommandLogging.Format(from), "banning", CommandLogging.Format(m));
-                a.Banned = true;
-
-                NetState ns = m.NetState;
-
-                ns?.Dispose();
-
-                notice = "They have been banned.";
-              }
-
-              break;
-            }
-            case 6:
-            {
-              Properties.SetValue(from, m, "Blessed", "False");
-              notice = "They are now mortal.";
-              break;
-            }
-            case 7:
-            {
-              Properties.SetValue(from, m, "Blessed", "True");
-              notice = "They are now immortal.";
-              break;
-            }
-            case 8:
-            {
-              Properties.SetValue(from, m, "Squelched", "True");
-              notice = "They are now squelched.";
-              break;
-            }
-            case 9:
-            {
-              Properties.SetValue(from, m, "Squelched", "False");
-              notice = "They are now unsquelched.";
-              break;
-            }
-            case 10:
-            {
-              Properties.SetValue(from, m, "Hidden", "True");
-              notice = "They are now hidden.";
-              break;
-            }
-            case 11:
-            {
-              Properties.SetValue(from, m, "Hidden", "False");
-              notice = "They are now unhidden.";
-              break;
-            }
-            case 12:
-            {
-              CommandLogging.WriteLine(from, "{0} {1} killing {2}", from.AccessLevel,
-                CommandLogging.Format(from), CommandLogging.Format(m));
-              m.Kill();
-              notice = "They have been killed.";
-              break;
-            }
-            case 13:
-            {
-              CommandLogging.WriteLine(from, "{0} {1} resurrecting {2}", from.AccessLevel,
-                CommandLogging.Format(from), CommandLogging.Format(m));
-              m.Resurrect();
-              notice = "They have been resurrected.";
-              break;
-            }
-            case 14:
-            {
-              from.SendGump(new AdminGump(from, AdminGumpPage.AccountDetails_Information, 0, null, null,
-                m.Account));
-              sendGump = false;
-              break;
-            }
-          }
-
-          if (sendGump)
-            from.SendGump(new AdminGump(from, AdminGumpPage.ClientInfo, 0, null, notice, m_State));
-
-          switch (index)
-          {
-            case 3:
-            {
-              if (m.Account is Account a)
-                from.SendGump(new BanDurationGump(a));
-
-              break;
-            }
-            case 4:
-            {
-              from.SendGump(new PropertiesGump(from, m));
-              break;
-            }
-            case 5:
-            {
-              from.SendGump(new SkillsGump(from, m));
-              break;
-            }
-          }
-
-          break;
-        }
-        case 8:
-        {
-          if (m_List != null && index >= 0 && index < m_List.Count)
-          {
-            if (!(m_State is Account a))
-              break;
-
-            if (m_PageType == AdminGumpPage.AccountDetails_Access_ClientIPs)
-            {
-              from.SendGump(new WarningGump(1060635, 30720,
-                $"You are about to firewall {m_List[index]}. All connection attempts from a matching IP will be refused. Are you sure?",
-                0xFFC000, 420, 280, okay => Firewall_Callback(from, okay, a, m_List[index] )));
-            }
-            else if (m_PageType == AdminGumpPage.AccountDetails_Access_Restrictions)
-            {
-              List<string> list = a.IPRestrictions.ToList();
-              list.Remove(m_List[index] as string);
-              a.IPRestrictions = list.ToArray();
-
-              from.SendGump(new AdminGump(from, AdminGumpPage.AccountDetails_Access_Restrictions, 0, null,
-                $"{m_List[index]} : Removed from list.", a));
-            }
-          }
-
-          break;
-        }
-        case 9:
-        {
-          if (m_List != null && index >= 0 && index < m_List.Count)
-            if (m_PageType == AdminGumpPage.AccountDetails_Access_ClientIPs)
-            {
-              object obj = m_List[index];
-
-              if (!(obj is IPAddress ip))
-                break;
-
-              if (!(m_State is Account a))
-                break;
-
-              List<Account> list = GetSharedAccounts(ip);
-
-              if (list.Count > 1 || list.Count == 1 && !list.Contains(a))
-                from.SendGump(new AdminGump(from, AdminGumpPage.Accounts, 0,
-                  Utility.CastListContravariant<Account, object>(list), null, new List<object>()));
-              else
-                from.SendGump(new AdminGump(from, AdminGumpPage.AccountDetails_Access_ClientIPs, 0, null,
-                  "There are no other accounts which share that address.", a));
-            }
-
-          break;
-        }
-        case 10:
-        {
-          if (m_List != null && index >= 0 && index < m_List.Count)
-            if (m_PageType == AdminGumpPage.AccountDetails_Access_ClientIPs)
-            {
-              IPAddress ip = m_List[index] as IPAddress;
-
-              if (ip == null)
-                break;
-
-              if (!(m_State is Account a))
-                break;
-
-              from.SendGump(new WarningGump(1060635, 30720,
-                $"You are about to remove address {ip} from account {a}. Do you wish to continue?", 0xFFC000,
-                420, 280, okay => RemoveLoginIP_Callback(from, okay, a, ip)));
-            }
-
-          break;
-        }
-      }
-    }
-
-    private void Shutdown(bool restart, bool save)
-    {
-      CommandLogging.WriteLine(m_From, "{0} {1} shutting down server (Restart: {2}) (Save: {3})", m_From.AccessLevel,
-        CommandLogging.Format(m_From), restart, save);
-
-      if (save)
-        InvokeCommand("Save");
-
-      Core.Kill(restart);
-    }
-
-    private void InvokeCommand(string c)
-    {
-      CommandSystem.Handle(m_From, $"{CommandSystem.Prefix}{c}");
-    }
-
-    public static void GetAccountInfo(IAccount a, out AccessLevel accessLevel, out bool online)
-    {
-      accessLevel = a.AccessLevel;
-      online = false;
-
-      for (int j = 0; j < a.Length; ++j)
-      {
-        Mobile check = a[j];
-
-        if (check == null)
-          continue;
-
-        if (check.AccessLevel > accessLevel)
-          accessLevel = check.AccessLevel;
-
-        online |= check.NetState != null;
-      }
-    }
-
-    private class SharedAccountComparer : IComparer<KeyValuePair<IPAddress, List<Account>>>
-    {
-      public static readonly IComparer<KeyValuePair<IPAddress, List<Account>>> Instance = new SharedAccountComparer();
-
-      public int Compare(KeyValuePair<IPAddress, List<Account>> x, KeyValuePair<IPAddress, List<Account>> y) => x.Value.Count - y.Value.Count;
-    }
-
-    private class AddCommentPrompt : Prompt
-    {
-      private Account m_Account;
-
-      public AddCommentPrompt(Account acct) => m_Account = acct;
-
-      public override void OnCancel(Mobile from)
-      {
-        from.SendGump(new AdminGump(from, AdminGumpPage.AccountDetails_Comments, 0, null,
-          "Request to add comment was canceled.", m_Account));
-      }
-
-      public override void OnResponse(Mobile from, string text)
-      {
-        if (m_Account != null)
-        {
-          m_Account.Comments.Add(new AccountComment(from.RawName, text));
-          from.SendGump(new AdminGump(from, AdminGumpPage.AccountDetails_Comments, 0, null, "Comment added.",
-            m_Account));
-        }
-      }
-    }
-
-    private class AddTagNamePrompt : Prompt
-    {
-      private Account m_Account;
-
-      public AddTagNamePrompt(Account acct) => m_Account = acct;
-
-      public override void OnCancel(Mobile from)
-      {
-        from.SendGump(new AdminGump(from, AdminGumpPage.AccountDetails_Tags, 0, null,
-          "Request to add tag was canceled.", m_Account));
-      }
-
-      public override void OnResponse(Mobile from, string text)
-      {
-        from.Prompt = new AddTagValuePrompt(m_Account, text);
-        from.SendMessage("Enter the new tag value.");
-      }
-    }
-
-    private class AddTagValuePrompt : Prompt
-    {
-      private Account m_Account;
-      private string m_Name;
-
-      public AddTagValuePrompt(Account acct, string name)
-      {
-        m_Account = acct;
-        m_Name = name;
-      }
-
-      public override void OnCancel(Mobile from)
-      {
-        from.SendGump(new AdminGump(from, AdminGumpPage.AccountDetails_Tags, 0, null,
-          "Request to add tag was canceled.", m_Account));
-      }
-
-      public override void OnResponse(Mobile from, string text)
-      {
-        if (m_Account != null)
-        {
-          m_Account.AddTag(m_Name, text);
-          from.SendGump(new AdminGump(from, AdminGumpPage.AccountDetails_Tags, 0, null, "Tag added.", m_Account));
-        }
-      }
-    }
-
-    private class NetStateComparer : IComparer<NetState>
-    {
-      public static readonly IComparer<NetState> Instance = new NetStateComparer();
-
-      public int Compare(NetState x, NetState y)
-      {
-        if (x == null && y == null)
-          return 0;
-        if (x == null)
-          return -1;
-        if (y == null)
-          return 1;
-
-        Mobile aMob = x.Mobile;
-        Mobile bMob = y.Mobile;
-
-        if (aMob == null && bMob == null)
-          return 0;
-        if (aMob == null)
-          return 1;
-        if (bMob == null)
-          return -1;
-
-        if (aMob.AccessLevel > bMob.AccessLevel)
-          return -1;
-
-        return aMob.AccessLevel < bMob.AccessLevel ? 1 : Insensitive.Compare(aMob.Name, bMob.Name);
-      }
-    }
-
-    private class AccountComparer : IComparer<IAccount>
-    {
-      public static readonly IComparer<IAccount> Instance = new AccountComparer();
-
-      public int Compare(IAccount x, IAccount y)
-      {
-        if (x == null && y == null)
-          return 0;
-        if (x == null)
-          return -1;
-        if (y == null)
-          return 1;
-
-        GetAccountInfo(x, out AccessLevel aLevel, out bool aOnline);
-        GetAccountInfo(y, out AccessLevel bLevel, out bool bOnline);
-
-        if (aOnline && !bOnline)
-          return -1;
-        if (bOnline && !aOnline)
-          return 1;
-        if (aLevel > bLevel)
-          return -1;
-
-        return aLevel < bLevel ? 1 : Insensitive.Compare(x.Username, y.Username);
-      }
-    }
-  }
-}
+using System;
+using System.Collections.Generic;
+using System.Linq;
+using System.Net;
+using System.Text;
+using System.Threading;
+using Server.Accounting;
+using Server.Commands;
+using Server.Items;
+using Server.Misc;
+using Server.Multis;
+using Server.Network;
+using Server.Prompts;
+
+namespace Server.Gumps
+{
+  public enum AdminGumpPage
+  {
+    Information_General = 0,
+    Information_Perf,
+    Administer,
+    Clients,
+    Accounts,
+    Accounts_Shared,
+    Firewall,
+    Administer_WorldBuilding,
+    Administer_Server,
+    Administer_Access,
+    Administer_Access_Lockdown,
+    Administer_Commands,
+    ClientInfo,
+    AccountDetails,
+    AccountDetails_Information,
+    AccountDetails_Characters,
+    AccountDetails_Access,
+    AccountDetails_Access_ClientIPs,
+    AccountDetails_Access_Restrictions,
+    AccountDetails_Comments,
+    AccountDetails_Tags,
+    AccountDetails_ChangePassword,
+    AccountDetails_ChangeAccess,
+    FirewallInfo,
+    Invalid = -1
+  }
+
+  public class AdminGump : Gump
+  {
+    private const int LabelColor = 0x7FFF;
+    private const int SelectedColor = 0x421F;
+    private const int DisabledColor = 0x4210;
+
+    private const int LabelColor32 = 0xFFFFFF;
+    private const int SelectedColor32 = 0x8080FF;
+    private const int DisabledColor32 = 0x808080;
+
+    private const int LabelHue = 0x480;
+    private const int GreenHue = 0x40;
+    private const int RedHue = 0x20;
+
+    private static string[] m_AccessLevelStrings =
+    {
+      "Player",
+      "Counselor",
+      "Game Master",
+      "Seer",
+      "Administrator",
+      "Developer",
+      "Owner"
+    };
+
+    private Mobile m_From;
+    private List<object> m_List;
+    private int m_ListPage;
+    private AdminGumpPage m_PageType;
+    private object m_State;
+
+    public AdminGump(Mobile from, AdminGumpPage pageType, int listPage = 0, List<object> list = null, string notice = null,
+      object state = null) : base(50, 40)
+    {
+      from.CloseGump<AdminGump>();
+
+      m_From = from;
+      m_PageType = pageType;
+      m_ListPage = listPage;
+      m_State = state;
+      m_List = list;
+
+      AddPage(0);
+
+      AddBackground(0, 0, 420, 440, 5054);
+
+      AddBlackAlpha(10, 10, 170, 100);
+      AddBlackAlpha(190, 10, 220, 100);
+      AddBlackAlpha(10, 120, 400, 260);
+      AddBlackAlpha(10, 390, 400, 40);
+
+      AddPageButton(10, 10, GetButtonID(0, 0), "INFORMATION", AdminGumpPage.Information_General,
+        AdminGumpPage.Information_Perf);
+      AddPageButton(10, 30, GetButtonID(0, 1), "ADMINISTER", AdminGumpPage.Administer, AdminGumpPage.Administer_Access,
+        AdminGumpPage.Administer_Commands, AdminGumpPage.Administer_Server, AdminGumpPage.Administer_WorldBuilding,
+        AdminGumpPage.Administer_Access_Lockdown);
+      AddPageButton(10, 50, GetButtonID(0, 2), "CLIENT LIST", AdminGumpPage.Clients, AdminGumpPage.ClientInfo);
+      AddPageButton(10, 70, GetButtonID(0, 3), "ACCOUNT LIST", AdminGumpPage.Accounts, AdminGumpPage.Accounts_Shared,
+        AdminGumpPage.AccountDetails, AdminGumpPage.AccountDetails_Information,
+        AdminGumpPage.AccountDetails_Characters, AdminGumpPage.AccountDetails_Access,
+        AdminGumpPage.AccountDetails_Access_ClientIPs, AdminGumpPage.AccountDetails_Access_Restrictions,
+        AdminGumpPage.AccountDetails_Comments, AdminGumpPage.AccountDetails_Tags,
+        AdminGumpPage.AccountDetails_ChangeAccess, AdminGumpPage.AccountDetails_ChangePassword);
+      AddPageButton(10, 90, GetButtonID(0, 4), "FIREWALL", AdminGumpPage.Firewall, AdminGumpPage.FirewallInfo);
+
+      if (notice != null)
+        AddHtml(12, 392, 396, 36, Color(notice, LabelColor32));
+
+      switch (pageType)
+      {
+        case AdminGumpPage.Information_General:
+        {
+          int banned = 0;
+          int active = 0;
+
+          foreach (Account acct in Accounts.GetAccounts())
+            if (acct.Banned)
+              ++banned;
+            else
+              ++active;
+
+          AddLabel(20, 130, LabelHue, "Active Accounts:");
+          AddLabel(150, 130, LabelHue, active.ToString());
+
+          AddLabel(20, 150, LabelHue, "Banned Accounts:");
+          AddLabel(150, 150, LabelHue, banned.ToString());
+
+          AddLabel(20, 170, LabelHue, "Firewalled:");
+          AddLabel(150, 170, LabelHue, Firewall.List.Count.ToString());
+
+          AddLabel(20, 190, LabelHue, "Clients:");
+          AddLabel(150, 190, LabelHue, NetState.Instances.Count.ToString());
+
+          AddLabel(20, 210, LabelHue, "Mobiles:");
+          AddLabel(150, 210, LabelHue, World.Mobiles.Count.ToString());
+
+          AddLabel(20, 230, LabelHue, "Mobile Scripts:");
+          AddLabel(150, 230, LabelHue, Core.ScriptMobiles.ToString());
+
+          AddLabel(20, 250, LabelHue, "Items:");
+          AddLabel(150, 250, LabelHue, World.Items.Count.ToString());
+
+          AddLabel(20, 270, LabelHue, "Item Scripts:");
+          AddLabel(150, 270, LabelHue, Core.ScriptItems.ToString());
+
+          AddLabel(20, 290, LabelHue, "Uptime:");
+          AddLabel(150, 290, LabelHue, FormatTimeSpan(DateTime.UtcNow - Clock.ServerStart));
+
+          AddLabel(20, 310, LabelHue, "Memory:");
+          AddLabel(150, 310, LabelHue, FormatByteAmount(GC.GetTotalMemory(false)));
+
+          AddLabel(20, 330, LabelHue, "Framework:");
+          AddLabel(150, 330, LabelHue, Environment.Version.ToString());
+
+          AddLabel(20, 350, LabelHue, "Operating System: ");
+          string os = Environment.OSVersion.ToString();
+
+          os = os.Replace("Microsoft", "MSFT");
+          os = os.Replace("Service Pack", "SP");
+
+          AddLabel(150, 350, LabelHue, os);
+
+          /*string str;
+
+          try{ str = FormatTimeSpan( Core.Process.TotalProcessorTime ); }
+          catch{ str = "(unable to retrieve)"; }
+
+          AddLabel( 20, 330, LabelHue, "Process Time:" );
+          AddLabel( 250, 330, LabelHue, str );*/
+
+          /*try{ str = Core.Process.PriorityClass.ToString(); }
+          catch{ str = "(unable to retrieve)"; }
+
+          AddLabel( 20, 350, LabelHue, "Process Priority:" );
+          AddLabel( 250, 350, LabelHue, str );*/
+
+          AddPageButton(200, 20, GetButtonID(0, 0), "General", AdminGumpPage.Information_General);
+          AddPageButton(200, 40, GetButtonID(0, 5), "Performance", AdminGumpPage.Information_Perf);
+
+          break;
+        }
+        case AdminGumpPage.Information_Perf:
+        {
+          AddLabel(20, 130, LabelHue, "Cycles Per Second:");
+          AddLabel(40, 150, LabelHue, $"Current: {Core.CyclesPerSecond:N2}");
+          AddLabel(40, 170, LabelHue, $"Average: {Core.AverageCPS:N2}");
+
+          StringBuilder sb = new StringBuilder();
+
+          ThreadPool.GetAvailableThreads(out int curUser, out int curIOCP);
+          ThreadPool.GetMaxThreads(out int maxUser, out int maxIOCP);
+
+          sb.Append("Worker Threads:<br>Capacity: ");
+          sb.Append(maxUser);
+          sb.Append("<br>Available: ");
+          sb.Append(curUser);
+          sb.Append("<br>Usage: ");
+          sb.Append((maxUser - curUser) * 100 / maxUser);
+          sb.Append("%<br><br>IOCP Threads:<br>Capacity: ");
+          sb.Append(maxIOCP);
+          sb.Append("<br>Available: ");
+          sb.Append(curIOCP);
+          sb.Append("<br>Usage: ");
+          sb.Append((maxIOCP - curIOCP) * 100 / maxIOCP);
+          sb.Append("%");
+
+          AddLabel(20, 200, LabelHue, "Pooling:");
+          AddHtml(20, 220, 380, 150, sb.ToString(), true, true);
+
+          AddPageButton(200, 20, GetButtonID(0, 0), "General", AdminGumpPage.Information_General);
+          AddPageButton(200, 40, GetButtonID(0, 5), "Performance", AdminGumpPage.Information_Perf);
+
+          break;
+        }
+        case AdminGumpPage.Administer_WorldBuilding:
+        {
+          AddHtml(10, 125, 400, 20, Color(Center("Generating"), LabelColor32));
+
+          AddButtonLabeled(20, 150, GetButtonID(3, 100), "Documentation");
+          AddButtonLabeled(220, 150, GetButtonID(3, 107), "Rebuild Categorization");
+
+          AddButtonLabeled(20, 175, GetButtonID(3, 101), "Teleporters");
+          AddButtonLabeled(220, 175, GetButtonID(3, 102), "Moongates");
+
+          AddButtonLabeled(20, 200, GetButtonID(3, 103), "Vendors");
+          AddButtonLabeled(220, 200, GetButtonID(3, 106), "Decoration");
+
+          AddButtonLabeled(20, 225, GetButtonID(3, 104), "Doors");
+          AddButtonLabeled(220, 225, GetButtonID(3, 105), "Signs");
+
+          AddHtml(20, 275, 400, 30, Color(Center("Statics"), LabelColor32));
+
+          AddButtonLabeled(20, 300, GetButtonID(3, 110), "Freeze (Target)");
+          AddButtonLabeled(20, 325, GetButtonID(3, 111), "Freeze (World)");
+          AddButtonLabeled(20, 350, GetButtonID(3, 112), "Freeze (Map)");
+
+          AddButtonLabeled(220, 300, GetButtonID(3, 120), "Unfreeze (Target)");
+          AddButtonLabeled(220, 325, GetButtonID(3, 121), "Unfreeze (World)");
+          AddButtonLabeled(220, 350, GetButtonID(3, 122), "Unfreeze (Map)");
+
+          goto case AdminGumpPage.Administer;
+        }
+        case AdminGumpPage.Administer_Server:
+        {
+          AddHtml(10, 125, 400, 20, Color(Center("Server"), LabelColor32));
+
+          AddButtonLabeled(20, 150, GetButtonID(3, 200), "Save");
+
+          /*if ( !Core.Service )
+          {*/
+          AddButtonLabeled(20, 180, GetButtonID(3, 201), "Shutdown (With Save)");
+          AddButtonLabeled(20, 200, GetButtonID(3, 202), "Shutdown (Without Save)");
+
+          AddButtonLabeled(20, 230, GetButtonID(3, 203), "Shutdown & Restart (With Save)");
+          AddButtonLabeled(20, 250, GetButtonID(3, 204), "Shutdown & Restart (Without Save)");
+          /*}
+          else
+          {
+            AddLabel( 20, 215, LabelHue, "Shutdown/Restart not available." );
+          }*/
+
+          AddHtml(10, 295, 400, 20, Color(Center("Broadcast"), LabelColor32));
+
+          AddTextField(20, 320, 380, 20, 0);
+          AddButtonLabeled(20, 350, GetButtonID(3, 210), "To Everyone");
+          AddButtonLabeled(220, 350, GetButtonID(3, 211), "To Staff");
+
+          goto case AdminGumpPage.Administer;
+        }
+        case AdminGumpPage.Administer_Access_Lockdown:
+        {
+          AddHtml(10, 125, 400, 20, Color(Center("Server Lockdown"), LabelColor32));
+
+          AddHtml(20, 150, 380, 80,
+            Color(
+              "When enabled, only clients with an access level equal to or greater than the specified lockdown level may access the server. After setting a lockdown level, use the <em>Purge Invalid Clients</em> button to disconnect those clients without access.",
+              LabelColor32));
+
+          AccessLevel level = AccountHandler.LockdownLevel;
+          bool isLockedDown = level > AccessLevel.Player;
+
+          AddSelectedButton(20, 230, GetButtonID(3, 500), "Not Locked Down", !isLockedDown);
+          AddSelectedButton(20, 260, GetButtonID(3, 504), "Administrators",
+            isLockedDown && level <= AccessLevel.Administrator);
+          AddSelectedButton(20, 280, GetButtonID(3, 503), "Seers", isLockedDown && level <= AccessLevel.Seer);
+          AddSelectedButton(20, 300, GetButtonID(3, 502), "Game Masters",
+            isLockedDown && level <= AccessLevel.GameMaster);
+          AddSelectedButton(20, 320, GetButtonID(3, 501), "Counselors",
+            isLockedDown && level <= AccessLevel.Counselor);
+
+          AddButtonLabeled(20, 350, GetButtonID(3, 510), "Purge Invalid Clients");
+
+          goto case AdminGumpPage.Administer;
+        }
+        case AdminGumpPage.Administer_Access:
+        {
+          AddHtml(10, 125, 400, 20, Color(Center("Access"), LabelColor32));
+
+          AddHtml(10, 155, 400, 20, Color(Center("Connectivity"), LabelColor32));
+
+          AddButtonLabeled(20, 180, GetButtonID(3, 300), "Kick");
+          AddButtonLabeled(220, 180, GetButtonID(3, 301), "Ban");
+
+          AddButtonLabeled(20, 210, GetButtonID(3, 302), "Firewall");
+          AddButtonLabeled(220, 210, GetButtonID(3, 303), "Lockdown");
+
+          AddHtml(10, 245, 400, 20, Color(Center("Staff"), LabelColor32));
+
+          AddButtonLabeled(20, 270, GetButtonID(3, 310), "Make Player");
+          AddButtonLabeled(20, 290, GetButtonID(3, 311), "Make Counselor");
+          AddButtonLabeled(20, 310, GetButtonID(3, 312), "Make Game Master");
+          AddButtonLabeled(20, 330, GetButtonID(3, 313), "Make Seer");
+
+          if (from.AccessLevel > AccessLevel.Administrator)
+          {
+            AddButtonLabeled(220, 270, GetButtonID(3, 314), "Make Administrator");
+
+            if (from.AccessLevel > AccessLevel.Developer)
+            {
+              AddButtonLabeled(220, 290, GetButtonID(3, 315), "Make Developer");
+
+              if (from.AccessLevel >= AccessLevel.Owner)
+                AddButtonLabeled(220, 310, GetButtonID(3, 316), "Make Owner");
+            }
+          }
+
+          goto case AdminGumpPage.Administer;
+        }
+        case AdminGumpPage.Administer_Commands:
+        {
+          AddHtml(10, 125, 400, 20, Color(Center("Commands"), LabelColor32));
+
+          AddButtonLabeled(20, 150, GetButtonID(3, 400), "Add");
+          AddButtonLabeled(220, 150, GetButtonID(3, 401), "Remove");
+
+          AddButtonLabeled(20, 170, GetButtonID(3, 402), "Dupe");
+          AddButtonLabeled(220, 170, GetButtonID(3, 403), "Dupe in bag");
+
+          AddButtonLabeled(20, 200, GetButtonID(3, 404), "Properties");
+          AddButtonLabeled(220, 200, GetButtonID(3, 405), "Skills");
+
+          AddButtonLabeled(20, 230, GetButtonID(3, 406), "Mortal");
+          AddButtonLabeled(220, 230, GetButtonID(3, 407), "Immortal");
+
+          AddButtonLabeled(20, 250, GetButtonID(3, 408), "Squelch");
+          AddButtonLabeled(220, 250, GetButtonID(3, 409), "Unsquelch");
+
+          AddButtonLabeled(20, 270, GetButtonID(3, 410), "Freeze");
+          AddButtonLabeled(220, 270, GetButtonID(3, 411), "Unfreeze");
+
+          AddButtonLabeled(20, 290, GetButtonID(3, 412), "Hide");
+          AddButtonLabeled(220, 290, GetButtonID(3, 413), "Unhide");
+
+          AddButtonLabeled(20, 310, GetButtonID(3, 414), "Kill");
+          AddButtonLabeled(220, 310, GetButtonID(3, 415), "Resurrect");
+
+          AddButtonLabeled(20, 330, GetButtonID(3, 416), "Move");
+          AddButtonLabeled(220, 330, GetButtonID(3, 417), "Wipe");
+
+          AddButtonLabeled(20, 350, GetButtonID(3, 418), "Teleport");
+          AddButtonLabeled(220, 350, GetButtonID(3, 419), "Teleport (Multiple)");
+
+          goto case AdminGumpPage.Administer;
+        }
+        case AdminGumpPage.Administer:
+        {
+          AddPageButton(200, 20, GetButtonID(3, 0), "World Building", AdminGumpPage.Administer_WorldBuilding);
+          AddPageButton(200, 40, GetButtonID(3, 1), "Server", AdminGumpPage.Administer_Server);
+          AddPageButton(200, 60, GetButtonID(3, 2), "Access", AdminGumpPage.Administer_Access,
+            AdminGumpPage.Administer_Access_Lockdown);
+          AddPageButton(200, 80, GetButtonID(3, 3), "Commands", AdminGumpPage.Administer_Commands);
+
+          break;
+        }
+        case AdminGumpPage.Clients:
+        {
+          if (m_List == null)
+          {
+            List<NetState> states = NetState.Instances.ToList();
+            states.Sort(NetStateComparer.Instance);
+
+            m_List = states.ToList<object>();
+          }
+
+          AddClientHeader();
+
+          AddLabelCropped(12, 120, 81, 20, LabelHue, "Name");
+          AddLabelCropped(95, 120, 81, 20, LabelHue, "Account");
+          AddLabelCropped(178, 120, 81, 20, LabelHue, "Access Level");
+          AddLabelCropped(273, 120, 109, 20, LabelHue, "IP Address");
+
+          if (listPage > 0)
+            AddButton(375, 122, 0x15E3, 0x15E7, GetButtonID(1, 0));
+          else
+            AddImage(375, 122, 0x25EA);
+
+          if ((listPage + 1) * 12 < m_List.Count)
+            AddButton(392, 122, 0x15E1, 0x15E5, GetButtonID(1, 1));
+          else
+            AddImage(392, 122, 0x25E6);
+
+          if (m_List.Count == 0)
+            AddLabel(12, 140, LabelHue, "There are no clients to display.");
+
+          for (int i = 0, index = listPage * 12; i < 12 && index >= 0 && index < m_List.Count; ++i, ++index)
+          {
+            if (!(m_List[index] is NetState ns))
+              continue;
+
+            Mobile m = ns.Mobile;
+            Account a = ns.Account as Account;
+            int offset = 140 + i * 20;
+
+            if (m == null)
+              AddLabelCropped(12, offset, 81, 20, LabelHue, "(logging in)");
+            else
+              AddLabelCropped(12, offset, 81, 20, GetHueFor(m), m.Name);
+            AddLabelCropped(95, offset, 81, 20, LabelHue, a == null ? "(no account)" : a.Username);
+            AddLabelCropped(178, offset, 81, 20, LabelHue,
+              m == null
+                ? a != null ? FormatAccessLevel(a.AccessLevel) : ""
+                : FormatAccessLevel(m.AccessLevel));
+            AddLabelCropped(273, offset, 109, 20, LabelHue, ns.ToString());
+
+            if (a != null || m != null)
+              AddButton(380, offset - 1, 0xFA5, 0xFA7, GetButtonID(4, index + 2));
+          }
+
+          break;
+        }
+        case AdminGumpPage.ClientInfo:
+        {
+          if (!(state is Mobile m))
+            break;
+
+          AddClientHeader();
+
+          AddHtml(10, 125, 400, 20, Color(Center("Information"), LabelColor32));
+
+          int y = 146;
+
+          AddLabel(20, y, LabelHue, "Name:");
+          AddLabel(200, y, GetHueFor(m), m.Name);
+          y += 20;
+
+          Account a = m.Account as Account;
+
+          AddLabel(20, y, LabelHue, "Account:");
+          AddLabel(200, y, a?.Banned == true ? RedHue : LabelHue, a == null ? "(no account)" : a.Username);
+          AddButton(380, y, 0xFA5, 0xFA7, GetButtonID(7, 14));
+          y += 20;
+
+          NetState ns = m.NetState;
+
+          if (ns == null)
+          {
+            AddLabel(20, y, LabelHue, "Address:");
+            AddLabel(200, y, RedHue, "Offline");
+            y += 20;
+
+            AddLabel(20, y, LabelHue, "Location:");
+            AddLabel(200, y, LabelHue, $"{m.Location} [{m.Map}]");
+            y += 44;
+          }
+          else
+          {
+            AddLabel(20, y, LabelHue, "Address:");
+            AddLabel(200, y, GreenHue, ns.ToString());
+            y += 20;
+
+            ClientVersion v = ns.Version;
+
+            AddLabel(20, y, LabelHue, "Version:");
+            AddLabel(200, y, LabelHue, v == null ? "(null)" : v.ToString());
+            y += 20;
+
+            AddLabel(20, y, LabelHue, "Location:");
+            AddLabel(200, y, LabelHue, $"{m.Location} [{m.Map}]");
+            y += 24;
+          }
+
+          AddButtonLabeled(20, y, GetButtonID(7, 0), "Go to");
+          AddButtonLabeled(200, y, GetButtonID(7, 1), "Get");
+          y += 20;
+
+          AddButtonLabeled(20, y, GetButtonID(7, 2), "Kick");
+          AddButtonLabeled(200, y, GetButtonID(7, 3), "Ban");
+          y += 20;
+
+          AddButtonLabeled(20, y, GetButtonID(7, 4), "Properties");
+          AddButtonLabeled(200, y, GetButtonID(7, 5), "Skills");
+          y += 20;
+
+          AddButtonLabeled(20, y, GetButtonID(7, 6), "Mortal");
+          AddButtonLabeled(200, y, GetButtonID(7, 7), "Immortal");
+          y += 20;
+
+          AddButtonLabeled(20, y, GetButtonID(7, 8), "Squelch");
+          AddButtonLabeled(200, y, GetButtonID(7, 9), "Unsquelch");
+          y += 20;
+
+          /*AddButtonLabeled(  20, y, GetButtonID( 7, 10 ), "Hide" );
+          AddButtonLabeled( 200, y, GetButtonID( 7, 11 ), "Unhide" );
+          y += 20;*/
+
+          AddButtonLabeled(20, y, GetButtonID(7, 12), "Kill");
+          AddButtonLabeled(200, y, GetButtonID(7, 13), "Resurrect");
+
+          break;
+        }
+        case AdminGumpPage.Accounts_Shared:
+        {
+          List<KeyValuePair<IPAddress, List<Account>>> sharedAccounts;
+
+          if (m_List == null)
+          {
+            sharedAccounts = GetAllSharedAccounts();
+            m_List = Utility.CastListContravariant<KeyValuePair<IPAddress, List<Account>>, object>(sharedAccounts);
+          }
+          else
+          {
+            sharedAccounts = Utility.CastListCovariant<object, KeyValuePair<IPAddress, List<Account>>>(m_List);
+          }
+
+          AddLabelCropped(12, 120, 60, 20, LabelHue, "Count");
+          AddLabelCropped(72, 120, 120, 20, LabelHue, "Address");
+          AddLabelCropped(192, 120, 180, 20, LabelHue, "Accounts");
+
+          if (listPage > 0)
+            AddButton(375, 122, 0x15E3, 0x15E7, GetButtonID(1, 0));
+          else
+            AddImage(375, 122, 0x25EA);
+
+          if ((listPage + 1) * 12 < sharedAccounts.Count)
+            AddButton(392, 122, 0x15E1, 0x15E5, GetButtonID(1, 1));
+          else
+            AddImage(392, 122, 0x25E6);
+
+          if (sharedAccounts.Count == 0)
+            AddLabel(12, 140, LabelHue, "There are no accounts to display.");
+
+          StringBuilder sb = new StringBuilder();
+
+          for (int i = 0, index = listPage * 12; i < 12 && index >= 0 && index < sharedAccounts.Count; ++i, ++index)
+          {
+            KeyValuePair<IPAddress, List<Account>> kvp = sharedAccounts[index];
+
+            IPAddress ipAddr = kvp.Key;
+            List<Account> accts = kvp.Value;
+
+            int offset = 140 + i * 20;
+
+            AddLabelCropped(12, offset, 60, 20, LabelHue, accts.Count.ToString());
+            AddLabelCropped(72, offset, 120, 20, LabelHue, ipAddr.ToString());
+
+            if (sb.Length > 0)
+              sb.Length = 0;
+
+            for (int j = 0; j < accts.Count; ++j)
+            {
+              if (j > 0)
+                sb.Append(", ");
+
+              if (j < 4)
+              {
+                Account acct = accts[j];
+
+                sb.Append(acct.Username);
+              }
+              else
+              {
+                sb.Append("...");
+                break;
+              }
+            }
+
+            AddLabelCropped(192, offset, 180, 20, LabelHue, sb.ToString());
+
+            AddButton(380, offset - 1, 0xFA5, 0xFA7, GetButtonID(5, index + 56));
+          }
+
+          break;
+        }
+        case AdminGumpPage.Accounts:
+        {
+          m_List ??= new List<object>();
+
+          List<Account> rads = state as List<Account>;
+
+          AddAccountHeader();
+
+          if (rads == null)
+            AddLabelCropped(12, 120, 120, 20, LabelHue, "Name");
+          else
+            AddLabelCropped(32, 120, 100, 20, LabelHue, "Name");
+
+          AddLabelCropped(132, 120, 120, 20, LabelHue, "Access Level");
+          AddLabelCropped(252, 120, 120, 20, LabelHue, "Status");
+
+          if (listPage > 0)
+            AddButton(375, 122, 0x15E3, 0x15E7, GetButtonID(1, 0));
+          else
+            AddImage(375, 122, 0x25EA);
+
+          if ((listPage + 1) * 12 < m_List.Count)
+            AddButton(392, 122, 0x15E1, 0x15E5, GetButtonID(1, 1));
+          else
+            AddImage(392, 122, 0x25E6);
+
+          if (m_List.Count == 0)
+            AddLabel(12, 140, LabelHue, "There are no accounts to display.");
+
+          if (rads != null && notice == null)
+          {
+            AddButtonLabeled(10, 390, GetButtonID(5, 27), "Ban marked");
+            AddButtonLabeled(10, 410, GetButtonID(5, 28), "Delete marked");
+
+            AddButtonLabeled(210, 390, GetButtonID(5, 29), "Mark all");
+            AddButtonLabeled(210, 410, GetButtonID(5, 35), "Unmark house owners");
+          }
+
+          for (int i = 0, index = listPage * 12; i < 12 && index >= 0 && index < m_List.Count; ++i, ++index)
+          {
+            if (!(m_List[index] is Account a))
+              continue;
+
+            int offset = 140 + i * 20;
+
+            GetAccountInfo(a, out AccessLevel accessLevel, out bool online);
+
+            if (rads == null)
+            {
+              AddLabelCropped(12, offset, 120, 20, LabelHue, a.Username);
+            }
+            else
+            {
+              AddCheck(10, offset, 0xD2, 0xD3, rads.Contains(a), index);
+              AddLabelCropped(32, offset, 100, 20, LabelHue, a.Username);
+            }
+
+            AddLabelCropped(132, offset, 120, 20, LabelHue, FormatAccessLevel(accessLevel));
+
+            if (online)
+              AddLabelCropped(252, offset, 120, 20, GreenHue, "Online");
+            else if (a.Banned)
+              AddLabelCropped(252, offset, 120, 20, RedHue, "Banned");
+            else
+              AddLabelCropped(252, offset, 120, 20, RedHue, "Offline");
+
+            AddButton(380, offset - 1, 0xFA5, 0xFA7, GetButtonID(5, index + 56));
+          }
+
+          break;
+        }
+        case AdminGumpPage.AccountDetails:
+        {
+          AddPageButton(190, 10, GetButtonID(5, 0), "Information", AdminGumpPage.AccountDetails_Information,
+            AdminGumpPage.AccountDetails_ChangeAccess, AdminGumpPage.AccountDetails_ChangePassword);
+          AddPageButton(190, 30, GetButtonID(5, 1), "Characters", AdminGumpPage.AccountDetails_Characters);
+          AddPageButton(190, 50, GetButtonID(5, 13), "Access", AdminGumpPage.AccountDetails_Access,
+            AdminGumpPage.AccountDetails_Access_ClientIPs, AdminGumpPage.AccountDetails_Access_Restrictions);
+          AddPageButton(190, 70, GetButtonID(5, 2), "Comments", AdminGumpPage.AccountDetails_Comments);
+          AddPageButton(190, 90, GetButtonID(5, 3), "Tags", AdminGumpPage.AccountDetails_Tags);
+          break;
+        }
+        case AdminGumpPage.AccountDetails_ChangePassword:
+        {
+          if (!(state is Account a))
+            break;
+
+          AddHtml(10, 125, 400, 20, Color(Center("Change Password"), LabelColor32));
+
+          AddLabel(20, 150, LabelHue, "Username:");
+          AddLabel(200, 150, LabelHue, a.Username);
+
+          AddLabel(20, 180, LabelHue, "Password:");
+          AddTextField(200, 180, 160, 20, 0);
+
+          AddLabel(20, 210, LabelHue, "Confirm:");
+          AddTextField(200, 210, 160, 20, 1);
+
+          AddButtonLabeled(20, 240, GetButtonID(5, 12), "Submit Change");
+
+          goto case AdminGumpPage.AccountDetails;
+        }
+        case AdminGumpPage.AccountDetails_ChangeAccess:
+        {
+          if (!(state is Account a))
+            break;
+
+          AddHtml(10, 125, 400, 20, Color(Center("Change Access Level"), LabelColor32));
+
+          AddLabel(20, 150, LabelHue, "Username:");
+          AddLabel(200, 150, LabelHue, a.Username);
+
+          AddLabel(20, 170, LabelHue, "Current Level:");
+          AddLabel(200, 170, LabelHue, FormatAccessLevel(a.AccessLevel));
+
+          AddButtonLabeled(20, 200, GetButtonID(5, 20), "Player");
+          AddButtonLabeled(20, 220, GetButtonID(5, 21), "Counselor");
+          AddButtonLabeled(20, 240, GetButtonID(5, 22), "Game Master");
+          AddButtonLabeled(20, 260, GetButtonID(5, 23), "Seer");
+
+          if (from.AccessLevel > AccessLevel.Administrator)
+          {
+            AddButtonLabeled(20, 280, GetButtonID(5, 24), "Administrator");
+
+            if (from.AccessLevel > AccessLevel.Developer)
+            {
+              AddButtonLabeled(20, 300, GetButtonID(5, 33), "Developer");
+
+              if (from.AccessLevel >= AccessLevel.Owner)
+                AddButtonLabeled(20, 320, GetButtonID(5, 34), "Owner");
+            }
+          }
+
+          goto case AdminGumpPage.AccountDetails;
+        }
+        case AdminGumpPage.AccountDetails_Information:
+        {
+          if (!(state is Account a))
+            break;
+
+          int charCount = 0;
+
+          for (int i = 0; i < a.Length; ++i)
+            if (a[i] != null)
+              ++charCount;
+
+          AddHtml(10, 125, 400, 20, Color(Center("Information"), LabelColor32));
+
+          AddLabel(20, 150, LabelHue, "Username:");
+          AddLabel(200, 150, LabelHue, a.Username);
+
+          AddLabel(20, 170, LabelHue, "Access Level:");
+          AddLabel(200, 170, LabelHue, FormatAccessLevel(a.AccessLevel));
+
+          AddLabel(20, 190, LabelHue, "Status:");
+          AddLabel(200, 190, a.Banned ? RedHue : GreenHue, a.Banned ? "Banned" : "Active");
+
+          if (a.Banned && a.GetBanTags(out DateTime banTime, out TimeSpan banDuration))
+          {
+            if (banDuration == TimeSpan.MaxValue)
+            {
+              AddLabel(250, 190, LabelHue, "(Infinite)");
+            }
+            else if (banDuration == TimeSpan.Zero)
+            {
+              AddLabel(250, 190, LabelHue, "(Zero)");
+            }
+            else
+            {
+              TimeSpan remaining = DateTime.UtcNow - banTime;
+
+              if (remaining < TimeSpan.Zero)
+                remaining = TimeSpan.Zero;
+              else if (remaining > banDuration)
+                remaining = banDuration;
+
+              double remMinutes = remaining.TotalMinutes;
+              double totMinutes = banDuration.TotalMinutes;
+
+              double perc = remMinutes / totMinutes;
+
+              AddLabel(250, 190, LabelHue, $"{FormatTimeSpan(banDuration)} [{perc * 100:F0}%]");
+            }
+          }
+          else if (a.Banned)
+          {
+            AddLabel(250, 190, LabelHue, "(Unspecified)");
+          }
+
+          AddLabel(20, 210, LabelHue, "Created:");
+          AddLabel(200, 210, LabelHue, a.Created.ToString());
+
+          AddLabel(20, 230, LabelHue, "Last Login:");
+          AddLabel(200, 230, LabelHue, a.LastLogin.ToString());
+
+          AddLabel(20, 250, LabelHue, "Character Count:");
+          AddLabel(200, 250, LabelHue, charCount.ToString());
+
+          AddLabel(20, 270, LabelHue, "Comment Count:");
+          AddLabel(200, 270, LabelHue, a.Comments.Count.ToString());
+
+          AddLabel(20, 290, LabelHue, "Tag Count:");
+          AddLabel(200, 290, LabelHue, a.Tags.Count.ToString());
+
+          AddButtonLabeled(20, 320, GetButtonID(5, 8), "Change Password");
+          AddButtonLabeled(200, 320, GetButtonID(5, 9), "Change Access Level");
+
+          if (!a.Banned)
+            AddButtonLabeled(20, 350, GetButtonID(5, 10), "Ban Account");
+          else
+            AddButtonLabeled(20, 350, GetButtonID(5, 11), "Unban Account");
+
+          AddButtonLabeled(200, 350, GetButtonID(5, 25), "Delete Account");
+
+          goto case AdminGumpPage.AccountDetails;
+        }
+        case AdminGumpPage.AccountDetails_Access:
+        {
+          if (!(state is Account a))
+            break;
+
+          AddHtml(10, 125, 400, 20, Color(Center("Access"), LabelColor32));
+
+          AddPageButton(20, 150, GetButtonID(5, 14), "View client addresses",
+            AdminGumpPage.AccountDetails_Access_ClientIPs);
+          AddPageButton(20, 170, GetButtonID(5, 15), "Manage restrictions",
+            AdminGumpPage.AccountDetails_Access_Restrictions);
+
+          goto case AdminGumpPage.AccountDetails;
+        }
+        case AdminGumpPage.AccountDetails_Access_ClientIPs:
+        {
+          if (!(state is Account a))
+            break;
+
+          List<IPAddress> ipAddresses;
+
+          if (m_List == null)
+          {
+            ipAddresses = a.LoginIPs.ToList();
+            m_List = Utility.CastListContravariant<IPAddress, object>(ipAddresses);
+          }
+          else
+            ipAddresses = Utility.CastListCovariant<object, IPAddress>(m_List);
+
+          AddHtml(10, 195, 400, 20, Color(Center("Client Addresses"), LabelColor32));
+
+          AddButtonLabeled(227, 225, GetButtonID(5, 16), "View all shared accounts");
+          AddButtonLabeled(227, 245, GetButtonID(5, 17), "Ban all shared accounts");
+          AddButtonLabeled(227, 265, GetButtonID(5, 18), "Firewall all addresses");
+          AddButtonLabeled(227, 285, GetButtonID(5, 36), "Clear all addresses");
+
+          AddHtml(225, 315, 180, 80, Color("List of IP addresses which have accessed this account.", LabelColor32));
+
+          AddImageTiled(15, 219, 206, 156, 0xBBC);
+          AddBlackAlpha(16, 220, 204, 154);
+
+          AddHtml(18, 221, 114, 20, Color("IP Address", LabelColor32));
+
+          if (listPage > 0)
+            AddButton(184, 223, 0x15E3, 0x15E7, GetButtonID(1, 0));
+          else
+            AddImage(184, 223, 0x25EA);
+
+          if ((listPage + 1) * 6 < ipAddresses.Count)
+            AddButton(201, 223, 0x15E1, 0x15E5, GetButtonID(1, 1));
+          else
+            AddImage(201, 223, 0x25E6);
+
+          if (ipAddresses.Count == 0)
+            AddHtml(18, 243, 200, 60, Color("This account has not yet been accessed.", LabelColor32));
+
+          for (int i = 0, index = listPage * 6; i < 6 && index >= 0 && index < ipAddresses.Count; ++i, ++index)
+          {
+            AddHtml(18, 243 + i * 22, 114, 20, Color(ipAddresses[index].ToString(), LabelColor32));
+            AddButton(130, 242 + i * 22, 0xFA2, 0xFA4, GetButtonID(8, index));
+            AddButton(160, 242 + i * 22, 0xFA8, 0xFAA, GetButtonID(9, index));
+            AddButton(190, 242 + i * 22, 0xFB1, 0xFB3, GetButtonID(10, index));
+          }
+
+          goto case AdminGumpPage.AccountDetails_Access;
+        }
+        case AdminGumpPage.AccountDetails_Access_Restrictions:
+        {
+          if (!(state is Account a))
+            break;
+
+          List<string> ipRestrictions;
+
+          if (m_List == null)
+          {
+            ipRestrictions = a.IPRestrictions.ToList();
+            m_List = Utility.CastListContravariant<string, object>(ipRestrictions);
+          }
+          else
+            ipRestrictions = Utility.CastListCovariant<object, string>(m_List);
+
+          AddHtml(10, 195, 400, 20, Color(Center("Address Restrictions"), LabelColor32));
+
+          AddTextField(227, 225, 120, 20, 0);
+
+          AddButtonLabeled(352, 225, GetButtonID(5, 19), "Add");
+
+          AddHtml(225, 255, 180, 120,
+            Color(
+              "Any clients connecting from an address not in this list will be rejected. Or, if the list is empty, any client may connect.",
+              LabelColor32));
+
+          AddImageTiled(15, 219, 206, 156, 0xBBC);
+          AddBlackAlpha(16, 220, 204, 154);
+
+          AddHtml(18, 221, 114, 20, Color("IP Address", LabelColor32));
+
+          if (listPage > 0)
+            AddButton(184, 223, 0x15E3, 0x15E7, GetButtonID(1, 0));
+          else
+            AddImage(184, 223, 0x25EA);
+
+          if ((listPage + 1) * 6 < ipRestrictions.Count)
+            AddButton(201, 223, 0x15E1, 0x15E5, GetButtonID(1, 1));
+          else
+            AddImage(201, 223, 0x25E6);
+
+          if (ipRestrictions.Count == 0)
+            AddHtml(18, 243, 200, 60, Color("There are no addresses in this list.", LabelColor32));
+
+          for (int i = 0, index = listPage * 6; i < 6 && index >= 0 && index < ipRestrictions.Count; ++i, ++index)
+          {
+            AddHtml(18, 243 + i * 22, 114, 20, Color(ipRestrictions[index], LabelColor32));
+            AddButton(190, 242 + i * 22, 0xFB1, 0xFB3, GetButtonID(8, index));
+          }
+
+          goto case AdminGumpPage.AccountDetails_Access;
+        }
+        case AdminGumpPage.AccountDetails_Characters:
+        {
+          if (!(state is Account a))
+            break;
+
+          AddHtml(10, 125, 400, 20, Color(Center("Characters"), LabelColor32));
+
+          AddLabelCropped(12, 150, 120, 20, LabelHue, "Name");
+          AddLabelCropped(132, 150, 120, 20, LabelHue, "Access Level");
+          AddLabelCropped(252, 150, 120, 20, LabelHue, "Status");
+
+          int index = 0;
+
+          for (int i = 0; i < a.Length; ++i)
+          {
+            Mobile m = a[i];
+
+            if (m == null)
+              continue;
+
+            int offset = 170 + index * 20;
+
+            AddLabelCropped(12, offset, 120, 20, GetHueFor(m), m.Name);
+            AddLabelCropped(132, offset, 120, 20, LabelHue, FormatAccessLevel(m.AccessLevel));
+
+            if (m.NetState != null)
+              AddLabelCropped(252, offset, 120, 20, GreenHue, "Online");
+            else
+              AddLabelCropped(252, offset, 120, 20, RedHue, "Offline");
+
+            AddButton(380, offset - 1, 0xFA5, 0xFA7, GetButtonID(5, i + 50));
+
+            ++index;
+          }
+
+          if (index == 0)
+            AddLabel(12, 170, LabelHue, "The character list is empty.");
+
+          goto case AdminGumpPage.AccountDetails;
+        }
+        case AdminGumpPage.AccountDetails_Comments:
+        {
+          if (!(state is Account a))
+            break;
+
+          AddHtml(10, 125, 400, 20, Color(Center("Comments"), LabelColor32));
+
+          AddButtonLabeled(20, 150, GetButtonID(5, 4), "Add Comment");
+
+          StringBuilder sb = new StringBuilder();
+
+          if (a.Comments.Count == 0)
+            sb.Append("There are no comments for this account.");
+
+          for (int i = 0; i < a.Comments.Count; ++i)
+          {
+            if (i > 0)
+              sb.Append("<BR><BR>");
+
+            AccountComment c = a.Comments[i];
+
+            sb.AppendFormat("[{0} on {1}]<BR>{2}", c.AddedBy, c.LastModified, c.Content);
+          }
+
+          AddHtml(20, 180, 380, 190, sb.ToString(), true, true);
+
+          goto case AdminGumpPage.AccountDetails;
+        }
+        case AdminGumpPage.AccountDetails_Tags:
+        {
+          if (!(state is Account a))
+            break;
+
+          AddHtml(10, 125, 400, 20, Color(Center("Tags"), LabelColor32));
+
+          AddButtonLabeled(20, 150, GetButtonID(5, 5), "Add Tag");
+
+          StringBuilder sb = new StringBuilder();
+
+          if (a.Tags.Count == 0)
+            sb.Append("There are no tags for this account.");
+
+          for (int i = 0; i < a.Tags.Count; ++i)
+          {
+            if (i > 0)
+              sb.Append("<BR>");
+
+            AccountTag tag = a.Tags[i];
+
+            sb.AppendFormat("{0} = {1}", tag.Name, tag.Value);
+          }
+
+          AddHtml(20, 180, 380, 190, sb.ToString(), true, true);
+
+          goto case AdminGumpPage.AccountDetails;
+        }
+        case AdminGumpPage.Firewall:
+        {
+          AddFirewallHeader();
+
+          List<Firewall.IFirewallEntry> firewallEntries;
+
+          if (m_List == null)
+          {
+            firewallEntries = Firewall.List;
+            m_List = Utility.CastListContravariant<Firewall.IFirewallEntry, object>(firewallEntries);
+          }
+          else
+            firewallEntries = Utility.CastListCovariant<object, Firewall.IFirewallEntry>(m_List);
+
+          AddLabelCropped(12, 120, 358, 20, LabelHue, "IP Address");
+
+          if (listPage > 0)
+            AddButton(375, 122, 0x15E3, 0x15E7, GetButtonID(1, 0));
+          else
+            AddImage(375, 122, 0x25EA);
+
+          if ((listPage + 1) * 12 < firewallEntries.Count)
+            AddButton(392, 122, 0x15E1, 0x15E5, GetButtonID(1, 1));
+          else
+            AddImage(392, 122, 0x25E6);
+
+          if (firewallEntries.Count == 0)
+            AddLabel(12, 140, LabelHue, "The firewall list is empty.");
+
+          for (int i = 0, index = listPage * 12; i < 12 && index >= 0 && index < firewallEntries.Count; ++i, ++index)
+          {
+            Firewall.IFirewallEntry firewallEntry = firewallEntries[index];
+
+            int offset = 140 + i * 20;
+
+            AddLabelCropped(12, offset, 358, 20, LabelHue, firewallEntry.ToString());
+            AddButton(380, offset - 1, 0xFA5, 0xFA7, GetButtonID(6, index + 4));
+          }
+
+          break;
+        }
+        case AdminGumpPage.FirewallInfo:
+        {
+          AddFirewallHeader();
+
+          if (!(state is Firewall.IFirewallEntry firewallEntry))
+            break;
+
+          AddHtml(10, 125, 400, 20, Color(Center(firewallEntry.ToString()), LabelColor32));
+
+          AddButtonLabeled(20, 150, GetButtonID(6, 3), "Remove");
+
+          AddHtml(10, 175, 400, 20, Color(Center("Potentially Affected Accounts"), LabelColor32));
+
+          List<Account> blockedAccts;
+
+          if (m_List == null)
+          {
+            blockedAccts = new List<Account>();
+
+            foreach (IAccount ia in Accounts.GetAccounts())
+            {
+              Account acct = (Account)ia;
+
+              IPAddress[] loginList = acct.LoginIPs;
+
+              bool contains = false;
+
+              for (int i = 0; !contains && i < loginList.Length; ++i)
+                if (firewallEntry.IsBlocked(loginList[i]))
+                {
+                  blockedAccts.Add(acct);
+                  break;
+                }
+            }
+
+            blockedAccts.Sort(AccountComparer.Instance);
+            m_List = Utility.CastListContravariant<Account, object>(blockedAccts);
+          }
+          else
+            blockedAccts = Utility.CastListCovariant<object, Account>(m_List);
+
+          if (listPage > 0)
+            AddButton(375, 177, 0x15E3, 0x15E7, GetButtonID(1, 0));
+          else
+            AddImage(375, 177, 0x25EA);
+
+          if ((listPage + 1) * 12 < blockedAccts.Count)
+            AddButton(392, 177, 0x15E1, 0x15E5, GetButtonID(1, 1));
+          else
+            AddImage(392, 177, 0x25E6);
+
+          if (blockedAccts.Count == 0)
+            AddLabelCropped(12, 200, 398, 20, LabelHue, "No accounts found.");
+
+          for (int i = 0, index = listPage * 9; i < 9 && index >= 0 && index < blockedAccts.Count; ++i, ++index)
+          {
+            Account a = blockedAccts[index];
+
+            int offset = 200 + i * 20;
+
+            GetAccountInfo(a, out AccessLevel accessLevel, out bool online);
+
+            AddLabelCropped(12, offset, 120, 20, LabelHue, a.Username);
+            AddLabelCropped(132, offset, 120, 20, LabelHue, FormatAccessLevel(accessLevel));
+
+            if (online)
+              AddLabelCropped(252, offset, 120, 20, GreenHue, "Online");
+            else if (a.Banned)
+              AddLabelCropped(252, offset, 120, 20, RedHue, "Banned");
+            else
+              AddLabelCropped(252, offset, 120, 20, RedHue, "Offline");
+
+            AddButton(380, offset - 1, 0xFA5, 0xFA7, GetButtonID(5, index + 56));
+          }
+
+          break;
+        }
+      }
+    }
+
+    public void AddPageButton(int x, int y, int buttonID, string text, AdminGumpPage page,
+      params AdminGumpPage[] subPages)
+    {
+      bool isSelection = m_PageType == page;
+
+      for (int i = 0; !isSelection && i < subPages.Length; ++i)
+        isSelection = m_PageType == subPages[i];
+
+      AddSelectedButton(x, y, buttonID, text, isSelection);
+    }
+
+    public void AddSelectedButton(int x, int y, int buttonID, string text, bool isSelection)
+    {
+      AddButton(x, y - 1, isSelection ? 4006 : 4005, 4007, buttonID);
+      AddHtml(x + 35, y, 200, 20, Color(text, isSelection ? SelectedColor32 : LabelColor32));
+    }
+
+    public void AddButtonLabeled(int x, int y, int buttonID, string text)
+    {
+      AddButton(x, y - 1, 4005, 4007, buttonID);
+      AddHtml(x + 35, y, 240, 20, Color(text, LabelColor32));
+    }
+
+    public string Center(string text) => $"<CENTER>{text}</CENTER>";
+
+    public string Color(string text, int color) => $"<BASEFONT COLOR=#{color:X6}>{text}</BASEFONT>";
+
+    public void AddBlackAlpha(int x, int y, int width, int height)
+    {
+      AddImageTiled(x, y, width, height, 2624);
+      AddAlphaRegion(x, y, width, height);
+    }
+
+    public int GetButtonID(int type, int index) => 1 + index * 11 + type;
+
+    public static string FormatTimeSpan(TimeSpan ts) => $"{ts.Days:D2}:{ts.Hours % 24:D2}:{ts.Minutes % 60:D2}:{ts.Seconds % 60:D2}";
+
+    public static string FormatByteAmount(long totalBytes)
+    {
+      if (totalBytes > 1000000000)
+        return $"{(double)totalBytes / 1073741824:F1} GB";
+
+      if (totalBytes > 1000000)
+        return $"{(double)totalBytes / 1048576:F1} MB";
+
+    public static string FormatByteAmount(long totalBytes) =>
+      totalBytes > 1000000000 ? $"{(double)totalBytes / 1073741824:F1} GB" :
+      totalBytes > 1000000 ? $"{(double)totalBytes / 1048576:F1} MB" :
+      totalBytes > 1000 ? $"{(double)totalBytes / 1024:F1} KB" : $"{totalBytes} Bytes";
+
+    public static void Initialize()
+    {
+      CommandSystem.Register("Admin", AccessLevel.Administrator, Admin_OnCommand);
+    }
+
+    [Usage("Admin")]
+    [Description(
+      "Opens an interface providing server information and administration features including client, account, and firewall management.")]
+    public static void Admin_OnCommand(CommandEventArgs e)
+    {
+      e.Mobile.SendGump(new AdminGump(e.Mobile, AdminGumpPage.Clients));
+    }
+
+    public static int GetHueFor(Mobile m)
+    {
+      if (m == null)
+        return LabelHue;
+
+      switch (m.AccessLevel)
+      {
+        case AccessLevel.Owner:
+        case AccessLevel.Developer:
+        case AccessLevel.Administrator: return 0x516;
+        case AccessLevel.Seer: return 0x144;
+        case AccessLevel.GameMaster: return 0x21;
+        case AccessLevel.Counselor: return 0x2;
+        case AccessLevel.Player:
+        default:
+        {
+          if (m.Kills >= 5)
+            return 0x21;
+
+          return m.Criminal ? 0x3B1 : 0x58;
+        }
+      }
+    }
+
+    public static string FormatAccessLevel(AccessLevel level)
+    {
+      int v = (int)level;
+
+      if (v >= 0 && v < m_AccessLevelStrings.Length)
+        return m_AccessLevelStrings[v];
+
+      return "Unknown";
+    }
+
+    public void AddTextField(int x, int y, int width, int height, int index)
+    {
+      AddBackground(x - 2, y - 2, width + 4, height + 4, 0x2486);
+      AddTextEntry(x + 2, y + 2, width - 4, height - 4, 0, index, "");
+    }
+
+    public void AddClientHeader()
+    {
+      AddTextField(200, 20, 200, 20, 0);
+      AddButtonLabeled(200, 50, GetButtonID(4, 0), "Search For Name");
+      AddButtonLabeled(200, 80, GetButtonID(4, 1), "Search For IP Address");
+    }
+
+    public void AddAccountHeader()
+    {
+      AddPage(1);
+
+      AddLabel(200, 20, LabelHue, "Name:");
+      AddTextField(250, 20, 150, 20, 0);
+
+      AddLabel(200, 50, LabelHue, "Pass:");
+      AddTextField(250, 50, 150, 20, 1);
+
+      AddButtonLabeled(200, 80, GetButtonID(5, 6), "Add");
+      AddButtonLabeled(290, 80, GetButtonID(5, 7), "Search");
+
+      AddButton(384, 84, 0x15E1, 0x15E5, 0, GumpButtonType.Page, 2);
+
+      AddPage(2);
+
+      AddButtonLabeled(200, 20, GetButtonID(5, 31), "View All: Inactive");
+      AddButtonLabeled(200, 40, GetButtonID(5, 32), "View All: Banned");
+      AddButtonLabeled(200, 60, GetButtonID(5, 26), "View All: Shared");
+      AddButtonLabeled(200, 80, GetButtonID(5, 30), "View All: Empty");
+
+      AddButton(384, 84, 0x15E1, 0x15E5, 0, GumpButtonType.Page, 1);
+
+      AddPage(0);
+    }
+
+    public void AddFirewallHeader()
+    {
+      AddTextField(200, 20, 200, 20, 0);
+      AddButtonLabeled(320, 50, GetButtonID(6, 0), "Search");
+      AddButtonLabeled(200, 50, GetButtonID(6, 1), "Add (Input)");
+      AddButtonLabeled(200, 80, GetButtonID(6, 2), "Add (Target)");
+    }
+
+    private static List<KeyValuePair<IPAddress, List<Account>>> GetAllSharedAccounts()
+    {
+      Dictionary<IPAddress, List<Account>> table = new Dictionary<IPAddress, List<Account>>();
+
+      foreach (Account acct in Accounts.GetAccounts())
+      {
+        IPAddress[] theirAddresses = acct.LoginIPs;
+
+        for (int i = 0; i < theirAddresses.Length; ++i)
+          if (!table.ContainsKey(theirAddresses[i]))
+            table[theirAddresses[i]] = new List<Account>{ acct };
+      }
+
+      List<KeyValuePair<IPAddress, List<Account>>> tableEntries = table.ToList();
+
+      for (int i = 0; i < tableEntries.Count; ++i)
+      {
+        KeyValuePair<IPAddress, List<Account>> kvp = tableEntries[i];
+        List<Account> list = kvp.Value;
+
+        if (kvp.Value.Count == 1)
+          list.RemoveAt(i--);
+        else
+          list.Sort(AccountComparer.Instance);
+      }
+
+      tableEntries.Sort(SharedAccountComparer.Instance);
+
+      return tableEntries;
+    }
+
+
+    private static List<Account> GetSharedAccounts(IPAddress ipAddress)
+    {
+      List<Account> list = new List<Account>();
+
+      foreach (IAccount account in Accounts.GetAccounts())
+      {
+        Account acct = (Account)account;
+
+        IPAddress[] theirAddresses = acct.LoginIPs;
+        bool contains = false;
+
+        for (int i = 0; !contains && i < theirAddresses.Length; ++i)
+          contains = ipAddress.Equals(theirAddresses[i]);
+
+        if (contains)
+          list.Add(acct);
+      }
+
+      list.Sort(AccountComparer.Instance);
+      return list;
+    }
+
+    private static List<Account> GetSharedAccounts(IPAddress[] ipAddresses)
+    {
+      List<Account> list = new List<Account>();
+
+      foreach (Account acct in Accounts.GetAccounts())
+      {
+        IPAddress[] theirAddresses = acct.LoginIPs;
+        bool contains = false;
+
+        for (int i = 0; !contains && i < theirAddresses.Length; ++i)
+        {
+          IPAddress check = theirAddresses[i];
+
+          for (int j = 0; !contains && j < ipAddresses.Length; ++j)
+            contains = check.Equals(ipAddresses[j]);
+        }
+
+        if (contains)
+          list.Add(acct);
+      }
+
+      list.Sort(AccountComparer.Instance);
+      return list;
+    }
+
+    public static void BanShared_Callback(Mobile from, bool okay, Account a)
+    {
+      if (from.AccessLevel < AccessLevel.Administrator)
+        return;
+
+      string notice;
+      List<Account> list = null;
+
+      if (okay)
+      {
+        list = GetSharedAccounts(a.LoginIPs);
+
+        for (int i = 0; i < list.Count; ++i)
+        {
+          list[i].SetUnspecifiedBan(from);
+          list[i].Banned = true;
+        }
+
+        notice = "All addresses in the list have been banned.";
+      }
+      else
+      {
+        notice = "You have chosen not to ban all shared accounts.";
+      }
+
+      from.SendGump(new AdminGump(from, AdminGumpPage.AccountDetails_Access_ClientIPs, 0, null, notice, a));
+
+      if (okay)
+        from.SendGump(new BanDurationGump(list));
+    }
+
+    public static void AccountDelete_Callback(Mobile from, bool okay, Account a)
+    {
+      if (from.AccessLevel < AccessLevel.Administrator)
+        return;
+
+      if (okay)
+      {
+        CommandLogging.WriteLine(from, "{0} {1} deleting account {2}", from.AccessLevel, CommandLogging.Format(from),
+          a.Username);
+        a.Delete();
+
+        from.SendGump(new AdminGump(from, AdminGumpPage.Accounts, 0, null,
+          $"{a.Username} : The account has been deleted."));
+      }
+      else
+      {
+        from.SendGump(new AdminGump(from, AdminGumpPage.AccountDetails_Information, 0, null,
+          "You have chosen not to delete the account.", a));
+      }
+    }
+
+    public static void ResendGump_Callback(Mobile from, List<object> list, List<Account> rads, int page)
+    {
+      if (from.AccessLevel < AccessLevel.Administrator)
+        return;
+
+      from.SendGump(new AdminGump(from, AdminGumpPage.Accounts, page, list, null, rads));
+    }
+
+    public static void Marked_Callback(Mobile from, bool okay, bool ban, List<object> list, List<Account> rads, int page)
+    {
+      if (from.AccessLevel < AccessLevel.Administrator)
+        return;
+
+      if (okay)
+      {
+        if (!ban)
+          NetState.Pause();
+
+        for (int i = 0; i < rads.Count; ++i)
+        {
+          Account acct = rads[i];
+
+          if (ban)
+          {
+            CommandLogging.WriteLine(from, "{0} {1} banning account {2}", from.AccessLevel,
+              CommandLogging.Format(from), acct.Username);
+            acct.SetUnspecifiedBan(from);
+            acct.Banned = true;
+          }
+          else
+          {
+            CommandLogging.WriteLine(from, "{0} {1} deleting account {2}", from.AccessLevel,
+              CommandLogging.Format(from), acct.Username);
+            acct.Delete();
+            rads.RemoveAt(i--);
+            list.Remove(acct);
+          }
+        }
+
+        if (!ban)
+          NetState.Resume();
+
+        from.SendGump(new NoticeGump(1060637, 30720,
+          $"You have {(ban ? "banned" : "deleted")} the account{(rads.Count == 1 ? "" : "s")}.", 0xFFC000, 420,
+          280, () => ResendGump_Callback(from, list, rads, ban ? page : 0)));
+
+        if (ban)
+          from.SendGump(new BanDurationGump(rads));
+      }
+      else
+      {
+        from.SendGump(new NoticeGump(1060637, 30720,
+          $"You have chosen not to {(ban ? "ban" : "delete")} the account{(rads.Count == 1 ? "" : "s")}.",
+          0xFFC000, 420, 280, () => ResendGump_Callback(from, list, rads, page )));
+      }
+    }
+
+    public static void FirewallShared_Callback(Mobile from, bool okay, Account a)
+    {
+      if (from.AccessLevel < AccessLevel.Administrator)
+        return;
+
+      string notice;
+
+      if (okay)
+      {
+        for (int i = 0; i < a.LoginIPs.Length; ++i)
+          Firewall.Add(a.LoginIPs[i]);
+
+        notice = "All addresses in the list have been firewalled.";
+      }
+      else
+      {
+        notice = "You have chosen not to firewall all addresses.";
+      }
+
+      from.SendGump(new AdminGump(from, AdminGumpPage.AccountDetails_Access_ClientIPs, 0, null, notice, a));
+    }
+
+    public static void Firewall_Callback(Mobile from, bool okay, Account a, object toFirewall)
+    {
+      if (from.AccessLevel < AccessLevel.Administrator)
+        return;
+
+      string notice;
+
+      if (okay)
+      {
+        Firewall.Add(toFirewall);
+
+        notice = $"{toFirewall} : Added to firewall.";
+      }
+      else
+      {
+        notice = "You have chosen not to firewall the address.";
+      }
+
+      from.SendGump(new AdminGump(from, AdminGumpPage.AccountDetails_Access_ClientIPs, 0, null, notice, a));
+    }
+
+    public static void RemoveLoginIP_Callback(Mobile from, bool okay, Account a, IPAddress ip)
+    {
+      if (from.AccessLevel < AccessLevel.Administrator)
+        return;
+
+      string notice;
+
+      if (okay)
+      {
+        IPAddress[] ips = a.LoginIPs;
+
+        if (ips.Length != 0 && ip.Equals(ips[0]) && AccountHandler.IPTable.ContainsKey(ips[0]))
+          --AccountHandler.IPTable[ip];
+
+        List<IPAddress> newList = new List<IPAddress>(ips);
+        newList.Remove(ip);
+        a.LoginIPs = newList.ToArray();
+
+        notice = $"{ip} : Removed address.";
+      }
+      else
+      {
+        notice = "You have chosen not to remove the address.";
+      }
+
+      from.SendGump(new AdminGump(from, AdminGumpPage.AccountDetails_Access_ClientIPs, 0, null, notice, a));
+    }
+
+    public static void RemoveLoginIPs_Callback(Mobile from, bool okay, Account a)
+    {
+      if (from.AccessLevel < AccessLevel.Administrator)
+        return;
+
+      string notice;
+
+      if (okay)
+      {
+        IPAddress[] ips = a.LoginIPs;
+
+        if (ips.Length != 0 && AccountHandler.IPTable.ContainsKey(ips[0]))
+          --AccountHandler.IPTable[ips[0]];
+
+        a.LoginIPs = new IPAddress[0];
+
+        notice = "All addresses in the list have been removed.";
+      }
+      else
+      {
+        notice = "You have chosen not to clear all addresses.";
+      }
+
+      from.SendGump(new AdminGump(from, AdminGumpPage.AccountDetails_Access_ClientIPs, 0, null, notice, a));
+    }
+
+    public override void OnResponse(NetState sender, RelayInfo info)
+    {
+      int val = info.ButtonID - 1;
+
+      if (val < 0)
+        return;
+
+      Mobile from = m_From;
+
+      if (from.AccessLevel < AccessLevel.Administrator)
+        return;
+
+      if (m_PageType == AdminGumpPage.Accounts)
+      {
+        List<Account> list = Utility.CastListCovariant<object, Account>(m_List);
+
+        if (list != null && m_State is List<Account> rads)
+          for (int i = 0, v = m_ListPage * 12; i < 12 && v < list.Count; ++i, ++v)
+          {
+            Account obj = list[v];
+
+            if (info.IsSwitched(v))
+            {
+              if (!rads.Contains(obj))
+                rads.Add(obj);
+            }
+            else if (rads.Contains(obj))
+            {
+              rads.Remove(obj);
+            }
+          }
+      }
+
+      int type = val % 11;
+      int index = val / 11;
+
+      switch (type)
+      {
+        case 0:
+        {
+          AdminGumpPage page = index switch
+          {
+            0 => AdminGumpPage.Information_General,
+            1 => AdminGumpPage.Administer,
+            2 => AdminGumpPage.Clients,
+            3 => AdminGumpPage.Accounts,
+            4 => AdminGumpPage.Firewall,
+            5 => AdminGumpPage.Information_Perf,
+            _ => AdminGumpPage.Invalid,
+          };
+
+          if (page == AdminGumpPage.Invalid)
+            return;
+
+          from.SendGump(new AdminGump(from, page));
+          break;
+        }
+        case 1:
+        {
+          switch (index)
+          {
+            case 0:
+            {
+              if (m_List != null && m_ListPage > 0)
+                from.SendGump(new AdminGump(from, m_PageType, m_ListPage - 1, m_List, null, m_State));
+
+              break;
+            }
+            case 1:
+            {
+              if (m_List != null /*&& (m_ListPage + 1) * 12 < m_List.Count*/)
+                from.SendGump(new AdminGump(from, m_PageType, m_ListPage + 1, m_List, null, m_State));
+
+              break;
+            }
+          }
+
+          break;
+        }
+        case 3:
+        {
+          string notice = null;
+          AdminGumpPage page = AdminGumpPage.Administer;
+
+          if (index >= 500)
+            page = AdminGumpPage.Administer_Access_Lockdown;
+          else if (index >= 400)
+            page = AdminGumpPage.Administer_Commands;
+          else if (index >= 300)
+            page = AdminGumpPage.Administer_Access;
+          else if (index >= 200)
+            page = AdminGumpPage.Administer_Server;
+          else if (index >= 100)
+            page = AdminGumpPage.Administer_WorldBuilding;
+
+          switch (index)
+          {
+            case 0:
+              page = AdminGumpPage.Administer_WorldBuilding;
+              break;
+            case 1:
+              page = AdminGumpPage.Administer_Server;
+              break;
+            case 2:
+              page = AdminGumpPage.Administer_Access;
+              break;
+            case 3:
+              page = AdminGumpPage.Administer_Commands;
+              break;
+
+            case 100:
+              InvokeCommand("DocGen");
+              notice = "Documentation has been generated.";
+              break;
+            case 101:
+              InvokeCommand("TelGen");
+              notice = "Teleporters have been generated.";
+              break;
+            case 102:
+              InvokeCommand("MoonGen");
+              notice = "Moongates have been generated.";
+              break;
+            case 103:
+              InvokeCommand("UOAMVendors");
+              notice = "Vendor spawners have been generated.";
+              break;
+            case 104:
+              InvokeCommand("DoorGen");
+              notice = "Doors have been generated.";
+              break;
+            case 105:
+              InvokeCommand("SignGen");
+              notice = "Signs have been generated.";
+              break;
+            case 106:
+              InvokeCommand("Decorate");
+              notice = "Decoration has been generated.";
+              break;
+            case 107:
+              InvokeCommand("RebuildCategorization");
+              notice = "Categorization menu has been regenerated. The server should be restarted.";
+              break;
+
+            case 110:
+              InvokeCommand("Freeze");
+              notice = "Target bounding points.";
+              break;
+            case 120:
+              InvokeCommand("Unfreeze");
+              notice = "Target bounding points.";
+              break;
+
+            case 200:
+              InvokeCommand("Save");
+              notice = "The world has been saved.";
+              break;
+            case 201:
+              Shutdown(false, true);
+              break;
+            case 202:
+              Shutdown(false, false);
+              break;
+            case 203:
+              Shutdown(true, true);
+              break;
+            case 204:
+              Shutdown(true, false);
+              break;
+            case 210:
+            case 211:
+            {
+              string text = info.GetTextEntry(0)?.Text.Trim();
+
+              if (string.IsNullOrEmpty(text))
+              {
+                notice = "You must enter text to broadcast it.";
+              }
+              else
+              {
+                notice = "Your message has been broadcasted.";
+                InvokeCommand($"{(index == 210 ? "BC" : "SM")} {text}");
+              }
+
+              break;
+            }
+
+            case 300:
+              InvokeCommand("Kick");
+              notice = "Target the player to kick.";
+              break;
+            case 301:
+              InvokeCommand("Ban");
+              notice = "Target the player to ban.";
+              break;
+            case 302:
+              InvokeCommand("Firewall");
+              notice = "Target the player to firewall.";
+              break;
+
+            case 303:
+              page = AdminGumpPage.Administer_Access_Lockdown;
+              break;
+
+            case 310:
+              InvokeCommand("Set AccessLevel Player");
+              notice = "Target the player to change their access level. (Player)";
+              break;
+            case 311:
+              InvokeCommand("Set AccessLevel Counselor");
+              notice = "Target the player to change their access level. (Counselor)";
+              break;
+            case 312:
+              InvokeCommand("Set AccessLevel GameMaster");
+              notice = "Target the player to change their access level. (Game Master)";
+              break;
+            case 313:
+              InvokeCommand("Set AccessLevel Seer");
+              notice = "Target the player to change their access level. (Seer)";
+              break;
+
+            case 314:
+            {
+              if (from.AccessLevel > AccessLevel.Administrator)
+              {
+                InvokeCommand("Set AccessLevel Administrator");
+                notice = "Target the player to change their access level. (Administrator)";
+              }
+
+              break;
+            }
+
+            case 315:
+            {
+              if (from.AccessLevel > AccessLevel.Developer)
+              {
+                InvokeCommand("Set AccessLevel Developer");
+                notice = "Target the player to change their access level. (Developer)";
+              }
+
+              break;
+            }
+
+            case 316:
+            {
+              if (from.AccessLevel >= AccessLevel.Owner)
+              {
+                InvokeCommand("Set AccessLevel Owner");
+                notice = "Target the player to change their access level. (Owner)";
+              }
+
+              break;
+            }
+
+            case 400:
+              notice = "Enter search terms to add objects.";
+              break;
+            case 401:
+              InvokeCommand("Remove");
+              notice = "Target the item or mobile to remove.";
+              break;
+            case 402:
+              InvokeCommand("Dupe");
+              notice = "Target the item to dupe.";
+              break;
+            case 403:
+              InvokeCommand("DupeInBag");
+              notice = "Target the item to dupe. The item will be duped at it's current location.";
+              break;
+            case 404:
+              InvokeCommand("Props");
+              notice = "Target the item or mobile to inspect.";
+              break;
+            case 405:
+              InvokeCommand("Skills");
+              notice = "Target a mobile to view their skills.";
+              break;
+            case 406:
+              InvokeCommand("Set Blessed False");
+              notice = "Target the mobile to make mortal.";
+              break;
+            case 407:
+              InvokeCommand("Set Blessed True");
+              notice = "Target the mobile to make immortal.";
+              break;
+            case 408:
+              InvokeCommand("Set Squelched True");
+              notice = "Target the mobile to squelch.";
+              break;
+            case 409:
+              InvokeCommand("Set Squelched False");
+              notice = "Target the mobile to unsquelch.";
+              break;
+            case 410:
+              InvokeCommand("Set Frozen True");
+              notice = "Target the mobile to freeze.";
+              break;
+            case 411:
+              InvokeCommand("Set Frozen False");
+              notice = "Target the mobile to unfreeze.";
+              break;
+            case 412:
+              InvokeCommand("Set Hidden True");
+              notice = "Target the mobile to hide.";
+              break;
+            case 413:
+              InvokeCommand("Set Hidden False");
+              notice = "Target the mobile to unhide.";
+              break;
+            case 414:
+              InvokeCommand("Kill");
+              notice = "Target the mobile to kill.";
+              break;
+            case 415:
+              InvokeCommand("Resurrect");
+              notice = "Target the mobile to resurrect.";
+              break;
+            case 416:
+              InvokeCommand("Move");
+              notice = "Target the item or mobile to move.";
+              break;
+            case 417:
+              InvokeCommand("Wipe");
+              notice = "Target bounding points.";
+              break;
+            case 418:
+              InvokeCommand("Tele");
+              notice = "Choose your destination.";
+              break;
+            case 419:
+              InvokeCommand("Multi Tele");
+              notice = "Choose your destination.";
+              break;
+
+            case 500:
+            case 501:
+            case 502:
+            case 503:
+            case 504:
+            {
+              AccountHandler.LockdownLevel = (AccessLevel)(index - 500);
+
+              if (AccountHandler.LockdownLevel > AccessLevel.Player)
+                notice = "The lockdown level has been changed.";
+              else
+                notice = "The server is now accessible to everyone.";
+
+              break;
+            }
+
+            case 510:
+            {
+              AccessLevel level = AccountHandler.LockdownLevel;
+
+              if (level > AccessLevel.Player)
+              {
+                List<NetState> clients = NetState.Instances;
+                int count = 0;
+
+                for (int i = 0; i < clients.Count; ++i)
+                {
+                  NetState ns = clients[i];
+                  IAccount a = ns.Account;
+
+                  if (a == null)
+                    continue;
+
+                  bool hasAccess = false;
+
+                  if (a.AccessLevel >= level)
+                    hasAccess = true;
+                  else
+                    for (int j = 0; !hasAccess && j < a.Length; ++j)
+                      hasAccess |= a[j]?.AccessLevel >= level;
+
+                  if (!hasAccess)
+                  {
+                    ns.Dispose();
+                    ++count;
+                  }
+                }
+
+                if (count == 0)
+                  notice = "Nobody without access was found to disconnect.";
+                else
+                  notice = $"Number of players disconnected: {count}";
+              }
+              else
+              {
+                notice = "The server is not currently locked down.";
+              }
+
+              break;
+            }
+          }
+
+          from.SendGump(new AdminGump(from, page, 0, null, notice));
+
+          switch (index)
+          {
+            case 400:
+              InvokeCommand("Add");
+              break;
+            case 111:
+              InvokeCommand("FreezeWorld");
+              break;
+            case 112:
+              InvokeCommand("FreezeMap");
+              break;
+            case 121:
+              InvokeCommand("UnfreezeWorld");
+              break;
+            case 122:
+              InvokeCommand("UnfreezeMap");
+              break;
+          }
+
+          break;
+        }
+        case 4:
+        {
+          switch (index)
+          {
+            case 0:
+            case 1:
+            {
+              bool forName = index == 0;
+
+              List<NetState> results = new List<NetState>();
+
+              string match = info.GetTextEntry(0)?.Text.Trim().ToLower();
+              string notice = null;
+
+              if (string.IsNullOrEmpty(match))
+              {
+                notice = $"You must enter {(forName ? "a name" : "an ip address")} to search.";
+              }
+              else
+              {
+                List<NetState> instances = NetState.Instances;
+
+                for (int i = 0; i < instances.Count; ++i)
+                {
+                  NetState ns = instances[i];
+
+                  bool isMatch;
+
+                  if (forName)
+                  {
+                    Mobile m = ns.Mobile;
+                    IAccount a = ns.Account;
+
+                    isMatch = m?.Name.ToLower().IndexOf(match) >= 0
+                              || a?.Username.ToLower().IndexOf(match) >= 0;
+                  }
+                  else
+                  {
+                    isMatch = ns.ToString().IndexOf(match) >= 0;
+                  }
+
+                  if (isMatch)
+                    results.Add(ns);
+                }
+
+                results.Sort(NetStateComparer.Instance);
+              }
+
+              if (results.Count == 1)
+              {
+                NetState ns = results[0];
+                object state = ns.Mobile ?? (object)ns.Account;
+
+                if (state is Mobile)
+                  from.SendGump(new AdminGump(from, AdminGumpPage.ClientInfo, 0, null, "One match found.",
+                    state));
+                else if (state is Account)
+                  from.SendGump(new AdminGump(from, AdminGumpPage.AccountDetails_Information, 0, null,
+                    "One match found.", state));
+                else
+                  from.SendGump(new AdminGump(from, AdminGumpPage.Clients, 0,
+                    Utility.CastListContravariant<NetState, object>(results), "One match found."));
+              }
+              else
+              {
+                from.SendGump(new AdminGump(from, AdminGumpPage.Clients, 0,
+                  Utility.CastListContravariant<NetState, object>(results),
+                  notice ?? (results.Count == 0 ? "Nothing matched your search terms." : null)));
+              }
+
+              break;
+            }
+            default:
+            {
+              index -= 2;
+
+              if (m_List != null && index >= 0 && index < m_List.Count)
+              {
+                if (!(m_List[index] is NetState ns))
+                  break;
+
+                Mobile m = ns.Mobile;
+                Account a = ns.Account as Account;
+
+                if (m != null)
+                  from.SendGump(new AdminGump(from, AdminGumpPage.ClientInfo, 0, null, null, m));
+                else if (a != null)
+                  from.SendGump(new AdminGump(from, AdminGumpPage.AccountDetails_Information, 0, null,
+                    null, a));
+              }
+
+              break;
+            }
+          }
+
+          break;
+        }
+        case 5:
+        {
+          switch (index)
+          {
+            case 0:
+              from.SendGump(new AdminGump(from, AdminGumpPage.AccountDetails_Information, 0, null, null,
+                m_State));
+              break;
+            case 1:
+              from.SendGump(new AdminGump(from, AdminGumpPage.AccountDetails_Characters, 0, null, null,
+                m_State));
+              break;
+            case 2:
+              from.SendGump(new AdminGump(from, AdminGumpPage.AccountDetails_Comments, 0, null, null,
+                m_State));
+              break;
+            case 3:
+              from.SendGump(new AdminGump(from, AdminGumpPage.AccountDetails_Tags, 0, null, null, m_State));
+              break;
+            case 13:
+              from.SendGump(new AdminGump(from, AdminGumpPage.AccountDetails_Access, 0, null, null, m_State));
+              break;
+            case 14:
+              from.SendGump(new AdminGump(from, AdminGumpPage.AccountDetails_Access_ClientIPs, 0, null, null,
+                m_State));
+              break;
+            case 15:
+              from.SendGump(new AdminGump(from, AdminGumpPage.AccountDetails_Access_Restrictions, 0, null,
+                null, m_State));
+              break;
+            case 4:
+              from.Prompt = new AddCommentPrompt(m_State as Account);
+              from.SendMessage("Enter the new account comment.");
+              break;
+            case 5:
+              from.Prompt = new AddTagNamePrompt(m_State as Account);
+              from.SendMessage("Enter the new tag name.");
+              break;
+            case 6:
+            {
+              string un = info.GetTextEntry(0)?.Text.Trim();
+              string pw = info.GetTextEntry(1)?.Text.Trim();
+
+              Account dispAccount = null;
+              string notice;
+
+              if (string.IsNullOrEmpty(un))
+              {
+                notice = "You must enter a username to add an account.";
+              }
+              else if (string.IsNullOrEmpty(pw))
+              {
+                notice = "You must enter a password to add an account.";
+              }
+              else
+              {
+                IAccount account = Accounts.GetAccount(un);
+
+                if (account != null)
+                {
+                  notice = "There is already an account with that username.";
+                }
+                else
+                {
+                  dispAccount = new Account(un, pw);
+                  notice = $"{un} : Account added.";
+                  CommandLogging.WriteLine(from, "{0} {1} adding new account: {2}", from.AccessLevel,
+                    CommandLogging.Format(from), un);
+                }
+              }
+
+              from.SendGump(new AdminGump(from,
+                dispAccount != null ? AdminGumpPage.AccountDetails_Information : m_PageType, m_ListPage,
+                m_List, notice, dispAccount ?? m_State));
+              break;
+            }
+            case 7:
+            {
+              List<IAccount> results;
+
+              TextRelay matchEntry = info.GetTextEntry(0);
+              string match = matchEntry?.Text.Trim().ToLower();
+
+              if (string.IsNullOrEmpty(match))
+              {
+                results = Accounts.GetAccounts().ToList();
+                results.Sort(AccountComparer.Instance);
+              }
+              else
+              {
+                results = Accounts.GetAccounts().Where(acct => acct.Username.ToLower().IndexOf(match) >= 0).ToList();
+                results.Sort(AccountComparer.Instance);
+              }
+
+              if (results.Count == 1)
+                from.SendGump(new AdminGump(from, AdminGumpPage.AccountDetails_Information, 0, null,
+                  "One match found.", results[0]));
+              else
+                from.SendGump(new AdminGump(from, AdminGumpPage.Accounts, 0,
+                  Utility.CastListContravariant<IAccount, object>(results),
+                  results.Count == 0 ? "Nothing matched your search terms." : null,
+                  new List<object>()));
+
+              break;
+            }
+            case 8:
+              from.SendGump(new AdminGump(from, AdminGumpPage.AccountDetails_ChangePassword, 0, null, null,
+                m_State));
+              break;
+            case 9:
+              from.SendGump(new AdminGump(from, AdminGumpPage.AccountDetails_ChangeAccess, 0, null, null,
+                m_State));
+              break;
+            case 10:
+            case 11:
+            {
+              if (!(m_State is Account a))
+                break;
+
+              a.SetUnspecifiedBan(from);
+              a.Banned = index == 10;
+              CommandLogging.WriteLine(from, "{0} {1} {3} account {2}", from.AccessLevel,
+                CommandLogging.Format(from), a.Username, a.Banned ? "banning" : "unbanning");
+              from.SendGump(new AdminGump(from, m_PageType, m_ListPage, m_List,
+                $"The account has been {(a.Banned ? "banned" : "unbanned")}.", m_State));
+
+              if (index == 10)
+                from.SendGump(new BanDurationGump(a));
+
+              break;
+            }
+            case 12:
+            {
+              if (!(m_State is Account a))
+                break;
+
+              TextRelay passwordEntry = info.GetTextEntry(0);
+              TextRelay confirmEntry = info.GetTextEntry(1);
+
+              string password = passwordEntry?.Text.Trim();
+              string confirm = confirmEntry?.Text.Trim();
+
+              string notice;
+              AdminGumpPage page = AdminGumpPage.AccountDetails_ChangePassword;
+
+              if (string.IsNullOrEmpty(password))
+              {
+                notice = "You must enter the password.";
+              }
+              else if (confirm != password)
+              {
+                notice =
+                  "You must confirm the password. That field must precisely match the password field.";
+              }
+              else
+              {
+                notice = "The password has been changed.";
+                a.SetPassword(password);
+                page = AdminGumpPage.AccountDetails_Information;
+                CommandLogging.WriteLine(from, "{0} {1} changing password of account {2}", from.AccessLevel,
+                  CommandLogging.Format(from), a.Username);
+              }
+
+              from.SendGump(new AdminGump(from, page, 0, null, notice, m_State));
+
+              break;
+            }
+            case 16: // view shared
+            {
+              if (!(m_State is Account a))
+                break;
+
+              List<Account> list = GetSharedAccounts(a.LoginIPs);
+
+              if (list.Count > 1 || list.Count == 1 && !list.Contains(a))
+                from.SendGump(new AdminGump(from, AdminGumpPage.Accounts, 0,
+                  Utility.CastListContravariant<Account, object>(list), null, new List<object>()));
+              else if (a.LoginIPs.Length > 0)
+                from.SendGump(new AdminGump(from, AdminGumpPage.AccountDetails_Access_ClientIPs, 0, null,
+                  "There are no other accounts which share an address with this one.", m_State));
+              else
+                from.SendGump(new AdminGump(from, AdminGumpPage.AccountDetails_Access_ClientIPs, 0, null,
+                  "This account has not yet been accessed.", m_State));
+
+              break;
+            }
+            case 17: // ban shared
+            {
+              if (!(m_State is Account a))
+                break;
+
+              List<Account> list = GetSharedAccounts(a.LoginIPs);
+
+              if (list.Count > 0)
+              {
+                StringBuilder sb = new StringBuilder();
+
+                sb.AppendFormat("You are about to ban {0} account{1}. Do you wish to continue?", list.Count,
+                  list.Count != 1 ? "s" : "");
+
+                for (int i = 0; i < list.Count; ++i)
+                  sb.AppendFormat("<br>- {0}", list[i].Username);
+
+                from.SendGump(new WarningGump(1060635, 30720, sb.ToString(), 0xFFC000, 420, 400,
+                  okay => BanShared_Callback(from, okay, a)));
+              }
+              else if (a.LoginIPs.Length > 0)
+              {
+                from.SendGump(new AdminGump(from, AdminGumpPage.AccountDetails_Access_ClientIPs, 0, null,
+                  "There are no accounts which share an address with this one.", m_State));
+              }
+              else
+              {
+                from.SendGump(new AdminGump(from, AdminGumpPage.AccountDetails_Access_ClientIPs, 0, null,
+                  "This account has not yet been accessed.", m_State));
+              }
+
+              break;
+            }
+            case 18: // firewall all
+            {
+              if (!(m_State is Account a))
+                break;
+
+              if (a.LoginIPs.Length > 0)
+                from.SendGump(new WarningGump(1060635, 30720,
+                  $"You are about to firewall {a.LoginIPs.Length} address{(a.LoginIPs.Length != 1 ? "s" : "")}. Do you wish to continue?",
+                  0xFFC000, 420, 400, okay => FirewallShared_Callback(from, okay, a)));
+              else
+                from.SendGump(new AdminGump(from, AdminGumpPage.AccountDetails_Access_ClientIPs, 0, null,
+                  "This account has not yet been accessed.", m_State));
+
+              break;
+            }
+            case 19: // add
+            {
+              if (!(m_State is Account a))
+                break;
+
+              TextRelay entry = info.GetTextEntry(0);
+              string ip = entry?.Text.Trim();
+
+              string notice;
+
+              if (string.IsNullOrEmpty(ip))
+              {
+                notice = "You must enter an address to add.";
+              }
+              else
+              {
+                string[] list = a.IPRestrictions;
+
+                bool contains = false;
+                for (int i = 0; !contains && i < list.Length; ++i)
+                  contains = list[i] == ip;
+
+                if (contains)
+                {
+                  notice = "That address is already contained in the list.";
+                }
+                else
+                {
+                  string[] newList = new string[list.Length + 1];
+
+                  for (int i = 0; i < list.Length; ++i)
+                    newList[i] = list[i];
+
+                  newList[list.Length] = ip;
+
+                  a.IPRestrictions = newList;
+
+                  notice = $"{ip} : Added to restriction list.";
+                }
+              }
+
+              from.SendGump(new AdminGump(from, AdminGumpPage.AccountDetails_Access_Restrictions, 0, null,
+                notice, m_State));
+
+              break;
+            }
+            case 20: // Change access level
+            case 21:
+            case 22:
+            case 23:
+            case 24:
+            {
+              if (!(m_State is Account a))
+                break;
+
+              var newLevel = index switch
+              {
+                20 => AccessLevel.Player,
+                21 => AccessLevel.Counselor,
+                22 => AccessLevel.GameMaster,
+                23 => AccessLevel.Seer,
+                24 => AccessLevel.Administrator,
+                33 => AccessLevel.Developer,
+                34 => AccessLevel.Owner,
+                _ => AccessLevel.Player
+              };
+
+              if (newLevel < from.AccessLevel || from.AccessLevel == AccessLevel.Owner)
+              {
+                a.AccessLevel = newLevel;
+
+                CommandLogging.WriteLine(from, "{0} {1} changing access level of account {2} to {3}",
+                  from.AccessLevel, CommandLogging.Format(from), a.Username, a.AccessLevel);
+                from.SendGump(new AdminGump(from, AdminGumpPage.AccountDetails_Information, 0, null,
+                  "The access level has been changed.", m_State));
+              }
+
+              break;
+            }
+            case 25:
+            {
+              if (!(m_State is Account a))
+                break;
+
+              from.SendGump(new WarningGump(1060635, 30720,
+                $"<center>Account of {a.Username}</center><br>You are about to <em><basefont color=red>permanently delete</basefont></em> the account. Likewise, all characters on the account will be deleted, including equipped, inventory, and banked items. Any houses tied to the account will be demolished.<br><br>Do you wish to continue?",
+                0xFFC000, 420, 280, okay => AccountDelete_Callback(from, okay, a)));
+              break;
+            }
+            case 26: // View all shared accounts
+            {
+              from.SendGump(new AdminGump(from, AdminGumpPage.Accounts_Shared));
+              break;
+            }
+            case 27: // Ban marked
+            {
+              List<object> list = m_List;
+
+              if (list == null || !(m_State is List<Account> rads))
+                break;
+
+              if (rads.Count > 0)
+                from.SendGump(new WarningGump(1060635, 30720,
+                  $"You are about to ban {rads.Count} marked account{(rads.Count == 1 ? "" : "s")}. Be cautioned, the only way to reverse this is by hand--manually unbanning each account.<br><br>Do you wish to continue?",
+                  0xFFC000, 420, 280, okay => Marked_Callback(from, okay, true, list, rads, m_ListPage )));
+              else
+                from.SendGump(new NoticeGump(1060637, 30720,
+                  "You have not yet marked any accounts. Place a check mark next to the accounts you wish to ban and then try again.",
+                  0xFFC000, 420, 280, () => ResendGump_Callback(from, list, rads, m_ListPage)));
+
+              break;
+            }
+            case 28: // Delete marked
+            {
+              List<object> list = m_List;
+
+              if (list == null || !(m_State is List<Account> rads))
+                break;
+
+              if (rads.Count > 0)
+                from.SendGump(new WarningGump(1060635, 30720,
+                  string.Format(
+                    "You are about to <em><basefont color=red>permanently delete</basefont></em> {0} marked account{1}. Likewise, all characters on the account{1} will be deleted, including equipped, inventory, and banked items. Any houses tied to the account{1} will be demolished.<br><br>Do you wish to continue?",
+                    rads.Count, rads.Count == 1 ? "" : "s"), 0xFFC000, 420, 280, okay => Marked_Callback(from, okay, false, list, rads, m_ListPage )));
+              else
+                from.SendGump(new NoticeGump(1060637, 30720,
+                  "You have not yet marked any accounts. Place a check mark next to the accounts you wish to ban and then try again.",
+                  0xFFC000, 420, 280, () => ResendGump_Callback(from, list, rads, m_ListPage)));
+
+              break;
+            }
+            case 29: // Mark all
+            {
+              if (m_List == null || !(m_State is List<object>))
+                break;
+
+              from.SendGump(new AdminGump(from, AdminGumpPage.Accounts, m_ListPage, m_List, null,
+                m_List.ToList()));
+
+              break;
+            }
+            case 30: // View all empty accounts
+            {
+              List<object> results = new List<object>();
+
+              foreach (Account acct in Accounts.GetAccounts())
+              {
+                bool empty = true;
+
+                for (int i = 0; empty && i < acct.Length; ++i)
+                  empty = acct[i] == null;
+
+                if (empty)
+                  results.Add(acct);
+              }
+
+              if (results.Count == 1)
+                from.SendGump(new AdminGump(from, AdminGumpPage.AccountDetails_Information, 0, null,
+                  "One match found.", results[0]));
+              else
+                from.SendGump(new AdminGump(from, AdminGumpPage.Accounts, 0, results,
+                  results.Count == 0 ? "Nothing matched your search terms." : null, new List<object>()));
+
+              break;
+            }
+            case 31: // View all inactive accounts
+            {
+              List<object> results = Accounts.GetAccounts().Cast<Account>().Where(acct => acct.Inactive).Cast<object>().ToList();
+
+              if (results.Count == 1)
+                from.SendGump(new AdminGump(from, AdminGumpPage.AccountDetails_Information, 0, null,
+                  "One match found.", results[0]));
+              else
+                from.SendGump(new AdminGump(from, AdminGumpPage.Accounts, 0, results,
+                  results.Count == 0 ? "Nothing matched your search terms." : null, new List<object>()));
+
+              break;
+            }
+            case 32: // View all banned accounts
+            {
+              List<object> results = Accounts.GetAccounts().Cast<Account>().Where(acct => acct.Banned).Cast<object>().ToList();
+
+              if (results.Count == 1)
+                from.SendGump(new AdminGump(from, AdminGumpPage.AccountDetails_Information, 0, null,
+                  "One match found.", results[0]));
+              else
+                from.SendGump(new AdminGump(from, AdminGumpPage.Accounts, 0, results,
+                  results.Count == 0 ? "Nothing matched your search terms." : null, new List<object>()));
+
+              break;
+            }
+            case 33: // Change access level (extended)
+            case 34:
+            {
+              goto case 20;
+            }
+            case 35: // Unmark house owners
+            {
+              List<object> list = m_List;
+              List<Account> rads = m_State as List<Account>;
+
+              if (list == null || rads == null)
+                break;
+
+              List<Account> newRads = new List<Account>();
+
+              foreach (Account acct in rads)
+              {
+                bool hasHouse = false;
+
+                for (int i = 0; i < acct.Length && !hasHouse; ++i)
+                  hasHouse |= acct[i] != null && BaseHouse.HasHouse(acct[i]);
+
+                if (!hasHouse)
+                  newRads.Add(acct);
+              }
+
+              from.SendGump(new AdminGump(from, AdminGumpPage.Accounts, m_ListPage, m_List, null, newRads));
+
+              break;
+            }
+            case 36: // Clear login addresses
+            {
+              if (!(m_State is Account a))
+                break;
+
+              IPAddress[] ips = a.LoginIPs;
+
+              if (ips.Length == 0)
+                from.SendGump(new AdminGump(from, AdminGumpPage.AccountDetails_Access_ClientIPs, 0, null,
+                  "This account has not yet been accessed.", m_State));
+              else
+                from.SendGump(new WarningGump(1060635, 30720,
+                  $"You are about to clear the address list for account {a} containing {ips.Length} {(ips.Length == 1 ? "entry" : "entries")}. Do you wish to continue?",
+                  0xFFC000, 420, 280, okay => RemoveLoginIPs_Callback(from, okay, a)));
+
+              break;
+            }
+            default:
+            {
+              index -= 50;
+
+              if (m_State is Account a && index >= 0 && index < a.Length)
+              {
+                Mobile m = a[index];
+
+                if (m != null)
+                  from.SendGump(new AdminGump(from, AdminGumpPage.ClientInfo, 0, null, null, m));
+              }
+              else
+              {
+                index -= 6;
+
+                if (m_List != null && index >= 0 && index < m_List.Count)
+                {
+                  if (m_List[index] is Account)
+                    from.SendGump(new AdminGump(from, AdminGumpPage.AccountDetails_Information, 0, null,
+                      null, m_List[index]));
+                  else if (m_List[index] is KeyValuePair<IPAddress, List<Account>> kvp)
+                    from.SendGump(new AdminGump(from, AdminGumpPage.Accounts, 0,
+                      Utility.CastListContravariant<Account, object>(kvp.Value), null, new List<object>()));
+                }
+              }
+
+              break;
+            }
+          }
+
+          break;
+        }
+        case 6:
+        {
+          switch (index)
+          {
+            case 0:
+            {
+              TextRelay matchEntry = info.GetTextEntry(0);
+              string match = matchEntry?.Text.Trim();
+
+              string notice = null;
+              List<object> results = new List<object>();
+
+              if (string.IsNullOrEmpty(match))
+                notice = "You must enter a username to search.";
+              else
+                for (int i = 0; i < Firewall.List.Count; ++i)
+                {
+                  string check = Firewall.List[i].ToString();
+
+                  if (check.IndexOf(match) >= 0)
+                    results.Add(Firewall.List[i]);
+                }
+
+              if (results.Count == 1)
+                from.SendGump(new AdminGump(from, AdminGumpPage.FirewallInfo, 0, null, "One match found.",
+                  results[0]));
+              else if (results.Count > 1)
+                from.SendGump(new AdminGump(from, AdminGumpPage.Firewall, 0, results,
+                  $"Search results for : {match}", m_State));
+              else
+                from.SendGump(new AdminGump(from, m_PageType, m_ListPage, m_List,
+                  notice ?? "Nothing matched your search terms.", m_State));
+
+              break;
+            }
+            case 1:
+            {
+              TextRelay relay = info.GetTextEntry(0);
+              string text = relay?.Text.Trim();
+
+              if (string.IsNullOrEmpty(text))
+              {
+                from.SendGump(new AdminGump(from, m_PageType, m_ListPage, m_List,
+                  "You must enter an address or pattern to add.", m_State));
+              }
+              else if (!Utility.IsValidIP(text))
+              {
+                from.SendGump(new AdminGump(from, m_PageType, m_ListPage, m_List,
+                  "That is not a valid address or pattern.", m_State));
+              }
+              else
+              {
+                object toAdd = Firewall.ToFirewallEntry(text);
+
+                CommandLogging.WriteLine(from, "{0} {1} firewalling {2}", from.AccessLevel,
+                  CommandLogging.Format(from), toAdd);
+
+                Firewall.Add(toAdd);
+                from.SendGump(new AdminGump(from, AdminGumpPage.FirewallInfo, 0, null,
+                  $"{toAdd} : Added to firewall.", toAdd));
+              }
+
+              break;
+            }
+            case 2:
+            {
+              InvokeCommand("Firewall");
+              from.SendGump(new AdminGump(from, m_PageType, m_ListPage, m_List,
+                "Target the player to firewall.", m_State));
+              break;
+            }
+            case 3:
+            {
+              if (m_State is Firewall.IFirewallEntry)
+              {
+                CommandLogging.WriteLine(from, "{0} {1} removing {2} from firewall list", from.AccessLevel,
+                  CommandLogging.Format(from), m_State);
+
+                Firewall.Remove(m_State);
+                from.SendGump(new AdminGump(from, AdminGumpPage.Firewall, 0, null,
+                  $"{m_State} : Removed from firewall."));
+              }
+
+              break;
+            }
+            default:
+            {
+              index -= 4;
+
+              if (m_List != null && index >= 0 && index < m_List.Count)
+                from.SendGump(new AdminGump(from, AdminGumpPage.FirewallInfo, 0, null, null, m_List[index]));
+
+              break;
+            }
+          }
+
+          break;
+        }
+        case 7:
+        {
+          if (!(m_State is Mobile m))
+            break;
+
+          string notice = null;
+          bool sendGump = true;
+
+          switch (index)
+          {
+            case 0:
+            {
+              Map map = m.Map;
+              Point3D loc = m.Location;
+
+              if (map == null || map == Map.Internal)
+              {
+                map = m.LogoutMap;
+                loc = m.LogoutLocation;
+              }
+
+              if (map != null && map != Map.Internal)
+              {
+                from.MoveToWorld(loc, map);
+                notice = "You have been teleported to their location.";
+              }
+
+              break;
+            }
+            case 1:
+            {
+              m.MoveToWorld(from.Location, from.Map);
+              notice = "They have been teleported to your location.";
+              break;
+            }
+            case 2:
+            {
+              NetState ns = m.NetState;
+
+              if (ns != null)
+              {
+                CommandLogging.WriteLine(from, "{0} {1} {2} {3}", from.AccessLevel,
+                  CommandLogging.Format(from), "kicking", CommandLogging.Format(m));
+                ns.Dispose();
+                notice = "They have been kicked.";
+              }
+              else
+              {
+                notice = "They are already disconnected.";
+              }
+
+              break;
+            }
+            case 3:
+            {
+              if (m.Account is Account a)
+              {
+                CommandLogging.WriteLine(from, "{0} {1} {2} {3}", from.AccessLevel,
+                  CommandLogging.Format(from), "banning", CommandLogging.Format(m));
+                a.Banned = true;
+
+                NetState ns = m.NetState;
+
+                ns?.Dispose();
+
+                notice = "They have been banned.";
+              }
+
+              break;
+            }
+            case 6:
+            {
+              Properties.SetValue(from, m, "Blessed", "False");
+              notice = "They are now mortal.";
+              break;
+            }
+            case 7:
+            {
+              Properties.SetValue(from, m, "Blessed", "True");
+              notice = "They are now immortal.";
+              break;
+            }
+            case 8:
+            {
+              Properties.SetValue(from, m, "Squelched", "True");
+              notice = "They are now squelched.";
+              break;
+            }
+            case 9:
+            {
+              Properties.SetValue(from, m, "Squelched", "False");
+              notice = "They are now unsquelched.";
+              break;
+            }
+            case 10:
+            {
+              Properties.SetValue(from, m, "Hidden", "True");
+              notice = "They are now hidden.";
+              break;
+            }
+            case 11:
+            {
+              Properties.SetValue(from, m, "Hidden", "False");
+              notice = "They are now unhidden.";
+              break;
+            }
+            case 12:
+            {
+              CommandLogging.WriteLine(from, "{0} {1} killing {2}", from.AccessLevel,
+                CommandLogging.Format(from), CommandLogging.Format(m));
+              m.Kill();
+              notice = "They have been killed.";
+              break;
+            }
+            case 13:
+            {
+              CommandLogging.WriteLine(from, "{0} {1} resurrecting {2}", from.AccessLevel,
+                CommandLogging.Format(from), CommandLogging.Format(m));
+              m.Resurrect();
+              notice = "They have been resurrected.";
+              break;
+            }
+            case 14:
+            {
+              from.SendGump(new AdminGump(from, AdminGumpPage.AccountDetails_Information, 0, null, null,
+                m.Account));
+              sendGump = false;
+              break;
+            }
+          }
+
+          if (sendGump)
+            from.SendGump(new AdminGump(from, AdminGumpPage.ClientInfo, 0, null, notice, m_State));
+
+          switch (index)
+          {
+            case 3:
+            {
+              if (m.Account is Account a)
+                from.SendGump(new BanDurationGump(a));
+
+              break;
+            }
+            case 4:
+            {
+              from.SendGump(new PropertiesGump(from, m));
+              break;
+            }
+            case 5:
+            {
+              from.SendGump(new SkillsGump(from, m));
+              break;
+            }
+          }
+
+          break;
+        }
+        case 8:
+        {
+          if (m_List != null && index >= 0 && index < m_List.Count)
+          {
+            if (!(m_State is Account a))
+              break;
+
+            if (m_PageType == AdminGumpPage.AccountDetails_Access_ClientIPs)
+            {
+              from.SendGump(new WarningGump(1060635, 30720,
+                $"You are about to firewall {m_List[index]}. All connection attempts from a matching IP will be refused. Are you sure?",
+                0xFFC000, 420, 280, okay => Firewall_Callback(from, okay, a, m_List[index] )));
+            }
+            else if (m_PageType == AdminGumpPage.AccountDetails_Access_Restrictions)
+            {
+              List<string> list = a.IPRestrictions.ToList();
+              list.Remove(m_List[index] as string);
+              a.IPRestrictions = list.ToArray();
+
+              from.SendGump(new AdminGump(from, AdminGumpPage.AccountDetails_Access_Restrictions, 0, null,
+                $"{m_List[index]} : Removed from list.", a));
+            }
+          }
+
+          break;
+        }
+        case 9:
+        {
+          if (m_List != null && index >= 0 && index < m_List.Count)
+            if (m_PageType == AdminGumpPage.AccountDetails_Access_ClientIPs)
+            {
+              object obj = m_List[index];
+
+              if (!(obj is IPAddress ip))
+                break;
+
+              if (!(m_State is Account a))
+                break;
+
+              List<Account> list = GetSharedAccounts(ip);
+
+              if (list.Count > 1 || list.Count == 1 && !list.Contains(a))
+                from.SendGump(new AdminGump(from, AdminGumpPage.Accounts, 0,
+                  Utility.CastListContravariant<Account, object>(list), null, new List<object>()));
+              else
+                from.SendGump(new AdminGump(from, AdminGumpPage.AccountDetails_Access_ClientIPs, 0, null,
+                  "There are no other accounts which share that address.", a));
+            }
+
+          break;
+        }
+        case 10:
+        {
+          if (m_List != null && index >= 0 && index < m_List.Count)
+            if (m_PageType == AdminGumpPage.AccountDetails_Access_ClientIPs)
+            {
+              IPAddress ip = m_List[index] as IPAddress;
+
+              if (ip == null)
+                break;
+
+              if (!(m_State is Account a))
+                break;
+
+              from.SendGump(new WarningGump(1060635, 30720,
+                $"You are about to remove address {ip} from account {a}. Do you wish to continue?", 0xFFC000,
+                420, 280, okay => RemoveLoginIP_Callback(from, okay, a, ip)));
+            }
+
+          break;
+        }
+      }
+    }
+
+    private void Shutdown(bool restart, bool save)
+    {
+      CommandLogging.WriteLine(m_From, "{0} {1} shutting down server (Restart: {2}) (Save: {3})", m_From.AccessLevel,
+        CommandLogging.Format(m_From), restart, save);
+
+      if (save)
+        InvokeCommand("Save");
+
+      Core.Kill(restart);
+    }
+
+    private void InvokeCommand(string c)
+    {
+      CommandSystem.Handle(m_From, $"{CommandSystem.Prefix}{c}");
+    }
+
+    public static void GetAccountInfo(IAccount a, out AccessLevel accessLevel, out bool online)
+    {
+      accessLevel = a.AccessLevel;
+      online = false;
+
+      for (int j = 0; j < a.Length; ++j)
+      {
+        Mobile check = a[j];
+
+        if (check == null)
+          continue;
+
+        if (check.AccessLevel > accessLevel)
+          accessLevel = check.AccessLevel;
+
+        online |= check.NetState != null;
+      }
+    }
+
+    private class SharedAccountComparer : IComparer<KeyValuePair<IPAddress, List<Account>>>
+    {
+      public static readonly IComparer<KeyValuePair<IPAddress, List<Account>>> Instance = new SharedAccountComparer();
+
+      public int Compare(KeyValuePair<IPAddress, List<Account>> x, KeyValuePair<IPAddress, List<Account>> y) => x.Value.Count - y.Value.Count;
+    }
+
+    private class AddCommentPrompt : Prompt
+    {
+      private Account m_Account;
+
+      public AddCommentPrompt(Account acct) => m_Account = acct;
+
+      public override void OnCancel(Mobile from)
+      {
+        from.SendGump(new AdminGump(from, AdminGumpPage.AccountDetails_Comments, 0, null,
+          "Request to add comment was canceled.", m_Account));
+      }
+
+      public override void OnResponse(Mobile from, string text)
+      {
+        if (m_Account != null)
+        {
+          m_Account.Comments.Add(new AccountComment(from.RawName, text));
+          from.SendGump(new AdminGump(from, AdminGumpPage.AccountDetails_Comments, 0, null, "Comment added.",
+            m_Account));
+        }
+      }
+    }
+
+    private class AddTagNamePrompt : Prompt
+    {
+      private Account m_Account;
+
+      public AddTagNamePrompt(Account acct) => m_Account = acct;
+
+      public override void OnCancel(Mobile from)
+      {
+        from.SendGump(new AdminGump(from, AdminGumpPage.AccountDetails_Tags, 0, null,
+          "Request to add tag was canceled.", m_Account));
+      }
+
+      public override void OnResponse(Mobile from, string text)
+      {
+        from.Prompt = new AddTagValuePrompt(m_Account, text);
+        from.SendMessage("Enter the new tag value.");
+      }
+    }
+
+    private class AddTagValuePrompt : Prompt
+    {
+      private Account m_Account;
+      private string m_Name;
+
+      public AddTagValuePrompt(Account acct, string name)
+      {
+        m_Account = acct;
+        m_Name = name;
+      }
+
+      public override void OnCancel(Mobile from)
+      {
+        from.SendGump(new AdminGump(from, AdminGumpPage.AccountDetails_Tags, 0, null,
+          "Request to add tag was canceled.", m_Account));
+      }
+
+      public override void OnResponse(Mobile from, string text)
+      {
+        if (m_Account != null)
+        {
+          m_Account.AddTag(m_Name, text);
+          from.SendGump(new AdminGump(from, AdminGumpPage.AccountDetails_Tags, 0, null, "Tag added.", m_Account));
+        }
+      }
+    }
+
+    private class NetStateComparer : IComparer<NetState>
+    {
+      public static readonly IComparer<NetState> Instance = new NetStateComparer();
+
+      public int Compare(NetState x, NetState y)
+      {
+        if (x == null && y == null)
+          return 0;
+        if (x == null)
+          return -1;
+        if (y == null)
+          return 1;
+
+        Mobile aMob = x.Mobile;
+        Mobile bMob = y.Mobile;
+
+        if (aMob == null && bMob == null)
+          return 0;
+        if (aMob == null)
+          return 1;
+        if (bMob == null)
+          return -1;
+
+        if (aMob.AccessLevel > bMob.AccessLevel)
+          return -1;
+
+        return aMob.AccessLevel < bMob.AccessLevel ? 1 : Insensitive.Compare(aMob.Name, bMob.Name);
+      }
+    }
+
+    private class AccountComparer : IComparer<IAccount>
+    {
+      public static readonly IComparer<IAccount> Instance = new AccountComparer();
+
+      public int Compare(IAccount x, IAccount y)
+      {
+        if (x == null && y == null)
+          return 0;
+        if (x == null)
+          return -1;
+        if (y == null)
+          return 1;
+
+        GetAccountInfo(x, out AccessLevel aLevel, out bool aOnline);
+        GetAccountInfo(y, out AccessLevel bLevel, out bool bOnline);
+
+        if (aOnline && !bOnline)
+          return -1;
+        if (bOnline && !aOnline)
+          return 1;
+        if (aLevel > bLevel)
+          return -1;
+
+        return aLevel < bLevel ? 1 : Insensitive.Compare(x.Username, y.Username);
+      }
+    }
+  }
+}