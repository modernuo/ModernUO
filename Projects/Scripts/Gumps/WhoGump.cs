--- conflicted
+++ resolved
@@ -1,458 +1,287 @@
-using System;
-using System.Collections.Generic;
-using Server.Mobiles;
-using Server.Network;
-
-namespace Server.Gumps
-{
-  public class WhoGump : Gump
-  {
-    public static void Initialize()
-    {
-      CommandSystem.Register( "Who", AccessLevel.Counselor, WhoList_OnCommand );
-      CommandSystem.Register( "WhoList", AccessLevel.Counselor, WhoList_OnCommand );
-    }
-<<<<<<< HEAD
-
-    [Usage( "WhoList [filter]" )]
-    [Aliases( "Who" )]
-    [Description( "Lists all connected clients. Optionally filters results by name." )]
-    private static void WhoList_OnCommand( CommandEventArgs e )
-    {
-      e.Mobile.SendGump( new WhoGump( e.Mobile, e.ArgString ) );
-    }
-
-    public static bool OldStyle = PropsConfig.OldStyle;
-
-    public static readonly int GumpOffsetX = PropsConfig.GumpOffsetX;
-    public static readonly int GumpOffsetY = PropsConfig.GumpOffsetY;
-
-    public static readonly int TextHue = PropsConfig.TextHue;
-    public static readonly int TextOffsetX = PropsConfig.TextOffsetX;
-
-    public static readonly int OffsetGumpID = PropsConfig.OffsetGumpID;
-    public static readonly int HeaderGumpID = PropsConfig.HeaderGumpID;
-    public static readonly int  EntryGumpID = PropsConfig.EntryGumpID;
-    public static readonly int   BackGumpID = PropsConfig.BackGumpID;
-    public static readonly int    SetGumpID = PropsConfig.SetGumpID;
-
-    public static readonly int SetWidth = PropsConfig.SetWidth;
-    public static readonly int SetOffsetX = PropsConfig.SetOffsetX, SetOffsetY = PropsConfig.SetOffsetY;
-    public static readonly int SetButtonID1 = PropsConfig.SetButtonID1;
-    public static readonly int SetButtonID2 = PropsConfig.SetButtonID2;
-
-    public static readonly int PrevWidth = PropsConfig.PrevWidth;
-    public static readonly int PrevOffsetX = PropsConfig.PrevOffsetX, PrevOffsetY = PropsConfig.PrevOffsetY;
-    public static readonly int PrevButtonID1 = PropsConfig.PrevButtonID1;
-    public static readonly int PrevButtonID2 = PropsConfig.PrevButtonID2;
-
-    public static readonly int NextWidth = PropsConfig.NextWidth;
-    public static readonly int NextOffsetX = PropsConfig.NextOffsetX, NextOffsetY = PropsConfig.NextOffsetY;
-    public static readonly int NextButtonID1 = PropsConfig.NextButtonID1;
-    public static readonly int NextButtonID2 = PropsConfig.NextButtonID2;
-
-    public static readonly int OffsetSize = PropsConfig.OffsetSize;
-
-    public static readonly int EntryHeight = PropsConfig.EntryHeight;
-    public static readonly int BorderSize = PropsConfig.BorderSize;
-
-    private static bool PrevLabel = false, NextLabel = false;
-
-    private static readonly int PrevLabelOffsetX = PrevWidth + 1;
-    private static readonly int PrevLabelOffsetY = 0;
-
-    private static readonly int NextLabelOffsetX = -29;
-    private static readonly int NextLabelOffsetY = 0;
-
-    private static readonly int EntryWidth = 180;
-    private static readonly int EntryCount = 15;
-
-    private static readonly int TotalWidth = OffsetSize + EntryWidth + OffsetSize + SetWidth + OffsetSize;
-    private static readonly int TotalHeight = OffsetSize + (EntryHeight + OffsetSize) * (EntryCount + 1);
-
-    private static readonly int BackWidth = BorderSize + TotalWidth + BorderSize;
-    private static readonly int BackHeight = BorderSize + TotalHeight + BorderSize;
-
-    private List<Mobile> m_Mobiles;
-    private int m_Page;
-
-    private class InternalComparer : IComparer<Mobile>
-    {
-      public static readonly IComparer<Mobile> Instance = new InternalComparer();
-
-      public int Compare( Mobile x, Mobile y )
-      {
-        if ( x == null || y == null )
-          throw new ArgumentException();
-
-        return x.AccessLevel > y.AccessLevel ? -1 : x.AccessLevel < y.AccessLevel ? 1 : Insensitive.Compare(x.Name, y.Name);
-      }
-    }
-
-    public WhoGump(Mobile owner, string filter) : this(owner, BuildList( owner, filter ))
-    {
-    }
-
-    public WhoGump(Mobile owner, List<Mobile> list, int page = 0) : base(GumpOffsetX, GumpOffsetY)
-    {
-      owner.CloseGump<WhoGump>();
-
-      m_Mobiles = list;
-
-      Initialize( page );
-    }
-
-    public static List<Mobile> BuildList(Mobile owner, string rawFilter)
-    {
-      string filter = String.IsNullOrWhiteSpace(rawFilter) ? null : rawFilter.Trim().ToLower();
-
-      List<Mobile> list = new List<Mobile>();
-      List<NetState> states = NetState.Instances;
-
-      for ( int i = 0; i < states.Count; ++i )
-      {
-        Mobile m = states[i].Mobile;
-
-        if ( m != null && (m == owner || !m.Hidden || owner.AccessLevel >= m.AccessLevel || m is PlayerMobile mobile && mobile.VisibilityList.Contains( owner ) ) )
-        {
-          if ( filter != null && !(m.Name?.ToLower().IndexOf(filter) >= 0) )
-            continue;
-
-          list.Add( m );
-        }
-      }
-
-      list.Sort( InternalComparer.Instance );
-
-      return list;
-    }
-
-    public void Initialize( int page )
-    {
-      m_Page = page;
-
-      int count = m_Mobiles.Count - page * EntryCount;
-
-      if ( count < 0 )
-        count = 0;
-      else if ( count > EntryCount )
-        count = EntryCount;
-
-      int totalHeight = OffsetSize + (EntryHeight + OffsetSize) * (count + 1);
-
-      AddPage( 0 );
-
-      AddBackground( 0, 0, BackWidth, BorderSize + totalHeight + BorderSize, BackGumpID );
-      AddImageTiled( BorderSize, BorderSize, TotalWidth - (OldStyle ? SetWidth + OffsetSize : 0), totalHeight, OffsetGumpID );
-
-      int x = BorderSize + OffsetSize;
-      int y = BorderSize + OffsetSize;
-
-      int emptyWidth = TotalWidth - PrevWidth - NextWidth - OffsetSize * 4 - (OldStyle ? SetWidth + OffsetSize : 0);
-
-      if ( !OldStyle )
-        AddImageTiled( x - (OldStyle ? OffsetSize : 0), y, emptyWidth + (OldStyle ? OffsetSize * 2 : 0), EntryHeight, EntryGumpID );
-
-=======
-
-    [Usage( "WhoList [filter]" )]
-    [Aliases( "Who" )]
-    [Description( "Lists all connected clients. Optionally filters results by name." )]
-    private static void WhoList_OnCommand( CommandEventArgs e )
-    {
-      e.Mobile.SendGump( new WhoGump( e.Mobile, e.ArgString ) );
-    }
-
-    public static bool OldStyle = PropsConfig.OldStyle;
-
-    public static readonly int GumpOffsetX = PropsConfig.GumpOffsetX;
-    public static readonly int GumpOffsetY = PropsConfig.GumpOffsetY;
-
-    public static readonly int TextHue = PropsConfig.TextHue;
-    public static readonly int TextOffsetX = PropsConfig.TextOffsetX;
-
-    public static readonly int OffsetGumpID = PropsConfig.OffsetGumpID;
-    public static readonly int HeaderGumpID = PropsConfig.HeaderGumpID;
-    public static readonly int  EntryGumpID = PropsConfig.EntryGumpID;
-    public static readonly int   BackGumpID = PropsConfig.BackGumpID;
-    public static readonly int    SetGumpID = PropsConfig.SetGumpID;
-
-    public static readonly int SetWidth = PropsConfig.SetWidth;
-    public static readonly int SetOffsetX = PropsConfig.SetOffsetX, SetOffsetY = PropsConfig.SetOffsetY;
-    public static readonly int SetButtonID1 = PropsConfig.SetButtonID1;
-    public static readonly int SetButtonID2 = PropsConfig.SetButtonID2;
-
-    public static readonly int PrevWidth = PropsConfig.PrevWidth;
-    public static readonly int PrevOffsetX = PropsConfig.PrevOffsetX, PrevOffsetY = PropsConfig.PrevOffsetY;
-    public static readonly int PrevButtonID1 = PropsConfig.PrevButtonID1;
-    public static readonly int PrevButtonID2 = PropsConfig.PrevButtonID2;
-
-    public static readonly int NextWidth = PropsConfig.NextWidth;
-    public static readonly int NextOffsetX = PropsConfig.NextOffsetX, NextOffsetY = PropsConfig.NextOffsetY;
-    public static readonly int NextButtonID1 = PropsConfig.NextButtonID1;
-    public static readonly int NextButtonID2 = PropsConfig.NextButtonID2;
-
-    public static readonly int OffsetSize = PropsConfig.OffsetSize;
-
-    public static readonly int EntryHeight = PropsConfig.EntryHeight;
-    public static readonly int BorderSize = PropsConfig.BorderSize;
-
-    private static bool PrevLabel = false, NextLabel = false;
-
-    private static readonly int PrevLabelOffsetX = PrevWidth + 1;
-    private static readonly int PrevLabelOffsetY = 0;
-
-    private static readonly int NextLabelOffsetX = -29;
-    private static readonly int NextLabelOffsetY = 0;
-
-    private static readonly int EntryWidth = 180;
-    private static readonly int EntryCount = 15;
-
-    private static readonly int TotalWidth = OffsetSize + EntryWidth + OffsetSize + SetWidth + OffsetSize;
-    private static readonly int TotalHeight = OffsetSize + (EntryHeight + OffsetSize) * (EntryCount + 1);
-
-    private static readonly int BackWidth = BorderSize + TotalWidth + BorderSize;
-    private static readonly int BackHeight = BorderSize + TotalHeight + BorderSize;
-
-    private Mobile m_Owner;
-    private List<Mobile> m_Mobiles;
-    private int m_Page;
-
-    private class InternalComparer : IComparer<Mobile>
-    {
-      public static readonly IComparer<Mobile> Instance = new InternalComparer();
-
-      public int Compare( Mobile x, Mobile y )
-      {
-        if ( x == null || y == null )
-          throw new ArgumentException();
-
-        if ( x.AccessLevel > y.AccessLevel )
-          return -1;
-        if ( x.AccessLevel < y.AccessLevel )
-          return 1;
-        return Insensitive.Compare( x.Name, y.Name );
-      }
-    }
-
-    public WhoGump(Mobile owner, string filter) : this(owner, BuildList( owner, filter ))
-    {
-    }
-
-    public WhoGump(Mobile owner, List<Mobile> list, int page = 0) : base(GumpOffsetX, GumpOffsetY)
-    {
-      owner.CloseGump<WhoGump>();
-
-      m_Owner = owner;
-      m_Mobiles = list;
-
-      Initialize( page );
-    }
-
-    public static List<Mobile> BuildList(Mobile owner, string rawFilter)
-    {
-      string filter = string.IsNullOrWhiteSpace(rawFilter) ? null : rawFilter.Trim().ToLower();
-
-      List<Mobile> list = new List<Mobile>();
-      List<NetState> states = NetState.Instances;
-
-      for ( int i = 0; i < states.Count; ++i )
-      {
-        Mobile m = states[i].Mobile;
-
-        if ( m != null && (m == owner || !m.Hidden || owner.AccessLevel >= m.AccessLevel || m is PlayerMobile mobile && mobile.VisibilityList.Contains( owner ) ) )
-        {
-          if ( filter != null && !(m.Name?.ToLower().IndexOf(filter) >= 0) )
-            continue;
-
-          list.Add( m );
-        }
-      }
-
-      list.Sort( InternalComparer.Instance );
-
-      return list;
-    }
-
-    public void Initialize( int page )
-    {
-      m_Page = page;
-
-      int count = m_Mobiles.Count - page * EntryCount;
-
-      if ( count < 0 )
-        count = 0;
-      else if ( count > EntryCount )
-        count = EntryCount;
-
-      int totalHeight = OffsetSize + (EntryHeight + OffsetSize) * (count + 1);
-
-      AddPage( 0 );
-
-      AddBackground( 0, 0, BackWidth, BorderSize + totalHeight + BorderSize, BackGumpID );
-      AddImageTiled( BorderSize, BorderSize, TotalWidth - (OldStyle ? SetWidth + OffsetSize : 0), totalHeight, OffsetGumpID );
-
-      int x = BorderSize + OffsetSize;
-      int y = BorderSize + OffsetSize;
-
-      int emptyWidth = TotalWidth - PrevWidth - NextWidth - OffsetSize * 4 - (OldStyle ? SetWidth + OffsetSize : 0);
-
-      if ( !OldStyle )
-        AddImageTiled( x - (OldStyle ? OffsetSize : 0), y, emptyWidth + (OldStyle ? OffsetSize * 2 : 0), EntryHeight, EntryGumpID );
-
->>>>>>> 64d59ce2
-      AddLabel( x + TextOffsetX, y, TextHue,
-        $"Page {page + 1} of {(m_Mobiles.Count + EntryCount - 1) / EntryCount} ({m_Mobiles.Count})");
-
-      x += emptyWidth + OffsetSize;
-
-      if ( OldStyle )
-        AddImageTiled( x, y, TotalWidth - OffsetSize * 3 - SetWidth, EntryHeight, HeaderGumpID );
-      else
-        AddImageTiled( x, y, PrevWidth, EntryHeight, HeaderGumpID );
-
-      if ( page > 0 )
-      {
-        AddButton( x + PrevOffsetX, y + PrevOffsetY, PrevButtonID1, PrevButtonID2, 1 );
-
-        if ( PrevLabel )
-          AddLabel( x + PrevLabelOffsetX, y + PrevLabelOffsetY, TextHue, "Previous" );
-      }
-
-      x += PrevWidth + OffsetSize;
-
-      if ( !OldStyle )
-        AddImageTiled( x, y, NextWidth, EntryHeight, HeaderGumpID );
-
-      if ( (page + 1) * EntryCount < m_Mobiles.Count )
-      {
-        AddButton( x + NextOffsetX, y + NextOffsetY, NextButtonID1, NextButtonID2, 2, GumpButtonType.Reply, 1 );
-
-        if ( NextLabel )
-          AddLabel( x + NextLabelOffsetX, y + NextLabelOffsetY, TextHue, "Next" );
-      }
-
-      for ( int i = 0, index = page * EntryCount; i < EntryCount && index < m_Mobiles.Count; ++i, ++index )
-      {
-        x = BorderSize + OffsetSize;
-        y += EntryHeight + OffsetSize;
-
-        Mobile m = m_Mobiles[index];
-
-        AddImageTiled( x, y, EntryWidth, EntryHeight, EntryGumpID );
-        AddLabelCropped( x + TextOffsetX, y, EntryWidth - TextOffsetX, EntryHeight, GetHueFor( m ), m.Deleted ? "(deleted)" : m.Name );
-
-        x += EntryWidth + OffsetSize;
-
-        if ( SetGumpID != 0 )
-          AddImageTiled( x, y, SetWidth, EntryHeight, SetGumpID );
-
-        if ( m.NetState != null && !m.Deleted )
-          AddButton( x + SetOffsetX, y + SetOffsetY, SetButtonID1, SetButtonID2, i + 3 );
-      }
-    }
-
-<<<<<<< HEAD
-    private static int GetHueFor( Mobile m ) =>
-      m.AccessLevel switch
-      {
-        AccessLevel.Owner => 0x516,
-        AccessLevel.Developer => 0x516,
-        AccessLevel.Administrator => 0x516,
-        AccessLevel.Seer => 0x144,
-        AccessLevel.GameMaster => 0x21,
-        AccessLevel.Counselor => 0x2,
-        _ => (m.Kills >= 5 ? 0x21 : m.Criminal ? 0x3B1 : 0x58)
-      };
-
-    public override void OnResponse( NetState sender, RelayInfo info )
-    {
-      Mobile from = sender.Mobile;
-=======
-    private static int GetHueFor( Mobile m )
-    {
-      switch ( m.AccessLevel )
-      {
-        case AccessLevel.Owner:
-        case AccessLevel.Developer:
-        case AccessLevel.Administrator: return 0x516;
-        case AccessLevel.Seer: return 0x144;
-        case AccessLevel.GameMaster: return 0x21;
-        case AccessLevel.Counselor: return 0x2;
-        default:
-        {
-          return m.Kills >= 5 ? 0x21 : m.Criminal ? 0x3B1 : 0x58;
-        }
-      }
-    }
-
-    public override void OnResponse( NetState state, RelayInfo info )
-    {
-      Mobile from = state.Mobile;
->>>>>>> 64d59ce2
-
-      switch ( info.ButtonID )
-      {
-        case 0: // Closed
-<<<<<<< HEAD
-          return;
-=======
-        {
-          return;
-        }
->>>>>>> 64d59ce2
-        case 1: // Previous
-        {
-          if ( m_Page > 0 )
-            from.SendGump( new WhoGump( from, m_Mobiles, m_Page - 1 ) );
-
-          break;
-        }
-        case 2: // Next
-        {
-          if ( (m_Page + 1) * EntryCount < m_Mobiles.Count )
-            from.SendGump( new WhoGump( from, m_Mobiles, m_Page + 1 ) );
-
-          break;
-        }
-        default:
-        {
-          int index = m_Page * EntryCount + (info.ButtonID - 3);
-
-          if ( index >= 0 && index < m_Mobiles.Count )
-          {
-            Mobile m = m_Mobiles[index];
-
-            if ( m.Deleted )
-            {
-              from.SendMessage( "That player has deleted their character." );
-              from.SendGump( new WhoGump( from, m_Mobiles, m_Page ) );
-            }
-            else if ( m.NetState == null )
-            {
-              from.SendMessage( "That player is no longer online." );
-              from.SendGump( new WhoGump( from, m_Mobiles, m_Page ) );
-            }
-<<<<<<< HEAD
-            else if (m == from || !m.Hidden || from.AccessLevel >= m.AccessLevel ||
-                     m is PlayerMobile mobile && mobile.VisibilityList.Contains(from))
-              from.SendGump(new ClientGump(from, m.NetState));
-=======
-            else if ( m == from || !m.Hidden || from.AccessLevel >= m.AccessLevel || m is PlayerMobile mobile && mobile.VisibilityList.Contains( from ))
-            {
-              from.SendGump( new ClientGump( from, m.NetState ) );
-            }
->>>>>>> 64d59ce2
-            else
-            {
-              from.SendMessage( "You cannot see them." );
-              from.SendGump( new WhoGump( from, m_Mobiles, m_Page ) );
-            }
-          }
-
-          break;
-        }
-      }
-    }
-  }
-}
+using System;
+using System.Collections.Generic;
+using Server.Mobiles;
+using Server.Network;
+
+namespace Server.Gumps
+{
+  public class WhoGump : Gump
+  {
+    public static void Initialize()
+    {
+      CommandSystem.Register( "Who", AccessLevel.Counselor, WhoList_OnCommand );
+      CommandSystem.Register( "WhoList", AccessLevel.Counselor, WhoList_OnCommand );
+    }
+
+    [Usage( "WhoList [filter]" )]
+    [Aliases( "Who" )]
+    [Description( "Lists all connected clients. Optionally filters results by name." )]
+    private static void WhoList_OnCommand( CommandEventArgs e )
+    {
+      e.Mobile.SendGump( new WhoGump( e.Mobile, e.ArgString ) );
+    }
+
+    public static bool OldStyle = PropsConfig.OldStyle;
+
+    public static readonly int GumpOffsetX = PropsConfig.GumpOffsetX;
+    public static readonly int GumpOffsetY = PropsConfig.GumpOffsetY;
+
+    public static readonly int TextHue = PropsConfig.TextHue;
+    public static readonly int TextOffsetX = PropsConfig.TextOffsetX;
+
+    public static readonly int OffsetGumpID = PropsConfig.OffsetGumpID;
+    public static readonly int HeaderGumpID = PropsConfig.HeaderGumpID;
+    public static readonly int  EntryGumpID = PropsConfig.EntryGumpID;
+    public static readonly int   BackGumpID = PropsConfig.BackGumpID;
+    public static readonly int    SetGumpID = PropsConfig.SetGumpID;
+
+    public static readonly int SetWidth = PropsConfig.SetWidth;
+    public static readonly int SetOffsetX = PropsConfig.SetOffsetX, SetOffsetY = PropsConfig.SetOffsetY;
+    public static readonly int SetButtonID1 = PropsConfig.SetButtonID1;
+    public static readonly int SetButtonID2 = PropsConfig.SetButtonID2;
+
+    public static readonly int PrevWidth = PropsConfig.PrevWidth;
+    public static readonly int PrevOffsetX = PropsConfig.PrevOffsetX, PrevOffsetY = PropsConfig.PrevOffsetY;
+    public static readonly int PrevButtonID1 = PropsConfig.PrevButtonID1;
+    public static readonly int PrevButtonID2 = PropsConfig.PrevButtonID2;
+
+    public static readonly int NextWidth = PropsConfig.NextWidth;
+    public static readonly int NextOffsetX = PropsConfig.NextOffsetX, NextOffsetY = PropsConfig.NextOffsetY;
+    public static readonly int NextButtonID1 = PropsConfig.NextButtonID1;
+    public static readonly int NextButtonID2 = PropsConfig.NextButtonID2;
+
+    public static readonly int OffsetSize = PropsConfig.OffsetSize;
+
+    public static readonly int EntryHeight = PropsConfig.EntryHeight;
+    public static readonly int BorderSize = PropsConfig.BorderSize;
+
+    private static bool PrevLabel = false, NextLabel = false;
+
+    private static readonly int PrevLabelOffsetX = PrevWidth + 1;
+    private static readonly int PrevLabelOffsetY = 0;
+
+    private static readonly int NextLabelOffsetX = -29;
+    private static readonly int NextLabelOffsetY = 0;
+
+    private static readonly int EntryWidth = 180;
+    private static readonly int EntryCount = 15;
+
+    private static readonly int TotalWidth = OffsetSize + EntryWidth + OffsetSize + SetWidth + OffsetSize;
+    private static readonly int TotalHeight = OffsetSize + (EntryHeight + OffsetSize) * (EntryCount + 1);
+
+    private static readonly int BackWidth = BorderSize + TotalWidth + BorderSize;
+    private static readonly int BackHeight = BorderSize + TotalHeight + BorderSize;
+
+    private Mobile m_Owner;
+    private List<Mobile> m_Mobiles;
+    private int m_Page;
+
+    private class InternalComparer : IComparer<Mobile>
+    {
+      public static readonly IComparer<Mobile> Instance = new InternalComparer();
+
+      public int Compare( Mobile x, Mobile y )
+      {
+        if ( x == null || y == null )
+          throw new ArgumentException();
+
+        if ( x.AccessLevel > y.AccessLevel )
+          return -1;
+        if ( x.AccessLevel < y.AccessLevel )
+          return 1;
+        return Insensitive.Compare( x.Name, y.Name );
+      }
+    }
+
+    public WhoGump(Mobile owner, string filter) : this(owner, BuildList( owner, filter ))
+    {
+    }
+
+    public WhoGump(Mobile owner, List<Mobile> list, int page = 0) : base(GumpOffsetX, GumpOffsetY)
+    {
+      owner.CloseGump<WhoGump>();
+
+      m_Owner = owner;
+      m_Mobiles = list;
+
+      Initialize( page );
+    }
+
+    public static List<Mobile> BuildList(Mobile owner, string rawFilter)
+    {
+      string filter = string.IsNullOrWhiteSpace(rawFilter) ? null : rawFilter.Trim().ToLower();
+
+      List<Mobile> list = new List<Mobile>();
+      List<NetState> states = NetState.Instances;
+
+      for ( int i = 0; i < states.Count; ++i )
+      {
+        Mobile m = states[i].Mobile;
+
+        if ( m != null && (m == owner || !m.Hidden || owner.AccessLevel >= m.AccessLevel || m is PlayerMobile mobile && mobile.VisibilityList.Contains( owner ) ) )
+        {
+          if ( filter != null && !(m.Name?.ToLower().IndexOf(filter) >= 0) )
+            continue;
+
+          list.Add( m );
+        }
+      }
+
+      list.Sort( InternalComparer.Instance );
+
+      return list;
+    }
+
+    public void Initialize( int page )
+    {
+      m_Page = page;
+
+      int count = m_Mobiles.Count - page * EntryCount;
+
+      if ( count < 0 )
+        count = 0;
+      else if ( count > EntryCount )
+        count = EntryCount;
+
+      int totalHeight = OffsetSize + (EntryHeight + OffsetSize) * (count + 1);
+
+      AddPage( 0 );
+
+      AddBackground( 0, 0, BackWidth, BorderSize + totalHeight + BorderSize, BackGumpID );
+      AddImageTiled( BorderSize, BorderSize, TotalWidth - (OldStyle ? SetWidth + OffsetSize : 0), totalHeight, OffsetGumpID );
+
+      int x = BorderSize + OffsetSize;
+      int y = BorderSize + OffsetSize;
+
+      int emptyWidth = TotalWidth - PrevWidth - NextWidth - OffsetSize * 4 - (OldStyle ? SetWidth + OffsetSize : 0);
+
+      if ( !OldStyle )
+        AddImageTiled( x - (OldStyle ? OffsetSize : 0), y, emptyWidth + (OldStyle ? OffsetSize * 2 : 0), EntryHeight, EntryGumpID );
+
+      AddLabel( x + TextOffsetX, y, TextHue,
+        $"Page {page + 1} of {(m_Mobiles.Count + EntryCount - 1) / EntryCount} ({m_Mobiles.Count})");
+
+      x += emptyWidth + OffsetSize;
+
+      if ( OldStyle )
+        AddImageTiled( x, y, TotalWidth - OffsetSize * 3 - SetWidth, EntryHeight, HeaderGumpID );
+      else
+        AddImageTiled( x, y, PrevWidth, EntryHeight, HeaderGumpID );
+
+      if ( page > 0 )
+      {
+        AddButton( x + PrevOffsetX, y + PrevOffsetY, PrevButtonID1, PrevButtonID2, 1 );
+
+        if ( PrevLabel )
+          AddLabel( x + PrevLabelOffsetX, y + PrevLabelOffsetY, TextHue, "Previous" );
+      }
+
+      x += PrevWidth + OffsetSize;
+
+      if ( !OldStyle )
+        AddImageTiled( x, y, NextWidth, EntryHeight, HeaderGumpID );
+
+      if ( (page + 1) * EntryCount < m_Mobiles.Count )
+      {
+        AddButton( x + NextOffsetX, y + NextOffsetY, NextButtonID1, NextButtonID2, 2, GumpButtonType.Reply, 1 );
+
+        if ( NextLabel )
+          AddLabel( x + NextLabelOffsetX, y + NextLabelOffsetY, TextHue, "Next" );
+      }
+
+      for ( int i = 0, index = page * EntryCount; i < EntryCount && index < m_Mobiles.Count; ++i, ++index )
+      {
+        x = BorderSize + OffsetSize;
+        y += EntryHeight + OffsetSize;
+
+        Mobile m = m_Mobiles[index];
+
+        AddImageTiled( x, y, EntryWidth, EntryHeight, EntryGumpID );
+        AddLabelCropped( x + TextOffsetX, y, EntryWidth - TextOffsetX, EntryHeight, GetHueFor( m ), m.Deleted ? "(deleted)" : m.Name );
+
+        x += EntryWidth + OffsetSize;
+
+        if ( SetGumpID != 0 )
+          AddImageTiled( x, y, SetWidth, EntryHeight, SetGumpID );
+
+        if ( m.NetState != null && !m.Deleted )
+          AddButton( x + SetOffsetX, y + SetOffsetY, SetButtonID1, SetButtonID2, i + 3 );
+      }
+    }
+
+    private static int GetHueFor( Mobile m )
+    {
+      switch ( m.AccessLevel )
+      {
+        case AccessLevel.Owner:
+        case AccessLevel.Developer:
+        case AccessLevel.Administrator: return 0x516;
+        case AccessLevel.Seer: return 0x144;
+        case AccessLevel.GameMaster: return 0x21;
+        case AccessLevel.Counselor: return 0x2;
+        default:
+        {
+          return m.Kills >= 5 ? 0x21 : m.Criminal ? 0x3B1 : 0x58;
+        }
+      }
+    }
+
+    public override void OnResponse( NetState state, RelayInfo info )
+    {
+      Mobile from = state.Mobile;
+
+      switch ( info.ButtonID )
+      {
+        case 0: // Closed
+        {
+          return;
+        }
+        case 1: // Previous
+        {
+          if ( m_Page > 0 )
+            from.SendGump( new WhoGump( from, m_Mobiles, m_Page - 1 ) );
+
+          break;
+        }
+        case 2: // Next
+        {
+          if ( (m_Page + 1) * EntryCount < m_Mobiles.Count )
+            from.SendGump( new WhoGump( from, m_Mobiles, m_Page + 1 ) );
+
+          break;
+        }
+        default:
+        {
+          int index = m_Page * EntryCount + (info.ButtonID - 3);
+
+          if ( index >= 0 && index < m_Mobiles.Count )
+          {
+            Mobile m = m_Mobiles[index];
+
+            if ( m.Deleted )
+            {
+              from.SendMessage( "That player has deleted their character." );
+              from.SendGump( new WhoGump( from, m_Mobiles, m_Page ) );
+            }
+            else if ( m.NetState == null )
+            {
+              from.SendMessage( "That player is no longer online." );
+              from.SendGump( new WhoGump( from, m_Mobiles, m_Page ) );
+            }
+            else if ( m == from || !m.Hidden || from.AccessLevel >= m.AccessLevel || m is PlayerMobile mobile && mobile.VisibilityList.Contains( from ))
+            {
+              from.SendGump( new ClientGump( from, m.NetState ) );
+            }
+            else
+            {
+              from.SendMessage( "You cannot see them." );
+              from.SendGump( new WhoGump( from, m_Mobiles, m_Page ) );
+            }
+          }
+
+          break;
+        }
+      }
+    }
+  }
+}