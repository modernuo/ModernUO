using System.Collections.Generic;
using System.Linq;

namespace Server.Engines.Mahjong
{
  public class MahjongPlayers
  {
    private bool[] m_InGame;
    private Mobile[] m_Players;
    private bool[] m_PublicHand;
    private int[] m_Scores;
    private List<Mobile> m_Spectators;

    public MahjongPlayers(MahjongGame game, int maxPlayers, int baseScore)
    {
      Game = game;
      m_Spectators = new List<Mobile>();

      m_Players = new Mobile[maxPlayers];
      m_InGame = new bool[maxPlayers];
      m_PublicHand = new bool[maxPlayers];
      m_Scores = new int[maxPlayers];

      for (int i = 0; i < m_Scores.Length; i++)
        m_Scores[i] = baseScore;
    }

    public MahjongPlayers(MahjongGame game, GenericReader reader)
    {
      Game = game;
      m_Spectators = new List<Mobile>();

      int version = reader.ReadInt();

      int seats = reader.ReadInt();
      m_Players = new Mobile[seats];
      m_InGame = new bool[seats];
      m_PublicHand = new bool[seats];
      m_Scores = new int[seats];

      for (int i = 0; i < seats; i++)
      {
        m_Players[i] = reader.ReadMobile();
        m_PublicHand[i] = reader.ReadBool();
        m_Scores[i] = reader.ReadInt();
      }

      DealerPosition = reader.ReadInt();
    }

    public MahjongGame Game{ get; }

    public int Seats => m_Players.Length;
    public Mobile Dealer => m_Players[DealerPosition];
    public int DealerPosition{ get; private set; }

    public Mobile GetPlayer(int index)
    {
      if (index < 0 || index >= m_Players.Length)
        return null;
      return m_Players[index];
    }

    public int GetPlayerIndex(Mobile mobile)
    {
      for (int i = 0; i < m_Players.Length; i++)
        if (m_Players[i] == mobile)
          return i;
      return -1;
    }

    public bool IsInGameDealer(Mobile mobile)
    {
      if (Dealer != mobile)
        return false;
      return m_InGame[DealerPosition];
    }

    public bool IsInGamePlayer(int index)
    {
      if (index < 0 || index >= m_Players.Length || m_Players[index] == null)
        return false;
      return m_InGame[index];
    }

    public bool IsInGamePlayer(Mobile mobile) => IsInGamePlayer(GetPlayerIndex(mobile));

    public bool IsSpectator(Mobile mobile) => m_Spectators.Contains(mobile);

<<<<<<< HEAD
    public int GetScore(int index) => index < 0 || index >= m_Scores.Length ? 0 : m_Scores[index];
=======
    public bool IsSpectator(Mobile mobile) => m_Spectators.Contains(mobile);
>>>>>>> 64d59ce2

    public bool IsPublic(int index) => index >= 0 && index < m_PublicHand.Length && m_PublicHand[index];

    public void SetPublic(int index, bool value)
    {
      if (index < 0 || index >= m_PublicHand.Length || m_PublicHand[index] == value)
        return;

      m_PublicHand[index] = value;

      SendTilesPacket(true, !Game.SpectatorVision);

      if (IsInGamePlayer(index))
        m_Players[index].SendLocalizedMessage(value ? 1062775 : 1062776); // Your hand is [not] publicly viewable.
    }

    public List<Mobile> GetInGameMobiles(bool players, bool spectators)
    {
      List<Mobile> list = new List<Mobile>();

      if (players) list.AddRange(m_Players.Where((t, i) => IsInGamePlayer(i)));

      if (spectators)
        list.AddRange(m_Spectators);

      return list;
    }

    public void CheckPlayers()
    {
      bool removed = false;

      for (int i = 0; i < m_Players.Length; i++)
      {
        Mobile player = m_Players[i];

        if (player == null)
          continue;

        if (player.Deleted)
        {
          m_Players[i] = null;

          SendPlayerExitMessage(player);
          UpdateDealer(true);

          removed = true;
        }
        else if (m_InGame[i])
        {
          if (player.NetState == null)
          {
            m_InGame[i] = false;

            SendPlayerExitMessage(player);
            UpdateDealer(true);

            removed = true;
          }
          else if (!Game.IsAccessibleTo(player) || player.Map != Game.Map ||
                   !player.InRange(Game.GetWorldLocation(), 5))
          {
            m_InGame[i] = false;

            MahjongPackets.SendMahjongRelieve(player.NetState, Game);

            SendPlayerExitMessage(player);
            UpdateDealer(true);

            removed = true;
          }
        }
      }

      for (int i = 0; i < m_Spectators.Count;)
      {
        Mobile mobile = m_Spectators[i];

        if (mobile.NetState == null || mobile.Deleted)
          m_Spectators.RemoveAt(i);
        else if (!Game.IsAccessibleTo(mobile) || mobile.Map != Game.Map ||
                 !mobile.InRange(Game.GetWorldLocation(), 5))
        {
          m_Spectators.RemoveAt(i);

          MahjongPackets.SendMahjongRelieve(mobile.NetState, Game);
        }
        else
          i++;
      }

      if (removed && !UpdateSpectators())
        SendPlayersPacket(true, true);
    }

    private void UpdateDealer(bool message)
    {
      if (IsInGamePlayer(DealerPosition))
        return;

      for (int i = DealerPosition + 1; i < m_Players.Length; i++)
        if (IsInGamePlayer(i))
        {
          DealerPosition = i;

          if (message)
            SendDealerChangedMessage();

          return;
        }

      for (int i = 0; i < DealerPosition; i++)
        if (IsInGamePlayer(i))
        {
          DealerPosition = i;

          if (message)
            SendDealerChangedMessage();

          return;
        }
    }

    private int GetNextSeat()
    {
      for (int i = DealerPosition; i < m_Players.Length; i++)
        if (m_Players[i] == null)
          return i;

      for (int i = 0; i < DealerPosition; i++)
        if (m_Players[i] == null)
          return i;

      return -1;
    }

    private bool UpdateSpectators()
    {
      if (m_Spectators.Count == 0)
        return false;

      int nextSeat = GetNextSeat();

      if (nextSeat >= 0)
      {
        Mobile newPlayer = m_Spectators[0];

        m_Spectators.RemoveAt(0);

        AddPlayer(newPlayer, nextSeat, false);

        UpdateSpectators();

        return true;
      }

      return false;
    }

    private void AddPlayer(Mobile player, int index, bool sendJoinGame)
    {
      m_Players[index] = player;
      m_InGame[index] = true;

      UpdateDealer(false);

      if (sendJoinGame)
        MahjongPackets.SendMahjongJoinGame(player.NetState, Game);

      SendPlayersPacket(true, true);

      MahjongPackets.SendMahjongGeneralInfo(player.NetState, Game);
      MahjongPackets.SendMahjongTilesInfo(player.NetState, Game, player);

      if (DealerPosition == index)
        SendLocalizedMessage(1062773, player.Name); // ~1_name~ has entered the game as the dealer.
      else
        SendLocalizedMessage(1062772, player.Name); // ~1_name~ has entered the game as a player.
    }

    private void AddSpectator(Mobile m)
    {
      if (!IsSpectator(m)) m_Spectators.Add(m);

      MahjongPackets.SendMahjongJoinGame(m.NetState, Game);
      MahjongPackets.SendMahjongPlayersInfo(m.NetState, Game, m);
      MahjongPackets.SendMahjongGeneralInfo(m.NetState, Game);
      MahjongPackets.SendMahjongTilesInfo(m.NetState, Game, m);
    }

    public void Join(Mobile mobile)
    {
      int index = GetPlayerIndex(mobile);

      if (index >= 0)
        AddPlayer(mobile, index, true);
      else
      {
        int nextSeat = GetNextSeat();

        if (nextSeat >= 0)
          AddPlayer(mobile, nextSeat, true);
        else
          AddSpectator(mobile);
      }
    }

    public void LeaveGame(Mobile player)
    {
      int index = GetPlayerIndex(player);
      if (index >= 0)
      {
        m_InGame[index] = false;

        SendPlayerExitMessage(player);
        UpdateDealer(true);

        SendPlayersPacket(true, true);
      }
      else
        m_Spectators.Remove(player);
    }

    public void ResetScores(int value)
    {
      for (int i = 0; i < m_Scores.Length; i++) m_Scores[i] = value;

      SendPlayersPacket(true, Game.ShowScores);

      SendLocalizedMessage(1062697); // The dealer redistributes the score sticks evenly.
    }

    public void TransferScore(Mobile from, int toPosition, int amount)
    {
      int fromPosition = GetPlayerIndex(from);
      Mobile to = GetPlayer(toPosition);

      if (fromPosition < 0 || to == null || m_Scores[fromPosition] < amount)
        return;

      m_Scores[fromPosition] -= amount;
      m_Scores[toPosition] += amount;

      if (Game.ShowScores)
        SendPlayersPacket(true, true);
      else
      {
        MahjongPackets.SendMahjongPlayersInfo(from.NetState, Game, from);
        MahjongPackets.SendMahjongPlayersInfo(to.NetState, Game, to);
      }

      SendLocalizedMessage(1062774,
        $"{from.Name}\t{to.Name}\t{amount}"); // ~1_giver~ gives ~2_receiver~ ~3_number~ points.
    }

    public void OpenSeat(int index)
    {
      Mobile player = GetPlayer(index);
      if (player == null)
        return;

      if (m_InGame[index])
        MahjongPackets.SendMahjongRelieve(player.NetState, Game);

      m_Players[index] = null;

      SendLocalizedMessage(1062699, player.Name); // ~1_name~ is relieved from the game by the dealer.

      UpdateDealer(true);

      if (!UpdateSpectators())
        SendPlayersPacket(true, true);
    }

    public void AssignDealer(int index)
    {
      Mobile to = GetPlayer(index);

      if (to == null || !m_InGame[index])
        return;

      int oldDealer = DealerPosition;

      DealerPosition = index;

      if (IsInGamePlayer(oldDealer))
        MahjongPackets.SendMahjongPlayersInfo(m_Players[oldDealer].NetState, Game, m_Players[oldDealer]);

      MahjongPackets.SendMahjongPlayersInfo(to.NetState, Game, to);

      SendDealerChangedMessage();
    }

    private void SendDealerChangedMessage()
    {
      if (Dealer != null)
        SendLocalizedMessage(1062698, Dealer.Name); // ~1_name~ is assigned the dealer.
    }

    private void SendPlayerExitMessage(Mobile who)
    {
      SendLocalizedMessage(1062762, who.Name); // ~1_name~ has left the game.
    }

    public void SendPlayersPacket(bool players, bool spectators)
    {
      foreach (Mobile mobile in GetInGameMobiles(players, spectators))
        MahjongPackets.SendMahjongPlayersInfo(mobile.NetState, Game, mobile);
    }

    public void SendGeneralPacket(bool players, bool spectators)
    {
      foreach (Mobile mobile in GetInGameMobiles(players, spectators))
        MahjongPackets.SendMahjongGeneralInfo(mobile.NetState, Game);
    }

    public void SendTilesPacket(bool players, bool spectators)
    {
      foreach (Mobile mobile in GetInGameMobiles(players, spectators))
        MahjongPackets.SendMahjongTilesInfo(mobile.NetState, Game, mobile);
    }

    public void SendTilePacket(MahjongTile tile, bool players, bool spectators)
    {
      foreach (Mobile mobile in GetInGameMobiles(players, spectators))
        MahjongPackets.SendMahjongTileInfo(mobile.NetState, tile, mobile);
    }

    public void SendRelievePacket(bool players, bool spectators)
    {
      List<Mobile> mobiles = GetInGameMobiles(players, spectators);

      if (mobiles.Count == 0)
        return;

      foreach (Mobile mobile in mobiles)
        MahjongPackets.SendMahjongRelieve(mobile.NetState, Game);
    }

    public void SendLocalizedMessage(int number)
    {
      foreach (Mobile mobile in GetInGameMobiles(true, true))
        mobile.SendLocalizedMessage(number);
    }

    public void SendLocalizedMessage(int number, string args)
    {
      foreach (Mobile mobile in GetInGameMobiles(true, true))
        mobile.SendLocalizedMessage(number, args);
    }

    public void Save(GenericWriter writer)
    {
      writer.Write(0); // version

      writer.Write(Seats);

      for (int i = 0; i < Seats; i++)
      {
        writer.Write(m_Players[i]);
        writer.Write(m_PublicHand[i]);
        writer.Write(m_Scores[i]);
      }

      writer.Write(DealerPosition);
    }
  }
}
<|MERGE_RESOLUTION|>--- conflicted
+++ resolved
@@ -1,462 +1,458 @@
-using System.Collections.Generic;
-using System.Linq;
-
-namespace Server.Engines.Mahjong
-{
-  public class MahjongPlayers
-  {
-    private bool[] m_InGame;
-    private Mobile[] m_Players;
-    private bool[] m_PublicHand;
-    private int[] m_Scores;
-    private List<Mobile> m_Spectators;
-
-    public MahjongPlayers(MahjongGame game, int maxPlayers, int baseScore)
-    {
-      Game = game;
-      m_Spectators = new List<Mobile>();
-
-      m_Players = new Mobile[maxPlayers];
-      m_InGame = new bool[maxPlayers];
-      m_PublicHand = new bool[maxPlayers];
-      m_Scores = new int[maxPlayers];
-
-      for (int i = 0; i < m_Scores.Length; i++)
-        m_Scores[i] = baseScore;
-    }
-
-    public MahjongPlayers(MahjongGame game, GenericReader reader)
-    {
-      Game = game;
-      m_Spectators = new List<Mobile>();
-
-      int version = reader.ReadInt();
-
-      int seats = reader.ReadInt();
-      m_Players = new Mobile[seats];
-      m_InGame = new bool[seats];
-      m_PublicHand = new bool[seats];
-      m_Scores = new int[seats];
-
-      for (int i = 0; i < seats; i++)
-      {
-        m_Players[i] = reader.ReadMobile();
-        m_PublicHand[i] = reader.ReadBool();
-        m_Scores[i] = reader.ReadInt();
-      }
-
-      DealerPosition = reader.ReadInt();
-    }
-
-    public MahjongGame Game{ get; }
-
-    public int Seats => m_Players.Length;
-    public Mobile Dealer => m_Players[DealerPosition];
-    public int DealerPosition{ get; private set; }
-
-    public Mobile GetPlayer(int index)
-    {
-      if (index < 0 || index >= m_Players.Length)
-        return null;
-      return m_Players[index];
-    }
-
-    public int GetPlayerIndex(Mobile mobile)
-    {
-      for (int i = 0; i < m_Players.Length; i++)
-        if (m_Players[i] == mobile)
-          return i;
-      return -1;
-    }
-
-    public bool IsInGameDealer(Mobile mobile)
-    {
-      if (Dealer != mobile)
-        return false;
-      return m_InGame[DealerPosition];
-    }
-
-    public bool IsInGamePlayer(int index)
-    {
-      if (index < 0 || index >= m_Players.Length || m_Players[index] == null)
-        return false;
-      return m_InGame[index];
-    }
-
-    public bool IsInGamePlayer(Mobile mobile) => IsInGamePlayer(GetPlayerIndex(mobile));
-
-    public bool IsSpectator(Mobile mobile) => m_Spectators.Contains(mobile);
-
-<<<<<<< HEAD
-    public int GetScore(int index) => index < 0 || index >= m_Scores.Length ? 0 : m_Scores[index];
-=======
-    public bool IsSpectator(Mobile mobile) => m_Spectators.Contains(mobile);
->>>>>>> 64d59ce2
-
-    public bool IsPublic(int index) => index >= 0 && index < m_PublicHand.Length && m_PublicHand[index];
-
-    public void SetPublic(int index, bool value)
-    {
-      if (index < 0 || index >= m_PublicHand.Length || m_PublicHand[index] == value)
-        return;
-
-      m_PublicHand[index] = value;
-
-      SendTilesPacket(true, !Game.SpectatorVision);
-
-      if (IsInGamePlayer(index))
-        m_Players[index].SendLocalizedMessage(value ? 1062775 : 1062776); // Your hand is [not] publicly viewable.
-    }
-
-    public List<Mobile> GetInGameMobiles(bool players, bool spectators)
-    {
-      List<Mobile> list = new List<Mobile>();
-
-      if (players) list.AddRange(m_Players.Where((t, i) => IsInGamePlayer(i)));
-
-      if (spectators)
-        list.AddRange(m_Spectators);
-
-      return list;
-    }
-
-    public void CheckPlayers()
-    {
-      bool removed = false;
-
-      for (int i = 0; i < m_Players.Length; i++)
-      {
-        Mobile player = m_Players[i];
-
-        if (player == null)
-          continue;
-
-        if (player.Deleted)
-        {
-          m_Players[i] = null;
-
-          SendPlayerExitMessage(player);
-          UpdateDealer(true);
-
-          removed = true;
-        }
-        else if (m_InGame[i])
-        {
-          if (player.NetState == null)
-          {
-            m_InGame[i] = false;
-
-            SendPlayerExitMessage(player);
-            UpdateDealer(true);
-
-            removed = true;
-          }
-          else if (!Game.IsAccessibleTo(player) || player.Map != Game.Map ||
-                   !player.InRange(Game.GetWorldLocation(), 5))
-          {
-            m_InGame[i] = false;
-
-            MahjongPackets.SendMahjongRelieve(player.NetState, Game);
-
-            SendPlayerExitMessage(player);
-            UpdateDealer(true);
-
-            removed = true;
-          }
-        }
-      }
-
-      for (int i = 0; i < m_Spectators.Count;)
-      {
-        Mobile mobile = m_Spectators[i];
-
-        if (mobile.NetState == null || mobile.Deleted)
-          m_Spectators.RemoveAt(i);
-        else if (!Game.IsAccessibleTo(mobile) || mobile.Map != Game.Map ||
-                 !mobile.InRange(Game.GetWorldLocation(), 5))
-        {
-          m_Spectators.RemoveAt(i);
-
-          MahjongPackets.SendMahjongRelieve(mobile.NetState, Game);
-        }
-        else
-          i++;
-      }
-
-      if (removed && !UpdateSpectators())
-        SendPlayersPacket(true, true);
-    }
-
-    private void UpdateDealer(bool message)
-    {
-      if (IsInGamePlayer(DealerPosition))
-        return;
-
-      for (int i = DealerPosition + 1; i < m_Players.Length; i++)
-        if (IsInGamePlayer(i))
-        {
-          DealerPosition = i;
-
-          if (message)
-            SendDealerChangedMessage();
-
-          return;
-        }
-
-      for (int i = 0; i < DealerPosition; i++)
-        if (IsInGamePlayer(i))
-        {
-          DealerPosition = i;
-
-          if (message)
-            SendDealerChangedMessage();
-
-          return;
-        }
-    }
-
-    private int GetNextSeat()
-    {
-      for (int i = DealerPosition; i < m_Players.Length; i++)
-        if (m_Players[i] == null)
-          return i;
-
-      for (int i = 0; i < DealerPosition; i++)
-        if (m_Players[i] == null)
-          return i;
-
-      return -1;
-    }
-
-    private bool UpdateSpectators()
-    {
-      if (m_Spectators.Count == 0)
-        return false;
-
-      int nextSeat = GetNextSeat();
-
-      if (nextSeat >= 0)
-      {
-        Mobile newPlayer = m_Spectators[0];
-
-        m_Spectators.RemoveAt(0);
-
-        AddPlayer(newPlayer, nextSeat, false);
-
-        UpdateSpectators();
-
-        return true;
-      }
-
-      return false;
-    }
-
-    private void AddPlayer(Mobile player, int index, bool sendJoinGame)
-    {
-      m_Players[index] = player;
-      m_InGame[index] = true;
-
-      UpdateDealer(false);
-
-      if (sendJoinGame)
-        MahjongPackets.SendMahjongJoinGame(player.NetState, Game);
-
-      SendPlayersPacket(true, true);
-
-      MahjongPackets.SendMahjongGeneralInfo(player.NetState, Game);
-      MahjongPackets.SendMahjongTilesInfo(player.NetState, Game, player);
-
-      if (DealerPosition == index)
-        SendLocalizedMessage(1062773, player.Name); // ~1_name~ has entered the game as the dealer.
-      else
-        SendLocalizedMessage(1062772, player.Name); // ~1_name~ has entered the game as a player.
-    }
-
-    private void AddSpectator(Mobile m)
-    {
-      if (!IsSpectator(m)) m_Spectators.Add(m);
-
-      MahjongPackets.SendMahjongJoinGame(m.NetState, Game);
-      MahjongPackets.SendMahjongPlayersInfo(m.NetState, Game, m);
-      MahjongPackets.SendMahjongGeneralInfo(m.NetState, Game);
-      MahjongPackets.SendMahjongTilesInfo(m.NetState, Game, m);
-    }
-
-    public void Join(Mobile mobile)
-    {
-      int index = GetPlayerIndex(mobile);
-
-      if (index >= 0)
-        AddPlayer(mobile, index, true);
-      else
-      {
-        int nextSeat = GetNextSeat();
-
-        if (nextSeat >= 0)
-          AddPlayer(mobile, nextSeat, true);
-        else
-          AddSpectator(mobile);
-      }
-    }
-
-    public void LeaveGame(Mobile player)
-    {
-      int index = GetPlayerIndex(player);
-      if (index >= 0)
-      {
-        m_InGame[index] = false;
-
-        SendPlayerExitMessage(player);
-        UpdateDealer(true);
-
-        SendPlayersPacket(true, true);
-      }
-      else
-        m_Spectators.Remove(player);
-    }
-
-    public void ResetScores(int value)
-    {
-      for (int i = 0; i < m_Scores.Length; i++) m_Scores[i] = value;
-
-      SendPlayersPacket(true, Game.ShowScores);
-
-      SendLocalizedMessage(1062697); // The dealer redistributes the score sticks evenly.
-    }
-
-    public void TransferScore(Mobile from, int toPosition, int amount)
-    {
-      int fromPosition = GetPlayerIndex(from);
-      Mobile to = GetPlayer(toPosition);
-
-      if (fromPosition < 0 || to == null || m_Scores[fromPosition] < amount)
-        return;
-
-      m_Scores[fromPosition] -= amount;
-      m_Scores[toPosition] += amount;
-
-      if (Game.ShowScores)
-        SendPlayersPacket(true, true);
-      else
-      {
-        MahjongPackets.SendMahjongPlayersInfo(from.NetState, Game, from);
-        MahjongPackets.SendMahjongPlayersInfo(to.NetState, Game, to);
-      }
-
-      SendLocalizedMessage(1062774,
-        $"{from.Name}\t{to.Name}\t{amount}"); // ~1_giver~ gives ~2_receiver~ ~3_number~ points.
-    }
-
-    public void OpenSeat(int index)
-    {
-      Mobile player = GetPlayer(index);
-      if (player == null)
-        return;
-
-      if (m_InGame[index])
-        MahjongPackets.SendMahjongRelieve(player.NetState, Game);
-
-      m_Players[index] = null;
-
-      SendLocalizedMessage(1062699, player.Name); // ~1_name~ is relieved from the game by the dealer.
-
-      UpdateDealer(true);
-
-      if (!UpdateSpectators())
-        SendPlayersPacket(true, true);
-    }
-
-    public void AssignDealer(int index)
-    {
-      Mobile to = GetPlayer(index);
-
-      if (to == null || !m_InGame[index])
-        return;
-
-      int oldDealer = DealerPosition;
-
-      DealerPosition = index;
-
-      if (IsInGamePlayer(oldDealer))
-        MahjongPackets.SendMahjongPlayersInfo(m_Players[oldDealer].NetState, Game, m_Players[oldDealer]);
-
-      MahjongPackets.SendMahjongPlayersInfo(to.NetState, Game, to);
-
-      SendDealerChangedMessage();
-    }
-
-    private void SendDealerChangedMessage()
-    {
-      if (Dealer != null)
-        SendLocalizedMessage(1062698, Dealer.Name); // ~1_name~ is assigned the dealer.
-    }
-
-    private void SendPlayerExitMessage(Mobile who)
-    {
-      SendLocalizedMessage(1062762, who.Name); // ~1_name~ has left the game.
-    }
-
-    public void SendPlayersPacket(bool players, bool spectators)
-    {
-      foreach (Mobile mobile in GetInGameMobiles(players, spectators))
-        MahjongPackets.SendMahjongPlayersInfo(mobile.NetState, Game, mobile);
-    }
-
-    public void SendGeneralPacket(bool players, bool spectators)
-    {
-      foreach (Mobile mobile in GetInGameMobiles(players, spectators))
-        MahjongPackets.SendMahjongGeneralInfo(mobile.NetState, Game);
-    }
-
-    public void SendTilesPacket(bool players, bool spectators)
-    {
-      foreach (Mobile mobile in GetInGameMobiles(players, spectators))
-        MahjongPackets.SendMahjongTilesInfo(mobile.NetState, Game, mobile);
-    }
-
-    public void SendTilePacket(MahjongTile tile, bool players, bool spectators)
-    {
-      foreach (Mobile mobile in GetInGameMobiles(players, spectators))
-        MahjongPackets.SendMahjongTileInfo(mobile.NetState, tile, mobile);
-    }
-
-    public void SendRelievePacket(bool players, bool spectators)
-    {
-      List<Mobile> mobiles = GetInGameMobiles(players, spectators);
-
-      if (mobiles.Count == 0)
-        return;
-
-      foreach (Mobile mobile in mobiles)
-        MahjongPackets.SendMahjongRelieve(mobile.NetState, Game);
-    }
-
-    public void SendLocalizedMessage(int number)
-    {
-      foreach (Mobile mobile in GetInGameMobiles(true, true))
-        mobile.SendLocalizedMessage(number);
-    }
-
-    public void SendLocalizedMessage(int number, string args)
-    {
-      foreach (Mobile mobile in GetInGameMobiles(true, true))
-        mobile.SendLocalizedMessage(number, args);
-    }
-
-    public void Save(GenericWriter writer)
-    {
-      writer.Write(0); // version
-
-      writer.Write(Seats);
-
-      for (int i = 0; i < Seats; i++)
-      {
-        writer.Write(m_Players[i]);
-        writer.Write(m_PublicHand[i]);
-        writer.Write(m_Scores[i]);
-      }
-
-      writer.Write(DealerPosition);
-    }
-  }
-}
+using System.Collections.Generic;
+using System.Linq;
+
+namespace Server.Engines.Mahjong
+{
+  public class MahjongPlayers
+  {
+    private bool[] m_InGame;
+    private Mobile[] m_Players;
+    private bool[] m_PublicHand;
+    private int[] m_Scores;
+    private List<Mobile> m_Spectators;
+
+    public MahjongPlayers(MahjongGame game, int maxPlayers, int baseScore)
+    {
+      Game = game;
+      m_Spectators = new List<Mobile>();
+
+      m_Players = new Mobile[maxPlayers];
+      m_InGame = new bool[maxPlayers];
+      m_PublicHand = new bool[maxPlayers];
+      m_Scores = new int[maxPlayers];
+
+      for (int i = 0; i < m_Scores.Length; i++)
+        m_Scores[i] = baseScore;
+    }
+
+    public MahjongPlayers(MahjongGame game, GenericReader reader)
+    {
+      Game = game;
+      m_Spectators = new List<Mobile>();
+
+      int version = reader.ReadInt();
+
+      int seats = reader.ReadInt();
+      m_Players = new Mobile[seats];
+      m_InGame = new bool[seats];
+      m_PublicHand = new bool[seats];
+      m_Scores = new int[seats];
+
+      for (int i = 0; i < seats; i++)
+      {
+        m_Players[i] = reader.ReadMobile();
+        m_PublicHand[i] = reader.ReadBool();
+        m_Scores[i] = reader.ReadInt();
+      }
+
+      DealerPosition = reader.ReadInt();
+    }
+
+    public MahjongGame Game{ get; }
+
+    public int Seats => m_Players.Length;
+    public Mobile Dealer => m_Players[DealerPosition];
+    public int DealerPosition{ get; private set; }
+
+    public Mobile GetPlayer(int index)
+    {
+      if (index < 0 || index >= m_Players.Length)
+        return null;
+      return m_Players[index];
+    }
+
+    public int GetPlayerIndex(Mobile mobile)
+    {
+      for (int i = 0; i < m_Players.Length; i++)
+        if (m_Players[i] == mobile)
+          return i;
+      return -1;
+    }
+
+    public bool IsInGameDealer(Mobile mobile)
+    {
+      if (Dealer != mobile)
+        return false;
+      return m_InGame[DealerPosition];
+    }
+
+    public bool IsInGamePlayer(int index)
+    {
+      if (index < 0 || index >= m_Players.Length || m_Players[index] == null)
+        return false;
+      return m_InGame[index];
+    }
+
+    public bool IsInGamePlayer(Mobile mobile) => IsInGamePlayer(GetPlayerIndex(mobile));
+
+    public bool IsSpectator(Mobile mobile) => m_Spectators.Contains(mobile);
+
+    public bool IsSpectator(Mobile mobile) => m_Spectators.Contains(mobile);
+
+    public bool IsPublic(int index) => index >= 0 && index < m_PublicHand.Length && m_PublicHand[index];
+
+    public void SetPublic(int index, bool value)
+    {
+      if (index < 0 || index >= m_PublicHand.Length || m_PublicHand[index] == value)
+        return;
+
+      m_PublicHand[index] = value;
+
+      SendTilesPacket(true, !Game.SpectatorVision);
+
+      if (IsInGamePlayer(index))
+        m_Players[index].SendLocalizedMessage(value ? 1062775 : 1062776); // Your hand is [not] publicly viewable.
+    }
+
+    public List<Mobile> GetInGameMobiles(bool players, bool spectators)
+    {
+      List<Mobile> list = new List<Mobile>();
+
+      if (players) list.AddRange(m_Players.Where((t, i) => IsInGamePlayer(i)));
+
+      if (spectators)
+        list.AddRange(m_Spectators);
+
+      return list;
+    }
+
+    public void CheckPlayers()
+    {
+      bool removed = false;
+
+      for (int i = 0; i < m_Players.Length; i++)
+      {
+        Mobile player = m_Players[i];
+
+        if (player == null)
+          continue;
+
+        if (player.Deleted)
+        {
+          m_Players[i] = null;
+
+          SendPlayerExitMessage(player);
+          UpdateDealer(true);
+
+          removed = true;
+        }
+        else if (m_InGame[i])
+        {
+          if (player.NetState == null)
+          {
+            m_InGame[i] = false;
+
+            SendPlayerExitMessage(player);
+            UpdateDealer(true);
+
+            removed = true;
+          }
+          else if (!Game.IsAccessibleTo(player) || player.Map != Game.Map ||
+                   !player.InRange(Game.GetWorldLocation(), 5))
+          {
+            m_InGame[i] = false;
+
+            MahjongPackets.SendMahjongRelieve(player.NetState, Game);
+
+            SendPlayerExitMessage(player);
+            UpdateDealer(true);
+
+            removed = true;
+          }
+        }
+      }
+
+      for (int i = 0; i < m_Spectators.Count;)
+      {
+        Mobile mobile = m_Spectators[i];
+
+        if (mobile.NetState == null || mobile.Deleted)
+          m_Spectators.RemoveAt(i);
+        else if (!Game.IsAccessibleTo(mobile) || mobile.Map != Game.Map ||
+                 !mobile.InRange(Game.GetWorldLocation(), 5))
+        {
+          m_Spectators.RemoveAt(i);
+
+          MahjongPackets.SendMahjongRelieve(mobile.NetState, Game);
+        }
+        else
+          i++;
+      }
+
+      if (removed && !UpdateSpectators())
+        SendPlayersPacket(true, true);
+    }
+
+    private void UpdateDealer(bool message)
+    {
+      if (IsInGamePlayer(DealerPosition))
+        return;
+
+      for (int i = DealerPosition + 1; i < m_Players.Length; i++)
+        if (IsInGamePlayer(i))
+        {
+          DealerPosition = i;
+
+          if (message)
+            SendDealerChangedMessage();
+
+          return;
+        }
+
+      for (int i = 0; i < DealerPosition; i++)
+        if (IsInGamePlayer(i))
+        {
+          DealerPosition = i;
+
+          if (message)
+            SendDealerChangedMessage();
+
+          return;
+        }
+    }
+
+    private int GetNextSeat()
+    {
+      for (int i = DealerPosition; i < m_Players.Length; i++)
+        if (m_Players[i] == null)
+          return i;
+
+      for (int i = 0; i < DealerPosition; i++)
+        if (m_Players[i] == null)
+          return i;
+
+      return -1;
+    }
+
+    private bool UpdateSpectators()
+    {
+      if (m_Spectators.Count == 0)
+        return false;
+
+      int nextSeat = GetNextSeat();
+
+      if (nextSeat >= 0)
+      {
+        Mobile newPlayer = m_Spectators[0];
+
+        m_Spectators.RemoveAt(0);
+
+        AddPlayer(newPlayer, nextSeat, false);
+
+        UpdateSpectators();
+
+        return true;
+      }
+
+      return false;
+    }
+
+    private void AddPlayer(Mobile player, int index, bool sendJoinGame)
+    {
+      m_Players[index] = player;
+      m_InGame[index] = true;
+
+      UpdateDealer(false);
+
+      if (sendJoinGame)
+        MahjongPackets.SendMahjongJoinGame(player.NetState, Game);
+
+      SendPlayersPacket(true, true);
+
+      MahjongPackets.SendMahjongGeneralInfo(player.NetState, Game);
+      MahjongPackets.SendMahjongTilesInfo(player.NetState, Game, player);
+
+      if (DealerPosition == index)
+        SendLocalizedMessage(1062773, player.Name); // ~1_name~ has entered the game as the dealer.
+      else
+        SendLocalizedMessage(1062772, player.Name); // ~1_name~ has entered the game as a player.
+    }
+
+    private void AddSpectator(Mobile m)
+    {
+      if (!IsSpectator(m)) m_Spectators.Add(m);
+
+      MahjongPackets.SendMahjongJoinGame(m.NetState, Game);
+      MahjongPackets.SendMahjongPlayersInfo(m.NetState, Game, m);
+      MahjongPackets.SendMahjongGeneralInfo(m.NetState, Game);
+      MahjongPackets.SendMahjongTilesInfo(m.NetState, Game, m);
+    }
+
+    public void Join(Mobile mobile)
+    {
+      int index = GetPlayerIndex(mobile);
+
+      if (index >= 0)
+        AddPlayer(mobile, index, true);
+      else
+      {
+        int nextSeat = GetNextSeat();
+
+        if (nextSeat >= 0)
+          AddPlayer(mobile, nextSeat, true);
+        else
+          AddSpectator(mobile);
+      }
+    }
+
+    public void LeaveGame(Mobile player)
+    {
+      int index = GetPlayerIndex(player);
+      if (index >= 0)
+      {
+        m_InGame[index] = false;
+
+        SendPlayerExitMessage(player);
+        UpdateDealer(true);
+
+        SendPlayersPacket(true, true);
+      }
+      else
+        m_Spectators.Remove(player);
+    }
+
+    public void ResetScores(int value)
+    {
+      for (int i = 0; i < m_Scores.Length; i++) m_Scores[i] = value;
+
+      SendPlayersPacket(true, Game.ShowScores);
+
+      SendLocalizedMessage(1062697); // The dealer redistributes the score sticks evenly.
+    }
+
+    public void TransferScore(Mobile from, int toPosition, int amount)
+    {
+      int fromPosition = GetPlayerIndex(from);
+      Mobile to = GetPlayer(toPosition);
+
+      if (fromPosition < 0 || to == null || m_Scores[fromPosition] < amount)
+        return;
+
+      m_Scores[fromPosition] -= amount;
+      m_Scores[toPosition] += amount;
+
+      if (Game.ShowScores)
+        SendPlayersPacket(true, true);
+      else
+      {
+        MahjongPackets.SendMahjongPlayersInfo(from.NetState, Game, from);
+        MahjongPackets.SendMahjongPlayersInfo(to.NetState, Game, to);
+      }
+
+      SendLocalizedMessage(1062774,
+        $"{from.Name}\t{to.Name}\t{amount}"); // ~1_giver~ gives ~2_receiver~ ~3_number~ points.
+    }
+
+    public void OpenSeat(int index)
+    {
+      Mobile player = GetPlayer(index);
+      if (player == null)
+        return;
+
+      if (m_InGame[index])
+        MahjongPackets.SendMahjongRelieve(player.NetState, Game);
+
+      m_Players[index] = null;
+
+      SendLocalizedMessage(1062699, player.Name); // ~1_name~ is relieved from the game by the dealer.
+
+      UpdateDealer(true);
+
+      if (!UpdateSpectators())
+        SendPlayersPacket(true, true);
+    }
+
+    public void AssignDealer(int index)
+    {
+      Mobile to = GetPlayer(index);
+
+      if (to == null || !m_InGame[index])
+        return;
+
+      int oldDealer = DealerPosition;
+
+      DealerPosition = index;
+
+      if (IsInGamePlayer(oldDealer))
+        MahjongPackets.SendMahjongPlayersInfo(m_Players[oldDealer].NetState, Game, m_Players[oldDealer]);
+
+      MahjongPackets.SendMahjongPlayersInfo(to.NetState, Game, to);
+
+      SendDealerChangedMessage();
+    }
+
+    private void SendDealerChangedMessage()
+    {
+      if (Dealer != null)
+        SendLocalizedMessage(1062698, Dealer.Name); // ~1_name~ is assigned the dealer.
+    }
+
+    private void SendPlayerExitMessage(Mobile who)
+    {
+      SendLocalizedMessage(1062762, who.Name); // ~1_name~ has left the game.
+    }
+
+    public void SendPlayersPacket(bool players, bool spectators)
+    {
+      foreach (Mobile mobile in GetInGameMobiles(players, spectators))
+        MahjongPackets.SendMahjongPlayersInfo(mobile.NetState, Game, mobile);
+    }
+
+    public void SendGeneralPacket(bool players, bool spectators)
+    {
+      foreach (Mobile mobile in GetInGameMobiles(players, spectators))
+        MahjongPackets.SendMahjongGeneralInfo(mobile.NetState, Game);
+    }
+
+    public void SendTilesPacket(bool players, bool spectators)
+    {
+      foreach (Mobile mobile in GetInGameMobiles(players, spectators))
+        MahjongPackets.SendMahjongTilesInfo(mobile.NetState, Game, mobile);
+    }
+
+    public void SendTilePacket(MahjongTile tile, bool players, bool spectators)
+    {
+      foreach (Mobile mobile in GetInGameMobiles(players, spectators))
+        MahjongPackets.SendMahjongTileInfo(mobile.NetState, tile, mobile);
+    }
+
+    public void SendRelievePacket(bool players, bool spectators)
+    {
+      List<Mobile> mobiles = GetInGameMobiles(players, spectators);
+
+      if (mobiles.Count == 0)
+        return;
+
+      foreach (Mobile mobile in mobiles)
+        MahjongPackets.SendMahjongRelieve(mobile.NetState, Game);
+    }
+
+    public void SendLocalizedMessage(int number)
+    {
+      foreach (Mobile mobile in GetInGameMobiles(true, true))
+        mobile.SendLocalizedMessage(number);
+    }
+
+    public void SendLocalizedMessage(int number, string args)
+    {
+      foreach (Mobile mobile in GetInGameMobiles(true, true))
+        mobile.SendLocalizedMessage(number, args);
+    }
+
+    public void Save(GenericWriter writer)
+    {
+      writer.Write(0); // version
+
+      writer.Write(Seats);
+
+      for (int i = 0; i < Seats; i++)
+      {
+        writer.Write(m_Players[i]);
+        writer.Write(m_PublicHand[i]);
+        writer.Write(m_Scores[i]);
+      }
+
+      writer.Write(DealerPosition);
+    }
+  }
+}