using Server.Network;

namespace Server.Engines.Mahjong
{
  public delegate void OnMahjongPacketReceive(MahjongGame game, NetState state, PacketReader pvSrc);

  public sealed class MahjongPacketHandlers
  {
    private static readonly OnMahjongPacketReceive[] m_SubCommandDelegates = new OnMahjongPacketReceive[0x100];

    public static void RegisterSubCommand(int subCmd, OnMahjongPacketReceive onReceive)
    {
      m_SubCommandDelegates[subCmd] = onReceive;
    }

    public static OnMahjongPacketReceive GetSubCommandDelegate(int cmd)
    {
      if (cmd >= 0 && cmd < 0x100) return m_SubCommandDelegates[cmd];

      return null;
    }

    public static void Initialize()
    {
      PacketHandlers.Register(0xDA, 0, true, OnPacket);

      RegisterSubCommand(0x6, ExitGame);
      RegisterSubCommand(0xA, GivePoints);
      RegisterSubCommand(0xB, RollDice);
      RegisterSubCommand(0xC, BuildWalls);
      RegisterSubCommand(0xD, ResetScores);
      RegisterSubCommand(0xF, AssignDealer);
      RegisterSubCommand(0x10, OpenSeat);
      RegisterSubCommand(0x11, ChangeOption);
      RegisterSubCommand(0x15, MoveWallBreakIndicator);
      RegisterSubCommand(0x16, TogglePublicHand);
      RegisterSubCommand(0x17, MoveTile);
      RegisterSubCommand(0x18, MoveDealerIndicator);
    }

    public static void OnPacket(NetState state, PacketReader pvSrc)
    {
      MahjongGame game = World.FindItem(pvSrc.ReadUInt32()) as MahjongGame;

      game?.Players.CheckPlayers();

      pvSrc.ReadByte();

      int cmd = pvSrc.ReadByte();

      OnMahjongPacketReceive onReceive = GetSubCommandDelegate(cmd);

      if (onReceive != null)
        onReceive(game, state, pvSrc);
      else
        pvSrc.Trace(state);
    }

<<<<<<< HEAD
    private static MahjongPieceDirection GetDirection(int value) =>
      value switch
=======
    private static MahjongPieceDirection GetDirection(int value)
    {
      return value switch
>>>>>>> 64d59ce2
      {
        0 => MahjongPieceDirection.Up,
        1 => MahjongPieceDirection.Left,
        2 => MahjongPieceDirection.Down,
        _ => MahjongPieceDirection.Right
      };
<<<<<<< HEAD

    private static MahjongWind GetWind(int value) =>
      value switch
=======
    }

    private static MahjongWind GetWind(int value)
    {
      return value switch
>>>>>>> 64d59ce2
      {
        0 => MahjongWind.North,
        1 => MahjongWind.East,
        2 => MahjongWind.South,
        _ => MahjongWind.West
      };
<<<<<<< HEAD
=======
    }
>>>>>>> 64d59ce2

    public static void ExitGame(MahjongGame game, NetState state, PacketReader pvSrc)
    {
      game?.Players.LeaveGame(state.Mobile);
    }

    public static void GivePoints(MahjongGame game, NetState state, PacketReader pvSrc)
    {
      if (game?.Players.IsInGamePlayer(state.Mobile) != true)
        return;

      int to = pvSrc.ReadByte();
      int amount = pvSrc.ReadInt32();

      game.Players.TransferScore(state.Mobile, to, amount);
    }

    public static void RollDice(MahjongGame game, NetState state, PacketReader pvSrc)
    {
<<<<<<< HEAD
      if (game?.Players.IsInGamePlayer(state.Mobile) == true)
        game.Dices.RollDices(state.Mobile);
=======
      if (game?.Players.IsInGamePlayer(state.Mobile) != true)
        return;

      game.Dices.RollDices(state.Mobile);
>>>>>>> 64d59ce2
    }

    public static void BuildWalls(MahjongGame game, NetState state, PacketReader pvSrc)
    {
<<<<<<< HEAD
      if (game?.Players.IsInGamePlayer(state.Mobile) == true)
        game.ResetWalls(state.Mobile);
=======
      if (game?.Players.IsInGameDealer(state.Mobile) != true)
        return;

      game.ResetWalls(state.Mobile);
>>>>>>> 64d59ce2
    }

    public static void ResetScores(MahjongGame game, NetState state, PacketReader pvSrc)
    {
<<<<<<< HEAD
      if (game?.Players.IsInGamePlayer(state.Mobile) == true)
        game.Players.ResetScores(MahjongGame.BaseScore);
=======
      if (game?.Players.IsInGameDealer(state.Mobile) != true)
        return;

      game.Players.ResetScores(MahjongGame.BaseScore);
>>>>>>> 64d59ce2
    }

    public static void AssignDealer(MahjongGame game, NetState state, PacketReader pvSrc)
    {
<<<<<<< HEAD
      if (game?.Players.IsInGameDealer(state.Mobile) == true)
        game.Players.AssignDealer(pvSrc.ReadByte());
=======
      if (game?.Players.IsInGameDealer(state.Mobile) != true)
        return;

      int position = pvSrc.ReadByte();

      game.Players.AssignDealer(position);
>>>>>>> 64d59ce2
    }

    public static void OpenSeat(MahjongGame game, NetState state, PacketReader pvSrc)
    {
      if (game?.Players.IsInGameDealer(state.Mobile) != true)
        return;

      int position = pvSrc.ReadByte();

      if (game.Players.GetPlayer(position) == state.Mobile)
        return;

      game.Players.OpenSeat(position);
    }

    public static void ChangeOption(MahjongGame game, NetState state, PacketReader pvSrc)
    {
      if (game?.Players.IsInGameDealer(state.Mobile) != true)
        return;

      pvSrc.ReadInt16();
      pvSrc.ReadByte();

      int options = pvSrc.ReadByte();

      game.ShowScores = (options & 0x1) != 0;
      game.SpectatorVision = (options & 0x2) != 0;
    }

    public static void MoveWallBreakIndicator(MahjongGame game, NetState state, PacketReader pvSrc)
    {
      if (game?.Players.IsInGameDealer(state.Mobile) != true)
        return;

      int y = pvSrc.ReadInt16();
      int x = pvSrc.ReadInt16();

      game.WallBreakIndicator.Move(new Point2D(x, y));
    }

    public static void TogglePublicHand(MahjongGame game, NetState state, PacketReader pvSrc)
    {
<<<<<<< HEAD
      if (game?.Players.IsInGameDealer(state.Mobile) != true)
=======
      if (game?.Players.IsInGamePlayer(state.Mobile) != true)
>>>>>>> 64d59ce2
        return;

      pvSrc.ReadInt16();
      pvSrc.ReadByte();

      bool publicHand = pvSrc.ReadBoolean();

      game.Players.SetPublic(game.Players.GetPlayerIndex(state.Mobile), publicHand);
    }

    public static void MoveTile(MahjongGame game, NetState state, PacketReader pvSrc)
    {
<<<<<<< HEAD
      if (game?.Players.IsInGameDealer(state.Mobile) != true)
=======
      if (game?.Players.IsInGamePlayer(state.Mobile) != true)
>>>>>>> 64d59ce2
        return;

      int number = pvSrc.ReadByte();

      if (number < 0 || number >= game.Tiles.Length)
        return;

      pvSrc.ReadByte(); // Current direction

      MahjongPieceDirection direction = GetDirection(pvSrc.ReadByte());

      pvSrc.ReadByte();

      bool flip = pvSrc.ReadBoolean();

      pvSrc.ReadInt16(); // Current Y
      pvSrc.ReadInt16(); // Current X

      pvSrc.ReadByte();

      int y = pvSrc.ReadInt16();
      int x = pvSrc.ReadInt16();

      pvSrc.ReadByte();

      game.Tiles[number].Move(new Point2D(x, y), direction, flip, game.Players.GetPlayerIndex(state.Mobile));
    }

    public static void MoveDealerIndicator(MahjongGame game, NetState state, PacketReader pvSrc)
    {
      if (game?.Players.IsInGameDealer(state.Mobile) != true)
        return;

      MahjongPieceDirection direction = GetDirection(pvSrc.ReadByte());

      MahjongWind wind = GetWind(pvSrc.ReadByte());

      int y = pvSrc.ReadInt16();
      int x = pvSrc.ReadInt16();

      game.DealerIndicator.Move(new Point2D(x, y), direction, wind);
    }
  }
}
<|MERGE_RESOLUTION|>--- conflicted
+++ resolved
@@ -1,270 +1,228 @@
-using Server.Network;
-
-namespace Server.Engines.Mahjong
-{
-  public delegate void OnMahjongPacketReceive(MahjongGame game, NetState state, PacketReader pvSrc);
-
-  public sealed class MahjongPacketHandlers
-  {
-    private static readonly OnMahjongPacketReceive[] m_SubCommandDelegates = new OnMahjongPacketReceive[0x100];
-
-    public static void RegisterSubCommand(int subCmd, OnMahjongPacketReceive onReceive)
-    {
-      m_SubCommandDelegates[subCmd] = onReceive;
-    }
-
-    public static OnMahjongPacketReceive GetSubCommandDelegate(int cmd)
-    {
-      if (cmd >= 0 && cmd < 0x100) return m_SubCommandDelegates[cmd];
-
-      return null;
-    }
-
-    public static void Initialize()
-    {
-      PacketHandlers.Register(0xDA, 0, true, OnPacket);
-
-      RegisterSubCommand(0x6, ExitGame);
-      RegisterSubCommand(0xA, GivePoints);
-      RegisterSubCommand(0xB, RollDice);
-      RegisterSubCommand(0xC, BuildWalls);
-      RegisterSubCommand(0xD, ResetScores);
-      RegisterSubCommand(0xF, AssignDealer);
-      RegisterSubCommand(0x10, OpenSeat);
-      RegisterSubCommand(0x11, ChangeOption);
-      RegisterSubCommand(0x15, MoveWallBreakIndicator);
-      RegisterSubCommand(0x16, TogglePublicHand);
-      RegisterSubCommand(0x17, MoveTile);
-      RegisterSubCommand(0x18, MoveDealerIndicator);
-    }
-
-    public static void OnPacket(NetState state, PacketReader pvSrc)
-    {
-      MahjongGame game = World.FindItem(pvSrc.ReadUInt32()) as MahjongGame;
-
-      game?.Players.CheckPlayers();
-
-      pvSrc.ReadByte();
-
-      int cmd = pvSrc.ReadByte();
-
-      OnMahjongPacketReceive onReceive = GetSubCommandDelegate(cmd);
-
-      if (onReceive != null)
-        onReceive(game, state, pvSrc);
-      else
-        pvSrc.Trace(state);
-    }
-
-<<<<<<< HEAD
-    private static MahjongPieceDirection GetDirection(int value) =>
-      value switch
-=======
-    private static MahjongPieceDirection GetDirection(int value)
-    {
-      return value switch
->>>>>>> 64d59ce2
-      {
-        0 => MahjongPieceDirection.Up,
-        1 => MahjongPieceDirection.Left,
-        2 => MahjongPieceDirection.Down,
-        _ => MahjongPieceDirection.Right
-      };
-<<<<<<< HEAD
-
-    private static MahjongWind GetWind(int value) =>
-      value switch
-=======
-    }
-
-    private static MahjongWind GetWind(int value)
-    {
-      return value switch
->>>>>>> 64d59ce2
-      {
-        0 => MahjongWind.North,
-        1 => MahjongWind.East,
-        2 => MahjongWind.South,
-        _ => MahjongWind.West
-      };
-<<<<<<< HEAD
-=======
-    }
->>>>>>> 64d59ce2
-
-    public static void ExitGame(MahjongGame game, NetState state, PacketReader pvSrc)
-    {
-      game?.Players.LeaveGame(state.Mobile);
-    }
-
-    public static void GivePoints(MahjongGame game, NetState state, PacketReader pvSrc)
-    {
-      if (game?.Players.IsInGamePlayer(state.Mobile) != true)
-        return;
-
-      int to = pvSrc.ReadByte();
-      int amount = pvSrc.ReadInt32();
-
-      game.Players.TransferScore(state.Mobile, to, amount);
-    }
-
-    public static void RollDice(MahjongGame game, NetState state, PacketReader pvSrc)
-    {
-<<<<<<< HEAD
-      if (game?.Players.IsInGamePlayer(state.Mobile) == true)
-        game.Dices.RollDices(state.Mobile);
-=======
-      if (game?.Players.IsInGamePlayer(state.Mobile) != true)
-        return;
-
-      game.Dices.RollDices(state.Mobile);
->>>>>>> 64d59ce2
-    }
-
-    public static void BuildWalls(MahjongGame game, NetState state, PacketReader pvSrc)
-    {
-<<<<<<< HEAD
-      if (game?.Players.IsInGamePlayer(state.Mobile) == true)
-        game.ResetWalls(state.Mobile);
-=======
-      if (game?.Players.IsInGameDealer(state.Mobile) != true)
-        return;
-
-      game.ResetWalls(state.Mobile);
->>>>>>> 64d59ce2
-    }
-
-    public static void ResetScores(MahjongGame game, NetState state, PacketReader pvSrc)
-    {
-<<<<<<< HEAD
-      if (game?.Players.IsInGamePlayer(state.Mobile) == true)
-        game.Players.ResetScores(MahjongGame.BaseScore);
-=======
-      if (game?.Players.IsInGameDealer(state.Mobile) != true)
-        return;
-
-      game.Players.ResetScores(MahjongGame.BaseScore);
->>>>>>> 64d59ce2
-    }
-
-    public static void AssignDealer(MahjongGame game, NetState state, PacketReader pvSrc)
-    {
-<<<<<<< HEAD
-      if (game?.Players.IsInGameDealer(state.Mobile) == true)
-        game.Players.AssignDealer(pvSrc.ReadByte());
-=======
-      if (game?.Players.IsInGameDealer(state.Mobile) != true)
-        return;
-
-      int position = pvSrc.ReadByte();
-
-      game.Players.AssignDealer(position);
->>>>>>> 64d59ce2
-    }
-
-    public static void OpenSeat(MahjongGame game, NetState state, PacketReader pvSrc)
-    {
-      if (game?.Players.IsInGameDealer(state.Mobile) != true)
-        return;
-
-      int position = pvSrc.ReadByte();
-
-      if (game.Players.GetPlayer(position) == state.Mobile)
-        return;
-
-      game.Players.OpenSeat(position);
-    }
-
-    public static void ChangeOption(MahjongGame game, NetState state, PacketReader pvSrc)
-    {
-      if (game?.Players.IsInGameDealer(state.Mobile) != true)
-        return;
-
-      pvSrc.ReadInt16();
-      pvSrc.ReadByte();
-
-      int options = pvSrc.ReadByte();
-
-      game.ShowScores = (options & 0x1) != 0;
-      game.SpectatorVision = (options & 0x2) != 0;
-    }
-
-    public static void MoveWallBreakIndicator(MahjongGame game, NetState state, PacketReader pvSrc)
-    {
-      if (game?.Players.IsInGameDealer(state.Mobile) != true)
-        return;
-
-      int y = pvSrc.ReadInt16();
-      int x = pvSrc.ReadInt16();
-
-      game.WallBreakIndicator.Move(new Point2D(x, y));
-    }
-
-    public static void TogglePublicHand(MahjongGame game, NetState state, PacketReader pvSrc)
-    {
-<<<<<<< HEAD
-      if (game?.Players.IsInGameDealer(state.Mobile) != true)
-=======
-      if (game?.Players.IsInGamePlayer(state.Mobile) != true)
->>>>>>> 64d59ce2
-        return;
-
-      pvSrc.ReadInt16();
-      pvSrc.ReadByte();
-
-      bool publicHand = pvSrc.ReadBoolean();
-
-      game.Players.SetPublic(game.Players.GetPlayerIndex(state.Mobile), publicHand);
-    }
-
-    public static void MoveTile(MahjongGame game, NetState state, PacketReader pvSrc)
-    {
-<<<<<<< HEAD
-      if (game?.Players.IsInGameDealer(state.Mobile) != true)
-=======
-      if (game?.Players.IsInGamePlayer(state.Mobile) != true)
->>>>>>> 64d59ce2
-        return;
-
-      int number = pvSrc.ReadByte();
-
-      if (number < 0 || number >= game.Tiles.Length)
-        return;
-
-      pvSrc.ReadByte(); // Current direction
-
-      MahjongPieceDirection direction = GetDirection(pvSrc.ReadByte());
-
-      pvSrc.ReadByte();
-
-      bool flip = pvSrc.ReadBoolean();
-
-      pvSrc.ReadInt16(); // Current Y
-      pvSrc.ReadInt16(); // Current X
-
-      pvSrc.ReadByte();
-
-      int y = pvSrc.ReadInt16();
-      int x = pvSrc.ReadInt16();
-
-      pvSrc.ReadByte();
-
-      game.Tiles[number].Move(new Point2D(x, y), direction, flip, game.Players.GetPlayerIndex(state.Mobile));
-    }
-
-    public static void MoveDealerIndicator(MahjongGame game, NetState state, PacketReader pvSrc)
-    {
-      if (game?.Players.IsInGameDealer(state.Mobile) != true)
-        return;
-
-      MahjongPieceDirection direction = GetDirection(pvSrc.ReadByte());
-
-      MahjongWind wind = GetWind(pvSrc.ReadByte());
-
-      int y = pvSrc.ReadInt16();
-      int x = pvSrc.ReadInt16();
-
-      game.DealerIndicator.Move(new Point2D(x, y), direction, wind);
-    }
-  }
-}
+using Server.Network;
+
+namespace Server.Engines.Mahjong
+{
+  public delegate void OnMahjongPacketReceive(MahjongGame game, NetState state, PacketReader pvSrc);
+
+  public sealed class MahjongPacketHandlers
+  {
+    private static readonly OnMahjongPacketReceive[] m_SubCommandDelegates = new OnMahjongPacketReceive[0x100];
+
+    public static void RegisterSubCommand(int subCmd, OnMahjongPacketReceive onReceive)
+    {
+      m_SubCommandDelegates[subCmd] = onReceive;
+    }
+
+    public static OnMahjongPacketReceive GetSubCommandDelegate(int cmd)
+    {
+      if (cmd >= 0 && cmd < 0x100) return m_SubCommandDelegates[cmd];
+
+      return null;
+    }
+
+    public static void Initialize()
+    {
+      PacketHandlers.Register(0xDA, 0, true, OnPacket);
+
+      RegisterSubCommand(0x6, ExitGame);
+      RegisterSubCommand(0xA, GivePoints);
+      RegisterSubCommand(0xB, RollDice);
+      RegisterSubCommand(0xC, BuildWalls);
+      RegisterSubCommand(0xD, ResetScores);
+      RegisterSubCommand(0xF, AssignDealer);
+      RegisterSubCommand(0x10, OpenSeat);
+      RegisterSubCommand(0x11, ChangeOption);
+      RegisterSubCommand(0x15, MoveWallBreakIndicator);
+      RegisterSubCommand(0x16, TogglePublicHand);
+      RegisterSubCommand(0x17, MoveTile);
+      RegisterSubCommand(0x18, MoveDealerIndicator);
+    }
+
+    public static void OnPacket(NetState state, PacketReader pvSrc)
+    {
+      MahjongGame game = World.FindItem(pvSrc.ReadUInt32()) as MahjongGame;
+
+      game?.Players.CheckPlayers();
+
+      pvSrc.ReadByte();
+
+      int cmd = pvSrc.ReadByte();
+
+      OnMahjongPacketReceive onReceive = GetSubCommandDelegate(cmd);
+
+      if (onReceive != null)
+        onReceive(game, state, pvSrc);
+      else
+        pvSrc.Trace(state);
+    }
+
+    private static MahjongPieceDirection GetDirection(int value)
+    {
+      return value switch
+      {
+        0 => MahjongPieceDirection.Up,
+        1 => MahjongPieceDirection.Left,
+        2 => MahjongPieceDirection.Down,
+        _ => MahjongPieceDirection.Right
+      };
+    }
+
+    private static MahjongWind GetWind(int value)
+    {
+      return value switch
+      {
+        0 => MahjongWind.North,
+        1 => MahjongWind.East,
+        2 => MahjongWind.South,
+        _ => MahjongWind.West
+      };
+    }
+
+    public static void ExitGame(MahjongGame game, NetState state, PacketReader pvSrc)
+    {
+      game?.Players.LeaveGame(state.Mobile);
+    }
+
+    public static void GivePoints(MahjongGame game, NetState state, PacketReader pvSrc)
+    {
+      if (game?.Players.IsInGamePlayer(state.Mobile) != true)
+        return;
+
+      int to = pvSrc.ReadByte();
+      int amount = pvSrc.ReadInt32();
+
+      game.Players.TransferScore(state.Mobile, to, amount);
+    }
+
+    public static void RollDice(MahjongGame game, NetState state, PacketReader pvSrc)
+    {
+      if (game?.Players.IsInGamePlayer(state.Mobile) != true)
+        return;
+
+      game.Dices.RollDices(state.Mobile);
+    }
+
+    public static void BuildWalls(MahjongGame game, NetState state, PacketReader pvSrc)
+    {
+      if (game?.Players.IsInGameDealer(state.Mobile) != true)
+        return;
+
+      game.ResetWalls(state.Mobile);
+    }
+
+    public static void ResetScores(MahjongGame game, NetState state, PacketReader pvSrc)
+    {
+      if (game?.Players.IsInGameDealer(state.Mobile) != true)
+        return;
+
+      game.Players.ResetScores(MahjongGame.BaseScore);
+    }
+
+    public static void AssignDealer(MahjongGame game, NetState state, PacketReader pvSrc)
+    {
+      if (game?.Players.IsInGameDealer(state.Mobile) != true)
+        return;
+
+      int position = pvSrc.ReadByte();
+
+      game.Players.AssignDealer(position);
+    }
+
+    public static void OpenSeat(MahjongGame game, NetState state, PacketReader pvSrc)
+    {
+      if (game?.Players.IsInGameDealer(state.Mobile) != true)
+        return;
+
+      int position = pvSrc.ReadByte();
+
+      if (game.Players.GetPlayer(position) == state.Mobile)
+        return;
+
+      game.Players.OpenSeat(position);
+    }
+
+    public static void ChangeOption(MahjongGame game, NetState state, PacketReader pvSrc)
+    {
+      if (game?.Players.IsInGameDealer(state.Mobile) != true)
+        return;
+
+      pvSrc.ReadInt16();
+      pvSrc.ReadByte();
+
+      int options = pvSrc.ReadByte();
+
+      game.ShowScores = (options & 0x1) != 0;
+      game.SpectatorVision = (options & 0x2) != 0;
+    }
+
+    public static void MoveWallBreakIndicator(MahjongGame game, NetState state, PacketReader pvSrc)
+    {
+      if (game?.Players.IsInGameDealer(state.Mobile) != true)
+        return;
+
+      int y = pvSrc.ReadInt16();
+      int x = pvSrc.ReadInt16();
+
+      game.WallBreakIndicator.Move(new Point2D(x, y));
+    }
+
+    public static void TogglePublicHand(MahjongGame game, NetState state, PacketReader pvSrc)
+    {
+      if (game?.Players.IsInGamePlayer(state.Mobile) != true)
+        return;
+
+      pvSrc.ReadInt16();
+      pvSrc.ReadByte();
+
+      bool publicHand = pvSrc.ReadBoolean();
+
+      game.Players.SetPublic(game.Players.GetPlayerIndex(state.Mobile), publicHand);
+    }
+
+    public static void MoveTile(MahjongGame game, NetState state, PacketReader pvSrc)
+    {
+      if (game?.Players.IsInGamePlayer(state.Mobile) != true)
+        return;
+
+      int number = pvSrc.ReadByte();
+
+      if (number < 0 || number >= game.Tiles.Length)
+        return;
+
+      pvSrc.ReadByte(); // Current direction
+
+      MahjongPieceDirection direction = GetDirection(pvSrc.ReadByte());
+
+      pvSrc.ReadByte();
+
+      bool flip = pvSrc.ReadBoolean();
+
+      pvSrc.ReadInt16(); // Current Y
+      pvSrc.ReadInt16(); // Current X
+
+      pvSrc.ReadByte();
+
+      int y = pvSrc.ReadInt16();
+      int x = pvSrc.ReadInt16();
+
+      pvSrc.ReadByte();
+
+      game.Tiles[number].Move(new Point2D(x, y), direction, flip, game.Players.GetPlayerIndex(state.Mobile));
+    }
+
+    public static void MoveDealerIndicator(MahjongGame game, NetState state, PacketReader pvSrc)
+    {
+      if (game?.Players.IsInGameDealer(state.Mobile) != true)
+        return;
+
+      MahjongPieceDirection direction = GetDirection(pvSrc.ReadByte());
+
+      MahjongWind wind = GetWind(pvSrc.ReadByte());
+
+      int y = pvSrc.ReadInt16();
+      int x = pvSrc.ReadInt16();
+
+      game.DealerIndicator.Move(new Point2D(x, y), direction, wind);
+    }
+  }
+}