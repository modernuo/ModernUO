--- conflicted
+++ resolved
@@ -1,108 +1,101 @@
-namespace Server.Items
-{
-  public enum HeadType
-  {
-    Regular,
-    Duel,
-    Tournament
-  }
-
-  public class Head : Item
-  {
-    [Constructible]
-    public Head(string playerName) : this(HeadType.Regular, playerName)
-    {
-    }
-
-    [Constructible]
-    public Head(HeadType headType = HeadType.Regular, string playerName = null)
-      : base(0x1DA0)
-    {
-      HeadType = headType;
-      PlayerName = playerName;
-    }
-
-    public Head(Serial serial)
-      : base(serial)
-    {
-    }
-
-    [CommandProperty(AccessLevel.GameMaster)]
-    public string PlayerName{ get; set; }
-
-    [CommandProperty(AccessLevel.GameMaster)]
-    public HeadType HeadType{ get; set; }
-
-    public override string DefaultName =>
-      PlayerName == null ? base.DefaultName : HeadType switch
-      {
-<<<<<<< HEAD
-        HeadType.Duel => $"the head of {PlayerName}, taken in a duel",
-        HeadType.Tournament => $"the head of {PlayerName}, taken in a tournament",
-        _ => $"the head of {PlayerName}"
-      };
-=======
-        if (PlayerName == null)
-          return base.DefaultName;
-
-        return HeadType switch
-        {
-          HeadType.Duel => $"the head of {PlayerName}, taken in a duel",
-          HeadType.Tournament => $"the head of {PlayerName}, taken in a tournament",
-          _ => $"the head of {PlayerName}"
-        };
-      }
-    }
->>>>>>> 64d59ce2
-
-    public override void Serialize(GenericWriter writer)
-    {
-      base.Serialize(writer);
-
-      writer.Write(1); // version
-
-      writer.Write(PlayerName);
-      writer.WriteEncodedInt((int)HeadType);
-    }
-
-    public override void Deserialize(GenericReader reader)
-    {
-      base.Deserialize(reader);
-
-      int version = reader.ReadInt();
-
-      switch (version)
-      {
-        case 1:
-          PlayerName = reader.ReadString();
-          HeadType = (HeadType)reader.ReadEncodedInt();
-          break;
-
-        case 0:
-          string format = Name;
-
-          if (format != null)
-          {
-            if (format.StartsWith("the head of "))
-              format = format.Substring("the head of ".Length);
-
-            if (format.EndsWith(", taken in a duel"))
-            {
-              format = format.Substring(0, format.Length - ", taken in a duel".Length);
-              HeadType = HeadType.Duel;
-            }
-            else if (format.EndsWith(", taken in a tournament"))
-            {
-              format = format.Substring(0, format.Length - ", taken in a tournament".Length);
-              HeadType = HeadType.Tournament;
-            }
-          }
-
-          PlayerName = format;
-          Name = null;
-
-          break;
-      }
-    }
-  }
-}
+namespace Server.Items
+{
+  public enum HeadType
+  {
+    Regular,
+    Duel,
+    Tournament
+  }
+
+  public class Head : Item
+  {
+    [Constructible]
+    public Head(string playerName) : this(HeadType.Regular, playerName)
+    {
+    }
+
+    [Constructible]
+    public Head(HeadType headType = HeadType.Regular, string playerName = null)
+      : base(0x1DA0)
+    {
+      HeadType = headType;
+      PlayerName = playerName;
+    }
+
+    public Head(Serial serial)
+      : base(serial)
+    {
+    }
+
+    [CommandProperty(AccessLevel.GameMaster)]
+    public string PlayerName{ get; set; }
+
+    [CommandProperty(AccessLevel.GameMaster)]
+    public HeadType HeadType{ get; set; }
+
+    public override string DefaultName =>
+      PlayerName == null ? base.DefaultName : HeadType switch
+      {
+        if (PlayerName == null)
+          return base.DefaultName;
+
+        return HeadType switch
+        {
+          HeadType.Duel => $"the head of {PlayerName}, taken in a duel",
+          HeadType.Tournament => $"the head of {PlayerName}, taken in a tournament",
+          _ => $"the head of {PlayerName}"
+        };
+      }
+    }
+
+    public override void Serialize(GenericWriter writer)
+    {
+      base.Serialize(writer);
+
+      writer.Write(1); // version
+
+      writer.Write(PlayerName);
+      writer.WriteEncodedInt((int)HeadType);
+    }
+
+    public override void Deserialize(GenericReader reader)
+    {
+      base.Deserialize(reader);
+
+      int version = reader.ReadInt();
+
+      switch (version)
+      {
+        case 1:
+          PlayerName = reader.ReadString();
+          HeadType = (HeadType)reader.ReadEncodedInt();
+          break;
+
+        case 0:
+          string format = Name;
+
+          if (format != null)
+          {
+            if (format.StartsWith("the head of "))
+              format = format.Substring("the head of ".Length);
+
+            if (format.EndsWith(", taken in a duel"))
+            {
+              format = format.Substring(0, format.Length - ", taken in a duel".Length);
+              HeadType = HeadType.Duel;
+            }
+            else if (format.EndsWith(", taken in a tournament"))
+            {
+              format = format.Substring(0, format.Length - ", taken in a tournament".Length);
+              HeadType = HeadType.Tournament;
+            }
+          }
+
+          PlayerName = format;
+          Name = null;
+
+          break;
+      }
+    }
+  }
+}