--- conflicted
+++ resolved
@@ -1,402 +1,394 @@
-using Server.Engines.VeteranRewards;
-using Server.Gumps;
-using Server.Multis;
-using Server.Network;
-using Server.Targeting;
-
-namespace Server.Items
-{
-  public class DecorativeShield : Item, IAddon, IRewardItem
-  {
-    private bool m_IsRewardItem;
-
-    [Constructible]
-    public DecorativeShield(int itemID = 0x156C) : base(itemID) => Movable = false;
-
-    public DecorativeShield(Serial serial) : base(serial)
-    {
-    }
-
-    public override bool ForceShowProperties => ObjectPropertyList.Enabled;
-
-    public bool FacingSouth
-    {
-      get
-      {
-        if (ItemID < 0x1582)
-          return (ItemID & 0x1) == 0;
-
-        return ItemID <= 0x1585;
-      }
-    }
-
-    public Item Deed
-    {
-      get
-      {
-        DecorativeShieldDeed deed = new DecorativeShieldDeed();
-        deed.IsRewardItem = m_IsRewardItem;
-
-        return deed;
-      }
-    }
-
-    public bool CouldFit(IPoint3D p, Map map) =>
-      map?.CanFit(p.X, p.Y, p.Z, ItemData.Height) == true && (FacingSouth
-                                                              && BaseAddon.IsWall(p.X, p.Y - 1, p.Z, map)
-                                                              || BaseAddon.IsWall(p.X - 1, p.Y, p.Z, map));
-
-    [CommandProperty(AccessLevel.GameMaster)]
-    public bool IsRewardItem
-    {
-      get => m_IsRewardItem;
-      set
-      {
-        m_IsRewardItem = value;
-        InvalidateProperties();
-      }
-    }
-
-    public override void GetProperties(ObjectPropertyList list)
-    {
-      base.GetProperties(list);
-
-      if (Core.ML && m_IsRewardItem)
-        list.Add(1076220); // 4th Year Veteran Reward
-    }
-
-    public override void OnDoubleClick(Mobile from)
-    {
-      if (from.InRange(Location, 2))
-      {
-        BaseHouse house = BaseHouse.FindHouseAt(this);
-
-        if (house?.IsOwner(from) == true)
-        {
-          from.CloseGump<RewardDemolitionGump>();
-          from.SendGump(new RewardDemolitionGump(this, 1049783)); // Do you wish to re-deed this decoration?
-        }
-        else
-        {
-          from.SendLocalizedMessage(
-            1049784); // You can only re-deed this decoration if you are the house owner or originally placed the decoration.
-        }
-      }
-      else
-      {
-        from.LocalOverheadMessage(MessageType.Regular, 0x3B2, 1019045); // I can't reach that.
-      }
-    }
-
-    public override void Serialize(GenericWriter writer)
-    {
-      base.Serialize(writer);
-
-      writer.WriteEncodedInt(0); // version
-
-      writer.Write(m_IsRewardItem);
-    }
-
-    public override void Deserialize(GenericReader reader)
-    {
-      base.Deserialize(reader);
-
-      int version = reader.ReadEncodedInt();
-
-      m_IsRewardItem = reader.ReadBool();
-    }
-  }
-
-  public class DecorativeShieldDeed : Item, IRewardItem
-  {
-    private bool m_IsRewardItem;
-
-    [Constructible]
-    public DecorativeShieldDeed() : base(0x14F0)
-    {
-      LootType = LootType.Blessed;
-      Weight = 1.0;
-    }
-
-    public DecorativeShieldDeed(Serial serial) : base(serial)
-    {
-    }
-
-    public override int LabelNumber => 1049771; // deed for a decorative shield wall hanging
-
-    [CommandProperty(AccessLevel.GameMaster)]
-    public bool IsRewardItem
-    {
-      get => m_IsRewardItem;
-      set
-      {
-        m_IsRewardItem = value;
-        InvalidateProperties();
-      }
-    }
-
-    public override void GetProperties(ObjectPropertyList list)
-    {
-      base.GetProperties(list);
-
-      if (m_IsRewardItem)
-        list.Add(1076220); // 4th Year Veteran Reward
-    }
-
-    public override void OnDoubleClick(Mobile from)
-    {
-      if (m_IsRewardItem && !RewardSystem.CheckIsUsableBy(from, this))
-        return;
-
-      if (IsChildOf(from.Backpack))
-      {
-        from.CloseGump<InternalGump>();
-        from.SendGump(new InternalGump(this));
-      }
-      else
-      {
-        from.SendLocalizedMessage(1042038); // You must have the object in your backpack to use it.
-      }
-    }
-
-    public override void Serialize(GenericWriter writer)
-    {
-      base.Serialize(writer);
-
-      writer.WriteEncodedInt(0); // version
-
-      writer.Write(m_IsRewardItem);
-    }
-
-    public override void Deserialize(GenericReader reader)
-    {
-      base.Deserialize(reader);
-
-      int version = reader.ReadEncodedInt();
-
-      m_IsRewardItem = reader.ReadBool();
-    }
-
-<<<<<<< HEAD
-    public static int GetWestItemID(int east) =>
-      east switch
-=======
-    public static int GetWestItemID(int east)
-    {
-      return east switch
->>>>>>> 64d59ce2
-      {
-        0x1582 => 0x1635,
-        0x1583 => 0x1634,
-        0x1584 => 0x1637,
-        0x1585 => 0x1636,
-        _ => (east + 1)
-      };
-<<<<<<< HEAD
-=======
-    }
->>>>>>> 64d59ce2
-
-    private class InternalGump : Gump
-    {
-      public const int Start = 0x156C;
-      public const int End = 0x1585;
-      private int m_Page;
-
-      private DecorativeShieldDeed m_Shield;
-
-      public InternalGump(DecorativeShieldDeed shield, int page = 1) : base(150, 50)
-      {
-        m_Shield = shield;
-        m_Page = page;
-
-        Closable = true;
-        Disposable = true;
-        Draggable = true;
-        Resizable = false;
-
-        AddPage(0);
-
-        AddBackground(25, 0, 500, 230, 0xA28);
-
-        int itemID = Start;
-
-        for (int i = 1; i <= 2; i++)
-        {
-          AddPage(i);
-
-          for (int j = 0; j < 9 - i; j++)
-          {
-            AddItem(40 + j * 60, 70, itemID);
-            AddButton(60 + j * 60, 50, 0x845, 0x846, itemID);
-
-            if (itemID < 0x1582)
-              itemID += 2;
-            else
-              itemID += 1;
-          }
-
-          switch (i)
-          {
-            case 1:
-              AddButton(455, 198, 0x8B0, 0x8B0, 0, GumpButtonType.Page, 2);
-              break;
-            case 2:
-              AddButton(70, 198, 0x8AF, 0x8AF, 0, GumpButtonType.Page, 1);
-              break;
-          }
-        }
-      }
-
-      public override void OnResponse(NetState sender, RelayInfo info)
-      {
-        if (m_Shield?.Deleted != false || info.ButtonID < Start || info.ButtonID > End ||
-            ((info.ButtonID & 0x1) != 0 || info.ButtonID >= 0x1582) &&
-            (info.ButtonID < 0x1582 || info.ButtonID > 0x1585))
-          return;
-
-        sender.Mobile.SendLocalizedMessage(1049780); // Where would you like to place this decoration?
-        sender.Mobile.Target = new InternalTarget(m_Shield, info.ButtonID);
-      }
-    }
-
-    private class InternalTarget : Target
-    {
-      private int m_ItemID;
-      private DecorativeShieldDeed m_Shield;
-
-      public InternalTarget(DecorativeShieldDeed shield, int itemID) : base(-1, true, TargetFlags.None)
-      {
-        m_Shield = shield;
-        m_ItemID = itemID;
-      }
-
-      protected override void OnTarget(Mobile from, object targeted)
-      {
-        if (m_Shield?.Deleted != false)
-          return;
-
-        if (!m_Shield.IsChildOf(from.Backpack))
-        {
-          from.SendLocalizedMessage(1042038); // You must have the object in your backpack to use it.
-          return;
-        }
-
-        BaseHouse house = BaseHouse.FindHouseAt(from);
-
-        if (house?.IsOwner(from) != true)
-        {
-          from.SendLocalizedMessage(502092); // You must be in your house to do this.
-          return;
-        }
-
-        IPoint3D p = targeted as IPoint3D;
-        Map map = from.Map;
-
-        if (p == null || map == null)
-          return;
-
-        Point3D p3d = new Point3D(p);
-        ItemData id = TileData.ItemTable[m_ItemID & TileData.MaxItemValue];
-
-        if (!map.CanFit(p3d, id.Height))
-        {
-          from.SendLocalizedMessage(500269); // You cannot build that there.
-          return;
-        }
-
-        house = BaseHouse.FindHouseAt(p3d, map, id.Height);
-
-        if (house?.IsOwner(from) != true)
-        {
-          from.SendLocalizedMessage(1042036); // That location is not in your house.
-          return;
-        }
-
-        bool north = BaseAddon.IsWall(p3d.X, p3d.Y - 1, p3d.Z, map);
-        bool west = BaseAddon.IsWall(p3d.X - 1, p3d.Y, p3d.Z, map);
-
-        if (north && west)
-        {
-          from.CloseGump<FacingGump>();
-          from.SendGump(new FacingGump(m_Shield, m_ItemID, p3d, house));
-        }
-        else if (north || west)
-        {
-          DecorativeShield shield = new DecorativeShield(west ? GetWestItemID(m_ItemID) : m_ItemID);
-
-          house.Addons.Add(shield);
-
-          shield.IsRewardItem = m_Shield.IsRewardItem;
-          shield.MoveToWorld(p3d, map);
-
-          m_Shield.Delete();
-        }
-        else
-        {
-          from.SendLocalizedMessage(1049781); // This decoration must be placed next to a wall.
-        }
-      }
-
-      private class FacingGump : Gump
-      {
-        private BaseHouse m_House;
-        private int m_ItemID;
-        private Point3D m_Location;
-        private DecorativeShieldDeed m_Shield;
-
-        public FacingGump(DecorativeShieldDeed shield, int itemID, Point3D location, BaseHouse house) : base(150, 50)
-        {
-          m_Shield = shield;
-          m_ItemID = itemID;
-          m_Location = location;
-          m_House = house;
-
-          Closable = true;
-          Disposable = true;
-          Draggable = true;
-          Resizable = false;
-
-          AddPage(0);
-          AddBackground(0, 0, 300, 150, 0xA28);
-
-          AddItem(90, 30, GetWestItemID(itemID));
-          AddItem(180, 30, itemID);
-
-          AddButton(50, 35, 0x867, 0x869, (int)Buttons.East);
-          AddButton(145, 35, 0x867, 0x869, (int)Buttons.South);
-        }
-
-        public override void OnResponse(NetState sender, RelayInfo info)
-        {
-          if (m_Shield?.Deleted != false || m_House == null)
-            return;
-
-          DecorativeShield shield = null;
-
-          if (info.ButtonID == (int)Buttons.East)
-            shield = new DecorativeShield(GetWestItemID(m_ItemID));
-          if (info.ButtonID == (int)Buttons.South)
-            shield = new DecorativeShield(m_ItemID);
-
-          if (shield != null)
-          {
-            m_House.Addons.Add(shield);
-
-            shield.IsRewardItem = m_Shield.IsRewardItem;
-            shield.MoveToWorld(m_Location, sender.Mobile.Map);
-
-            m_Shield.Delete();
-          }
-        }
-
-        private enum Buttons
-        {
-          Cancel,
-          South,
-          East
-        }
-      }
-    }
-  }
-}
+using Server.Engines.VeteranRewards;
+using Server.Gumps;
+using Server.Multis;
+using Server.Network;
+using Server.Targeting;
+
+namespace Server.Items
+{
+  public class DecorativeShield : Item, IAddon, IRewardItem
+  {
+    private bool m_IsRewardItem;
+
+    [Constructible]
+    public DecorativeShield(int itemID = 0x156C) : base(itemID) => Movable = false;
+
+    public DecorativeShield(Serial serial) : base(serial)
+    {
+    }
+
+    public override bool ForceShowProperties => ObjectPropertyList.Enabled;
+
+    public bool FacingSouth
+    {
+      get
+      {
+        if (ItemID < 0x1582)
+          return (ItemID & 0x1) == 0;
+
+        return ItemID <= 0x1585;
+      }
+    }
+
+    public Item Deed
+    {
+      get
+      {
+        DecorativeShieldDeed deed = new DecorativeShieldDeed();
+        deed.IsRewardItem = m_IsRewardItem;
+
+        return deed;
+      }
+    }
+
+    public bool CouldFit(IPoint3D p, Map map) =>
+      map?.CanFit(p.X, p.Y, p.Z, ItemData.Height) == true && (FacingSouth
+                                                              && BaseAddon.IsWall(p.X, p.Y - 1, p.Z, map)
+                                                              || BaseAddon.IsWall(p.X - 1, p.Y, p.Z, map));
+
+    [CommandProperty(AccessLevel.GameMaster)]
+    public bool IsRewardItem
+    {
+      get => m_IsRewardItem;
+      set
+      {
+        m_IsRewardItem = value;
+        InvalidateProperties();
+      }
+    }
+
+    public override void GetProperties(ObjectPropertyList list)
+    {
+      base.GetProperties(list);
+
+      if (Core.ML && m_IsRewardItem)
+        list.Add(1076220); // 4th Year Veteran Reward
+    }
+
+    public override void OnDoubleClick(Mobile from)
+    {
+      if (from.InRange(Location, 2))
+      {
+        BaseHouse house = BaseHouse.FindHouseAt(this);
+
+        if (house?.IsOwner(from) == true)
+        {
+          from.CloseGump<RewardDemolitionGump>();
+          from.SendGump(new RewardDemolitionGump(this, 1049783)); // Do you wish to re-deed this decoration?
+        }
+        else
+        {
+          from.SendLocalizedMessage(
+            1049784); // You can only re-deed this decoration if you are the house owner or originally placed the decoration.
+        }
+      }
+      else
+      {
+        from.LocalOverheadMessage(MessageType.Regular, 0x3B2, 1019045); // I can't reach that.
+      }
+    }
+
+    public override void Serialize(GenericWriter writer)
+    {
+      base.Serialize(writer);
+
+      writer.WriteEncodedInt(0); // version
+
+      writer.Write(m_IsRewardItem);
+    }
+
+    public override void Deserialize(GenericReader reader)
+    {
+      base.Deserialize(reader);
+
+      int version = reader.ReadEncodedInt();
+
+      m_IsRewardItem = reader.ReadBool();
+    }
+  }
+
+  public class DecorativeShieldDeed : Item, IRewardItem
+  {
+    private bool m_IsRewardItem;
+
+    [Constructible]
+    public DecorativeShieldDeed() : base(0x14F0)
+    {
+      LootType = LootType.Blessed;
+      Weight = 1.0;
+    }
+
+    public DecorativeShieldDeed(Serial serial) : base(serial)
+    {
+    }
+
+    public override int LabelNumber => 1049771; // deed for a decorative shield wall hanging
+
+    [CommandProperty(AccessLevel.GameMaster)]
+    public bool IsRewardItem
+    {
+      get => m_IsRewardItem;
+      set
+      {
+        m_IsRewardItem = value;
+        InvalidateProperties();
+      }
+    }
+
+    public override void GetProperties(ObjectPropertyList list)
+    {
+      base.GetProperties(list);
+
+      if (m_IsRewardItem)
+        list.Add(1076220); // 4th Year Veteran Reward
+    }
+
+    public override void OnDoubleClick(Mobile from)
+    {
+      if (m_IsRewardItem && !RewardSystem.CheckIsUsableBy(from, this))
+        return;
+
+      if (IsChildOf(from.Backpack))
+      {
+        from.CloseGump<InternalGump>();
+        from.SendGump(new InternalGump(this));
+      }
+      else
+      {
+        from.SendLocalizedMessage(1042038); // You must have the object in your backpack to use it.
+      }
+    }
+
+    public override void Serialize(GenericWriter writer)
+    {
+      base.Serialize(writer);
+
+      writer.WriteEncodedInt(0); // version
+
+      writer.Write(m_IsRewardItem);
+    }
+
+    public override void Deserialize(GenericReader reader)
+    {
+      base.Deserialize(reader);
+
+      int version = reader.ReadEncodedInt();
+
+      m_IsRewardItem = reader.ReadBool();
+    }
+
+    public static int GetWestItemID(int east)
+    {
+      return east switch
+      {
+        0x1582 => 0x1635,
+        0x1583 => 0x1634,
+        0x1584 => 0x1637,
+        0x1585 => 0x1636,
+        _ => (east + 1)
+      };
+    }
+
+    private class InternalGump : Gump
+    {
+      public const int Start = 0x156C;
+      public const int End = 0x1585;
+      private int m_Page;
+
+      private DecorativeShieldDeed m_Shield;
+
+      public InternalGump(DecorativeShieldDeed shield, int page = 1) : base(150, 50)
+      {
+        m_Shield = shield;
+        m_Page = page;
+
+        Closable = true;
+        Disposable = true;
+        Draggable = true;
+        Resizable = false;
+
+        AddPage(0);
+
+        AddBackground(25, 0, 500, 230, 0xA28);
+
+        int itemID = Start;
+
+        for (int i = 1; i <= 2; i++)
+        {
+          AddPage(i);
+
+          for (int j = 0; j < 9 - i; j++)
+          {
+            AddItem(40 + j * 60, 70, itemID);
+            AddButton(60 + j * 60, 50, 0x845, 0x846, itemID);
+
+            if (itemID < 0x1582)
+              itemID += 2;
+            else
+              itemID += 1;
+          }
+
+          switch (i)
+          {
+            case 1:
+              AddButton(455, 198, 0x8B0, 0x8B0, 0, GumpButtonType.Page, 2);
+              break;
+            case 2:
+              AddButton(70, 198, 0x8AF, 0x8AF, 0, GumpButtonType.Page, 1);
+              break;
+          }
+        }
+      }
+
+      public override void OnResponse(NetState sender, RelayInfo info)
+      {
+        if (m_Shield?.Deleted != false || info.ButtonID < Start || info.ButtonID > End ||
+            ((info.ButtonID & 0x1) != 0 || info.ButtonID >= 0x1582) &&
+            (info.ButtonID < 0x1582 || info.ButtonID > 0x1585))
+          return;
+
+        sender.Mobile.SendLocalizedMessage(1049780); // Where would you like to place this decoration?
+        sender.Mobile.Target = new InternalTarget(m_Shield, info.ButtonID);
+      }
+    }
+
+    private class InternalTarget : Target
+    {
+      private int m_ItemID;
+      private DecorativeShieldDeed m_Shield;
+
+      public InternalTarget(DecorativeShieldDeed shield, int itemID) : base(-1, true, TargetFlags.None)
+      {
+        m_Shield = shield;
+        m_ItemID = itemID;
+      }
+
+      protected override void OnTarget(Mobile from, object targeted)
+      {
+        if (m_Shield?.Deleted != false)
+          return;
+
+        if (!m_Shield.IsChildOf(from.Backpack))
+        {
+          from.SendLocalizedMessage(1042038); // You must have the object in your backpack to use it.
+          return;
+        }
+
+        BaseHouse house = BaseHouse.FindHouseAt(from);
+
+        if (house?.IsOwner(from) != true)
+        {
+          from.SendLocalizedMessage(502092); // You must be in your house to do this.
+          return;
+        }
+
+        IPoint3D p = targeted as IPoint3D;
+        Map map = from.Map;
+
+        if (p == null || map == null)
+          return;
+
+        Point3D p3d = new Point3D(p);
+        ItemData id = TileData.ItemTable[m_ItemID & TileData.MaxItemValue];
+
+        if (!map.CanFit(p3d, id.Height))
+        {
+          from.SendLocalizedMessage(500269); // You cannot build that there.
+          return;
+        }
+
+        house = BaseHouse.FindHouseAt(p3d, map, id.Height);
+
+        if (house?.IsOwner(from) != true)
+        {
+          from.SendLocalizedMessage(1042036); // That location is not in your house.
+          return;
+        }
+
+        bool north = BaseAddon.IsWall(p3d.X, p3d.Y - 1, p3d.Z, map);
+        bool west = BaseAddon.IsWall(p3d.X - 1, p3d.Y, p3d.Z, map);
+
+        if (north && west)
+        {
+          from.CloseGump<FacingGump>();
+          from.SendGump(new FacingGump(m_Shield, m_ItemID, p3d, house));
+        }
+        else if (north || west)
+        {
+          DecorativeShield shield = new DecorativeShield(west ? GetWestItemID(m_ItemID) : m_ItemID);
+
+          house.Addons.Add(shield);
+
+          shield.IsRewardItem = m_Shield.IsRewardItem;
+          shield.MoveToWorld(p3d, map);
+
+          m_Shield.Delete();
+        }
+        else
+        {
+          from.SendLocalizedMessage(1049781); // This decoration must be placed next to a wall.
+        }
+      }
+
+      private class FacingGump : Gump
+      {
+        private BaseHouse m_House;
+        private int m_ItemID;
+        private Point3D m_Location;
+        private DecorativeShieldDeed m_Shield;
+
+        public FacingGump(DecorativeShieldDeed shield, int itemID, Point3D location, BaseHouse house) : base(150, 50)
+        {
+          m_Shield = shield;
+          m_ItemID = itemID;
+          m_Location = location;
+          m_House = house;
+
+          Closable = true;
+          Disposable = true;
+          Draggable = true;
+          Resizable = false;
+
+          AddPage(0);
+          AddBackground(0, 0, 300, 150, 0xA28);
+
+          AddItem(90, 30, GetWestItemID(itemID));
+          AddItem(180, 30, itemID);
+
+          AddButton(50, 35, 0x867, 0x869, (int)Buttons.East);
+          AddButton(145, 35, 0x867, 0x869, (int)Buttons.South);
+        }
+
+        public override void OnResponse(NetState sender, RelayInfo info)
+        {
+          if (m_Shield?.Deleted != false || m_House == null)
+            return;
+
+          DecorativeShield shield = null;
+
+          if (info.ButtonID == (int)Buttons.East)
+            shield = new DecorativeShield(GetWestItemID(m_ItemID));
+          if (info.ButtonID == (int)Buttons.South)
+            shield = new DecorativeShield(m_ItemID);
+
+          if (shield != null)
+          {
+            m_House.Addons.Add(shield);
+
+            shield.IsRewardItem = m_Shield.IsRewardItem;
+            shield.MoveToWorld(m_Location, sender.Mobile.Map);
+
+            m_Shield.Delete();
+          }
+        }
+
+        private enum Buttons
+        {
+          Cancel,
+          South,
+          East
+        }
+      }
+    }
+  }
+}