using Server.Engines.VeteranRewards;
using Server.Gumps;
using Server.Multis;
using Server.Network;
using Server.Targeting;

namespace Server.Items
{
  public class HangingSkeleton : Item, IAddon, IRewardItem
  {
    private bool m_IsRewardItem;

    [Constructible]
    public HangingSkeleton(int itemID = 0x1596) : base(itemID)
    {
      LootType = LootType.Blessed;
      Movable = false;
    }

    public HangingSkeleton(Serial serial) : base(serial)
    {
    }

    public override bool ForceShowProperties => ObjectPropertyList.Enabled;

    public bool FacingSouth
    {
      get
      {
        if (ItemID == 0x1A03 || ItemID == 0x1A05 || ItemID == 0x1A09 ||
            ItemID == 0x1B1E || ItemID == 0x1B7F)
          return true;

        return false;
      }
    }

    public Item Deed
    {
      get
      {
        HangingSkeletonDeed deed = new HangingSkeletonDeed();
        deed.IsRewardItem = m_IsRewardItem;

        return deed;
      }
    }

    public bool CouldFit(IPoint3D p, Map map)
    {
      if (map?.CanFit(p.X, p.Y, p.Z, ItemData.Height) != true)
        return false;

      if (FacingSouth)
        return BaseAddon.IsWall(p.X, p.Y - 1, p.Z, map); // north wall
      return BaseAddon.IsWall(p.X - 1, p.Y, p.Z, map); // west wall
    }

    [CommandProperty(AccessLevel.GameMaster)]
    public bool IsRewardItem
    {
      get => m_IsRewardItem;
      set
      {
        m_IsRewardItem = value;
        InvalidateProperties();
      }
    }

    public override void GetProperties(ObjectPropertyList list)
    {
      base.GetProperties(list);

      if (Core.ML && m_IsRewardItem)
        list.Add(1076220); // 4th Year Veteran Reward
    }

    public override void OnDoubleClick(Mobile from)
    {
      if (from.InRange(Location, 3))
      {
        BaseHouse house = BaseHouse.FindHouseAt(this);

        if (house?.IsOwner(from) == true)
        {
          from.CloseGump<RewardDemolitionGump>();
          from.SendGump(new RewardDemolitionGump(this, 1049783)); // Do you wish to re-deed this decoration?
        }
        else
        {
          from.SendLocalizedMessage(
            1049784); // You can only re-deed this decoration if you are the house owner or originally placed the decoration.
        }
      }
      else
      {
        from.LocalOverheadMessage(MessageType.Regular, 0x3B2, 1019045); // I can't reach that.
      }
    }

    public override void Serialize(GenericWriter writer)
    {
      base.Serialize(writer);

      writer.WriteEncodedInt(0); // version

      writer.Write(m_IsRewardItem);
    }

    public override void Deserialize(GenericReader reader)
    {
      base.Deserialize(reader);

      int version = reader.ReadEncodedInt();

      m_IsRewardItem = reader.ReadBool();
    }
  }

  public class HangingSkeletonDeed : Item, IRewardItem
  {
    private bool m_IsRewardItem;

    [Constructible]
    public HangingSkeletonDeed() : base(0x14F0)
    {
      LootType = LootType.Blessed;
      Weight = 1.0;
    }

    public HangingSkeletonDeed(Serial serial) : base(serial)
    {
    }

    public override int LabelNumber => 1049772; // deed for a hanging skeleton decoration

    [CommandProperty(AccessLevel.GameMaster)]
    public bool IsRewardItem
    {
      get => m_IsRewardItem;
      set
      {
        m_IsRewardItem = value;
        InvalidateProperties();
      }
    }

    public override void GetProperties(ObjectPropertyList list)
    {
      base.GetProperties(list);

      if (m_IsRewardItem)
        list.Add(1076220); // 4th Year Veteran Reward
    }

    public override void OnDoubleClick(Mobile from)
    {
      if (m_IsRewardItem && !RewardSystem.CheckIsUsableBy(from, this))
        return;

      if (IsChildOf(from.Backpack))
      {
        BaseHouse house = BaseHouse.FindHouseAt(from);

        if (house?.IsOwner(from) == true)
        {
          from.CloseGump<InternalGump>();
          from.SendGump(new InternalGump(this));
        }
        else
        {
          from.SendLocalizedMessage(502092); // You must be in your house to do this.
        }
      }
      else
      {
        from.SendLocalizedMessage(1042038); // You must have the object in your backpack to use it.
      }
    }

    public override void Serialize(GenericWriter writer)
    {
      base.Serialize(writer);

      writer.WriteEncodedInt(0); // version

      writer.Write(m_IsRewardItem);
    }

    public override void Deserialize(GenericReader reader)
    {
      base.Deserialize(reader);

      int version = reader.ReadEncodedInt();

      m_IsRewardItem = reader.ReadBool();
    }

<<<<<<< HEAD
    public static int GetWestItemID(int south) =>
      south switch
=======
    public static int GetWestItemID(int south)
    {
      return south switch
>>>>>>> 64d59ce2
      {
        0x1B1E => 0x1B1D,
        0x1B7F => 0x1B7C,
        _ => (south + 1)
      };
<<<<<<< HEAD
=======
    }
>>>>>>> 64d59ce2

    private class InternalGump : Gump
    {
      private HangingSkeletonDeed m_Skeleton;

      public InternalGump(HangingSkeletonDeed skeleton) : base(100, 200)
      {
        m_Skeleton = skeleton;

        Closable = true;
        Disposable = true;
        Draggable = true;
        Resizable = false;

        AddPage(0);

        AddBackground(25, 0, 500, 230, 0xA28);

        AddPage(1);

        AddItem(130, 70, 0x1A03);
        AddButton(150, 50, 0x845, 0x846, 0x1A03);

        AddItem(190, 70, 0x1A05);
        AddButton(210, 50, 0x845, 0x846, 0x1A05);

        AddItem(250, 70, 0x1A09);
        AddButton(270, 50, 0x845, 0x846, 0x1A09);

        AddItem(310, 70, 0x1B1E);
        AddButton(330, 50, 0x845, 0x846, 0x1B1E);

        AddItem(370, 70, 0x1B7F);
        AddButton(390, 50, 0x845, 0x846, 0x1B7F);
      }

      public override void OnResponse(NetState sender, RelayInfo info)
      {
        if (m_Skeleton?.Deleted != false || info.ButtonID != 0x1A03 && info.ButtonID != 0x1A05 &&
            info.ButtonID != 0x1A09 && info.ButtonID != 0x1B1E && info.ButtonID != 0x1B7F)
          return;

        sender.Mobile.SendLocalizedMessage(1049780); // Where would you like to place this decoration?
        sender.Mobile.Target = new InternalTarget(m_Skeleton, info.ButtonID);
      }
    }

    private class InternalTarget : Target
    {
      private int m_ItemID;
      private HangingSkeletonDeed m_Skeleton;

      public InternalTarget(HangingSkeletonDeed banner, int itemID) : base(-1, true, TargetFlags.None)
      {
        m_Skeleton = banner;
        m_ItemID = itemID;
      }

      protected override void OnTarget(Mobile from, object targeted)
      {
        if (m_Skeleton?.Deleted != false)
          return;

        if (!m_Skeleton.IsChildOf(from.Backpack))
        {
          from.SendLocalizedMessage(1042038); // You must have the object in your backpack to use it.
          return;
        }

        BaseHouse house = BaseHouse.FindHouseAt(from);

        if (house?.IsOwner(from) != true)
        {
          from.SendLocalizedMessage(502092); // You must be in your house to do this.
          return;
        }

        IPoint3D p = targeted as IPoint3D;
        Map map = from.Map;

        if (p == null || map == null)
          return;

        Point3D p3d = new Point3D(p);
        ItemData id = TileData.ItemTable[m_ItemID & TileData.MaxItemValue];

        if (!map.CanFit(p3d, id.Height))
        {
          from.SendLocalizedMessage(500269); // You cannot build that there.
          return;
        }

        house = BaseHouse.FindHouseAt(p3d, map, id.Height);

        if (house?.IsOwner(from) != true)
        {
          from.SendLocalizedMessage(1042036); // That location is not in your house.
          return;
        }

        bool north = BaseAddon.IsWall(p3d.X, p3d.Y - 1, p3d.Z, map);
        bool west = BaseAddon.IsWall(p3d.X - 1, p3d.Y, p3d.Z, map);

        if (north && west)
        {
          from.CloseGump<FacingGump>();
          from.SendGump(new FacingGump(m_Skeleton, m_ItemID, p3d, house));
        }
        else if (north || west)
        {
          HangingSkeleton banner = new HangingSkeleton(west ? GetWestItemID(m_ItemID) : m_ItemID);

          house.Addons.Add(banner);

          banner.IsRewardItem = m_Skeleton.IsRewardItem;
          banner.MoveToWorld(p3d, map);

          m_Skeleton.Delete();
        }
        else
        {
          from.SendLocalizedMessage(1042039); // The banner must be placed next to a wall.
        }
      }

      private class FacingGump : Gump
      {
        private BaseHouse m_House;
        private int m_ItemID;
        private Point3D m_Location;
        private HangingSkeletonDeed m_Skeleton;

        public FacingGump(HangingSkeletonDeed banner, int itemID, Point3D location, BaseHouse house) : base(150, 50)
        {
          m_Skeleton = banner;
          m_ItemID = itemID;
          m_Location = location;
          m_House = house;

          Closable = true;
          Disposable = true;
          Draggable = true;
          Resizable = false;

          AddPage(0);

          AddBackground(0, 0, 300, 150, 0xA28);

          AddItem(90, 30, GetWestItemID(itemID));
          AddItem(180, 30, itemID);

          AddButton(50, 35, 0x868, 0x869, (int)Buttons.East);
          AddButton(145, 35, 0x868, 0x869, (int)Buttons.South);
        }

        public override void OnResponse(NetState sender, RelayInfo info)
        {
          if (m_Skeleton?.Deleted != false || m_House == null)
            return;

          HangingSkeleton banner = null;

          if (info.ButtonID == (int)Buttons.East)
            banner = new HangingSkeleton(GetWestItemID(m_ItemID));
          if (info.ButtonID == (int)Buttons.South)
            banner = new HangingSkeleton(m_ItemID);

          if (banner != null)
          {
            m_House.Addons.Add(banner);

            banner.IsRewardItem = m_Skeleton.IsRewardItem;
            banner.MoveToWorld(m_Location, sender.Mobile.Map);

            m_Skeleton.Delete();
          }
        }

        private enum Buttons
        {
          Cancel,
          South,
          East
        }
      }
    }
  }
}
<|MERGE_RESOLUTION|>--- conflicted
+++ resolved
@@ -1,403 +1,395 @@
-using Server.Engines.VeteranRewards;
-using Server.Gumps;
-using Server.Multis;
-using Server.Network;
-using Server.Targeting;
-
-namespace Server.Items
-{
-  public class HangingSkeleton : Item, IAddon, IRewardItem
-  {
-    private bool m_IsRewardItem;
-
-    [Constructible]
-    public HangingSkeleton(int itemID = 0x1596) : base(itemID)
-    {
-      LootType = LootType.Blessed;
-      Movable = false;
-    }
-
-    public HangingSkeleton(Serial serial) : base(serial)
-    {
-    }
-
-    public override bool ForceShowProperties => ObjectPropertyList.Enabled;
-
-    public bool FacingSouth
-    {
-      get
-      {
-        if (ItemID == 0x1A03 || ItemID == 0x1A05 || ItemID == 0x1A09 ||
-            ItemID == 0x1B1E || ItemID == 0x1B7F)
-          return true;
-
-        return false;
-      }
-    }
-
-    public Item Deed
-    {
-      get
-      {
-        HangingSkeletonDeed deed = new HangingSkeletonDeed();
-        deed.IsRewardItem = m_IsRewardItem;
-
-        return deed;
-      }
-    }
-
-    public bool CouldFit(IPoint3D p, Map map)
-    {
-      if (map?.CanFit(p.X, p.Y, p.Z, ItemData.Height) != true)
-        return false;
-
-      if (FacingSouth)
-        return BaseAddon.IsWall(p.X, p.Y - 1, p.Z, map); // north wall
-      return BaseAddon.IsWall(p.X - 1, p.Y, p.Z, map); // west wall
-    }
-
-    [CommandProperty(AccessLevel.GameMaster)]
-    public bool IsRewardItem
-    {
-      get => m_IsRewardItem;
-      set
-      {
-        m_IsRewardItem = value;
-        InvalidateProperties();
-      }
-    }
-
-    public override void GetProperties(ObjectPropertyList list)
-    {
-      base.GetProperties(list);
-
-      if (Core.ML && m_IsRewardItem)
-        list.Add(1076220); // 4th Year Veteran Reward
-    }
-
-    public override void OnDoubleClick(Mobile from)
-    {
-      if (from.InRange(Location, 3))
-      {
-        BaseHouse house = BaseHouse.FindHouseAt(this);
-
-        if (house?.IsOwner(from) == true)
-        {
-          from.CloseGump<RewardDemolitionGump>();
-          from.SendGump(new RewardDemolitionGump(this, 1049783)); // Do you wish to re-deed this decoration?
-        }
-        else
-        {
-          from.SendLocalizedMessage(
-            1049784); // You can only re-deed this decoration if you are the house owner or originally placed the decoration.
-        }
-      }
-      else
-      {
-        from.LocalOverheadMessage(MessageType.Regular, 0x3B2, 1019045); // I can't reach that.
-      }
-    }
-
-    public override void Serialize(GenericWriter writer)
-    {
-      base.Serialize(writer);
-
-      writer.WriteEncodedInt(0); // version
-
-      writer.Write(m_IsRewardItem);
-    }
-
-    public override void Deserialize(GenericReader reader)
-    {
-      base.Deserialize(reader);
-
-      int version = reader.ReadEncodedInt();
-
-      m_IsRewardItem = reader.ReadBool();
-    }
-  }
-
-  public class HangingSkeletonDeed : Item, IRewardItem
-  {
-    private bool m_IsRewardItem;
-
-    [Constructible]
-    public HangingSkeletonDeed() : base(0x14F0)
-    {
-      LootType = LootType.Blessed;
-      Weight = 1.0;
-    }
-
-    public HangingSkeletonDeed(Serial serial) : base(serial)
-    {
-    }
-
-    public override int LabelNumber => 1049772; // deed for a hanging skeleton decoration
-
-    [CommandProperty(AccessLevel.GameMaster)]
-    public bool IsRewardItem
-    {
-      get => m_IsRewardItem;
-      set
-      {
-        m_IsRewardItem = value;
-        InvalidateProperties();
-      }
-    }
-
-    public override void GetProperties(ObjectPropertyList list)
-    {
-      base.GetProperties(list);
-
-      if (m_IsRewardItem)
-        list.Add(1076220); // 4th Year Veteran Reward
-    }
-
-    public override void OnDoubleClick(Mobile from)
-    {
-      if (m_IsRewardItem && !RewardSystem.CheckIsUsableBy(from, this))
-        return;
-
-      if (IsChildOf(from.Backpack))
-      {
-        BaseHouse house = BaseHouse.FindHouseAt(from);
-
-        if (house?.IsOwner(from) == true)
-        {
-          from.CloseGump<InternalGump>();
-          from.SendGump(new InternalGump(this));
-        }
-        else
-        {
-          from.SendLocalizedMessage(502092); // You must be in your house to do this.
-        }
-      }
-      else
-      {
-        from.SendLocalizedMessage(1042038); // You must have the object in your backpack to use it.
-      }
-    }
-
-    public override void Serialize(GenericWriter writer)
-    {
-      base.Serialize(writer);
-
-      writer.WriteEncodedInt(0); // version
-
-      writer.Write(m_IsRewardItem);
-    }
-
-    public override void Deserialize(GenericReader reader)
-    {
-      base.Deserialize(reader);
-
-      int version = reader.ReadEncodedInt();
-
-      m_IsRewardItem = reader.ReadBool();
-    }
-
-<<<<<<< HEAD
-    public static int GetWestItemID(int south) =>
-      south switch
-=======
-    public static int GetWestItemID(int south)
-    {
-      return south switch
->>>>>>> 64d59ce2
-      {
-        0x1B1E => 0x1B1D,
-        0x1B7F => 0x1B7C,
-        _ => (south + 1)
-      };
-<<<<<<< HEAD
-=======
-    }
->>>>>>> 64d59ce2
-
-    private class InternalGump : Gump
-    {
-      private HangingSkeletonDeed m_Skeleton;
-
-      public InternalGump(HangingSkeletonDeed skeleton) : base(100, 200)
-      {
-        m_Skeleton = skeleton;
-
-        Closable = true;
-        Disposable = true;
-        Draggable = true;
-        Resizable = false;
-
-        AddPage(0);
-
-        AddBackground(25, 0, 500, 230, 0xA28);
-
-        AddPage(1);
-
-        AddItem(130, 70, 0x1A03);
-        AddButton(150, 50, 0x845, 0x846, 0x1A03);
-
-        AddItem(190, 70, 0x1A05);
-        AddButton(210, 50, 0x845, 0x846, 0x1A05);
-
-        AddItem(250, 70, 0x1A09);
-        AddButton(270, 50, 0x845, 0x846, 0x1A09);
-
-        AddItem(310, 70, 0x1B1E);
-        AddButton(330, 50, 0x845, 0x846, 0x1B1E);
-
-        AddItem(370, 70, 0x1B7F);
-        AddButton(390, 50, 0x845, 0x846, 0x1B7F);
-      }
-
-      public override void OnResponse(NetState sender, RelayInfo info)
-      {
-        if (m_Skeleton?.Deleted != false || info.ButtonID != 0x1A03 && info.ButtonID != 0x1A05 &&
-            info.ButtonID != 0x1A09 && info.ButtonID != 0x1B1E && info.ButtonID != 0x1B7F)
-          return;
-
-        sender.Mobile.SendLocalizedMessage(1049780); // Where would you like to place this decoration?
-        sender.Mobile.Target = new InternalTarget(m_Skeleton, info.ButtonID);
-      }
-    }
-
-    private class InternalTarget : Target
-    {
-      private int m_ItemID;
-      private HangingSkeletonDeed m_Skeleton;
-
-      public InternalTarget(HangingSkeletonDeed banner, int itemID) : base(-1, true, TargetFlags.None)
-      {
-        m_Skeleton = banner;
-        m_ItemID = itemID;
-      }
-
-      protected override void OnTarget(Mobile from, object targeted)
-      {
-        if (m_Skeleton?.Deleted != false)
-          return;
-
-        if (!m_Skeleton.IsChildOf(from.Backpack))
-        {
-          from.SendLocalizedMessage(1042038); // You must have the object in your backpack to use it.
-          return;
-        }
-
-        BaseHouse house = BaseHouse.FindHouseAt(from);
-
-        if (house?.IsOwner(from) != true)
-        {
-          from.SendLocalizedMessage(502092); // You must be in your house to do this.
-          return;
-        }
-
-        IPoint3D p = targeted as IPoint3D;
-        Map map = from.Map;
-
-        if (p == null || map == null)
-          return;
-
-        Point3D p3d = new Point3D(p);
-        ItemData id = TileData.ItemTable[m_ItemID & TileData.MaxItemValue];
-
-        if (!map.CanFit(p3d, id.Height))
-        {
-          from.SendLocalizedMessage(500269); // You cannot build that there.
-          return;
-        }
-
-        house = BaseHouse.FindHouseAt(p3d, map, id.Height);
-
-        if (house?.IsOwner(from) != true)
-        {
-          from.SendLocalizedMessage(1042036); // That location is not in your house.
-          return;
-        }
-
-        bool north = BaseAddon.IsWall(p3d.X, p3d.Y - 1, p3d.Z, map);
-        bool west = BaseAddon.IsWall(p3d.X - 1, p3d.Y, p3d.Z, map);
-
-        if (north && west)
-        {
-          from.CloseGump<FacingGump>();
-          from.SendGump(new FacingGump(m_Skeleton, m_ItemID, p3d, house));
-        }
-        else if (north || west)
-        {
-          HangingSkeleton banner = new HangingSkeleton(west ? GetWestItemID(m_ItemID) : m_ItemID);
-
-          house.Addons.Add(banner);
-
-          banner.IsRewardItem = m_Skeleton.IsRewardItem;
-          banner.MoveToWorld(p3d, map);
-
-          m_Skeleton.Delete();
-        }
-        else
-        {
-          from.SendLocalizedMessage(1042039); // The banner must be placed next to a wall.
-        }
-      }
-
-      private class FacingGump : Gump
-      {
-        private BaseHouse m_House;
-        private int m_ItemID;
-        private Point3D m_Location;
-        private HangingSkeletonDeed m_Skeleton;
-
-        public FacingGump(HangingSkeletonDeed banner, int itemID, Point3D location, BaseHouse house) : base(150, 50)
-        {
-          m_Skeleton = banner;
-          m_ItemID = itemID;
-          m_Location = location;
-          m_House = house;
-
-          Closable = true;
-          Disposable = true;
-          Draggable = true;
-          Resizable = false;
-
-          AddPage(0);
-
-          AddBackground(0, 0, 300, 150, 0xA28);
-
-          AddItem(90, 30, GetWestItemID(itemID));
-          AddItem(180, 30, itemID);
-
-          AddButton(50, 35, 0x868, 0x869, (int)Buttons.East);
-          AddButton(145, 35, 0x868, 0x869, (int)Buttons.South);
-        }
-
-        public override void OnResponse(NetState sender, RelayInfo info)
-        {
-          if (m_Skeleton?.Deleted != false || m_House == null)
-            return;
-
-          HangingSkeleton banner = null;
-
-          if (info.ButtonID == (int)Buttons.East)
-            banner = new HangingSkeleton(GetWestItemID(m_ItemID));
-          if (info.ButtonID == (int)Buttons.South)
-            banner = new HangingSkeleton(m_ItemID);
-
-          if (banner != null)
-          {
-            m_House.Addons.Add(banner);
-
-            banner.IsRewardItem = m_Skeleton.IsRewardItem;
-            banner.MoveToWorld(m_Location, sender.Mobile.Map);
-
-            m_Skeleton.Delete();
-          }
-        }
-
-        private enum Buttons
-        {
-          Cancel,
-          South,
-          East
-        }
-      }
-    }
-  }
-}
+using Server.Engines.VeteranRewards;
+using Server.Gumps;
+using Server.Multis;
+using Server.Network;
+using Server.Targeting;
+
+namespace Server.Items
+{
+  public class HangingSkeleton : Item, IAddon, IRewardItem
+  {
+    private bool m_IsRewardItem;
+
+    [Constructible]
+    public HangingSkeleton(int itemID = 0x1596) : base(itemID)
+    {
+      LootType = LootType.Blessed;
+      Movable = false;
+    }
+
+    public HangingSkeleton(Serial serial) : base(serial)
+    {
+    }
+
+    public override bool ForceShowProperties => ObjectPropertyList.Enabled;
+
+    public bool FacingSouth
+    {
+      get
+      {
+        if (ItemID == 0x1A03 || ItemID == 0x1A05 || ItemID == 0x1A09 ||
+            ItemID == 0x1B1E || ItemID == 0x1B7F)
+          return true;
+
+        return false;
+      }
+    }
+
+    public Item Deed
+    {
+      get
+      {
+        HangingSkeletonDeed deed = new HangingSkeletonDeed();
+        deed.IsRewardItem = m_IsRewardItem;
+
+        return deed;
+      }
+    }
+
+    public bool CouldFit(IPoint3D p, Map map)
+    {
+      if (map?.CanFit(p.X, p.Y, p.Z, ItemData.Height) != true)
+        return false;
+
+      if (FacingSouth)
+        return BaseAddon.IsWall(p.X, p.Y - 1, p.Z, map); // north wall
+      return BaseAddon.IsWall(p.X - 1, p.Y, p.Z, map); // west wall
+    }
+
+    [CommandProperty(AccessLevel.GameMaster)]
+    public bool IsRewardItem
+    {
+      get => m_IsRewardItem;
+      set
+      {
+        m_IsRewardItem = value;
+        InvalidateProperties();
+      }
+    }
+
+    public override void GetProperties(ObjectPropertyList list)
+    {
+      base.GetProperties(list);
+
+      if (Core.ML && m_IsRewardItem)
+        list.Add(1076220); // 4th Year Veteran Reward
+    }
+
+    public override void OnDoubleClick(Mobile from)
+    {
+      if (from.InRange(Location, 3))
+      {
+        BaseHouse house = BaseHouse.FindHouseAt(this);
+
+        if (house?.IsOwner(from) == true)
+        {
+          from.CloseGump<RewardDemolitionGump>();
+          from.SendGump(new RewardDemolitionGump(this, 1049783)); // Do you wish to re-deed this decoration?
+        }
+        else
+        {
+          from.SendLocalizedMessage(
+            1049784); // You can only re-deed this decoration if you are the house owner or originally placed the decoration.
+        }
+      }
+      else
+      {
+        from.LocalOverheadMessage(MessageType.Regular, 0x3B2, 1019045); // I can't reach that.
+      }
+    }
+
+    public override void Serialize(GenericWriter writer)
+    {
+      base.Serialize(writer);
+
+      writer.WriteEncodedInt(0); // version
+
+      writer.Write(m_IsRewardItem);
+    }
+
+    public override void Deserialize(GenericReader reader)
+    {
+      base.Deserialize(reader);
+
+      int version = reader.ReadEncodedInt();
+
+      m_IsRewardItem = reader.ReadBool();
+    }
+  }
+
+  public class HangingSkeletonDeed : Item, IRewardItem
+  {
+    private bool m_IsRewardItem;
+
+    [Constructible]
+    public HangingSkeletonDeed() : base(0x14F0)
+    {
+      LootType = LootType.Blessed;
+      Weight = 1.0;
+    }
+
+    public HangingSkeletonDeed(Serial serial) : base(serial)
+    {
+    }
+
+    public override int LabelNumber => 1049772; // deed for a hanging skeleton decoration
+
+    [CommandProperty(AccessLevel.GameMaster)]
+    public bool IsRewardItem
+    {
+      get => m_IsRewardItem;
+      set
+      {
+        m_IsRewardItem = value;
+        InvalidateProperties();
+      }
+    }
+
+    public override void GetProperties(ObjectPropertyList list)
+    {
+      base.GetProperties(list);
+
+      if (m_IsRewardItem)
+        list.Add(1076220); // 4th Year Veteran Reward
+    }
+
+    public override void OnDoubleClick(Mobile from)
+    {
+      if (m_IsRewardItem && !RewardSystem.CheckIsUsableBy(from, this))
+        return;
+
+      if (IsChildOf(from.Backpack))
+      {
+        BaseHouse house = BaseHouse.FindHouseAt(from);
+
+        if (house?.IsOwner(from) == true)
+        {
+          from.CloseGump<InternalGump>();
+          from.SendGump(new InternalGump(this));
+        }
+        else
+        {
+          from.SendLocalizedMessage(502092); // You must be in your house to do this.
+        }
+      }
+      else
+      {
+        from.SendLocalizedMessage(1042038); // You must have the object in your backpack to use it.
+      }
+    }
+
+    public override void Serialize(GenericWriter writer)
+    {
+      base.Serialize(writer);
+
+      writer.WriteEncodedInt(0); // version
+
+      writer.Write(m_IsRewardItem);
+    }
+
+    public override void Deserialize(GenericReader reader)
+    {
+      base.Deserialize(reader);
+
+      int version = reader.ReadEncodedInt();
+
+      m_IsRewardItem = reader.ReadBool();
+    }
+
+    public static int GetWestItemID(int south)
+    {
+      return south switch
+      {
+        0x1B1E => 0x1B1D,
+        0x1B7F => 0x1B7C,
+        _ => (south + 1)
+      };
+    }
+
+    private class InternalGump : Gump
+    {
+      private HangingSkeletonDeed m_Skeleton;
+
+      public InternalGump(HangingSkeletonDeed skeleton) : base(100, 200)
+      {
+        m_Skeleton = skeleton;
+
+        Closable = true;
+        Disposable = true;
+        Draggable = true;
+        Resizable = false;
+
+        AddPage(0);
+
+        AddBackground(25, 0, 500, 230, 0xA28);
+
+        AddPage(1);
+
+        AddItem(130, 70, 0x1A03);
+        AddButton(150, 50, 0x845, 0x846, 0x1A03);
+
+        AddItem(190, 70, 0x1A05);
+        AddButton(210, 50, 0x845, 0x846, 0x1A05);
+
+        AddItem(250, 70, 0x1A09);
+        AddButton(270, 50, 0x845, 0x846, 0x1A09);
+
+        AddItem(310, 70, 0x1B1E);
+        AddButton(330, 50, 0x845, 0x846, 0x1B1E);
+
+        AddItem(370, 70, 0x1B7F);
+        AddButton(390, 50, 0x845, 0x846, 0x1B7F);
+      }
+
+      public override void OnResponse(NetState sender, RelayInfo info)
+      {
+        if (m_Skeleton?.Deleted != false || info.ButtonID != 0x1A03 && info.ButtonID != 0x1A05 &&
+            info.ButtonID != 0x1A09 && info.ButtonID != 0x1B1E && info.ButtonID != 0x1B7F)
+          return;
+
+        sender.Mobile.SendLocalizedMessage(1049780); // Where would you like to place this decoration?
+        sender.Mobile.Target = new InternalTarget(m_Skeleton, info.ButtonID);
+      }
+    }
+
+    private class InternalTarget : Target
+    {
+      private int m_ItemID;
+      private HangingSkeletonDeed m_Skeleton;
+
+      public InternalTarget(HangingSkeletonDeed banner, int itemID) : base(-1, true, TargetFlags.None)
+      {
+        m_Skeleton = banner;
+        m_ItemID = itemID;
+      }
+
+      protected override void OnTarget(Mobile from, object targeted)
+      {
+        if (m_Skeleton?.Deleted != false)
+          return;
+
+        if (!m_Skeleton.IsChildOf(from.Backpack))
+        {
+          from.SendLocalizedMessage(1042038); // You must have the object in your backpack to use it.
+          return;
+        }
+
+        BaseHouse house = BaseHouse.FindHouseAt(from);
+
+        if (house?.IsOwner(from) != true)
+        {
+          from.SendLocalizedMessage(502092); // You must be in your house to do this.
+          return;
+        }
+
+        IPoint3D p = targeted as IPoint3D;
+        Map map = from.Map;
+
+        if (p == null || map == null)
+          return;
+
+        Point3D p3d = new Point3D(p);
+        ItemData id = TileData.ItemTable[m_ItemID & TileData.MaxItemValue];
+
+        if (!map.CanFit(p3d, id.Height))
+        {
+          from.SendLocalizedMessage(500269); // You cannot build that there.
+          return;
+        }
+
+        house = BaseHouse.FindHouseAt(p3d, map, id.Height);
+
+        if (house?.IsOwner(from) != true)
+        {
+          from.SendLocalizedMessage(1042036); // That location is not in your house.
+          return;
+        }
+
+        bool north = BaseAddon.IsWall(p3d.X, p3d.Y - 1, p3d.Z, map);
+        bool west = BaseAddon.IsWall(p3d.X - 1, p3d.Y, p3d.Z, map);
+
+        if (north && west)
+        {
+          from.CloseGump<FacingGump>();
+          from.SendGump(new FacingGump(m_Skeleton, m_ItemID, p3d, house));
+        }
+        else if (north || west)
+        {
+          HangingSkeleton banner = new HangingSkeleton(west ? GetWestItemID(m_ItemID) : m_ItemID);
+
+          house.Addons.Add(banner);
+
+          banner.IsRewardItem = m_Skeleton.IsRewardItem;
+          banner.MoveToWorld(p3d, map);
+
+          m_Skeleton.Delete();
+        }
+        else
+        {
+          from.SendLocalizedMessage(1042039); // The banner must be placed next to a wall.
+        }
+      }
+
+      private class FacingGump : Gump
+      {
+        private BaseHouse m_House;
+        private int m_ItemID;
+        private Point3D m_Location;
+        private HangingSkeletonDeed m_Skeleton;
+
+        public FacingGump(HangingSkeletonDeed banner, int itemID, Point3D location, BaseHouse house) : base(150, 50)
+        {
+          m_Skeleton = banner;
+          m_ItemID = itemID;
+          m_Location = location;
+          m_House = house;
+
+          Closable = true;
+          Disposable = true;
+          Draggable = true;
+          Resizable = false;
+
+          AddPage(0);
+
+          AddBackground(0, 0, 300, 150, 0xA28);
+
+          AddItem(90, 30, GetWestItemID(itemID));
+          AddItem(180, 30, itemID);
+
+          AddButton(50, 35, 0x868, 0x869, (int)Buttons.East);
+          AddButton(145, 35, 0x868, 0x869, (int)Buttons.South);
+        }
+
+        public override void OnResponse(NetState sender, RelayInfo info)
+        {
+          if (m_Skeleton?.Deleted != false || m_House == null)
+            return;
+
+          HangingSkeleton banner = null;
+
+          if (info.ButtonID == (int)Buttons.East)
+            banner = new HangingSkeleton(GetWestItemID(m_ItemID));
+          if (info.ButtonID == (int)Buttons.South)
+            banner = new HangingSkeleton(m_ItemID);
+
+          if (banner != null)
+          {
+            m_House.Addons.Add(banner);
+
+            banner.IsRewardItem = m_Skeleton.IsRewardItem;
+            banner.MoveToWorld(m_Location, sender.Mobile.Map);
+
+            m_Skeleton.Delete();
+          }
+        }
+
+        private enum Buttons
+        {
+          Cancel,
+          South,
+          East
+        }
+      }
+    }
+  }
+}