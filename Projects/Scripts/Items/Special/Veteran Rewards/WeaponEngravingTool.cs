using Server.Engines.VeteranRewards;
using Server.Gumps;
using Server.Mobiles;
using Server.Network;
using Server.Targeting;

namespace Server.Items
{
  public class WeaponEngravingTool : Item, IUsesRemaining, IRewardItem
  {
    private bool m_IsRewardItem;

    private int m_UsesRemaining;

    [Constructible]
    public WeaponEngravingTool(int uses = 10) : base(0x32F8)
    {
      LootType = LootType.Blessed;
      Weight = 1.0;

      m_UsesRemaining = uses;
    }

    public WeaponEngravingTool(Serial serial) : base(serial)
    {
    }

    public override int LabelNumber => 1076158; // Weapon Engraving Tool

    [CommandProperty(AccessLevel.GameMaster)]
    public bool IsRewardItem
    {
      get => m_IsRewardItem;
      set
      {
        m_IsRewardItem = value;
        InvalidateProperties();
      }
    }

    [CommandProperty(AccessLevel.GameMaster)]
    public int UsesRemaining
    {
      get => m_UsesRemaining;
      set
      {
        m_UsesRemaining = value;
        InvalidateProperties();
      }
    }

    public bool ShowUsesRemaining
    {
      get => true;
      set { }
    }

    public override void OnDoubleClick(Mobile from)
    {
      if (m_IsRewardItem && !RewardSystem.CheckIsUsableBy(from, this))
        return;

      if (m_UsesRemaining > 0)
      {
        from.SendLocalizedMessage(1072357); // Select an object to engrave.
        from.Target = new TargetWeapon(this);
      }
      else
      {
        if (from.Skills.Tinkering.Value == 0)
        {
          from.SendLocalizedMessage(
            1076179); // Since you have no tinkering skill, you will need to find an NPC tinkerer to repair this for you.
        }
        else if (from.Skills.Tinkering.Value < 75.0)
        {
          from.SendLocalizedMessage(
            1076178); // Your tinkering skill is too low to fix this yourself.  An NPC tinkerer can help you repair this for a fee.
        }
        else
        {
          if (from.Backpack.FindItemByType<BlueDiamond>() != null)
            from.SendGump(new ConfirmGump(this, null));
          else
            from.SendLocalizedMessage(
              1076166); // You do not have a blue diamond needed to recharge the engraving tool.
        }

        from.SendLocalizedMessage(1076163); // There are no charges left on this engraving tool.
      }
    }

    public override void GetProperties(ObjectPropertyList list)
    {
      base.GetProperties(list);

      if (m_IsRewardItem)
        list.Add(1076224); // 8th Year Veteran Reward

      if (ShowUsesRemaining)
        list.Add(1060584, m_UsesRemaining.ToString()); // uses remaining: ~1_val~
    }

    public override void Serialize(GenericWriter writer)
    {
      base.Serialize(writer);

      writer.Write(0); // version

      writer.Write(m_UsesRemaining);
      writer.Write(m_IsRewardItem);
    }

    public override void Deserialize(GenericReader reader)
    {
      base.Deserialize(reader);

      int version = reader.ReadInt();

      m_UsesRemaining = reader.ReadInt();
      m_IsRewardItem = reader.ReadBool();
    }

    public virtual void Recharge(Mobile from, Mobile guildmaster)
    {
      if (from.Backpack == null)
        return;

      BlueDiamond diamond = from.Backpack.FindItemByType<BlueDiamond>();

      if (guildmaster != null)
      {
        if (m_UsesRemaining <= 0)
        {
          if (diamond != null && Banker.Withdraw(from, 100000))
          {
            diamond.Consume();
            UsesRemaining = 10;
            guildmaster.Say(1076165); // Your weapon engraver should be good as new!
          }
          else
          {
            guildmaster.Say(
              1076167); // You need a 100,000 gold and a blue diamond to recharge the weapon engraver.
          }
        }
        else
        {
          guildmaster.Say(
            1076164); // I can only help with this if you are carrying an engraving tool that needs repair.
        }
      }
      else
      {
        if (from.Skills.Tinkering.Value == 0)
        {
          from.SendLocalizedMessage(
            1076179); // Since you have no tinkering skill, you will need to find an NPC tinkerer to repair this for you.
        }
        else if (from.Skills.Tinkering.Value < 75.0)
        {
          from.SendLocalizedMessage(
            1076178); // Your tinkering skill is too low to fix this yourself.  An NPC tinkerer can help you repair this for a fee.
        }
        else if (diamond != null)
        {
          diamond.Consume();

          if (Utility.RandomDouble() < from.Skills.Tinkering.Value / 100)
          {
            UsesRemaining = 10;
            from.SendLocalizedMessage(1076165); // Your weapon engraver should be good as new! ?????
          }
          else
          {
            from.SendLocalizedMessage(
              1076175); // You cracked the diamond attempting to fix the weapon engraver.
          }
        }
        else
        {
          from.SendLocalizedMessage(
            1076166); // You do not have a blue diamond needed to recharge the engraving tool.
        }
      }
    }

    public static WeaponEngravingTool Find(Mobile from) => from.Backpack?.FindItemByType<WeaponEngravingTool>();

    private class TargetWeapon : Target
    {
      private WeaponEngravingTool m_Tool;

      public TargetWeapon(WeaponEngravingTool tool) : base(-1, true, TargetFlags.None) => m_Tool = tool;

      protected override void OnTarget(Mobile from, object targeted)
      {
        if (m_Tool?.Deleted != false)
          return;

        if (targeted is BaseWeapon item)
        {
          from.CloseGump<InternalGump>();
          from.SendGump(new InternalGump(m_Tool, item));
        }
        else
        {
          from.SendLocalizedMessage(1072309); // The selected item cannot be engraved by this engraving tool.
        }
      }
    }

    private class InternalGump : Gump
    {
      private BaseWeapon m_Target;
      private WeaponEngravingTool m_Tool;

      public InternalGump(WeaponEngravingTool tool, BaseWeapon target) : base(0, 0)
      {
        m_Tool = tool;
        m_Target = target;

        Closable = true;
        Disposable = true;
        Draggable = true;
        Resizable = false;

        AddBackground(50, 50, 400, 300, 0xA28);

        AddPage(0);

        AddHtmlLocalized(50, 70, 400, 20, 1072359, 0x0); // <CENTER>Engraving Tool</CENTER>
        AddHtmlLocalized(75, 95, 350, 145, 1076229, 0x0, true,
          true); // Please enter the text to add to the selected object. Leave the text area blank to remove any existing text.  Removing text does not use a charge.
        AddButton(125, 300, 0x81A, 0x81B, (int)Buttons.Okay);
        AddButton(320, 300, 0x819, 0x818, (int)Buttons.Cancel);
        AddImageTiled(75, 245, 350, 40, 0xDB0);
        AddImageTiled(76, 245, 350, 2, 0x23C5);
        AddImageTiled(75, 245, 2, 40, 0x23C3);
        AddImageTiled(75, 285, 350, 2, 0x23C5);
        AddImageTiled(425, 245, 2, 42, 0x23C3);

        AddTextEntry(75, 245, 350, 40, 0x0, (int)Buttons.Text, "");
      }

      public override void OnResponse(NetState sender, RelayInfo info)
      {
        if (m_Tool?.Deleted != false || m_Target?.Deleted != false)
          return;

        if (info.ButtonID != (int)Buttons.Okay)
        {
<<<<<<< HEAD
          sender.Mobile.SendLocalizedMessage(1072363); // The object was not engraved.
=======
          state.Mobile.SendLocalizedMessage(1072363); // The object was not engraved.
>>>>>>> 64d59ce2
          return;
        }

        TextRelay relay = info.GetTextEntry((int)Buttons.Text);

        if (relay == null)
          return;

        if (string.IsNullOrEmpty(relay.Text))
        {
          m_Target.EngravedText = null;
<<<<<<< HEAD
          sender.Mobile.SendLocalizedMessage(1072362); // You remove the engraving from the object.
=======
          state.Mobile.SendLocalizedMessage(1072362); // You remove the engraving from the object.
>>>>>>> 64d59ce2
        }
        else
        {
          m_Target.EngravedText = Utility.FixHtml(relay.Text.Length > 64 ?
<<<<<<< HEAD
              relay.Text.Substring(0, 64) : relay.Text);
          sender.Mobile.SendLocalizedMessage(1072361); // You engraved the object.
=======
            relay.Text.Substring(0, 64) : relay.Text);
          state.Mobile.SendLocalizedMessage(1072361); // You engraved the object.
>>>>>>> 64d59ce2
          m_Target.InvalidateProperties();
          m_Tool.UsesRemaining -= 1;
          m_Tool.InvalidateProperties();
        }
      }

      private enum Buttons
      {
        Cancel,
        Okay,
        Text
      }
    }

    public class ConfirmGump : Gump
    {
      private WeaponEngravingTool m_Engraver;
      private Mobile m_Guildmaster;

      public ConfirmGump(WeaponEngravingTool engraver, Mobile guildmaster) : base(200, 200)
      {
        m_Engraver = engraver;
        m_Guildmaster = guildmaster;

        Closable = false;
        Disposable = true;
        Draggable = true;
        Resizable = false;

        AddPage(0);

        AddBackground(0, 0, 291, 133, 0x13BE);
        AddImageTiled(5, 5, 280, 100, 0xA40);

        if (guildmaster != null)
        {
          AddHtmlLocalized(9, 9, 272, 100, 1076169, 0x7FFF); // It will cost you 100,000 gold and a blue diamond to recharge your weapon engraver with 10 charges.
          AddHtmlLocalized(195, 109, 120, 20, 1076172, 0x7FFF); // Recharge it
        }
        else
        {
          AddHtmlLocalized(9, 9, 272, 100, 1076176, 0x7FFF); // You will need a blue diamond to repair the tip of the engraver.  A successful repair will give the engraver 10 charges.
          AddHtmlLocalized(195, 109, 120, 20, 1076177, 0x7FFF); // Replace the tip.
        }

        AddButton(160, 107, 0xFB7, 0xFB8, (int)Buttons.Confirm);
        AddButton(5, 107, 0xFB1, 0xFB2, (int)Buttons.Cancel);
        AddHtmlLocalized(40, 109, 100, 20, 1060051, 0x7FFF); // CANCEL
      }

      public override void OnResponse(NetState sender, RelayInfo info)
      {
        if (m_Engraver?.Deleted != false || info.ButtonID != (int)Buttons.Confirm)
          return;

        m_Engraver.Recharge(sender.Mobile, m_Guildmaster);
      }

      private enum Buttons
      {
        Cancel,
        Confirm
      }
    }
  }
}
<|MERGE_RESOLUTION|>--- conflicted
+++ resolved
@@ -1,350 +1,337 @@
-using Server.Engines.VeteranRewards;
-using Server.Gumps;
-using Server.Mobiles;
-using Server.Network;
-using Server.Targeting;
-
-namespace Server.Items
-{
-  public class WeaponEngravingTool : Item, IUsesRemaining, IRewardItem
-  {
-    private bool m_IsRewardItem;
-
-    private int m_UsesRemaining;
-
-    [Constructible]
-    public WeaponEngravingTool(int uses = 10) : base(0x32F8)
-    {
-      LootType = LootType.Blessed;
-      Weight = 1.0;
-
-      m_UsesRemaining = uses;
-    }
-
-    public WeaponEngravingTool(Serial serial) : base(serial)
-    {
-    }
-
-    public override int LabelNumber => 1076158; // Weapon Engraving Tool
-
-    [CommandProperty(AccessLevel.GameMaster)]
-    public bool IsRewardItem
-    {
-      get => m_IsRewardItem;
-      set
-      {
-        m_IsRewardItem = value;
-        InvalidateProperties();
-      }
-    }
-
-    [CommandProperty(AccessLevel.GameMaster)]
-    public int UsesRemaining
-    {
-      get => m_UsesRemaining;
-      set
-      {
-        m_UsesRemaining = value;
-        InvalidateProperties();
-      }
-    }
-
-    public bool ShowUsesRemaining
-    {
-      get => true;
-      set { }
-    }
-
-    public override void OnDoubleClick(Mobile from)
-    {
-      if (m_IsRewardItem && !RewardSystem.CheckIsUsableBy(from, this))
-        return;
-
-      if (m_UsesRemaining > 0)
-      {
-        from.SendLocalizedMessage(1072357); // Select an object to engrave.
-        from.Target = new TargetWeapon(this);
-      }
-      else
-      {
-        if (from.Skills.Tinkering.Value == 0)
-        {
-          from.SendLocalizedMessage(
-            1076179); // Since you have no tinkering skill, you will need to find an NPC tinkerer to repair this for you.
-        }
-        else if (from.Skills.Tinkering.Value < 75.0)
-        {
-          from.SendLocalizedMessage(
-            1076178); // Your tinkering skill is too low to fix this yourself.  An NPC tinkerer can help you repair this for a fee.
-        }
-        else
-        {
-          if (from.Backpack.FindItemByType<BlueDiamond>() != null)
-            from.SendGump(new ConfirmGump(this, null));
-          else
-            from.SendLocalizedMessage(
-              1076166); // You do not have a blue diamond needed to recharge the engraving tool.
-        }
-
-        from.SendLocalizedMessage(1076163); // There are no charges left on this engraving tool.
-      }
-    }
-
-    public override void GetProperties(ObjectPropertyList list)
-    {
-      base.GetProperties(list);
-
-      if (m_IsRewardItem)
-        list.Add(1076224); // 8th Year Veteran Reward
-
-      if (ShowUsesRemaining)
-        list.Add(1060584, m_UsesRemaining.ToString()); // uses remaining: ~1_val~
-    }
-
-    public override void Serialize(GenericWriter writer)
-    {
-      base.Serialize(writer);
-
-      writer.Write(0); // version
-
-      writer.Write(m_UsesRemaining);
-      writer.Write(m_IsRewardItem);
-    }
-
-    public override void Deserialize(GenericReader reader)
-    {
-      base.Deserialize(reader);
-
-      int version = reader.ReadInt();
-
-      m_UsesRemaining = reader.ReadInt();
-      m_IsRewardItem = reader.ReadBool();
-    }
-
-    public virtual void Recharge(Mobile from, Mobile guildmaster)
-    {
-      if (from.Backpack == null)
-        return;
-
-      BlueDiamond diamond = from.Backpack.FindItemByType<BlueDiamond>();
-
-      if (guildmaster != null)
-      {
-        if (m_UsesRemaining <= 0)
-        {
-          if (diamond != null && Banker.Withdraw(from, 100000))
-          {
-            diamond.Consume();
-            UsesRemaining = 10;
-            guildmaster.Say(1076165); // Your weapon engraver should be good as new!
-          }
-          else
-          {
-            guildmaster.Say(
-              1076167); // You need a 100,000 gold and a blue diamond to recharge the weapon engraver.
-          }
-        }
-        else
-        {
-          guildmaster.Say(
-            1076164); // I can only help with this if you are carrying an engraving tool that needs repair.
-        }
-      }
-      else
-      {
-        if (from.Skills.Tinkering.Value == 0)
-        {
-          from.SendLocalizedMessage(
-            1076179); // Since you have no tinkering skill, you will need to find an NPC tinkerer to repair this for you.
-        }
-        else if (from.Skills.Tinkering.Value < 75.0)
-        {
-          from.SendLocalizedMessage(
-            1076178); // Your tinkering skill is too low to fix this yourself.  An NPC tinkerer can help you repair this for a fee.
-        }
-        else if (diamond != null)
-        {
-          diamond.Consume();
-
-          if (Utility.RandomDouble() < from.Skills.Tinkering.Value / 100)
-          {
-            UsesRemaining = 10;
-            from.SendLocalizedMessage(1076165); // Your weapon engraver should be good as new! ?????
-          }
-          else
-          {
-            from.SendLocalizedMessage(
-              1076175); // You cracked the diamond attempting to fix the weapon engraver.
-          }
-        }
-        else
-        {
-          from.SendLocalizedMessage(
-            1076166); // You do not have a blue diamond needed to recharge the engraving tool.
-        }
-      }
-    }
-
-    public static WeaponEngravingTool Find(Mobile from) => from.Backpack?.FindItemByType<WeaponEngravingTool>();
-
-    private class TargetWeapon : Target
-    {
-      private WeaponEngravingTool m_Tool;
-
-      public TargetWeapon(WeaponEngravingTool tool) : base(-1, true, TargetFlags.None) => m_Tool = tool;
-
-      protected override void OnTarget(Mobile from, object targeted)
-      {
-        if (m_Tool?.Deleted != false)
-          return;
-
-        if (targeted is BaseWeapon item)
-        {
-          from.CloseGump<InternalGump>();
-          from.SendGump(new InternalGump(m_Tool, item));
-        }
-        else
-        {
-          from.SendLocalizedMessage(1072309); // The selected item cannot be engraved by this engraving tool.
-        }
-      }
-    }
-
-    private class InternalGump : Gump
-    {
-      private BaseWeapon m_Target;
-      private WeaponEngravingTool m_Tool;
-
-      public InternalGump(WeaponEngravingTool tool, BaseWeapon target) : base(0, 0)
-      {
-        m_Tool = tool;
-        m_Target = target;
-
-        Closable = true;
-        Disposable = true;
-        Draggable = true;
-        Resizable = false;
-
-        AddBackground(50, 50, 400, 300, 0xA28);
-
-        AddPage(0);
-
-        AddHtmlLocalized(50, 70, 400, 20, 1072359, 0x0); // <CENTER>Engraving Tool</CENTER>
-        AddHtmlLocalized(75, 95, 350, 145, 1076229, 0x0, true,
-          true); // Please enter the text to add to the selected object. Leave the text area blank to remove any existing text.  Removing text does not use a charge.
-        AddButton(125, 300, 0x81A, 0x81B, (int)Buttons.Okay);
-        AddButton(320, 300, 0x819, 0x818, (int)Buttons.Cancel);
-        AddImageTiled(75, 245, 350, 40, 0xDB0);
-        AddImageTiled(76, 245, 350, 2, 0x23C5);
-        AddImageTiled(75, 245, 2, 40, 0x23C3);
-        AddImageTiled(75, 285, 350, 2, 0x23C5);
-        AddImageTiled(425, 245, 2, 42, 0x23C3);
-
-        AddTextEntry(75, 245, 350, 40, 0x0, (int)Buttons.Text, "");
-      }
-
-      public override void OnResponse(NetState sender, RelayInfo info)
-      {
-        if (m_Tool?.Deleted != false || m_Target?.Deleted != false)
-          return;
-
-        if (info.ButtonID != (int)Buttons.Okay)
-        {
-<<<<<<< HEAD
-          sender.Mobile.SendLocalizedMessage(1072363); // The object was not engraved.
-=======
-          state.Mobile.SendLocalizedMessage(1072363); // The object was not engraved.
->>>>>>> 64d59ce2
-          return;
-        }
-
-        TextRelay relay = info.GetTextEntry((int)Buttons.Text);
-
-        if (relay == null)
-          return;
-
-        if (string.IsNullOrEmpty(relay.Text))
-        {
-          m_Target.EngravedText = null;
-<<<<<<< HEAD
-          sender.Mobile.SendLocalizedMessage(1072362); // You remove the engraving from the object.
-=======
-          state.Mobile.SendLocalizedMessage(1072362); // You remove the engraving from the object.
->>>>>>> 64d59ce2
-        }
-        else
-        {
-          m_Target.EngravedText = Utility.FixHtml(relay.Text.Length > 64 ?
-<<<<<<< HEAD
-              relay.Text.Substring(0, 64) : relay.Text);
-          sender.Mobile.SendLocalizedMessage(1072361); // You engraved the object.
-=======
-            relay.Text.Substring(0, 64) : relay.Text);
-          state.Mobile.SendLocalizedMessage(1072361); // You engraved the object.
->>>>>>> 64d59ce2
-          m_Target.InvalidateProperties();
-          m_Tool.UsesRemaining -= 1;
-          m_Tool.InvalidateProperties();
-        }
-      }
-
-      private enum Buttons
-      {
-        Cancel,
-        Okay,
-        Text
-      }
-    }
-
-    public class ConfirmGump : Gump
-    {
-      private WeaponEngravingTool m_Engraver;
-      private Mobile m_Guildmaster;
-
-      public ConfirmGump(WeaponEngravingTool engraver, Mobile guildmaster) : base(200, 200)
-      {
-        m_Engraver = engraver;
-        m_Guildmaster = guildmaster;
-
-        Closable = false;
-        Disposable = true;
-        Draggable = true;
-        Resizable = false;
-
-        AddPage(0);
-
-        AddBackground(0, 0, 291, 133, 0x13BE);
-        AddImageTiled(5, 5, 280, 100, 0xA40);
-
-        if (guildmaster != null)
-        {
-          AddHtmlLocalized(9, 9, 272, 100, 1076169, 0x7FFF); // It will cost you 100,000 gold and a blue diamond to recharge your weapon engraver with 10 charges.
-          AddHtmlLocalized(195, 109, 120, 20, 1076172, 0x7FFF); // Recharge it
-        }
-        else
-        {
-          AddHtmlLocalized(9, 9, 272, 100, 1076176, 0x7FFF); // You will need a blue diamond to repair the tip of the engraver.  A successful repair will give the engraver 10 charges.
-          AddHtmlLocalized(195, 109, 120, 20, 1076177, 0x7FFF); // Replace the tip.
-        }
-
-        AddButton(160, 107, 0xFB7, 0xFB8, (int)Buttons.Confirm);
-        AddButton(5, 107, 0xFB1, 0xFB2, (int)Buttons.Cancel);
-        AddHtmlLocalized(40, 109, 100, 20, 1060051, 0x7FFF); // CANCEL
-      }
-
-      public override void OnResponse(NetState sender, RelayInfo info)
-      {
-        if (m_Engraver?.Deleted != false || info.ButtonID != (int)Buttons.Confirm)
-          return;
-
-        m_Engraver.Recharge(sender.Mobile, m_Guildmaster);
-      }
-
-      private enum Buttons
-      {
-        Cancel,
-        Confirm
-      }
-    }
-  }
-}
+using Server.Engines.VeteranRewards;
+using Server.Gumps;
+using Server.Mobiles;
+using Server.Network;
+using Server.Targeting;
+
+namespace Server.Items
+{
+  public class WeaponEngravingTool : Item, IUsesRemaining, IRewardItem
+  {
+    private bool m_IsRewardItem;
+
+    private int m_UsesRemaining;
+
+    [Constructible]
+    public WeaponEngravingTool(int uses = 10) : base(0x32F8)
+    {
+      LootType = LootType.Blessed;
+      Weight = 1.0;
+
+      m_UsesRemaining = uses;
+    }
+
+    public WeaponEngravingTool(Serial serial) : base(serial)
+    {
+    }
+
+    public override int LabelNumber => 1076158; // Weapon Engraving Tool
+
+    [CommandProperty(AccessLevel.GameMaster)]
+    public bool IsRewardItem
+    {
+      get => m_IsRewardItem;
+      set
+      {
+        m_IsRewardItem = value;
+        InvalidateProperties();
+      }
+    }
+
+    [CommandProperty(AccessLevel.GameMaster)]
+    public int UsesRemaining
+    {
+      get => m_UsesRemaining;
+      set
+      {
+        m_UsesRemaining = value;
+        InvalidateProperties();
+      }
+    }
+
+    public bool ShowUsesRemaining
+    {
+      get => true;
+      set { }
+    }
+
+    public override void OnDoubleClick(Mobile from)
+    {
+      if (m_IsRewardItem && !RewardSystem.CheckIsUsableBy(from, this))
+        return;
+
+      if (m_UsesRemaining > 0)
+      {
+        from.SendLocalizedMessage(1072357); // Select an object to engrave.
+        from.Target = new TargetWeapon(this);
+      }
+      else
+      {
+        if (from.Skills.Tinkering.Value == 0)
+        {
+          from.SendLocalizedMessage(
+            1076179); // Since you have no tinkering skill, you will need to find an NPC tinkerer to repair this for you.
+        }
+        else if (from.Skills.Tinkering.Value < 75.0)
+        {
+          from.SendLocalizedMessage(
+            1076178); // Your tinkering skill is too low to fix this yourself.  An NPC tinkerer can help you repair this for a fee.
+        }
+        else
+        {
+          if (from.Backpack.FindItemByType<BlueDiamond>() != null)
+            from.SendGump(new ConfirmGump(this, null));
+          else
+            from.SendLocalizedMessage(
+              1076166); // You do not have a blue diamond needed to recharge the engraving tool.
+        }
+
+        from.SendLocalizedMessage(1076163); // There are no charges left on this engraving tool.
+      }
+    }
+
+    public override void GetProperties(ObjectPropertyList list)
+    {
+      base.GetProperties(list);
+
+      if (m_IsRewardItem)
+        list.Add(1076224); // 8th Year Veteran Reward
+
+      if (ShowUsesRemaining)
+        list.Add(1060584, m_UsesRemaining.ToString()); // uses remaining: ~1_val~
+    }
+
+    public override void Serialize(GenericWriter writer)
+    {
+      base.Serialize(writer);
+
+      writer.Write(0); // version
+
+      writer.Write(m_UsesRemaining);
+      writer.Write(m_IsRewardItem);
+    }
+
+    public override void Deserialize(GenericReader reader)
+    {
+      base.Deserialize(reader);
+
+      int version = reader.ReadInt();
+
+      m_UsesRemaining = reader.ReadInt();
+      m_IsRewardItem = reader.ReadBool();
+    }
+
+    public virtual void Recharge(Mobile from, Mobile guildmaster)
+    {
+      if (from.Backpack == null)
+        return;
+
+      BlueDiamond diamond = from.Backpack.FindItemByType<BlueDiamond>();
+
+      if (guildmaster != null)
+      {
+        if (m_UsesRemaining <= 0)
+        {
+          if (diamond != null && Banker.Withdraw(from, 100000))
+          {
+            diamond.Consume();
+            UsesRemaining = 10;
+            guildmaster.Say(1076165); // Your weapon engraver should be good as new!
+          }
+          else
+          {
+            guildmaster.Say(
+              1076167); // You need a 100,000 gold and a blue diamond to recharge the weapon engraver.
+          }
+        }
+        else
+        {
+          guildmaster.Say(
+            1076164); // I can only help with this if you are carrying an engraving tool that needs repair.
+        }
+      }
+      else
+      {
+        if (from.Skills.Tinkering.Value == 0)
+        {
+          from.SendLocalizedMessage(
+            1076179); // Since you have no tinkering skill, you will need to find an NPC tinkerer to repair this for you.
+        }
+        else if (from.Skills.Tinkering.Value < 75.0)
+        {
+          from.SendLocalizedMessage(
+            1076178); // Your tinkering skill is too low to fix this yourself.  An NPC tinkerer can help you repair this for a fee.
+        }
+        else if (diamond != null)
+        {
+          diamond.Consume();
+
+          if (Utility.RandomDouble() < from.Skills.Tinkering.Value / 100)
+          {
+            UsesRemaining = 10;
+            from.SendLocalizedMessage(1076165); // Your weapon engraver should be good as new! ?????
+          }
+          else
+          {
+            from.SendLocalizedMessage(
+              1076175); // You cracked the diamond attempting to fix the weapon engraver.
+          }
+        }
+        else
+        {
+          from.SendLocalizedMessage(
+            1076166); // You do not have a blue diamond needed to recharge the engraving tool.
+        }
+      }
+    }
+
+    public static WeaponEngravingTool Find(Mobile from) => from.Backpack?.FindItemByType<WeaponEngravingTool>();
+
+    private class TargetWeapon : Target
+    {
+      private WeaponEngravingTool m_Tool;
+
+      public TargetWeapon(WeaponEngravingTool tool) : base(-1, true, TargetFlags.None) => m_Tool = tool;
+
+      protected override void OnTarget(Mobile from, object targeted)
+      {
+        if (m_Tool?.Deleted != false)
+          return;
+
+        if (targeted is BaseWeapon item)
+        {
+          from.CloseGump<InternalGump>();
+          from.SendGump(new InternalGump(m_Tool, item));
+        }
+        else
+        {
+          from.SendLocalizedMessage(1072309); // The selected item cannot be engraved by this engraving tool.
+        }
+      }
+    }
+
+    private class InternalGump : Gump
+    {
+      private BaseWeapon m_Target;
+      private WeaponEngravingTool m_Tool;
+
+      public InternalGump(WeaponEngravingTool tool, BaseWeapon target) : base(0, 0)
+      {
+        m_Tool = tool;
+        m_Target = target;
+
+        Closable = true;
+        Disposable = true;
+        Draggable = true;
+        Resizable = false;
+
+        AddBackground(50, 50, 400, 300, 0xA28);
+
+        AddPage(0);
+
+        AddHtmlLocalized(50, 70, 400, 20, 1072359, 0x0); // <CENTER>Engraving Tool</CENTER>
+        AddHtmlLocalized(75, 95, 350, 145, 1076229, 0x0, true,
+          true); // Please enter the text to add to the selected object. Leave the text area blank to remove any existing text.  Removing text does not use a charge.
+        AddButton(125, 300, 0x81A, 0x81B, (int)Buttons.Okay);
+        AddButton(320, 300, 0x819, 0x818, (int)Buttons.Cancel);
+        AddImageTiled(75, 245, 350, 40, 0xDB0);
+        AddImageTiled(76, 245, 350, 2, 0x23C5);
+        AddImageTiled(75, 245, 2, 40, 0x23C3);
+        AddImageTiled(75, 285, 350, 2, 0x23C5);
+        AddImageTiled(425, 245, 2, 42, 0x23C3);
+
+        AddTextEntry(75, 245, 350, 40, 0x0, (int)Buttons.Text, "");
+      }
+
+      public override void OnResponse(NetState sender, RelayInfo info)
+      {
+        if (m_Tool?.Deleted != false || m_Target?.Deleted != false)
+          return;
+
+        if (info.ButtonID != (int)Buttons.Okay)
+        {
+          state.Mobile.SendLocalizedMessage(1072363); // The object was not engraved.
+          return;
+        }
+
+        TextRelay relay = info.GetTextEntry((int)Buttons.Text);
+
+        if (relay == null)
+          return;
+
+        if (string.IsNullOrEmpty(relay.Text))
+        {
+          m_Target.EngravedText = null;
+          state.Mobile.SendLocalizedMessage(1072362); // You remove the engraving from the object.
+        }
+        else
+        {
+          m_Target.EngravedText = Utility.FixHtml(relay.Text.Length > 64 ?
+            relay.Text.Substring(0, 64) : relay.Text);
+          state.Mobile.SendLocalizedMessage(1072361); // You engraved the object.
+          m_Target.InvalidateProperties();
+          m_Tool.UsesRemaining -= 1;
+          m_Tool.InvalidateProperties();
+        }
+      }
+
+      private enum Buttons
+      {
+        Cancel,
+        Okay,
+        Text
+      }
+    }
+
+    public class ConfirmGump : Gump
+    {
+      private WeaponEngravingTool m_Engraver;
+      private Mobile m_Guildmaster;
+
+      public ConfirmGump(WeaponEngravingTool engraver, Mobile guildmaster) : base(200, 200)
+      {
+        m_Engraver = engraver;
+        m_Guildmaster = guildmaster;
+
+        Closable = false;
+        Disposable = true;
+        Draggable = true;
+        Resizable = false;
+
+        AddPage(0);
+
+        AddBackground(0, 0, 291, 133, 0x13BE);
+        AddImageTiled(5, 5, 280, 100, 0xA40);
+
+        if (guildmaster != null)
+        {
+          AddHtmlLocalized(9, 9, 272, 100, 1076169, 0x7FFF); // It will cost you 100,000 gold and a blue diamond to recharge your weapon engraver with 10 charges.
+          AddHtmlLocalized(195, 109, 120, 20, 1076172, 0x7FFF); // Recharge it
+        }
+        else
+        {
+          AddHtmlLocalized(9, 9, 272, 100, 1076176, 0x7FFF); // You will need a blue diamond to repair the tip of the engraver.  A successful repair will give the engraver 10 charges.
+          AddHtmlLocalized(195, 109, 120, 20, 1076177, 0x7FFF); // Replace the tip.
+        }
+
+        AddButton(160, 107, 0xFB7, 0xFB8, (int)Buttons.Confirm);
+        AddButton(5, 107, 0xFB1, 0xFB2, (int)Buttons.Cancel);
+        AddHtmlLocalized(40, 109, 100, 20, 1060051, 0x7FFF); // CANCEL
+      }
+
+      public override void OnResponse(NetState sender, RelayInfo info)
+      {
+        if (m_Engraver?.Deleted != false || info.ButtonID != (int)Buttons.Confirm)
+          return;
+
+        m_Engraver.Recharge(sender.Mobile, m_Guildmaster);
+      }
+
+      private enum Buttons
+      {
+        Cancel,
+        Confirm
+      }
+    }
+  }
+}