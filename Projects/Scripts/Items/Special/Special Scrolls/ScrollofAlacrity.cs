using System;
using System.Linq;
using Server.Engines.MLQuests;
using Server.Engines.MLQuests.Objectives;
using Server.Mobiles;

namespace Server.Items
{
  public class ScrollofAlacrity : SpecialScroll
  {
    [Constructible]
    public ScrollofAlacrity(SkillName skill = SkillName.Alchemy) : base(skill, 0.0)
    {
      ItemID = 0x14EF;
      Hue = 0x4AB;
    }

    public ScrollofAlacrity(Serial serial) : base(serial)
    {
    }

    public override int LabelNumber => 1078604; // Scroll of Alacrity

    public override int Message =>
      1078602;
    /* Using a Scroll of Transcendence for a given skill will permanently increase your current
     * level in that skill by the amount of points displayed on the scroll.
     * As you may not gain skills beyond your maximum skill cap, any excess points will be lost.
     */

    public override string DefaultTitle => "<basefont color=#FFFFFF>Scroll of Alacrity:</basefont>";

    public override void GetProperties(ObjectPropertyList list)
    {
      base.GetProperties(list);

      list.Add(1071345, "{0} 15 Minutes", GetName()); // Skill: ~1_val~
    }

    public override bool CanUse(Mobile from)
    {
      if (!(base.CanUse(from) && from is PlayerMobile pm))
        return false;

      #region Mondain's Legacy
      MLQuestContext context = MLQuestSystem.GetContext(pm);

      if (context != null)
<<<<<<< HEAD
        foreach (var objective in context.QuestInstances.SelectMany(instance => instance.Objectives))
=======
        foreach (MLQuestInstance instance in context.QuestInstances)
        foreach (BaseObjectiveInstance objective in instance.Objectives)
>>>>>>> 64d59ce2
          if (!objective.Expired && objective is GainSkillObjectiveInstance objectiveInstance &&
              objectiveInstance.Handles(Skill))
          {
            from.SendMessage("You are already under the effect of an enhanced skillgain quest.");
            return false;
          }

      #endregion

      if (pm.AcceleratedStart > DateTime.UtcNow)
      {
        from.SendLocalizedMessage(1077951); // You are already under the effect of an accelerated skillgain scroll.
        return false;
      }

      return true;
    }

    public override void Use(Mobile from)
    {
      if (!(CanUse(from) && from is PlayerMobile pm))
        return;

      double tskill = from.Skills[Skill].Base;
      double tcap = from.Skills[Skill].Cap;

      if (tskill >= tcap || from.Skills[Skill].Lock != SkillLock.Up)
      {
        from.SendLocalizedMessage(
          1094935);
        /* You cannot increase this skill at this time. The skill may be locked or set to lower in your skill menu.
         * If you are at your total skill cap, you must use a Powerscroll to increase your current skill cap.
         */
        return;
      }

      from.SendLocalizedMessage(
        1077956); // You are infused with intense energy. You are under the effects of an accelerated skillgain scroll.

      Effects.PlaySound(from.Location, from.Map, 0x1E9);
      Effects.SendTargetParticles(from, 0x373A, 35, 45, 0x00, 0x00, 9502, (EffectLayer)255, 0x100);

      pm.AcceleratedStart = DateTime.UtcNow + TimeSpan.FromMinutes(15);
      Timer.DelayCall(TimeSpan.FromMinutes(15), Expire_Callback, from);

      pm.AcceleratedSkill = Skill;

      Delete();
    }

    // TODO: Handle this upon deserialization. Create Dictionary and serialize Mobile/Timers?
    private static void Expire_Callback(Mobile m)
    {
      m.PlaySound(0x1F8);
      m.SendLocalizedMessage(
        1077957); // The intense energy dissipates. You are no longer under the effects of an accelerated skillgain scroll.
    }

    public override void Serialize(GenericWriter writer)
    {
      base.Serialize(writer);

      writer.Write(0); // version
    }

    public override void Deserialize(GenericReader reader)
    {
      base.Deserialize(reader);

      int version = InheritsItem ? 0 : reader.ReadInt(); //Required for SpecialScroll insertion

      LootType = LootType.Cursed;
      Insured = false;
    }
  }
}
<|MERGE_RESOLUTION|>--- conflicted
+++ resolved
@@ -1,130 +1,126 @@
-using System;
-using System.Linq;
-using Server.Engines.MLQuests;
-using Server.Engines.MLQuests.Objectives;
-using Server.Mobiles;
-
-namespace Server.Items
-{
-  public class ScrollofAlacrity : SpecialScroll
-  {
-    [Constructible]
-    public ScrollofAlacrity(SkillName skill = SkillName.Alchemy) : base(skill, 0.0)
-    {
-      ItemID = 0x14EF;
-      Hue = 0x4AB;
-    }
-
-    public ScrollofAlacrity(Serial serial) : base(serial)
-    {
-    }
-
-    public override int LabelNumber => 1078604; // Scroll of Alacrity
-
-    public override int Message =>
-      1078602;
-    /* Using a Scroll of Transcendence for a given skill will permanently increase your current
-     * level in that skill by the amount of points displayed on the scroll.
-     * As you may not gain skills beyond your maximum skill cap, any excess points will be lost.
-     */
-
-    public override string DefaultTitle => "<basefont color=#FFFFFF>Scroll of Alacrity:</basefont>";
-
-    public override void GetProperties(ObjectPropertyList list)
-    {
-      base.GetProperties(list);
-
-      list.Add(1071345, "{0} 15 Minutes", GetName()); // Skill: ~1_val~
-    }
-
-    public override bool CanUse(Mobile from)
-    {
-      if (!(base.CanUse(from) && from is PlayerMobile pm))
-        return false;
-
-      #region Mondain's Legacy
-      MLQuestContext context = MLQuestSystem.GetContext(pm);
-
-      if (context != null)
-<<<<<<< HEAD
-        foreach (var objective in context.QuestInstances.SelectMany(instance => instance.Objectives))
-=======
-        foreach (MLQuestInstance instance in context.QuestInstances)
-        foreach (BaseObjectiveInstance objective in instance.Objectives)
->>>>>>> 64d59ce2
-          if (!objective.Expired && objective is GainSkillObjectiveInstance objectiveInstance &&
-              objectiveInstance.Handles(Skill))
-          {
-            from.SendMessage("You are already under the effect of an enhanced skillgain quest.");
-            return false;
-          }
-
-      #endregion
-
-      if (pm.AcceleratedStart > DateTime.UtcNow)
-      {
-        from.SendLocalizedMessage(1077951); // You are already under the effect of an accelerated skillgain scroll.
-        return false;
-      }
-
-      return true;
-    }
-
-    public override void Use(Mobile from)
-    {
-      if (!(CanUse(from) && from is PlayerMobile pm))
-        return;
-
-      double tskill = from.Skills[Skill].Base;
-      double tcap = from.Skills[Skill].Cap;
-
-      if (tskill >= tcap || from.Skills[Skill].Lock != SkillLock.Up)
-      {
-        from.SendLocalizedMessage(
-          1094935);
-        /* You cannot increase this skill at this time. The skill may be locked or set to lower in your skill menu.
-         * If you are at your total skill cap, you must use a Powerscroll to increase your current skill cap.
-         */
-        return;
-      }
-
-      from.SendLocalizedMessage(
-        1077956); // You are infused with intense energy. You are under the effects of an accelerated skillgain scroll.
-
-      Effects.PlaySound(from.Location, from.Map, 0x1E9);
-      Effects.SendTargetParticles(from, 0x373A, 35, 45, 0x00, 0x00, 9502, (EffectLayer)255, 0x100);
-
-      pm.AcceleratedStart = DateTime.UtcNow + TimeSpan.FromMinutes(15);
-      Timer.DelayCall(TimeSpan.FromMinutes(15), Expire_Callback, from);
-
-      pm.AcceleratedSkill = Skill;
-
-      Delete();
-    }
-
-    // TODO: Handle this upon deserialization. Create Dictionary and serialize Mobile/Timers?
-    private static void Expire_Callback(Mobile m)
-    {
-      m.PlaySound(0x1F8);
-      m.SendLocalizedMessage(
-        1077957); // The intense energy dissipates. You are no longer under the effects of an accelerated skillgain scroll.
-    }
-
-    public override void Serialize(GenericWriter writer)
-    {
-      base.Serialize(writer);
-
-      writer.Write(0); // version
-    }
-
-    public override void Deserialize(GenericReader reader)
-    {
-      base.Deserialize(reader);
-
-      int version = InheritsItem ? 0 : reader.ReadInt(); //Required for SpecialScroll insertion
-
-      LootType = LootType.Cursed;
-      Insured = false;
-    }
-  }
-}
+using System;
+using System.Linq;
+using Server.Engines.MLQuests;
+using Server.Engines.MLQuests.Objectives;
+using Server.Mobiles;
+
+namespace Server.Items
+{
+  public class ScrollofAlacrity : SpecialScroll
+  {
+    [Constructible]
+    public ScrollofAlacrity(SkillName skill = SkillName.Alchemy) : base(skill, 0.0)
+    {
+      ItemID = 0x14EF;
+      Hue = 0x4AB;
+    }
+
+    public ScrollofAlacrity(Serial serial) : base(serial)
+    {
+    }
+
+    public override int LabelNumber => 1078604; // Scroll of Alacrity
+
+    public override int Message =>
+      1078602;
+    /* Using a Scroll of Transcendence for a given skill will permanently increase your current
+     * level in that skill by the amount of points displayed on the scroll.
+     * As you may not gain skills beyond your maximum skill cap, any excess points will be lost.
+     */
+
+    public override string DefaultTitle => "<basefont color=#FFFFFF>Scroll of Alacrity:</basefont>";
+
+    public override void GetProperties(ObjectPropertyList list)
+    {
+      base.GetProperties(list);
+
+      list.Add(1071345, "{0} 15 Minutes", GetName()); // Skill: ~1_val~
+    }
+
+    public override bool CanUse(Mobile from)
+    {
+      if (!(base.CanUse(from) && from is PlayerMobile pm))
+        return false;
+
+      #region Mondain's Legacy
+      MLQuestContext context = MLQuestSystem.GetContext(pm);
+
+      if (context != null)
+        foreach (MLQuestInstance instance in context.QuestInstances)
+        foreach (BaseObjectiveInstance objective in instance.Objectives)
+          if (!objective.Expired && objective is GainSkillObjectiveInstance objectiveInstance &&
+              objectiveInstance.Handles(Skill))
+          {
+            from.SendMessage("You are already under the effect of an enhanced skillgain quest.");
+            return false;
+          }
+
+      #endregion
+
+      if (pm.AcceleratedStart > DateTime.UtcNow)
+      {
+        from.SendLocalizedMessage(1077951); // You are already under the effect of an accelerated skillgain scroll.
+        return false;
+      }
+
+      return true;
+    }
+
+    public override void Use(Mobile from)
+    {
+      if (!(CanUse(from) && from is PlayerMobile pm))
+        return;
+
+      double tskill = from.Skills[Skill].Base;
+      double tcap = from.Skills[Skill].Cap;
+
+      if (tskill >= tcap || from.Skills[Skill].Lock != SkillLock.Up)
+      {
+        from.SendLocalizedMessage(
+          1094935);
+        /* You cannot increase this skill at this time. The skill may be locked or set to lower in your skill menu.
+         * If you are at your total skill cap, you must use a Powerscroll to increase your current skill cap.
+         */
+        return;
+      }
+
+      from.SendLocalizedMessage(
+        1077956); // You are infused with intense energy. You are under the effects of an accelerated skillgain scroll.
+
+      Effects.PlaySound(from.Location, from.Map, 0x1E9);
+      Effects.SendTargetParticles(from, 0x373A, 35, 45, 0x00, 0x00, 9502, (EffectLayer)255, 0x100);
+
+      pm.AcceleratedStart = DateTime.UtcNow + TimeSpan.FromMinutes(15);
+      Timer.DelayCall(TimeSpan.FromMinutes(15), Expire_Callback, from);
+
+      pm.AcceleratedSkill = Skill;
+
+      Delete();
+    }
+
+    // TODO: Handle this upon deserialization. Create Dictionary and serialize Mobile/Timers?
+    private static void Expire_Callback(Mobile m)
+    {
+      m.PlaySound(0x1F8);
+      m.SendLocalizedMessage(
+        1077957); // The intense energy dissipates. You are no longer under the effects of an accelerated skillgain scroll.
+    }
+
+    public override void Serialize(GenericWriter writer)
+    {
+      base.Serialize(writer);
+
+      writer.Write(0); // version
+    }
+
+    public override void Deserialize(GenericReader reader)
+    {
+      base.Deserialize(reader);
+
+      int version = InheritsItem ? 0 : reader.ReadInt(); //Required for SpecialScroll insertion
+
+      LootType = LootType.Cursed;
+      Insured = false;
+    }
+  }
+}