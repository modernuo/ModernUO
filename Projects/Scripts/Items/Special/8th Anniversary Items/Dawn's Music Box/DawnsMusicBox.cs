--- conflicted
+++ resolved
@@ -1,302 +1,298 @@
-using System;
-using System.Collections.Generic;
-using Server.ContextMenus;
-using Server.Gumps;
-using Server.Multis;
-using Server.Network;
-
-namespace Server.Items
-{
-  [Flippable(0x2AF9, 0x2AFD)]
-  public class DawnsMusicBox : Item, ISecurable
-  {
-    private static Dictionary<MusicName, DawnsMusicInfo> m_Info;
-
-    public static MusicName[] m_CommonTracks =
-    {
-      MusicName.Samlethe, MusicName.Sailing, MusicName.Britain2, MusicName.Britain1,
-      MusicName.Bucsden, MusicName.Forest_a, MusicName.Cove, MusicName.Death,
-      MusicName.Dungeon9, MusicName.Dungeon2, MusicName.Cave01, MusicName.Combat3,
-      MusicName.Combat1, MusicName.Combat2, MusicName.Jhelom, MusicName.Linelle,
-      MusicName.LBCastle, MusicName.Minoc, MusicName.Moonglow, MusicName.Magincia,
-      MusicName.Nujelm, MusicName.BTCastle, MusicName.Tavern04, MusicName.Skarabra,
-      MusicName.Stones2, MusicName.Serpents, MusicName.Taiko, MusicName.Tavern01,
-      MusicName.Tavern02, MusicName.Tavern03, MusicName.TokunoDungeon, MusicName.Trinsic,
-      MusicName.OldUlt01, MusicName.Ocllo, MusicName.Vesper, MusicName.Victory,
-      MusicName.Mountn_a, MusicName.Wind, MusicName.Yew, MusicName.Zento
-    };
-
-    public static MusicName[] m_UncommonTracks =
-    {
-      MusicName.GwennoConversation, MusicName.DreadHornArea, MusicName.ElfCity,
-      MusicName.GoodEndGame, MusicName.GoodVsEvil, MusicName.GreatEarthSerpents,
-      MusicName.GrizzleDungeon, MusicName.Humanoids_U9, MusicName.MelisandesLair,
-      MusicName.MinocNegative, MusicName.ParoxysmusLair, MusicName.Paws
-    };
-
-    public static MusicName[] m_RareTracks =
-    {
-      MusicName.SelimsBar, MusicName.SerpentIsleCombat_U7, MusicName.ValoriaShips
-    };
-
-    private int m_Count;
-    private int m_ItemID;
-
-    private Timer m_Timer;
-
-    [Constructible]
-    public DawnsMusicBox() : base(0x2AF9)
-    {
-      Weight = 1.0;
-
-      Tracks = new List<MusicName>();
-
-      while (Tracks.Count < 4)
-      {
-        MusicName name = RandomTrack(DawnsMusicRarity.Common);
-
-        if (!Tracks.Contains(name))
-          Tracks.Add(name);
-      }
-    }
-
-    public DawnsMusicBox(Serial serial) : base(serial)
-    {
-    }
-
-    public override int LabelNumber => 1075198; // Dawn�s Music Box
-
-    public List<MusicName> Tracks{ get; private set; }
-
-    [CommandProperty(AccessLevel.GameMaster)]
-    public SecureLevel Level{ get; set; }
-
-    public override void OnAfterDuped(Item newItem)
-    {
-      if (!(newItem is DawnsMusicBox box))
-        return;
-
-      box.Tracks = new List<MusicName>();
-      box.Tracks.AddRange(Tracks);
-    }
-
-    public override void GetProperties(ObjectPropertyList list)
-    {
-      base.GetProperties(list);
-
-      int commonSongs = 0;
-      int uncommonSongs = 0;
-      int rareSongs = 0;
-
-      for (int i = 0; i < Tracks.Count; i++)
-      {
-        DawnsMusicInfo info = GetInfo(Tracks[i]);
-
-        switch (info.Rarity)
-        {
-          case DawnsMusicRarity.Common:
-            commonSongs++;
-            break;
-          case DawnsMusicRarity.Uncommon:
-            uncommonSongs++;
-            break;
-          case DawnsMusicRarity.Rare:
-            rareSongs++;
-            break;
-        }
-      }
-
-      if (commonSongs > 0)
-        list.Add(1075234, commonSongs.ToString()); // ~1_NUMBER~ Common Tracks
-      if (uncommonSongs > 0)
-        list.Add(1075235, uncommonSongs.ToString()); // ~1_NUMBER~ Uncommon Tracks
-      if (rareSongs > 0)
-        list.Add(1075236, rareSongs.ToString()); // ~1_NUMBER~ Rare Tracks
-    }
-
-    public override void GetContextMenuEntries(Mobile from, List<ContextMenuEntry> list)
-    {
-      base.GetContextMenuEntries(from, list);
-
-      SetSecureLevelEntry.AddTo(from, this, list); // Set secure level
-    }
-
-    public override void OnDoubleClick(Mobile from)
-    {
-      if (!IsChildOf(from.Backpack) && !IsLockedDown)
-      {
-        from.SendLocalizedMessage(
-          1061856); // You must have the item in your backpack or locked down in order to use it.
-      }
-      else if (IsLockedDown && !HasAccces(from))
-      {
-        from.SendLocalizedMessage(502436); // That is not accessible.
-      }
-      else
-      {
-        from.CloseGump<DawnsMusicBoxGump>();
-        from.SendGump(new DawnsMusicBoxGump(this));
-      }
-    }
-
-    public bool HasAccces(Mobile m) => m.AccessLevel >= AccessLevel.GameMaster || BaseHouse.FindHouseAt(this)?.HasAccess(m) == true;
-
-    public void PlayMusic(Mobile m, MusicName music)
-    {
-      if (m_Timer?.Running == true)
-        EndMusic(m);
-      else
-        m_ItemID = ItemID;
-
-      Packets.SendPlayMusic(m.NetState, music);
-      m_Timer = Timer.DelayCall(TimeSpan.FromSeconds(0.5), TimeSpan.FromSeconds(0.5), 4, Animate);
-    }
-
-    public void EndMusic(Mobile m)
-    {
-      if (m_Timer?.Running == true)
-        m_Timer.Stop();
-
-      Packets.SendStopMusic(m.NetState);
-
-      if (m_Count > 0)
-        ItemID = m_ItemID;
-
-      m_Count = 0;
-    }
-
-    private void Animate()
-    {
-      m_Count++;
-
-      if (m_Count >= 4)
-      {
-        m_Count = 0;
-        ItemID = m_ItemID;
-      }
-      else
-      {
-        ItemID++;
-      }
-    }
-
-    public override void Serialize(GenericWriter writer)
-    {
-      base.Serialize(writer);
-
-      writer.WriteEncodedInt(0); // version
-
-      writer.Write(Tracks.Count);
-
-      for (int i = 0; i < Tracks.Count; i++)
-        writer.Write((int)Tracks[i]);
-
-      writer.Write((int)Level);
-      writer.Write(m_ItemID);
-    }
-
-    public override void Deserialize(GenericReader reader)
-    {
-      base.Deserialize(reader);
-
-      int version = reader.ReadEncodedInt();
-
-      int count = reader.ReadInt();
-      Tracks = new List<MusicName>();
-
-      for (int i = 0; i < count; i++)
-        Tracks.Add((MusicName)reader.ReadInt());
-
-      Level = (SecureLevel)reader.ReadInt();
-      m_ItemID = reader.ReadInt();
-    }
-
-    public static void Initialize()
-    {
-      m_Info = new Dictionary<MusicName, DawnsMusicInfo>
-      {
-        { MusicName.Samlethe, new DawnsMusicInfo(1075152, DawnsMusicRarity.Common) },
-        { MusicName.Sailing, new DawnsMusicInfo(1075163, DawnsMusicRarity.Common) },
-        { MusicName.Britain2, new DawnsMusicInfo(1075145, DawnsMusicRarity.Common) },
-        { MusicName.Britain1, new DawnsMusicInfo(1075144, DawnsMusicRarity.Common) },
-        { MusicName.Bucsden, new DawnsMusicInfo(1075146, DawnsMusicRarity.Common) },
-        { MusicName.Forest_a, new DawnsMusicInfo(1075161, DawnsMusicRarity.Common) },
-        { MusicName.Cove, new DawnsMusicInfo(1075176, DawnsMusicRarity.Common) },
-        { MusicName.Death, new DawnsMusicInfo(1075171, DawnsMusicRarity.Common) },
-        { MusicName.Dungeon9, new DawnsMusicInfo(1075160, DawnsMusicRarity.Common) },
-        { MusicName.Dungeon2, new DawnsMusicInfo(1075175, DawnsMusicRarity.Common) },
-        { MusicName.Cave01, new DawnsMusicInfo(1075159, DawnsMusicRarity.Common) },
-        { MusicName.Combat3, new DawnsMusicInfo(1075170, DawnsMusicRarity.Common) },
-        { MusicName.Combat1, new DawnsMusicInfo(1075168, DawnsMusicRarity.Common) },
-        { MusicName.Combat2, new DawnsMusicInfo(1075169, DawnsMusicRarity.Common) },
-        { MusicName.Jhelom, new DawnsMusicInfo(1075147, DawnsMusicRarity.Common) },
-        { MusicName.Linelle, new DawnsMusicInfo(1075185, DawnsMusicRarity.Common) },
-        { MusicName.LBCastle, new DawnsMusicInfo(1075148, DawnsMusicRarity.Common) },
-        { MusicName.Minoc, new DawnsMusicInfo(1075150, DawnsMusicRarity.Common) },
-        { MusicName.Moonglow, new DawnsMusicInfo(1075177, DawnsMusicRarity.Common) },
-        { MusicName.Magincia, new DawnsMusicInfo(1075149, DawnsMusicRarity.Common) },
-        { MusicName.Nujelm, new DawnsMusicInfo(1075174, DawnsMusicRarity.Common) },
-        { MusicName.BTCastle, new DawnsMusicInfo(1075173, DawnsMusicRarity.Common) },
-        { MusicName.Tavern04, new DawnsMusicInfo(1075167, DawnsMusicRarity.Common) },
-        { MusicName.Skarabra, new DawnsMusicInfo(1075154, DawnsMusicRarity.Common) },
-        { MusicName.Stones2, new DawnsMusicInfo(1075143, DawnsMusicRarity.Common) },
-        { MusicName.Serpents, new DawnsMusicInfo(1075153, DawnsMusicRarity.Common) },
-        { MusicName.Taiko, new DawnsMusicInfo(1075180, DawnsMusicRarity.Common) },
-        { MusicName.Tavern01, new DawnsMusicInfo(1075164, DawnsMusicRarity.Common) },
-        { MusicName.Tavern02, new DawnsMusicInfo(1075165, DawnsMusicRarity.Common) },
-        { MusicName.Tavern03, new DawnsMusicInfo(1075166, DawnsMusicRarity.Common) },
-        { MusicName.TokunoDungeon, new DawnsMusicInfo(1075179, DawnsMusicRarity.Common) },
-        { MusicName.Trinsic, new DawnsMusicInfo(1075155, DawnsMusicRarity.Common) },
-        { MusicName.OldUlt01, new DawnsMusicInfo(1075142, DawnsMusicRarity.Common) },
-        { MusicName.Ocllo, new DawnsMusicInfo(1075151, DawnsMusicRarity.Common) },
-        { MusicName.Vesper, new DawnsMusicInfo(1075156, DawnsMusicRarity.Common) },
-        { MusicName.Victory, new DawnsMusicInfo(1075172, DawnsMusicRarity.Common) },
-        { MusicName.Mountn_a, new DawnsMusicInfo(1075162, DawnsMusicRarity.Common) },
-        { MusicName.Wind, new DawnsMusicInfo(1075157, DawnsMusicRarity.Common) },
-        { MusicName.Yew, new DawnsMusicInfo(1075158, DawnsMusicRarity.Common) },
-        { MusicName.Zento, new DawnsMusicInfo(1075178, DawnsMusicRarity.Common) },
-        { MusicName.GwennoConversation, new DawnsMusicInfo(1075131, DawnsMusicRarity.Uncommon) },
-        { MusicName.DreadHornArea, new DawnsMusicInfo(1075181, DawnsMusicRarity.Uncommon) },
-        { MusicName.ElfCity, new DawnsMusicInfo(1075182, DawnsMusicRarity.Uncommon) },
-        { MusicName.GoodEndGame, new DawnsMusicInfo(1075132, DawnsMusicRarity.Uncommon) },
-        { MusicName.GoodVsEvil, new DawnsMusicInfo(1075133, DawnsMusicRarity.Uncommon) },
-        { MusicName.GreatEarthSerpents, new DawnsMusicInfo(1075134, DawnsMusicRarity.Uncommon) },
-        { MusicName.GrizzleDungeon, new DawnsMusicInfo(1075186, DawnsMusicRarity.Uncommon) },
-        { MusicName.Humanoids_U9, new DawnsMusicInfo(1075135, DawnsMusicRarity.Uncommon) },
-        { MusicName.MelisandesLair, new DawnsMusicInfo(1075183, DawnsMusicRarity.Uncommon) },
-        { MusicName.MinocNegative, new DawnsMusicInfo(1075136, DawnsMusicRarity.Uncommon) },
-        { MusicName.ParoxysmusLair, new DawnsMusicInfo(1075184, DawnsMusicRarity.Uncommon) },
-        { MusicName.Paws, new DawnsMusicInfo(1075137, DawnsMusicRarity.Uncommon) },
-        { MusicName.SelimsBar, new DawnsMusicInfo(1075138, DawnsMusicRarity.Rare) },
-        { MusicName.SerpentIsleCombat_U7, new DawnsMusicInfo(1075139, DawnsMusicRarity.Rare) },
-        { MusicName.ValoriaShips, new DawnsMusicInfo(1075140, DawnsMusicRarity.Rare) }
-      };
-    }
-
-    public static DawnsMusicInfo GetInfo(MusicName name)
-    {
-      if (m_Info == null) // sanity
-        return null;
-
-      m_Info.TryGetValue(name, out DawnsMusicInfo info);
-      return info;
-    }
-
-    public static MusicName RandomTrack(DawnsMusicRarity rarity)
-    {
-<<<<<<< HEAD
-      MusicName[] list = rarity switch
-=======
-      var list = rarity switch
->>>>>>> 64d59ce2
-      {
-        DawnsMusicRarity.Common => m_CommonTracks,
-        DawnsMusicRarity.Uncommon => m_UncommonTracks,
-        DawnsMusicRarity.Rare => m_RareTracks,
-        _ => m_CommonTracks
-      };
-
-      return list[Utility.Random(list.Length)];
-    }
-  }
-}
+using System;
+using System.Collections.Generic;
+using Server.ContextMenus;
+using Server.Gumps;
+using Server.Multis;
+using Server.Network;
+
+namespace Server.Items
+{
+  [Flippable(0x2AF9, 0x2AFD)]
+  public class DawnsMusicBox : Item, ISecurable
+  {
+    private static Dictionary<MusicName, DawnsMusicInfo> m_Info;
+
+    public static MusicName[] m_CommonTracks =
+    {
+      MusicName.Samlethe, MusicName.Sailing, MusicName.Britain2, MusicName.Britain1,
+      MusicName.Bucsden, MusicName.Forest_a, MusicName.Cove, MusicName.Death,
+      MusicName.Dungeon9, MusicName.Dungeon2, MusicName.Cave01, MusicName.Combat3,
+      MusicName.Combat1, MusicName.Combat2, MusicName.Jhelom, MusicName.Linelle,
+      MusicName.LBCastle, MusicName.Minoc, MusicName.Moonglow, MusicName.Magincia,
+      MusicName.Nujelm, MusicName.BTCastle, MusicName.Tavern04, MusicName.Skarabra,
+      MusicName.Stones2, MusicName.Serpents, MusicName.Taiko, MusicName.Tavern01,
+      MusicName.Tavern02, MusicName.Tavern03, MusicName.TokunoDungeon, MusicName.Trinsic,
+      MusicName.OldUlt01, MusicName.Ocllo, MusicName.Vesper, MusicName.Victory,
+      MusicName.Mountn_a, MusicName.Wind, MusicName.Yew, MusicName.Zento
+    };
+
+    public static MusicName[] m_UncommonTracks =
+    {
+      MusicName.GwennoConversation, MusicName.DreadHornArea, MusicName.ElfCity,
+      MusicName.GoodEndGame, MusicName.GoodVsEvil, MusicName.GreatEarthSerpents,
+      MusicName.GrizzleDungeon, MusicName.Humanoids_U9, MusicName.MelisandesLair,
+      MusicName.MinocNegative, MusicName.ParoxysmusLair, MusicName.Paws
+    };
+
+    public static MusicName[] m_RareTracks =
+    {
+      MusicName.SelimsBar, MusicName.SerpentIsleCombat_U7, MusicName.ValoriaShips
+    };
+
+    private int m_Count;
+    private int m_ItemID;
+
+    private Timer m_Timer;
+
+    [Constructible]
+    public DawnsMusicBox() : base(0x2AF9)
+    {
+      Weight = 1.0;
+
+      Tracks = new List<MusicName>();
+
+      while (Tracks.Count < 4)
+      {
+        MusicName name = RandomTrack(DawnsMusicRarity.Common);
+
+        if (!Tracks.Contains(name))
+          Tracks.Add(name);
+      }
+    }
+
+    public DawnsMusicBox(Serial serial) : base(serial)
+    {
+    }
+
+    public override int LabelNumber => 1075198; // Dawn�s Music Box
+
+    public List<MusicName> Tracks{ get; private set; }
+
+    [CommandProperty(AccessLevel.GameMaster)]
+    public SecureLevel Level{ get; set; }
+
+    public override void OnAfterDuped(Item newItem)
+    {
+      if (!(newItem is DawnsMusicBox box))
+        return;
+
+      box.Tracks = new List<MusicName>();
+      box.Tracks.AddRange(Tracks);
+    }
+
+    public override void GetProperties(ObjectPropertyList list)
+    {
+      base.GetProperties(list);
+
+      int commonSongs = 0;
+      int uncommonSongs = 0;
+      int rareSongs = 0;
+
+      for (int i = 0; i < Tracks.Count; i++)
+      {
+        DawnsMusicInfo info = GetInfo(Tracks[i]);
+
+        switch (info.Rarity)
+        {
+          case DawnsMusicRarity.Common:
+            commonSongs++;
+            break;
+          case DawnsMusicRarity.Uncommon:
+            uncommonSongs++;
+            break;
+          case DawnsMusicRarity.Rare:
+            rareSongs++;
+            break;
+        }
+      }
+
+      if (commonSongs > 0)
+        list.Add(1075234, commonSongs.ToString()); // ~1_NUMBER~ Common Tracks
+      if (uncommonSongs > 0)
+        list.Add(1075235, uncommonSongs.ToString()); // ~1_NUMBER~ Uncommon Tracks
+      if (rareSongs > 0)
+        list.Add(1075236, rareSongs.ToString()); // ~1_NUMBER~ Rare Tracks
+    }
+
+    public override void GetContextMenuEntries(Mobile from, List<ContextMenuEntry> list)
+    {
+      base.GetContextMenuEntries(from, list);
+
+      SetSecureLevelEntry.AddTo(from, this, list); // Set secure level
+    }
+
+    public override void OnDoubleClick(Mobile from)
+    {
+      if (!IsChildOf(from.Backpack) && !IsLockedDown)
+      {
+        from.SendLocalizedMessage(
+          1061856); // You must have the item in your backpack or locked down in order to use it.
+      }
+      else if (IsLockedDown && !HasAccces(from))
+      {
+        from.SendLocalizedMessage(502436); // That is not accessible.
+      }
+      else
+      {
+        from.CloseGump<DawnsMusicBoxGump>();
+        from.SendGump(new DawnsMusicBoxGump(this));
+      }
+    }
+
+    public bool HasAccces(Mobile m) => m.AccessLevel >= AccessLevel.GameMaster || BaseHouse.FindHouseAt(this)?.HasAccess(m) == true;
+
+    public void PlayMusic(Mobile m, MusicName music)
+    {
+      if (m_Timer?.Running == true)
+        EndMusic(m);
+      else
+        m_ItemID = ItemID;
+
+      Packets.SendPlayMusic(m.NetState, music);
+      m_Timer = Timer.DelayCall(TimeSpan.FromSeconds(0.5), TimeSpan.FromSeconds(0.5), 4, Animate);
+    }
+
+    public void EndMusic(Mobile m)
+    {
+      if (m_Timer?.Running == true)
+        m_Timer.Stop();
+
+      Packets.SendStopMusic(m.NetState);
+
+      if (m_Count > 0)
+        ItemID = m_ItemID;
+
+      m_Count = 0;
+    }
+
+    private void Animate()
+    {
+      m_Count++;
+
+      if (m_Count >= 4)
+      {
+        m_Count = 0;
+        ItemID = m_ItemID;
+      }
+      else
+      {
+        ItemID++;
+      }
+    }
+
+    public override void Serialize(GenericWriter writer)
+    {
+      base.Serialize(writer);
+
+      writer.WriteEncodedInt(0); // version
+
+      writer.Write(Tracks.Count);
+
+      for (int i = 0; i < Tracks.Count; i++)
+        writer.Write((int)Tracks[i]);
+
+      writer.Write((int)Level);
+      writer.Write(m_ItemID);
+    }
+
+    public override void Deserialize(GenericReader reader)
+    {
+      base.Deserialize(reader);
+
+      int version = reader.ReadEncodedInt();
+
+      int count = reader.ReadInt();
+      Tracks = new List<MusicName>();
+
+      for (int i = 0; i < count; i++)
+        Tracks.Add((MusicName)reader.ReadInt());
+
+      Level = (SecureLevel)reader.ReadInt();
+      m_ItemID = reader.ReadInt();
+    }
+
+    public static void Initialize()
+    {
+      m_Info = new Dictionary<MusicName, DawnsMusicInfo>
+      {
+        { MusicName.Samlethe, new DawnsMusicInfo(1075152, DawnsMusicRarity.Common) },
+        { MusicName.Sailing, new DawnsMusicInfo(1075163, DawnsMusicRarity.Common) },
+        { MusicName.Britain2, new DawnsMusicInfo(1075145, DawnsMusicRarity.Common) },
+        { MusicName.Britain1, new DawnsMusicInfo(1075144, DawnsMusicRarity.Common) },
+        { MusicName.Bucsden, new DawnsMusicInfo(1075146, DawnsMusicRarity.Common) },
+        { MusicName.Forest_a, new DawnsMusicInfo(1075161, DawnsMusicRarity.Common) },
+        { MusicName.Cove, new DawnsMusicInfo(1075176, DawnsMusicRarity.Common) },
+        { MusicName.Death, new DawnsMusicInfo(1075171, DawnsMusicRarity.Common) },
+        { MusicName.Dungeon9, new DawnsMusicInfo(1075160, DawnsMusicRarity.Common) },
+        { MusicName.Dungeon2, new DawnsMusicInfo(1075175, DawnsMusicRarity.Common) },
+        { MusicName.Cave01, new DawnsMusicInfo(1075159, DawnsMusicRarity.Common) },
+        { MusicName.Combat3, new DawnsMusicInfo(1075170, DawnsMusicRarity.Common) },
+        { MusicName.Combat1, new DawnsMusicInfo(1075168, DawnsMusicRarity.Common) },
+        { MusicName.Combat2, new DawnsMusicInfo(1075169, DawnsMusicRarity.Common) },
+        { MusicName.Jhelom, new DawnsMusicInfo(1075147, DawnsMusicRarity.Common) },
+        { MusicName.Linelle, new DawnsMusicInfo(1075185, DawnsMusicRarity.Common) },
+        { MusicName.LBCastle, new DawnsMusicInfo(1075148, DawnsMusicRarity.Common) },
+        { MusicName.Minoc, new DawnsMusicInfo(1075150, DawnsMusicRarity.Common) },
+        { MusicName.Moonglow, new DawnsMusicInfo(1075177, DawnsMusicRarity.Common) },
+        { MusicName.Magincia, new DawnsMusicInfo(1075149, DawnsMusicRarity.Common) },
+        { MusicName.Nujelm, new DawnsMusicInfo(1075174, DawnsMusicRarity.Common) },
+        { MusicName.BTCastle, new DawnsMusicInfo(1075173, DawnsMusicRarity.Common) },
+        { MusicName.Tavern04, new DawnsMusicInfo(1075167, DawnsMusicRarity.Common) },
+        { MusicName.Skarabra, new DawnsMusicInfo(1075154, DawnsMusicRarity.Common) },
+        { MusicName.Stones2, new DawnsMusicInfo(1075143, DawnsMusicRarity.Common) },
+        { MusicName.Serpents, new DawnsMusicInfo(1075153, DawnsMusicRarity.Common) },
+        { MusicName.Taiko, new DawnsMusicInfo(1075180, DawnsMusicRarity.Common) },
+        { MusicName.Tavern01, new DawnsMusicInfo(1075164, DawnsMusicRarity.Common) },
+        { MusicName.Tavern02, new DawnsMusicInfo(1075165, DawnsMusicRarity.Common) },
+        { MusicName.Tavern03, new DawnsMusicInfo(1075166, DawnsMusicRarity.Common) },
+        { MusicName.TokunoDungeon, new DawnsMusicInfo(1075179, DawnsMusicRarity.Common) },
+        { MusicName.Trinsic, new DawnsMusicInfo(1075155, DawnsMusicRarity.Common) },
+        { MusicName.OldUlt01, new DawnsMusicInfo(1075142, DawnsMusicRarity.Common) },
+        { MusicName.Ocllo, new DawnsMusicInfo(1075151, DawnsMusicRarity.Common) },
+        { MusicName.Vesper, new DawnsMusicInfo(1075156, DawnsMusicRarity.Common) },
+        { MusicName.Victory, new DawnsMusicInfo(1075172, DawnsMusicRarity.Common) },
+        { MusicName.Mountn_a, new DawnsMusicInfo(1075162, DawnsMusicRarity.Common) },
+        { MusicName.Wind, new DawnsMusicInfo(1075157, DawnsMusicRarity.Common) },
+        { MusicName.Yew, new DawnsMusicInfo(1075158, DawnsMusicRarity.Common) },
+        { MusicName.Zento, new DawnsMusicInfo(1075178, DawnsMusicRarity.Common) },
+        { MusicName.GwennoConversation, new DawnsMusicInfo(1075131, DawnsMusicRarity.Uncommon) },
+        { MusicName.DreadHornArea, new DawnsMusicInfo(1075181, DawnsMusicRarity.Uncommon) },
+        { MusicName.ElfCity, new DawnsMusicInfo(1075182, DawnsMusicRarity.Uncommon) },
+        { MusicName.GoodEndGame, new DawnsMusicInfo(1075132, DawnsMusicRarity.Uncommon) },
+        { MusicName.GoodVsEvil, new DawnsMusicInfo(1075133, DawnsMusicRarity.Uncommon) },
+        { MusicName.GreatEarthSerpents, new DawnsMusicInfo(1075134, DawnsMusicRarity.Uncommon) },
+        { MusicName.GrizzleDungeon, new DawnsMusicInfo(1075186, DawnsMusicRarity.Uncommon) },
+        { MusicName.Humanoids_U9, new DawnsMusicInfo(1075135, DawnsMusicRarity.Uncommon) },
+        { MusicName.MelisandesLair, new DawnsMusicInfo(1075183, DawnsMusicRarity.Uncommon) },
+        { MusicName.MinocNegative, new DawnsMusicInfo(1075136, DawnsMusicRarity.Uncommon) },
+        { MusicName.ParoxysmusLair, new DawnsMusicInfo(1075184, DawnsMusicRarity.Uncommon) },
+        { MusicName.Paws, new DawnsMusicInfo(1075137, DawnsMusicRarity.Uncommon) },
+        { MusicName.SelimsBar, new DawnsMusicInfo(1075138, DawnsMusicRarity.Rare) },
+        { MusicName.SerpentIsleCombat_U7, new DawnsMusicInfo(1075139, DawnsMusicRarity.Rare) },
+        { MusicName.ValoriaShips, new DawnsMusicInfo(1075140, DawnsMusicRarity.Rare) }
+      };
+    }
+
+    public static DawnsMusicInfo GetInfo(MusicName name)
+    {
+      if (m_Info == null) // sanity
+        return null;
+
+      m_Info.TryGetValue(name, out DawnsMusicInfo info);
+      return info;
+    }
+
+    public static MusicName RandomTrack(DawnsMusicRarity rarity)
+    {
+      var list = rarity switch
+      {
+        DawnsMusicRarity.Common => m_CommonTracks,
+        DawnsMusicRarity.Uncommon => m_UncommonTracks,
+        DawnsMusicRarity.Rare => m_RareTracks,
+        _ => m_CommonTracks
+      };
+
+      return list[Utility.Random(list.Length)];
+    }
+  }
+}