--- conflicted
+++ resolved
@@ -1,358 +1,354 @@
-using System;
-using System.Collections.Generic;
-using System.Linq;
-using Server.ContextMenus;
-using Server.Engines.Craft;
-using Server.Network;
-
-namespace Server.Items
-{
-  public class SalvageBag : Bag
-  {
-    private bool m_Failure;
-
-    [Constructible]
-    public SalvageBag()
-      : this(Utility.RandomBlueHue())
-    {
-    }
-
-    [Constructible]
-    public SalvageBag(int hue)
-    {
-      Weight = 2.0;
-      Hue = hue;
-      m_Failure = false;
-    }
-
-    public override int LabelNumber => 1079931; // Salvage Bag
-
-    public override void GetContextMenuEntries(Mobile from, List<ContextMenuEntry> list)
-    {
-      base.GetContextMenuEntries(from, list);
-
-      if (from.Alive)
-      {
-        list.Add(new SalvageIngotsEntry(this, IsChildOf(from.Backpack) && Resmeltables()));
-        list.Add(new SalvageClothEntry(this, IsChildOf(from.Backpack) && Scissorables()));
-        list.Add(new SalvageAllEntry(this, IsChildOf(from.Backpack) && Resmeltables() && Scissorables()));
-      }
-    }
-
-    #region Resmelt.cs
-
-    private bool Resmelt(Mobile from, Item item, CraftResource resource)
-    {
-      try
-      {
-        if (CraftResources.GetType(resource) != CraftResourceType.Metal)
-          return false;
-
-        CraftResourceInfo info = CraftResources.GetInfo(resource);
-
-        if (info == null || info.ResourceTypes.Length == 0)
-          return false;
-
-        CraftItem craftItem = DefBlacksmithy.CraftSystem.CraftItems.SearchFor(item.GetType());
-
-        if (craftItem == null || craftItem.Resources.Count == 0)
-          return false;
-
-        CraftRes craftResource = craftItem.Resources.GetAt(0);
-
-        if (craftResource.Amount < 2)
-          return false; // Not enough metal to resmelt
-
-<<<<<<< HEAD
-        double difficulty = resource switch
-=======
-        var difficulty = resource switch
->>>>>>> 64d59ce2
-        {
-          CraftResource.DullCopper => 65.0,
-          CraftResource.ShadowIron => 70.0,
-          CraftResource.Copper => 75.0,
-          CraftResource.Bronze => 80.0,
-          CraftResource.Gold => 85.0,
-          CraftResource.Agapite => 90.0,
-          CraftResource.Verite => 95.0,
-          CraftResource.Valorite => 99.0,
-          _ => 0.0
-        };
-
-        Type resourceType = info.ResourceTypes[0];
-        Item ingot = (Item)Activator.CreateInstance(resourceType);
-
-        if (item is DragonBardingDeed || item is BaseArmor armor && armor.PlayerConstructed ||
-            item is BaseWeapon weapon && weapon.PlayerConstructed ||
-            item is BaseClothing clothing && clothing.PlayerConstructed)
-        {
-          double mining = from.Skills.Mining.Value;
-          if (mining > 100.0)
-            mining = 100.0;
-          double amount = ((4 + mining) * craftResource.Amount - 4) * 0.0068;
-          if (amount < 2)
-            ingot.Amount = 2;
-          else
-            ingot.Amount = (int)amount;
-        }
-        else
-        {
-          ingot.Amount = 2;
-        }
-
-        if (difficulty > from.Skills.Mining.Value)
-        {
-          m_Failure = true;
-          ingot.Delete();
-        }
-        else
-        {
-          item.Delete();
-        }
-
-        from.AddToBackpack(ingot);
-
-        from.PlaySound(0x2A);
-        from.PlaySound(0x240);
-
-        return true;
-      }
-      catch (Exception ex)
-      {
-        Console.WriteLine(ex.ToString());
-      }
-
-      return false;
-    }
-
-    #endregion
-
-    #region Checks
-
-    private bool Resmeltables() => //Where context menu checks for metal items and dragon barding deeds
-      Items.Select(i => i?.Deleted == false &&
-                        (i is BaseWeapon weapon && CraftResources.GetType(weapon.Resource) == CraftResourceType.Metal ||
-                         i is BaseArmor armor && CraftResources.GetType(armor.Resource) == CraftResourceType.Metal ||
-                         i is DragonBardingDeed)).FirstOrDefault();
-
-    private bool Scissorables() //Where context menu checks for Leather items and cloth items
-    {
-      foreach (Item i in Items)
-      {
-        if (!(i is IScissorable) || i.Deleted)
-          continue;
-
-        if (i is BaseClothing || i is Cloth || i is BoltOfCloth || i is Hides || i is BonePile ||
-            i is BaseArmor armor && CraftResources.GetType(armor.Resource) == CraftResourceType.Leather)
-          return true;
-      }
-
-      return false;
-    }
-
-    #endregion
-
-    #region Salvaging
-
-    private void SalvageIngots(Mobile from)
-    {
-      if (from.Backpack.FindItemsByType<BaseTool>().All(tool => tool.CraftSystem != DefBlacksmithy.CraftSystem))
-      {
-        from.SendLocalizedMessage(1079822); // You need a blacksmithing tool in order to salvage ingots.
-        return;
-      }
-
-      DefBlacksmithy.CheckAnvilAndForge(from, 2, out _, out bool forge);
-
-      if (!forge)
-      {
-        from.SendLocalizedMessage(1044265); // You must be near a forge.
-        return;
-      }
-
-      int salvaged = 0;
-      int notSalvaged = 0;
-
-      Container sBag = this;
-
-      List<Item> smeltables = sBag.FindItemsByType<Item>();
-
-      foreach (Item item in smeltables)
-      {
-        if (item?.Deleted != false)
-          continue;
-
-        if (item is BaseArmor armor && Resmelt(from, armor, armor.Resource) ||
-            item is BaseWeapon weapon && Resmelt(from, weapon, weapon.Resource) ||
-            item is DragonBardingDeed)
-          salvaged++;
-        else
-          notSalvaged++;
-      }
-
-      if (m_Failure)
-      {
-        from.SendLocalizedMessage(1079975); // You failed to smelt some metal for lack of skill.
-        m_Failure = false;
-      }
-      else
-      {
-        from.SendLocalizedMessage(1079973,
-          $"{salvaged}\t{salvaged + notSalvaged}"); // Salvaged: ~1_COUNT~/~2_NUM~ blacksmithed items
-      }
-    }
-
-    private void SalvageCloth(Mobile from)
-    {
-      Scissors scissors = from.Backpack.FindItemByType<Scissors>();
-
-      if (scissors == null)
-      {
-        from.SendLocalizedMessage(1079823); // You need scissors in order to salvage cloth.
-        return;
-      }
-
-      int salvaged = 0;
-      int notSalvaged = 0;
-
-      Container sBag = this;
-
-      List<Item> scissorables = sBag.FindItemsByType<Item>();
-
-      for (int i = scissorables.Count - 1; i >= 0; --i)
-      {
-        Item item = scissorables[i];
-
-        if (!(item is IScissorable scissorable))
-          continue;
-
-        if (Scissors.CanScissor(from, scissorable) && scissorable.Scissor(from, scissors))
-          ++salvaged;
-        else
-          ++notSalvaged;
-      }
-
-      from.SendLocalizedMessage(1079974,
-        $"{salvaged}\t{salvaged + notSalvaged}"); // Salvaged: ~1_COUNT~/~2_NUM~ tailored items
-
-      Item[] items = FindItemsByType(new[]{
-        typeof(Leather), typeof(Cloth), typeof(SpinedLeather), typeof(HornedLeather), typeof(BarbedLeather),
-        typeof(Bandage), typeof(Bone)
-      });
-
-      for (int i = 0; i < items.Length; i++) from.AddToBackpack(items[i]);
-    }
-
-    private void SalvageAll(Mobile from)
-    {
-      SalvageIngots(from);
-
-      SalvageCloth(from);
-    }
-
-    #endregion
-
-    #region ContextMenuEntries
-
-    private class SalvageAllEntry : ContextMenuEntry
-    {
-      private SalvageBag m_Bag;
-
-      public SalvageAllEntry(SalvageBag bag, bool enabled)
-        : base(6276)
-      {
-        m_Bag = bag;
-
-        if (!enabled)
-          Flags |= CMEFlags.Disabled;
-      }
-
-      public override void OnClick()
-      {
-        if (m_Bag.Deleted)
-          return;
-
-        Mobile from = Owner.From;
-
-        if (from.CheckAlive())
-          m_Bag.SalvageAll(from);
-      }
-    }
-
-    private class SalvageIngotsEntry : ContextMenuEntry
-    {
-      private SalvageBag m_Bag;
-
-      public SalvageIngotsEntry(SalvageBag bag, bool enabled)
-        : base(6277)
-      {
-        m_Bag = bag;
-
-        if (!enabled)
-          Flags |= CMEFlags.Disabled;
-      }
-
-      public override void OnClick()
-      {
-        if (m_Bag.Deleted)
-          return;
-
-        Mobile from = Owner.From;
-
-        if (from.CheckAlive())
-          m_Bag.SalvageIngots(from);
-      }
-    }
-
-    private class SalvageClothEntry : ContextMenuEntry
-    {
-      private SalvageBag m_Bag;
-
-      public SalvageClothEntry(SalvageBag bag, bool enabled)
-        : base(6278)
-      {
-        m_Bag = bag;
-
-        if (!enabled)
-          Flags |= CMEFlags.Disabled;
-      }
-
-      public override void OnClick()
-      {
-        if (m_Bag.Deleted)
-          return;
-
-        Mobile from = Owner.From;
-
-        if (from.CheckAlive())
-          m_Bag.SalvageCloth(from);
-      }
-    }
-
-    #endregion
-
-    #region Serialization
-
-    public SalvageBag(Serial serial)
-      : base(serial)
-    {
-    }
-
-    public override void Serialize(GenericWriter writer)
-    {
-      base.Serialize(writer);
-
-      writer.WriteEncodedInt(0); // version
-    }
-
-    public override void Deserialize(GenericReader reader)
-    {
-      base.Deserialize(reader);
-
-      int version = reader.ReadEncodedInt();
-    }
-
-    #endregion
-  }
-}
+using System;
+using System.Collections.Generic;
+using System.Linq;
+using Server.ContextMenus;
+using Server.Engines.Craft;
+using Server.Network;
+
+namespace Server.Items
+{
+  public class SalvageBag : Bag
+  {
+    private bool m_Failure;
+
+    [Constructible]
+    public SalvageBag()
+      : this(Utility.RandomBlueHue())
+    {
+    }
+
+    [Constructible]
+    public SalvageBag(int hue)
+    {
+      Weight = 2.0;
+      Hue = hue;
+      m_Failure = false;
+    }
+
+    public override int LabelNumber => 1079931; // Salvage Bag
+
+    public override void GetContextMenuEntries(Mobile from, List<ContextMenuEntry> list)
+    {
+      base.GetContextMenuEntries(from, list);
+
+      if (from.Alive)
+      {
+        list.Add(new SalvageIngotsEntry(this, IsChildOf(from.Backpack) && Resmeltables()));
+        list.Add(new SalvageClothEntry(this, IsChildOf(from.Backpack) && Scissorables()));
+        list.Add(new SalvageAllEntry(this, IsChildOf(from.Backpack) && Resmeltables() && Scissorables()));
+      }
+    }
+
+    #region Resmelt.cs
+
+    private bool Resmelt(Mobile from, Item item, CraftResource resource)
+    {
+      try
+      {
+        if (CraftResources.GetType(resource) != CraftResourceType.Metal)
+          return false;
+
+        CraftResourceInfo info = CraftResources.GetInfo(resource);
+
+        if (info == null || info.ResourceTypes.Length == 0)
+          return false;
+
+        CraftItem craftItem = DefBlacksmithy.CraftSystem.CraftItems.SearchFor(item.GetType());
+
+        if (craftItem == null || craftItem.Resources.Count == 0)
+          return false;
+
+        CraftRes craftResource = craftItem.Resources.GetAt(0);
+
+        if (craftResource.Amount < 2)
+          return false; // Not enough metal to resmelt
+
+        var difficulty = resource switch
+        {
+          CraftResource.DullCopper => 65.0,
+          CraftResource.ShadowIron => 70.0,
+          CraftResource.Copper => 75.0,
+          CraftResource.Bronze => 80.0,
+          CraftResource.Gold => 85.0,
+          CraftResource.Agapite => 90.0,
+          CraftResource.Verite => 95.0,
+          CraftResource.Valorite => 99.0,
+          _ => 0.0
+        };
+
+        Type resourceType = info.ResourceTypes[0];
+        Item ingot = (Item)Activator.CreateInstance(resourceType);
+
+        if (item is DragonBardingDeed || item is BaseArmor armor && armor.PlayerConstructed ||
+            item is BaseWeapon weapon && weapon.PlayerConstructed ||
+            item is BaseClothing clothing && clothing.PlayerConstructed)
+        {
+          double mining = from.Skills.Mining.Value;
+          if (mining > 100.0)
+            mining = 100.0;
+          double amount = ((4 + mining) * craftResource.Amount - 4) * 0.0068;
+          if (amount < 2)
+            ingot.Amount = 2;
+          else
+            ingot.Amount = (int)amount;
+        }
+        else
+        {
+          ingot.Amount = 2;
+        }
+
+        if (difficulty > from.Skills.Mining.Value)
+        {
+          m_Failure = true;
+          ingot.Delete();
+        }
+        else
+        {
+          item.Delete();
+        }
+
+        from.AddToBackpack(ingot);
+
+        from.PlaySound(0x2A);
+        from.PlaySound(0x240);
+
+        return true;
+      }
+      catch (Exception ex)
+      {
+        Console.WriteLine(ex.ToString());
+      }
+
+      return false;
+    }
+
+    #endregion
+
+    #region Checks
+
+    private bool Resmeltables() => //Where context menu checks for metal items and dragon barding deeds
+      Items.Select(i => i?.Deleted == false &&
+                        (i is BaseWeapon weapon && CraftResources.GetType(weapon.Resource) == CraftResourceType.Metal ||
+                         i is BaseArmor armor && CraftResources.GetType(armor.Resource) == CraftResourceType.Metal ||
+                         i is DragonBardingDeed)).FirstOrDefault();
+
+    private bool Scissorables() //Where context menu checks for Leather items and cloth items
+    {
+      foreach (Item i in Items)
+      {
+        if (!(i is IScissorable) || i.Deleted)
+          continue;
+
+        if (i is BaseClothing || i is Cloth || i is BoltOfCloth || i is Hides || i is BonePile ||
+            i is BaseArmor armor && CraftResources.GetType(armor.Resource) == CraftResourceType.Leather)
+          return true;
+      }
+
+      return false;
+    }
+
+    #endregion
+
+    #region Salvaging
+
+    private void SalvageIngots(Mobile from)
+    {
+      if (from.Backpack.FindItemsByType<BaseTool>().All(tool => tool.CraftSystem != DefBlacksmithy.CraftSystem))
+      {
+        from.SendLocalizedMessage(1079822); // You need a blacksmithing tool in order to salvage ingots.
+        return;
+      }
+
+      DefBlacksmithy.CheckAnvilAndForge(from, 2, out _, out bool forge);
+
+      if (!forge)
+      {
+        from.SendLocalizedMessage(1044265); // You must be near a forge.
+        return;
+      }
+
+      int salvaged = 0;
+      int notSalvaged = 0;
+
+      Container sBag = this;
+
+      List<Item> smeltables = sBag.FindItemsByType<Item>();
+
+      foreach (Item item in smeltables)
+      {
+        if (item?.Deleted != false)
+          continue;
+
+        if (item is BaseArmor armor && Resmelt(from, armor, armor.Resource) ||
+            item is BaseWeapon weapon && Resmelt(from, weapon, weapon.Resource) ||
+            item is DragonBardingDeed)
+          salvaged++;
+        else
+          notSalvaged++;
+      }
+
+      if (m_Failure)
+      {
+        from.SendLocalizedMessage(1079975); // You failed to smelt some metal for lack of skill.
+        m_Failure = false;
+      }
+      else
+      {
+        from.SendLocalizedMessage(1079973,
+          $"{salvaged}\t{salvaged + notSalvaged}"); // Salvaged: ~1_COUNT~/~2_NUM~ blacksmithed items
+      }
+    }
+
+    private void SalvageCloth(Mobile from)
+    {
+      Scissors scissors = from.Backpack.FindItemByType<Scissors>();
+
+      if (scissors == null)
+      {
+        from.SendLocalizedMessage(1079823); // You need scissors in order to salvage cloth.
+        return;
+      }
+
+      int salvaged = 0;
+      int notSalvaged = 0;
+
+      Container sBag = this;
+
+      List<Item> scissorables = sBag.FindItemsByType<Item>();
+
+      for (int i = scissorables.Count - 1; i >= 0; --i)
+      {
+        Item item = scissorables[i];
+
+        if (!(item is IScissorable scissorable))
+          continue;
+
+        if (Scissors.CanScissor(from, scissorable) && scissorable.Scissor(from, scissors))
+          ++salvaged;
+        else
+          ++notSalvaged;
+      }
+
+      from.SendLocalizedMessage(1079974,
+        $"{salvaged}\t{salvaged + notSalvaged}"); // Salvaged: ~1_COUNT~/~2_NUM~ tailored items
+
+      Item[] items = FindItemsByType(new[]{
+        typeof(Leather), typeof(Cloth), typeof(SpinedLeather), typeof(HornedLeather), typeof(BarbedLeather),
+        typeof(Bandage), typeof(Bone)
+      });
+
+      for (int i = 0; i < items.Length; i++) from.AddToBackpack(items[i]);
+    }
+
+    private void SalvageAll(Mobile from)
+    {
+      SalvageIngots(from);
+
+      SalvageCloth(from);
+    }
+
+    #endregion
+
+    #region ContextMenuEntries
+
+    private class SalvageAllEntry : ContextMenuEntry
+    {
+      private SalvageBag m_Bag;
+
+      public SalvageAllEntry(SalvageBag bag, bool enabled)
+        : base(6276)
+      {
+        m_Bag = bag;
+
+        if (!enabled)
+          Flags |= CMEFlags.Disabled;
+      }
+
+      public override void OnClick()
+      {
+        if (m_Bag.Deleted)
+          return;
+
+        Mobile from = Owner.From;
+
+        if (from.CheckAlive())
+          m_Bag.SalvageAll(from);
+      }
+    }
+
+    private class SalvageIngotsEntry : ContextMenuEntry
+    {
+      private SalvageBag m_Bag;
+
+      public SalvageIngotsEntry(SalvageBag bag, bool enabled)
+        : base(6277)
+      {
+        m_Bag = bag;
+
+        if (!enabled)
+          Flags |= CMEFlags.Disabled;
+      }
+
+      public override void OnClick()
+      {
+        if (m_Bag.Deleted)
+          return;
+
+        Mobile from = Owner.From;
+
+        if (from.CheckAlive())
+          m_Bag.SalvageIngots(from);
+      }
+    }
+
+    private class SalvageClothEntry : ContextMenuEntry
+    {
+      private SalvageBag m_Bag;
+
+      public SalvageClothEntry(SalvageBag bag, bool enabled)
+        : base(6278)
+      {
+        m_Bag = bag;
+
+        if (!enabled)
+          Flags |= CMEFlags.Disabled;
+      }
+
+      public override void OnClick()
+      {
+        if (m_Bag.Deleted)
+          return;
+
+        Mobile from = Owner.From;
+
+        if (from.CheckAlive())
+          m_Bag.SalvageCloth(from);
+      }
+    }
+
+    #endregion
+
+    #region Serialization
+
+    public SalvageBag(Serial serial)
+      : base(serial)
+    {
+    }
+
+    public override void Serialize(GenericWriter writer)
+    {
+      base.Serialize(writer);
+
+      writer.WriteEncodedInt(0); // version
+    }
+
+    public override void Deserialize(GenericReader reader)
+    {
+      base.Deserialize(reader);
+
+      int version = reader.ReadEncodedInt();
+    }
+
+    #endregion
+  }
+}