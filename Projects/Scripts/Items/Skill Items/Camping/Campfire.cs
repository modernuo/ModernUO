using System;
using System.Collections.Generic;
using System.Linq;
using Server.Mobiles;
using Server.Network;

namespace Server.Items
{
  public enum CampfireStatus
  {
    Burning,
    Extinguishing,
    Off
  }

  public class Campfire : Item
  {
    public static readonly int SecureRange = 7;

    private static readonly Dictionary<Mobile, CampfireEntry> m_Table = new Dictionary<Mobile, CampfireEntry>();

    private List<CampfireEntry> m_Entries;

    private Timer m_Timer;

    public Campfire() : base(0xDE3)
    {
      Movable = false;
      Light = LightType.Circle300;

      m_Entries = new List<CampfireEntry>();

      Created = DateTime.UtcNow;
      m_Timer = Timer.DelayCall(TimeSpan.FromSeconds(1.0), TimeSpan.FromSeconds(1.0), OnTick);
    }

    public Campfire(Serial serial) : base(serial)
    {
    }

    [CommandProperty(AccessLevel.GameMaster)]
    public DateTime Created{ get; }

    [CommandProperty(AccessLevel.GameMaster)]
    public CampfireStatus Status
    {
      get => ItemID switch
      {
<<<<<<< HEAD
        0xDE3 => CampfireStatus.Burning,
        0xDE9 => CampfireStatus.Extinguishing,
        _ => CampfireStatus.Off
      };
=======
        return ItemID switch
        {
          0xDE3 => CampfireStatus.Burning,
          0xDE9 => CampfireStatus.Extinguishing,
          _ => CampfireStatus.Off
        };
      }
>>>>>>> 64d59ce2
      set
      {
        if (Status == value)
          return;

        switch (value)
        {
          case CampfireStatus.Burning:
            ItemID = 0xDE3;
            Light = LightType.Circle300;
            break;

          case CampfireStatus.Extinguishing:
            ItemID = 0xDE9;
            Light = LightType.Circle150;
            break;

          default:
            ItemID = 0xDEA;
            Light = LightType.ArchedWindowEast;
            ClearEntries();
            break;
        }
      }
    }

    public static CampfireEntry GetEntry(Mobile player)
    {
      m_Table.TryGetValue(player, out CampfireEntry value);
      return value;
    }

    public static void RemoveEntry(CampfireEntry entry)
    {
      m_Table.Remove(entry.Player);
      entry.Fire.m_Entries.Remove(entry);
    }

    private void OnTick()
    {
      DateTime now = DateTime.UtcNow;
      TimeSpan age = now - Created;

      if (age >= TimeSpan.FromSeconds(100.0))
        Delete();
      else if (age >= TimeSpan.FromSeconds(90.0))
        Status = CampfireStatus.Off;
      else if (age >= TimeSpan.FromSeconds(60.0))
        Status = CampfireStatus.Extinguishing;

      if (Status == CampfireStatus.Off || Deleted)
        return;

      foreach (CampfireEntry entry in m_Entries.ToList())
        if (!entry.Valid || entry.Player.NetState == null)
          RemoveEntry(entry);
        else if (!entry.Safe && now - entry.Start >= TimeSpan.FromSeconds(30.0))
        {
          entry.Safe = true;
          entry.Player.SendLocalizedMessage(500621); // The camp is now secure.
        }

      IPooledEnumerable<NetState> eable = GetClientsInRange(SecureRange);

      foreach (NetState state in eable)
        if (state.Mobile is PlayerMobile pm && GetEntry(pm) == null)
        {
          CampfireEntry entry = new CampfireEntry(pm, this);

          m_Table[pm] = entry;
          m_Entries.Add(entry);

          pm.SendLocalizedMessage(500620); // You feel it would take a few moments to secure your camp.
        }

      eable.Free();
    }

    private void ClearEntries()
    {
      if (m_Entries == null)
        return;

      foreach (CampfireEntry entry in m_Entries.ToList())
        RemoveEntry(entry);
    }

    public override void OnAfterDelete()
    {
      m_Timer?.Stop();

      ClearEntries();
    }

    public override void Serialize(GenericWriter writer)
    {
      base.Serialize(writer);

      writer.Write(0); // version
    }

    public override void Deserialize(GenericReader reader)
    {
      base.Deserialize(reader);

      int version = reader.ReadInt();

      Delete();
    }
  }

  public class CampfireEntry
  {
    private bool m_Safe;

    public CampfireEntry(PlayerMobile player, Campfire fire)
    {
      Player = player;
      Fire = fire;
      Start = DateTime.UtcNow;
      m_Safe = false;
    }

    public PlayerMobile Player{ get; }

    public Campfire Fire{ get; }

    public DateTime Start{ get; }

    public bool Valid => !Fire.Deleted && Fire.Status != CampfireStatus.Off && Player.Map == Fire.Map &&
                         Player.InRange(Fire, Campfire.SecureRange);

    public bool Safe
    {
      get => Valid && m_Safe;
      set => m_Safe = value;
    }
  }
}
<|MERGE_RESOLUTION|>--- conflicted
+++ resolved
@@ -1,201 +1,194 @@
-using System;
-using System.Collections.Generic;
-using System.Linq;
-using Server.Mobiles;
-using Server.Network;
-
-namespace Server.Items
-{
-  public enum CampfireStatus
-  {
-    Burning,
-    Extinguishing,
-    Off
-  }
-
-  public class Campfire : Item
-  {
-    public static readonly int SecureRange = 7;
-
-    private static readonly Dictionary<Mobile, CampfireEntry> m_Table = new Dictionary<Mobile, CampfireEntry>();
-
-    private List<CampfireEntry> m_Entries;
-
-    private Timer m_Timer;
-
-    public Campfire() : base(0xDE3)
-    {
-      Movable = false;
-      Light = LightType.Circle300;
-
-      m_Entries = new List<CampfireEntry>();
-
-      Created = DateTime.UtcNow;
-      m_Timer = Timer.DelayCall(TimeSpan.FromSeconds(1.0), TimeSpan.FromSeconds(1.0), OnTick);
-    }
-
-    public Campfire(Serial serial) : base(serial)
-    {
-    }
-
-    [CommandProperty(AccessLevel.GameMaster)]
-    public DateTime Created{ get; }
-
-    [CommandProperty(AccessLevel.GameMaster)]
-    public CampfireStatus Status
-    {
-      get => ItemID switch
-      {
-<<<<<<< HEAD
-        0xDE3 => CampfireStatus.Burning,
-        0xDE9 => CampfireStatus.Extinguishing,
-        _ => CampfireStatus.Off
-      };
-=======
-        return ItemID switch
-        {
-          0xDE3 => CampfireStatus.Burning,
-          0xDE9 => CampfireStatus.Extinguishing,
-          _ => CampfireStatus.Off
-        };
-      }
->>>>>>> 64d59ce2
-      set
-      {
-        if (Status == value)
-          return;
-
-        switch (value)
-        {
-          case CampfireStatus.Burning:
-            ItemID = 0xDE3;
-            Light = LightType.Circle300;
-            break;
-
-          case CampfireStatus.Extinguishing:
-            ItemID = 0xDE9;
-            Light = LightType.Circle150;
-            break;
-
-          default:
-            ItemID = 0xDEA;
-            Light = LightType.ArchedWindowEast;
-            ClearEntries();
-            break;
-        }
-      }
-    }
-
-    public static CampfireEntry GetEntry(Mobile player)
-    {
-      m_Table.TryGetValue(player, out CampfireEntry value);
-      return value;
-    }
-
-    public static void RemoveEntry(CampfireEntry entry)
-    {
-      m_Table.Remove(entry.Player);
-      entry.Fire.m_Entries.Remove(entry);
-    }
-
-    private void OnTick()
-    {
-      DateTime now = DateTime.UtcNow;
-      TimeSpan age = now - Created;
-
-      if (age >= TimeSpan.FromSeconds(100.0))
-        Delete();
-      else if (age >= TimeSpan.FromSeconds(90.0))
-        Status = CampfireStatus.Off;
-      else if (age >= TimeSpan.FromSeconds(60.0))
-        Status = CampfireStatus.Extinguishing;
-
-      if (Status == CampfireStatus.Off || Deleted)
-        return;
-
-      foreach (CampfireEntry entry in m_Entries.ToList())
-        if (!entry.Valid || entry.Player.NetState == null)
-          RemoveEntry(entry);
-        else if (!entry.Safe && now - entry.Start >= TimeSpan.FromSeconds(30.0))
-        {
-          entry.Safe = true;
-          entry.Player.SendLocalizedMessage(500621); // The camp is now secure.
-        }
-
-      IPooledEnumerable<NetState> eable = GetClientsInRange(SecureRange);
-
-      foreach (NetState state in eable)
-        if (state.Mobile is PlayerMobile pm && GetEntry(pm) == null)
-        {
-          CampfireEntry entry = new CampfireEntry(pm, this);
-
-          m_Table[pm] = entry;
-          m_Entries.Add(entry);
-
-          pm.SendLocalizedMessage(500620); // You feel it would take a few moments to secure your camp.
-        }
-
-      eable.Free();
-    }
-
-    private void ClearEntries()
-    {
-      if (m_Entries == null)
-        return;
-
-      foreach (CampfireEntry entry in m_Entries.ToList())
-        RemoveEntry(entry);
-    }
-
-    public override void OnAfterDelete()
-    {
-      m_Timer?.Stop();
-
-      ClearEntries();
-    }
-
-    public override void Serialize(GenericWriter writer)
-    {
-      base.Serialize(writer);
-
-      writer.Write(0); // version
-    }
-
-    public override void Deserialize(GenericReader reader)
-    {
-      base.Deserialize(reader);
-
-      int version = reader.ReadInt();
-
-      Delete();
-    }
-  }
-
-  public class CampfireEntry
-  {
-    private bool m_Safe;
-
-    public CampfireEntry(PlayerMobile player, Campfire fire)
-    {
-      Player = player;
-      Fire = fire;
-      Start = DateTime.UtcNow;
-      m_Safe = false;
-    }
-
-    public PlayerMobile Player{ get; }
-
-    public Campfire Fire{ get; }
-
-    public DateTime Start{ get; }
-
-    public bool Valid => !Fire.Deleted && Fire.Status != CampfireStatus.Off && Player.Map == Fire.Map &&
-                         Player.InRange(Fire, Campfire.SecureRange);
-
-    public bool Safe
-    {
-      get => Valid && m_Safe;
-      set => m_Safe = value;
-    }
-  }
-}
+using System;
+using System.Collections.Generic;
+using System.Linq;
+using Server.Mobiles;
+using Server.Network;
+
+namespace Server.Items
+{
+  public enum CampfireStatus
+  {
+    Burning,
+    Extinguishing,
+    Off
+  }
+
+  public class Campfire : Item
+  {
+    public static readonly int SecureRange = 7;
+
+    private static readonly Dictionary<Mobile, CampfireEntry> m_Table = new Dictionary<Mobile, CampfireEntry>();
+
+    private List<CampfireEntry> m_Entries;
+
+    private Timer m_Timer;
+
+    public Campfire() : base(0xDE3)
+    {
+      Movable = false;
+      Light = LightType.Circle300;
+
+      m_Entries = new List<CampfireEntry>();
+
+      Created = DateTime.UtcNow;
+      m_Timer = Timer.DelayCall(TimeSpan.FromSeconds(1.0), TimeSpan.FromSeconds(1.0), OnTick);
+    }
+
+    public Campfire(Serial serial) : base(serial)
+    {
+    }
+
+    [CommandProperty(AccessLevel.GameMaster)]
+    public DateTime Created{ get; }
+
+    [CommandProperty(AccessLevel.GameMaster)]
+    public CampfireStatus Status
+    {
+      get => ItemID switch
+      {
+        return ItemID switch
+        {
+          0xDE3 => CampfireStatus.Burning,
+          0xDE9 => CampfireStatus.Extinguishing,
+          _ => CampfireStatus.Off
+        };
+      }
+      set
+      {
+        if (Status == value)
+          return;
+
+        switch (value)
+        {
+          case CampfireStatus.Burning:
+            ItemID = 0xDE3;
+            Light = LightType.Circle300;
+            break;
+
+          case CampfireStatus.Extinguishing:
+            ItemID = 0xDE9;
+            Light = LightType.Circle150;
+            break;
+
+          default:
+            ItemID = 0xDEA;
+            Light = LightType.ArchedWindowEast;
+            ClearEntries();
+            break;
+        }
+      }
+    }
+
+    public static CampfireEntry GetEntry(Mobile player)
+    {
+      m_Table.TryGetValue(player, out CampfireEntry value);
+      return value;
+    }
+
+    public static void RemoveEntry(CampfireEntry entry)
+    {
+      m_Table.Remove(entry.Player);
+      entry.Fire.m_Entries.Remove(entry);
+    }
+
+    private void OnTick()
+    {
+      DateTime now = DateTime.UtcNow;
+      TimeSpan age = now - Created;
+
+      if (age >= TimeSpan.FromSeconds(100.0))
+        Delete();
+      else if (age >= TimeSpan.FromSeconds(90.0))
+        Status = CampfireStatus.Off;
+      else if (age >= TimeSpan.FromSeconds(60.0))
+        Status = CampfireStatus.Extinguishing;
+
+      if (Status == CampfireStatus.Off || Deleted)
+        return;
+
+      foreach (CampfireEntry entry in m_Entries.ToList())
+        if (!entry.Valid || entry.Player.NetState == null)
+          RemoveEntry(entry);
+        else if (!entry.Safe && now - entry.Start >= TimeSpan.FromSeconds(30.0))
+        {
+          entry.Safe = true;
+          entry.Player.SendLocalizedMessage(500621); // The camp is now secure.
+        }
+
+      IPooledEnumerable<NetState> eable = GetClientsInRange(SecureRange);
+
+      foreach (NetState state in eable)
+        if (state.Mobile is PlayerMobile pm && GetEntry(pm) == null)
+        {
+          CampfireEntry entry = new CampfireEntry(pm, this);
+
+          m_Table[pm] = entry;
+          m_Entries.Add(entry);
+
+          pm.SendLocalizedMessage(500620); // You feel it would take a few moments to secure your camp.
+        }
+
+      eable.Free();
+    }
+
+    private void ClearEntries()
+    {
+      if (m_Entries == null)
+        return;
+
+      foreach (CampfireEntry entry in m_Entries.ToList())
+        RemoveEntry(entry);
+    }
+
+    public override void OnAfterDelete()
+    {
+      m_Timer?.Stop();
+
+      ClearEntries();
+    }
+
+    public override void Serialize(GenericWriter writer)
+    {
+      base.Serialize(writer);
+
+      writer.Write(0); // version
+    }
+
+    public override void Deserialize(GenericReader reader)
+    {
+      base.Deserialize(reader);
+
+      int version = reader.ReadInt();
+
+      Delete();
+    }
+  }
+
+  public class CampfireEntry
+  {
+    private bool m_Safe;
+
+    public CampfireEntry(PlayerMobile player, Campfire fire)
+    {
+      Player = player;
+      Fire = fire;
+      Start = DateTime.UtcNow;
+      m_Safe = false;
+    }
+
+    public PlayerMobile Player{ get; }
+
+    public Campfire Fire{ get; }
+
+    public DateTime Start{ get; }
+
+    public bool Valid => !Fire.Deleted && Fire.Status != CampfireStatus.Off && Player.Map == Fire.Map &&
+                         Player.InRange(Fire, Campfire.SecureRange);
+
+    public bool Safe
+    {
+      get => Valid && m_Safe;
+      set => m_Safe = value;
+    }
+  }
+}