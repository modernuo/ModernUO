using System;
using System.Collections.Generic;
using Server.Commands;
using Server.Engines.Craft;
using Server.Ethics;
using Server.Multis;
using Server.Network;
using Server.Spells;
using Server.Targeting;

namespace Server.Items
{
  public enum SpellbookType
  {
    Invalid = -1,
    Regular,
    Necromancer,
    Paladin,
    Ninja,
    Samurai,
    Arcanist,
    Mystic
  }

  public enum BookQuality
  {
    Regular,
    Exceptional
  }

  public class Spellbook : Item, ICraftable, ISlayer
  {
    private static Dictionary<Mobile, List<Spellbook>> m_Table = new Dictionary<Mobile, List<Spellbook>>();

    private static int[] m_LegendPropertyCounts =
    {
      0, 0, 0, 0, 0, 0, 0, 0, 0, 0, 0, 0, 0, 0, 0, 0, 0, 0, 0, 0, 0, // 0 properties : 21/52 : 40%
      1, 1, 1, 1, 1, 1, 1, 1, 1, 1, 1, 1, 1, 1, 1, // 1 property   : 15/52 : 29%
      2, 2, 2, 2, 2, 2, 2, 2, 2, 2, // 2 properties : 10/52 : 19%
      3, 3, 3, 3, 3, 3 // 3 properties :  6/52 : 12%
    };

    private static int[] m_ElderPropertyCounts =
    {
      0, 0, 0, 0, 0, 0, 0, 0, 0, 0, 0, 0, 0, 0, 0, // 0 properties : 15/34 : 44%
      1, 1, 1, 1, 1, 1, 1, 1, 1, 1, // 1 property   : 10/34 : 29%
      2, 2, 2, 2, 2, 2, // 2 properties :  6/34 : 18%
      3, 3, 3 // 3 properties :  3/34 :  9%
    };

    private static int[] m_GrandPropertyCounts =
    {
      0, 0, 0, 0, 0, 0, 0, 0, 0, 0, // 0 properties : 10/20 : 50%
      1, 1, 1, 1, 1, 1, // 1 property   :  6/20 : 30%
      2, 2, 2, // 2 properties :  3/20 : 15%
      3 // 3 properties :  1/20 :  5%
    };

    private static int[] m_MasterPropertyCounts =
    {
      0, 0, 0, 0, 0, 0, // 0 properties : 6/10 : 60%
      1, 1, 1, // 1 property   : 3/10 : 30%
      2 // 2 properties : 1/10 : 10%
    };

    private static int[] m_AdeptPropertyCounts =
    {
      0, 0, 0, // 0 properties : 3/4 : 75%
      1 // 1 property   : 1/4 : 25%
    };

    private ulong m_Content;

    private Mobile m_Crafter;
    private string m_EngravedText;
    private BookQuality m_Quality;


    private SlayerName m_Slayer;
    private SlayerName m_Slayer2;

    public Spellbook(ulong content = 0, int itemID = 0xEFA) : base(itemID)
    {
      Attributes = new AosAttributes(this);
      SkillBonuses = new AosSkillBonuses(this);

      Weight = 3.0;
      Layer = Layer.OneHanded;
      LootType = LootType.Blessed;

      Content = content;
    }

    public Spellbook(Serial serial) : base(serial)
    {
    }

    [CommandProperty(AccessLevel.GameMaster)]
    public string EngravedText
    {
      get => m_EngravedText;
      set
      {
        m_EngravedText = value;
        InvalidateProperties();
      }
    }

    [CommandProperty(AccessLevel.GameMaster)]
    public BookQuality Quality
    {
      get => m_Quality;
      set
      {
        m_Quality = value;
        InvalidateProperties();
      }
    }

    public override bool DisplayWeight => false;

    [CommandProperty(AccessLevel.GameMaster)]
    public AosAttributes Attributes{ get; private set; }

    [CommandProperty(AccessLevel.GameMaster)]
    public AosSkillBonuses SkillBonuses{ get; private set; }

    public virtual SpellbookType SpellbookType => SpellbookType.Regular;
    public virtual int BookOffset => 0;
    public virtual int BookCount => 64;

    [CommandProperty(AccessLevel.GameMaster)]
    public ulong Content
    {
      get => m_Content;
      set
      {
        if (m_Content != value)
        {
          m_Content = value;

          SpellCount = 0;

          while (value > 0)
          {
            SpellCount += (int)(value & 0x1);
            value >>= 1;
          }

          InvalidateProperties();
        }
      }
    }

    [CommandProperty(AccessLevel.GameMaster)]
    public int SpellCount{ get; private set; }

    [CommandProperty(AccessLevel.GameMaster)]
    public Mobile Crafter
    {
      get => m_Crafter;
      set
      {
        m_Crafter = value;
        InvalidateProperties();
      }
    }

    public override bool DisplayLootType => Core.AOS;

    public virtual int OnCraft(int quality, bool makersMark, Mobile from, CraftSystem craftSystem, Type typeRes,
      BaseTool tool, CraftItem craftItem, int resHue)
    {
      int magery = from.Skills.Magery.BaseFixedPoint;

      if (magery >= 800)
      {
        int[] propertyCounts;
        int minIntensity;
        int maxIntensity;

        if (magery >= 1000)
        {
          if (magery >= 1200)
            propertyCounts = m_LegendPropertyCounts;
          else if (magery >= 1100)
            propertyCounts = m_ElderPropertyCounts;
          else
            propertyCounts = m_GrandPropertyCounts;

          minIntensity = 55;
          maxIntensity = 75;
        }
        else if (magery >= 900)
        {
          propertyCounts = m_MasterPropertyCounts;
          minIntensity = 25;
          maxIntensity = 45;
        }
        else
        {
          propertyCounts = m_AdeptPropertyCounts;
          minIntensity = 0;
          maxIntensity = 15;
        }

        int propertyCount = propertyCounts[Utility.Random(propertyCounts.Length)];

        BaseRunicTool.ApplyAttributesTo(this, true, 0, propertyCount, minIntensity, maxIntensity);
      }

      if (makersMark)
        Crafter = from;

      m_Quality = (BookQuality)(quality - 1);

      return quality;
    }
    //Currently though there are no dual slayer spellbooks, OSI has a habit of putting dual slayer stuff in later

    [CommandProperty(AccessLevel.GameMaster)]
    public SlayerName Slayer
    {
      get => m_Slayer;
      set
      {
        m_Slayer = value;
        InvalidateProperties();
      }
    }

    [CommandProperty(AccessLevel.GameMaster)]
    public SlayerName Slayer2
    {
      get => m_Slayer2;
      set
      {
        m_Slayer2 = value;
        InvalidateProperties();
      }
    }

    public static void Initialize()
    {
      EventSink.OpenSpellbookRequest += EventSink_OpenSpellbookRequest;
      EventSink.CastSpellRequest += EventSink_CastSpellRequest;

      CommandSystem.Register("AllSpells", AccessLevel.GameMaster, AllSpells_OnCommand);
    }

    [Usage("AllSpells")]
    [Description("Completely fills a targeted spellbook with scrolls.")]
    private static void AllSpells_OnCommand(CommandEventArgs e)
    {
      e.Mobile.BeginTarget(-1, false, TargetFlags.None, AllSpells_OnTarget);
      e.Mobile.SendMessage("Target the spellbook to fill.");
    }

    private static void AllSpells_OnTarget(Mobile from, object obj)
    {
      if (obj is Spellbook book)
      {
        if (book.BookCount == 64)
          book.Content = ulong.MaxValue;
        else
          book.Content = (1ul << book.BookCount) - 1;

        from.SendMessage("The spellbook has been filled.");

        CommandLogging.WriteLine(from, "{0} {1} filling spellbook {2}", from.AccessLevel,
          CommandLogging.Format(from), CommandLogging.Format(book));
      }
      else
      {
        from.BeginTarget(-1, false, TargetFlags.None, AllSpells_OnTarget);
        from.SendMessage("That is not a spellbook. Try again.");
      }
    }

    private static void EventSink_OpenSpellbookRequest(OpenSpellbookRequestEventArgs e)
    {
      Mobile from = e.Mobile;

      if (!DesignContext.Check(from))
        return; // They are customizing

<<<<<<< HEAD
      SpellbookType type = e.Type switch
=======
      var type = e.Type switch
>>>>>>> 64d59ce2
      {
        1 => SpellbookType.Regular,
        2 => SpellbookType.Necromancer,
        3 => SpellbookType.Paladin,
        4 => SpellbookType.Ninja,
        5 => SpellbookType.Samurai,
        6 => SpellbookType.Arcanist,
        7 => SpellbookType.Mystic,
        _ => SpellbookType.Regular
      };

      Spellbook book = Find(from, -1, type);

      book?.DisplayTo(from);
    }

    private static void EventSink_CastSpellRequest(CastSpellRequestEventArgs e)
    {
      Mobile from = e.Mobile;

      if (!DesignContext.Check(from))
        return; // They are customizing

      Spellbook book = e.Spellbook as Spellbook;
      int spellID = e.SpellID;

      if (book?.HasSpell(spellID) != true)
        book = Find(from, spellID);

      if (book?.HasSpell(spellID) == true)
      {
        SpecialMove move = SpellRegistry.GetSpecialMove(spellID);

        if (move != null)
        {
          SpecialMove.SetCurrentMove(from, move);
        }
        else
        {
          Spell spell = SpellRegistry.NewSpell(spellID, from, null);

          if (spell != null)
            spell.Cast();
          else
            from.SendLocalizedMessage(502345); // This spell has been temporarily disabled.
        }
      }
      else
      {
        from.SendLocalizedMessage(500015); // You do not have that spell!
      }
    }

    public static SpellbookType GetTypeForSpell(int spellID)
    {
      if (spellID >= 0 && spellID < 64)
        return SpellbookType.Regular;
      if (spellID >= 100 && spellID < 117)
        return SpellbookType.Necromancer;
      if (spellID >= 200 && spellID < 210)
        return SpellbookType.Paladin;
      if (spellID >= 400 && spellID < 406)
        return SpellbookType.Samurai;
      if (spellID >= 500 && spellID < 508)
        return SpellbookType.Ninja;
      if (spellID >= 600 && spellID < 617)
        return SpellbookType.Arcanist;
      if (spellID >= 677 && spellID < 693)
        return SpellbookType.Mystic;

      return SpellbookType.Invalid;
    }

    public static Spellbook FindRegular(Mobile from) => Find(from, -1, SpellbookType.Regular);

    public static Spellbook FindNecromancer(Mobile from) => Find(from, -1, SpellbookType.Necromancer);

    public static Spellbook FindPaladin(Mobile from) => Find(from, -1, SpellbookType.Paladin);

    public static Spellbook FindSamurai(Mobile from) => Find(from, -1, SpellbookType.Samurai);

    public static Spellbook FindNinja(Mobile from) => Find(from, -1, SpellbookType.Ninja);

    public static Spellbook FindArcanist(Mobile from) => Find(from, -1, SpellbookType.Arcanist);

    public static Spellbook FindMystic(Mobile from) => Find(from, -1, SpellbookType.Mystic);

    public static Spellbook Find(Mobile from, int spellID) => Find(from, spellID, GetTypeForSpell(spellID));

    public static Spellbook Find(Mobile from, int spellID, SpellbookType type)
    {
      if (from == null)
        return null;

      if (from.Deleted)
      {
        m_Table.Remove(from);
        return null;
      }

      bool searchAgain = false;

      if (!m_Table.TryGetValue(from, out List<Spellbook> list))
        m_Table[from] = list = FindAllSpellbooks(from);
      else
        searchAgain = true;

      Spellbook book = FindSpellbookInList(list, from, spellID, type);

      if (book == null && searchAgain)
      {
        m_Table[from] = list = FindAllSpellbooks(from);

        book = FindSpellbookInList(list, from, spellID, type);
      }

      return book;
    }

    public static Spellbook FindSpellbookInList(List<Spellbook> list, Mobile from, int spellID, SpellbookType type)
    {
      Container pack = from.Backpack;

      for (int i = list.Count - 1; i >= 0; --i)
      {
        if (i >= list.Count)
          continue;

        Spellbook book = list[i];

        if (!book.Deleted && (book.Parent == from || pack != null && book.Parent == pack) &&
            ValidateSpellbook(book, spellID, type))
          return book;

        list.RemoveAt(i);
      }

      return null;
    }

    public static List<Spellbook> FindAllSpellbooks(Mobile from)
    {
      List<Spellbook> list = new List<Spellbook>();

      Spellbook spellbook = FindEquippedSpellbook(from);

      if (spellbook != null)
        list.Add(spellbook);

      Container pack = from.Backpack;

      for (int i = 0; i < pack?.Items.Count; ++i)
        if (pack.Items[i] is Spellbook sp)
          list.Add(sp);

      return list;
    }

    public static Spellbook FindEquippedSpellbook(Mobile from) => from.FindItemOnLayer(Layer.OneHanded) as Spellbook;

    public static bool ValidateSpellbook(Spellbook book, int spellID, SpellbookType type) => book.SpellbookType == type && (spellID == -1 || book.HasSpell(spellID));

    public override bool AllowSecureTrade(Mobile from, Mobile to, Mobile newOwner, bool accepted)
    {
      if (!Ethic.CheckTrade(from, to, newOwner, this))
        return false;

      return base.AllowSecureTrade(from, to, newOwner, accepted);
    }

    public override bool CanEquip(Mobile from)
    {
      if (!Ethic.CheckEquip(from, this)) return false;

      if (!from.CanBeginAction<BaseWeapon>()) return false;

      return base.CanEquip(from);
    }

    public override bool AllowEquippedCast(Mobile from) => true;

    public override bool OnDragDrop(Mobile from, Item dropped)
    {
      if (dropped is SpellScroll scroll && scroll.Amount == 1)
      {
        SpellbookType type = GetTypeForSpell(scroll.SpellID);

        if (type != SpellbookType) return false;

        if (HasSpell(scroll.SpellID))
        {
          from.SendLocalizedMessage(500179); // That spell is already present in that spellbook.
          return false;
        }

        int val = scroll.SpellID - BookOffset;

        if (val >= 0 && val < BookCount)
        {
          m_Content |= (ulong)1 << val;
          ++SpellCount;

          InvalidateProperties();

          scroll.Delete();

          Packets.SendPlaySound(from.NetState, 0x249, GetWorldLocation());
          return true;
        }
      }

      return false;
    }

    public override void OnAfterDuped(Item newItem)
    {
      if (!(newItem is Spellbook book))
        return;

      book.Attributes = new AosAttributes(newItem, Attributes);
      book.SkillBonuses = new AosSkillBonuses(newItem, SkillBonuses);
    }

    public override void OnAdded(IEntity parent)
    {
      if (Core.AOS && parent is Mobile from)
      {
        SkillBonuses.AddTo(from);

        int strBonus = Attributes.BonusStr;
        int dexBonus = Attributes.BonusDex;
        int intBonus = Attributes.BonusInt;

        if (strBonus != 0 || dexBonus != 0 || intBonus != 0)
        {
          string modName = Serial.ToString();

          if (strBonus != 0)
            from.AddStatMod(new StatMod(StatType.Str, $"{modName}Str", strBonus, TimeSpan.Zero));

          if (dexBonus != 0)
            from.AddStatMod(new StatMod(StatType.Dex, $"{modName}Dex", dexBonus, TimeSpan.Zero));

          if (intBonus != 0)
            from.AddStatMod(new StatMod(StatType.Int, $"{modName}Int", intBonus, TimeSpan.Zero));
        }

        from.CheckStatTimers();
      }
    }

    public override void OnRemoved(IEntity parent)
    {
      if (Core.AOS && parent is Mobile from)
      {
        SkillBonuses.Remove();

        string modName = Serial.ToString();

        from.RemoveStatMod($"{modName}Str");
        from.RemoveStatMod($"{modName}Dex");
        from.RemoveStatMod($"{modName}Int");

        from.CheckStatTimers();
      }
    }

    public bool HasSpell(int spellID)
    {
      spellID -= BookOffset;

      return spellID >= 0 && spellID < BookCount && (m_Content & (ulong)1 << spellID) != 0;
    }

    public void DisplayTo(Mobile to)
    {
      // The client must know about the spellbook or it will crash!

      NetState ns = to.NetState;

      if (ns == null)
        return;

      if (Parent == null)
        SendWorldPacketFor(ns);
      else if (Parent is Item)
        // What will happen if the client doesn't know about our parent?
        Packets.SendContainerContentUpdate(ns, this);
      else if (Parent is Mobile)
        // What will happen if the client doesn't know about our parent?
        Packets.SendEquipUpdate(ns, this);

      Packets.SendDisplayContainer(ns, Serial);
      Packets.SendSpellbookContent(ns, Serial, ItemID, BookOffset + 1, m_Content);
    }

    public override void GetProperties(ObjectPropertyList list)
    {
      base.GetProperties(list);

      if (m_Quality == BookQuality.Exceptional)
        list.Add(1063341); // exceptional

      if (m_EngravedText != null)
        list.Add(1072305, m_EngravedText); // Engraved: ~1_INSCRIPTION~

      if (m_Crafter != null)
        list.Add(1050043, m_Crafter.Name); // crafted by ~1_NAME~

      SkillBonuses.GetProperties(list);

      if (m_Slayer != SlayerName.None)
      {
        SlayerEntry entry = SlayerGroup.GetEntryByName(m_Slayer);
        if (entry != null)
          list.Add(entry.Title);
      }

      if (m_Slayer2 != SlayerName.None)
      {
        SlayerEntry entry = SlayerGroup.GetEntryByName(m_Slayer2);
        if (entry != null)
          list.Add(entry.Title);
      }

      int prop;

      if ((prop = Attributes.WeaponDamage) != 0)
        list.Add(1060401, prop.ToString()); // damage increase ~1_val~%

      if ((prop = Attributes.DefendChance) != 0)
        list.Add(1060408, prop.ToString()); // defense chance increase ~1_val~%

      if ((prop = Attributes.BonusDex) != 0)
        list.Add(1060409, prop.ToString()); // dexterity bonus ~1_val~

      if ((prop = Attributes.EnhancePotions) != 0)
        list.Add(1060411, prop.ToString()); // enhance potions ~1_val~%

      if ((prop = Attributes.CastRecovery) != 0)
        list.Add(1060412, prop.ToString()); // faster cast recovery ~1_val~

      if ((prop = Attributes.CastSpeed) != 0)
        list.Add(1060413, prop.ToString()); // faster casting ~1_val~

      if ((prop = Attributes.AttackChance) != 0)
        list.Add(1060415, prop.ToString()); // hit chance increase ~1_val~%

      if ((prop = Attributes.BonusHits) != 0)
        list.Add(1060431, prop.ToString()); // hit point increase ~1_val~

      if ((prop = Attributes.BonusInt) != 0)
        list.Add(1060432, prop.ToString()); // intelligence bonus ~1_val~

      if ((prop = Attributes.LowerManaCost) != 0)
        list.Add(1060433, prop.ToString()); // lower mana cost ~1_val~%

      if ((prop = Attributes.LowerRegCost) != 0)
        list.Add(1060434, prop.ToString()); // lower reagent cost ~1_val~%

      if ((prop = Attributes.Luck) != 0)
        list.Add(1060436, prop.ToString()); // luck ~1_val~

      if ((prop = Attributes.BonusMana) != 0)
        list.Add(1060439, prop.ToString()); // mana increase ~1_val~

      if ((prop = Attributes.RegenMana) != 0)
        list.Add(1060440, prop.ToString()); // mana regeneration ~1_val~

      if ((prop = Attributes.NightSight) != 0)
        list.Add(1060441); // night sight

      if ((prop = Attributes.ReflectPhysical) != 0)
        list.Add(1060442, prop.ToString()); // reflect physical damage ~1_val~%

      if ((prop = Attributes.RegenStam) != 0)
        list.Add(1060443, prop.ToString()); // stamina regeneration ~1_val~

      if ((prop = Attributes.RegenHits) != 0)
        list.Add(1060444, prop.ToString()); // hit point regeneration ~1_val~

      if ((prop = Attributes.SpellChanneling) != 0)
        list.Add(1060482); // spell channeling

      if ((prop = Attributes.SpellDamage) != 0)
        list.Add(1060483, prop.ToString()); // spell damage increase ~1_val~%

      if ((prop = Attributes.BonusStam) != 0)
        list.Add(1060484, prop.ToString()); // stamina increase ~1_val~

      if ((prop = Attributes.BonusStr) != 0)
        list.Add(1060485, prop.ToString()); // strength bonus ~1_val~

      if ((prop = Attributes.WeaponSpeed) != 0)
        list.Add(1060486, prop.ToString()); // swing speed increase ~1_val~%

      if (Core.ML && (prop = Attributes.IncreasedKarmaLoss) != 0)
        list.Add(1075210, prop.ToString()); // Increased Karma Loss ~1val~%

      list.Add(1042886, SpellCount.ToString()); // ~1_NUMBERS_OF_SPELLS~ Spells
    }

    public override void OnSingleClick(Mobile from)
    {
      base.OnSingleClick(from);

      if (m_Crafter != null)
        LabelTo(from, 1050043, m_Crafter.Name); // crafted by ~1_NAME~

      LabelTo(from, 1042886, SpellCount.ToString());
    }

    public override void OnDoubleClick(Mobile from)
    {
      Container pack = from.Backpack;

      if (Parent == from || pack != null && Parent == pack)
        DisplayTo(from);
      else
        from.SendLocalizedMessage(
          500207); // The spellbook must be in your backpack (and not in a container within) to open.
    }

    public override void Serialize(GenericWriter writer)
    {
      base.Serialize(writer);

      writer.Write(5); // version

      writer.Write((byte)m_Quality);

      writer.Write(m_EngravedText);

      writer.Write(m_Crafter);

      writer.Write((int)m_Slayer);
      writer.Write((int)m_Slayer2);

      Attributes.Serialize(writer);
      SkillBonuses.Serialize(writer);

      writer.Write(m_Content);
      writer.Write(SpellCount);
    }

    public override void Deserialize(GenericReader reader)
    {
      base.Deserialize(reader);

      int version = reader.ReadInt();

      switch (version)
      {
        case 5:
        {
          m_Quality = (BookQuality)reader.ReadByte();

          goto case 4;
        }
        case 4:
        {
          m_EngravedText = reader.ReadString();

          goto case 3;
        }
        case 3:
        {
          m_Crafter = reader.ReadMobile();
          goto case 2;
        }
        case 2:
        {
          m_Slayer = (SlayerName)reader.ReadInt();
          m_Slayer2 = (SlayerName)reader.ReadInt();
          goto case 1;
        }
        case 1:
        {
          Attributes = new AosAttributes(this, reader);
          SkillBonuses = new AosSkillBonuses(this, reader);

          goto case 0;
        }
        case 0:
        {
          m_Content = reader.ReadULong();
          SpellCount = reader.ReadInt();

          break;
        }
      }

      Attributes ??= new AosAttributes(this);

      SkillBonuses ??= new AosSkillBonuses(this);

      if (Core.AOS && Parent is Mobile mobile)
        SkillBonuses.AddTo(mobile);

      int strBonus = Attributes.BonusStr;
      int dexBonus = Attributes.BonusDex;
      int intBonus = Attributes.BonusInt;

      if (Parent is Mobile m)
      {
        if (strBonus != 0 || dexBonus != 0 || intBonus != 0)
        {
          string modName = Serial.ToString();

          if (strBonus != 0)
            m.AddStatMod(new StatMod(StatType.Str, $"{modName}Str", strBonus, TimeSpan.Zero));

          if (dexBonus != 0)
            m.AddStatMod(new StatMod(StatType.Dex, $"{modName}Dex", dexBonus, TimeSpan.Zero));

          if (intBonus != 0)
            m.AddStatMod(new StatMod(StatType.Int, $"{modName}Int", intBonus, TimeSpan.Zero));
        }

        m.CheckStatTimers();
      }
    }
  }
}
<|MERGE_RESOLUTION|>--- conflicted
+++ resolved
@@ -1,815 +1,811 @@
-using System;
-using System.Collections.Generic;
-using Server.Commands;
-using Server.Engines.Craft;
-using Server.Ethics;
-using Server.Multis;
-using Server.Network;
-using Server.Spells;
-using Server.Targeting;
-
-namespace Server.Items
-{
-  public enum SpellbookType
-  {
-    Invalid = -1,
-    Regular,
-    Necromancer,
-    Paladin,
-    Ninja,
-    Samurai,
-    Arcanist,
-    Mystic
-  }
-
-  public enum BookQuality
-  {
-    Regular,
-    Exceptional
-  }
-
-  public class Spellbook : Item, ICraftable, ISlayer
-  {
-    private static Dictionary<Mobile, List<Spellbook>> m_Table = new Dictionary<Mobile, List<Spellbook>>();
-
-    private static int[] m_LegendPropertyCounts =
-    {
-      0, 0, 0, 0, 0, 0, 0, 0, 0, 0, 0, 0, 0, 0, 0, 0, 0, 0, 0, 0, 0, // 0 properties : 21/52 : 40%
-      1, 1, 1, 1, 1, 1, 1, 1, 1, 1, 1, 1, 1, 1, 1, // 1 property   : 15/52 : 29%
-      2, 2, 2, 2, 2, 2, 2, 2, 2, 2, // 2 properties : 10/52 : 19%
-      3, 3, 3, 3, 3, 3 // 3 properties :  6/52 : 12%
-    };
-
-    private static int[] m_ElderPropertyCounts =
-    {
-      0, 0, 0, 0, 0, 0, 0, 0, 0, 0, 0, 0, 0, 0, 0, // 0 properties : 15/34 : 44%
-      1, 1, 1, 1, 1, 1, 1, 1, 1, 1, // 1 property   : 10/34 : 29%
-      2, 2, 2, 2, 2, 2, // 2 properties :  6/34 : 18%
-      3, 3, 3 // 3 properties :  3/34 :  9%
-    };
-
-    private static int[] m_GrandPropertyCounts =
-    {
-      0, 0, 0, 0, 0, 0, 0, 0, 0, 0, // 0 properties : 10/20 : 50%
-      1, 1, 1, 1, 1, 1, // 1 property   :  6/20 : 30%
-      2, 2, 2, // 2 properties :  3/20 : 15%
-      3 // 3 properties :  1/20 :  5%
-    };
-
-    private static int[] m_MasterPropertyCounts =
-    {
-      0, 0, 0, 0, 0, 0, // 0 properties : 6/10 : 60%
-      1, 1, 1, // 1 property   : 3/10 : 30%
-      2 // 2 properties : 1/10 : 10%
-    };
-
-    private static int[] m_AdeptPropertyCounts =
-    {
-      0, 0, 0, // 0 properties : 3/4 : 75%
-      1 // 1 property   : 1/4 : 25%
-    };
-
-    private ulong m_Content;
-
-    private Mobile m_Crafter;
-    private string m_EngravedText;
-    private BookQuality m_Quality;
-
-
-    private SlayerName m_Slayer;
-    private SlayerName m_Slayer2;
-
-    public Spellbook(ulong content = 0, int itemID = 0xEFA) : base(itemID)
-    {
-      Attributes = new AosAttributes(this);
-      SkillBonuses = new AosSkillBonuses(this);
-
-      Weight = 3.0;
-      Layer = Layer.OneHanded;
-      LootType = LootType.Blessed;
-
-      Content = content;
-    }
-
-    public Spellbook(Serial serial) : base(serial)
-    {
-    }
-
-    [CommandProperty(AccessLevel.GameMaster)]
-    public string EngravedText
-    {
-      get => m_EngravedText;
-      set
-      {
-        m_EngravedText = value;
-        InvalidateProperties();
-      }
-    }
-
-    [CommandProperty(AccessLevel.GameMaster)]
-    public BookQuality Quality
-    {
-      get => m_Quality;
-      set
-      {
-        m_Quality = value;
-        InvalidateProperties();
-      }
-    }
-
-    public override bool DisplayWeight => false;
-
-    [CommandProperty(AccessLevel.GameMaster)]
-    public AosAttributes Attributes{ get; private set; }
-
-    [CommandProperty(AccessLevel.GameMaster)]
-    public AosSkillBonuses SkillBonuses{ get; private set; }
-
-    public virtual SpellbookType SpellbookType => SpellbookType.Regular;
-    public virtual int BookOffset => 0;
-    public virtual int BookCount => 64;
-
-    [CommandProperty(AccessLevel.GameMaster)]
-    public ulong Content
-    {
-      get => m_Content;
-      set
-      {
-        if (m_Content != value)
-        {
-          m_Content = value;
-
-          SpellCount = 0;
-
-          while (value > 0)
-          {
-            SpellCount += (int)(value & 0x1);
-            value >>= 1;
-          }
-
-          InvalidateProperties();
-        }
-      }
-    }
-
-    [CommandProperty(AccessLevel.GameMaster)]
-    public int SpellCount{ get; private set; }
-
-    [CommandProperty(AccessLevel.GameMaster)]
-    public Mobile Crafter
-    {
-      get => m_Crafter;
-      set
-      {
-        m_Crafter = value;
-        InvalidateProperties();
-      }
-    }
-
-    public override bool DisplayLootType => Core.AOS;
-
-    public virtual int OnCraft(int quality, bool makersMark, Mobile from, CraftSystem craftSystem, Type typeRes,
-      BaseTool tool, CraftItem craftItem, int resHue)
-    {
-      int magery = from.Skills.Magery.BaseFixedPoint;
-
-      if (magery >= 800)
-      {
-        int[] propertyCounts;
-        int minIntensity;
-        int maxIntensity;
-
-        if (magery >= 1000)
-        {
-          if (magery >= 1200)
-            propertyCounts = m_LegendPropertyCounts;
-          else if (magery >= 1100)
-            propertyCounts = m_ElderPropertyCounts;
-          else
-            propertyCounts = m_GrandPropertyCounts;
-
-          minIntensity = 55;
-          maxIntensity = 75;
-        }
-        else if (magery >= 900)
-        {
-          propertyCounts = m_MasterPropertyCounts;
-          minIntensity = 25;
-          maxIntensity = 45;
-        }
-        else
-        {
-          propertyCounts = m_AdeptPropertyCounts;
-          minIntensity = 0;
-          maxIntensity = 15;
-        }
-
-        int propertyCount = propertyCounts[Utility.Random(propertyCounts.Length)];
-
-        BaseRunicTool.ApplyAttributesTo(this, true, 0, propertyCount, minIntensity, maxIntensity);
-      }
-
-      if (makersMark)
-        Crafter = from;
-
-      m_Quality = (BookQuality)(quality - 1);
-
-      return quality;
-    }
-    //Currently though there are no dual slayer spellbooks, OSI has a habit of putting dual slayer stuff in later
-
-    [CommandProperty(AccessLevel.GameMaster)]
-    public SlayerName Slayer
-    {
-      get => m_Slayer;
-      set
-      {
-        m_Slayer = value;
-        InvalidateProperties();
-      }
-    }
-
-    [CommandProperty(AccessLevel.GameMaster)]
-    public SlayerName Slayer2
-    {
-      get => m_Slayer2;
-      set
-      {
-        m_Slayer2 = value;
-        InvalidateProperties();
-      }
-    }
-
-    public static void Initialize()
-    {
-      EventSink.OpenSpellbookRequest += EventSink_OpenSpellbookRequest;
-      EventSink.CastSpellRequest += EventSink_CastSpellRequest;
-
-      CommandSystem.Register("AllSpells", AccessLevel.GameMaster, AllSpells_OnCommand);
-    }
-
-    [Usage("AllSpells")]
-    [Description("Completely fills a targeted spellbook with scrolls.")]
-    private static void AllSpells_OnCommand(CommandEventArgs e)
-    {
-      e.Mobile.BeginTarget(-1, false, TargetFlags.None, AllSpells_OnTarget);
-      e.Mobile.SendMessage("Target the spellbook to fill.");
-    }
-
-    private static void AllSpells_OnTarget(Mobile from, object obj)
-    {
-      if (obj is Spellbook book)
-      {
-        if (book.BookCount == 64)
-          book.Content = ulong.MaxValue;
-        else
-          book.Content = (1ul << book.BookCount) - 1;
-
-        from.SendMessage("The spellbook has been filled.");
-
-        CommandLogging.WriteLine(from, "{0} {1} filling spellbook {2}", from.AccessLevel,
-          CommandLogging.Format(from), CommandLogging.Format(book));
-      }
-      else
-      {
-        from.BeginTarget(-1, false, TargetFlags.None, AllSpells_OnTarget);
-        from.SendMessage("That is not a spellbook. Try again.");
-      }
-    }
-
-    private static void EventSink_OpenSpellbookRequest(OpenSpellbookRequestEventArgs e)
-    {
-      Mobile from = e.Mobile;
-
-      if (!DesignContext.Check(from))
-        return; // They are customizing
-
-<<<<<<< HEAD
-      SpellbookType type = e.Type switch
-=======
-      var type = e.Type switch
->>>>>>> 64d59ce2
-      {
-        1 => SpellbookType.Regular,
-        2 => SpellbookType.Necromancer,
-        3 => SpellbookType.Paladin,
-        4 => SpellbookType.Ninja,
-        5 => SpellbookType.Samurai,
-        6 => SpellbookType.Arcanist,
-        7 => SpellbookType.Mystic,
-        _ => SpellbookType.Regular
-      };
-
-      Spellbook book = Find(from, -1, type);
-
-      book?.DisplayTo(from);
-    }
-
-    private static void EventSink_CastSpellRequest(CastSpellRequestEventArgs e)
-    {
-      Mobile from = e.Mobile;
-
-      if (!DesignContext.Check(from))
-        return; // They are customizing
-
-      Spellbook book = e.Spellbook as Spellbook;
-      int spellID = e.SpellID;
-
-      if (book?.HasSpell(spellID) != true)
-        book = Find(from, spellID);
-
-      if (book?.HasSpell(spellID) == true)
-      {
-        SpecialMove move = SpellRegistry.GetSpecialMove(spellID);
-
-        if (move != null)
-        {
-          SpecialMove.SetCurrentMove(from, move);
-        }
-        else
-        {
-          Spell spell = SpellRegistry.NewSpell(spellID, from, null);
-
-          if (spell != null)
-            spell.Cast();
-          else
-            from.SendLocalizedMessage(502345); // This spell has been temporarily disabled.
-        }
-      }
-      else
-      {
-        from.SendLocalizedMessage(500015); // You do not have that spell!
-      }
-    }
-
-    public static SpellbookType GetTypeForSpell(int spellID)
-    {
-      if (spellID >= 0 && spellID < 64)
-        return SpellbookType.Regular;
-      if (spellID >= 100 && spellID < 117)
-        return SpellbookType.Necromancer;
-      if (spellID >= 200 && spellID < 210)
-        return SpellbookType.Paladin;
-      if (spellID >= 400 && spellID < 406)
-        return SpellbookType.Samurai;
-      if (spellID >= 500 && spellID < 508)
-        return SpellbookType.Ninja;
-      if (spellID >= 600 && spellID < 617)
-        return SpellbookType.Arcanist;
-      if (spellID >= 677 && spellID < 693)
-        return SpellbookType.Mystic;
-
-      return SpellbookType.Invalid;
-    }
-
-    public static Spellbook FindRegular(Mobile from) => Find(from, -1, SpellbookType.Regular);
-
-    public static Spellbook FindNecromancer(Mobile from) => Find(from, -1, SpellbookType.Necromancer);
-
-    public static Spellbook FindPaladin(Mobile from) => Find(from, -1, SpellbookType.Paladin);
-
-    public static Spellbook FindSamurai(Mobile from) => Find(from, -1, SpellbookType.Samurai);
-
-    public static Spellbook FindNinja(Mobile from) => Find(from, -1, SpellbookType.Ninja);
-
-    public static Spellbook FindArcanist(Mobile from) => Find(from, -1, SpellbookType.Arcanist);
-
-    public static Spellbook FindMystic(Mobile from) => Find(from, -1, SpellbookType.Mystic);
-
-    public static Spellbook Find(Mobile from, int spellID) => Find(from, spellID, GetTypeForSpell(spellID));
-
-    public static Spellbook Find(Mobile from, int spellID, SpellbookType type)
-    {
-      if (from == null)
-        return null;
-
-      if (from.Deleted)
-      {
-        m_Table.Remove(from);
-        return null;
-      }
-
-      bool searchAgain = false;
-
-      if (!m_Table.TryGetValue(from, out List<Spellbook> list))
-        m_Table[from] = list = FindAllSpellbooks(from);
-      else
-        searchAgain = true;
-
-      Spellbook book = FindSpellbookInList(list, from, spellID, type);
-
-      if (book == null && searchAgain)
-      {
-        m_Table[from] = list = FindAllSpellbooks(from);
-
-        book = FindSpellbookInList(list, from, spellID, type);
-      }
-
-      return book;
-    }
-
-    public static Spellbook FindSpellbookInList(List<Spellbook> list, Mobile from, int spellID, SpellbookType type)
-    {
-      Container pack = from.Backpack;
-
-      for (int i = list.Count - 1; i >= 0; --i)
-      {
-        if (i >= list.Count)
-          continue;
-
-        Spellbook book = list[i];
-
-        if (!book.Deleted && (book.Parent == from || pack != null && book.Parent == pack) &&
-            ValidateSpellbook(book, spellID, type))
-          return book;
-
-        list.RemoveAt(i);
-      }
-
-      return null;
-    }
-
-    public static List<Spellbook> FindAllSpellbooks(Mobile from)
-    {
-      List<Spellbook> list = new List<Spellbook>();
-
-      Spellbook spellbook = FindEquippedSpellbook(from);
-
-      if (spellbook != null)
-        list.Add(spellbook);
-
-      Container pack = from.Backpack;
-
-      for (int i = 0; i < pack?.Items.Count; ++i)
-        if (pack.Items[i] is Spellbook sp)
-          list.Add(sp);
-
-      return list;
-    }
-
-    public static Spellbook FindEquippedSpellbook(Mobile from) => from.FindItemOnLayer(Layer.OneHanded) as Spellbook;
-
-    public static bool ValidateSpellbook(Spellbook book, int spellID, SpellbookType type) => book.SpellbookType == type && (spellID == -1 || book.HasSpell(spellID));
-
-    public override bool AllowSecureTrade(Mobile from, Mobile to, Mobile newOwner, bool accepted)
-    {
-      if (!Ethic.CheckTrade(from, to, newOwner, this))
-        return false;
-
-      return base.AllowSecureTrade(from, to, newOwner, accepted);
-    }
-
-    public override bool CanEquip(Mobile from)
-    {
-      if (!Ethic.CheckEquip(from, this)) return false;
-
-      if (!from.CanBeginAction<BaseWeapon>()) return false;
-
-      return base.CanEquip(from);
-    }
-
-    public override bool AllowEquippedCast(Mobile from) => true;
-
-    public override bool OnDragDrop(Mobile from, Item dropped)
-    {
-      if (dropped is SpellScroll scroll && scroll.Amount == 1)
-      {
-        SpellbookType type = GetTypeForSpell(scroll.SpellID);
-
-        if (type != SpellbookType) return false;
-
-        if (HasSpell(scroll.SpellID))
-        {
-          from.SendLocalizedMessage(500179); // That spell is already present in that spellbook.
-          return false;
-        }
-
-        int val = scroll.SpellID - BookOffset;
-
-        if (val >= 0 && val < BookCount)
-        {
-          m_Content |= (ulong)1 << val;
-          ++SpellCount;
-
-          InvalidateProperties();
-
-          scroll.Delete();
-
-          Packets.SendPlaySound(from.NetState, 0x249, GetWorldLocation());
-          return true;
-        }
-      }
-
-      return false;
-    }
-
-    public override void OnAfterDuped(Item newItem)
-    {
-      if (!(newItem is Spellbook book))
-        return;
-
-      book.Attributes = new AosAttributes(newItem, Attributes);
-      book.SkillBonuses = new AosSkillBonuses(newItem, SkillBonuses);
-    }
-
-    public override void OnAdded(IEntity parent)
-    {
-      if (Core.AOS && parent is Mobile from)
-      {
-        SkillBonuses.AddTo(from);
-
-        int strBonus = Attributes.BonusStr;
-        int dexBonus = Attributes.BonusDex;
-        int intBonus = Attributes.BonusInt;
-
-        if (strBonus != 0 || dexBonus != 0 || intBonus != 0)
-        {
-          string modName = Serial.ToString();
-
-          if (strBonus != 0)
-            from.AddStatMod(new StatMod(StatType.Str, $"{modName}Str", strBonus, TimeSpan.Zero));
-
-          if (dexBonus != 0)
-            from.AddStatMod(new StatMod(StatType.Dex, $"{modName}Dex", dexBonus, TimeSpan.Zero));
-
-          if (intBonus != 0)
-            from.AddStatMod(new StatMod(StatType.Int, $"{modName}Int", intBonus, TimeSpan.Zero));
-        }
-
-        from.CheckStatTimers();
-      }
-    }
-
-    public override void OnRemoved(IEntity parent)
-    {
-      if (Core.AOS && parent is Mobile from)
-      {
-        SkillBonuses.Remove();
-
-        string modName = Serial.ToString();
-
-        from.RemoveStatMod($"{modName}Str");
-        from.RemoveStatMod($"{modName}Dex");
-        from.RemoveStatMod($"{modName}Int");
-
-        from.CheckStatTimers();
-      }
-    }
-
-    public bool HasSpell(int spellID)
-    {
-      spellID -= BookOffset;
-
-      return spellID >= 0 && spellID < BookCount && (m_Content & (ulong)1 << spellID) != 0;
-    }
-
-    public void DisplayTo(Mobile to)
-    {
-      // The client must know about the spellbook or it will crash!
-
-      NetState ns = to.NetState;
-
-      if (ns == null)
-        return;
-
-      if (Parent == null)
-        SendWorldPacketFor(ns);
-      else if (Parent is Item)
-        // What will happen if the client doesn't know about our parent?
-        Packets.SendContainerContentUpdate(ns, this);
-      else if (Parent is Mobile)
-        // What will happen if the client doesn't know about our parent?
-        Packets.SendEquipUpdate(ns, this);
-
-      Packets.SendDisplayContainer(ns, Serial);
-      Packets.SendSpellbookContent(ns, Serial, ItemID, BookOffset + 1, m_Content);
-    }
-
-    public override void GetProperties(ObjectPropertyList list)
-    {
-      base.GetProperties(list);
-
-      if (m_Quality == BookQuality.Exceptional)
-        list.Add(1063341); // exceptional
-
-      if (m_EngravedText != null)
-        list.Add(1072305, m_EngravedText); // Engraved: ~1_INSCRIPTION~
-
-      if (m_Crafter != null)
-        list.Add(1050043, m_Crafter.Name); // crafted by ~1_NAME~
-
-      SkillBonuses.GetProperties(list);
-
-      if (m_Slayer != SlayerName.None)
-      {
-        SlayerEntry entry = SlayerGroup.GetEntryByName(m_Slayer);
-        if (entry != null)
-          list.Add(entry.Title);
-      }
-
-      if (m_Slayer2 != SlayerName.None)
-      {
-        SlayerEntry entry = SlayerGroup.GetEntryByName(m_Slayer2);
-        if (entry != null)
-          list.Add(entry.Title);
-      }
-
-      int prop;
-
-      if ((prop = Attributes.WeaponDamage) != 0)
-        list.Add(1060401, prop.ToString()); // damage increase ~1_val~%
-
-      if ((prop = Attributes.DefendChance) != 0)
-        list.Add(1060408, prop.ToString()); // defense chance increase ~1_val~%
-
-      if ((prop = Attributes.BonusDex) != 0)
-        list.Add(1060409, prop.ToString()); // dexterity bonus ~1_val~
-
-      if ((prop = Attributes.EnhancePotions) != 0)
-        list.Add(1060411, prop.ToString()); // enhance potions ~1_val~%
-
-      if ((prop = Attributes.CastRecovery) != 0)
-        list.Add(1060412, prop.ToString()); // faster cast recovery ~1_val~
-
-      if ((prop = Attributes.CastSpeed) != 0)
-        list.Add(1060413, prop.ToString()); // faster casting ~1_val~
-
-      if ((prop = Attributes.AttackChance) != 0)
-        list.Add(1060415, prop.ToString()); // hit chance increase ~1_val~%
-
-      if ((prop = Attributes.BonusHits) != 0)
-        list.Add(1060431, prop.ToString()); // hit point increase ~1_val~
-
-      if ((prop = Attributes.BonusInt) != 0)
-        list.Add(1060432, prop.ToString()); // intelligence bonus ~1_val~
-
-      if ((prop = Attributes.LowerManaCost) != 0)
-        list.Add(1060433, prop.ToString()); // lower mana cost ~1_val~%
-
-      if ((prop = Attributes.LowerRegCost) != 0)
-        list.Add(1060434, prop.ToString()); // lower reagent cost ~1_val~%
-
-      if ((prop = Attributes.Luck) != 0)
-        list.Add(1060436, prop.ToString()); // luck ~1_val~
-
-      if ((prop = Attributes.BonusMana) != 0)
-        list.Add(1060439, prop.ToString()); // mana increase ~1_val~
-
-      if ((prop = Attributes.RegenMana) != 0)
-        list.Add(1060440, prop.ToString()); // mana regeneration ~1_val~
-
-      if ((prop = Attributes.NightSight) != 0)
-        list.Add(1060441); // night sight
-
-      if ((prop = Attributes.ReflectPhysical) != 0)
-        list.Add(1060442, prop.ToString()); // reflect physical damage ~1_val~%
-
-      if ((prop = Attributes.RegenStam) != 0)
-        list.Add(1060443, prop.ToString()); // stamina regeneration ~1_val~
-
-      if ((prop = Attributes.RegenHits) != 0)
-        list.Add(1060444, prop.ToString()); // hit point regeneration ~1_val~
-
-      if ((prop = Attributes.SpellChanneling) != 0)
-        list.Add(1060482); // spell channeling
-
-      if ((prop = Attributes.SpellDamage) != 0)
-        list.Add(1060483, prop.ToString()); // spell damage increase ~1_val~%
-
-      if ((prop = Attributes.BonusStam) != 0)
-        list.Add(1060484, prop.ToString()); // stamina increase ~1_val~
-
-      if ((prop = Attributes.BonusStr) != 0)
-        list.Add(1060485, prop.ToString()); // strength bonus ~1_val~
-
-      if ((prop = Attributes.WeaponSpeed) != 0)
-        list.Add(1060486, prop.ToString()); // swing speed increase ~1_val~%
-
-      if (Core.ML && (prop = Attributes.IncreasedKarmaLoss) != 0)
-        list.Add(1075210, prop.ToString()); // Increased Karma Loss ~1val~%
-
-      list.Add(1042886, SpellCount.ToString()); // ~1_NUMBERS_OF_SPELLS~ Spells
-    }
-
-    public override void OnSingleClick(Mobile from)
-    {
-      base.OnSingleClick(from);
-
-      if (m_Crafter != null)
-        LabelTo(from, 1050043, m_Crafter.Name); // crafted by ~1_NAME~
-
-      LabelTo(from, 1042886, SpellCount.ToString());
-    }
-
-    public override void OnDoubleClick(Mobile from)
-    {
-      Container pack = from.Backpack;
-
-      if (Parent == from || pack != null && Parent == pack)
-        DisplayTo(from);
-      else
-        from.SendLocalizedMessage(
-          500207); // The spellbook must be in your backpack (and not in a container within) to open.
-    }
-
-    public override void Serialize(GenericWriter writer)
-    {
-      base.Serialize(writer);
-
-      writer.Write(5); // version
-
-      writer.Write((byte)m_Quality);
-
-      writer.Write(m_EngravedText);
-
-      writer.Write(m_Crafter);
-
-      writer.Write((int)m_Slayer);
-      writer.Write((int)m_Slayer2);
-
-      Attributes.Serialize(writer);
-      SkillBonuses.Serialize(writer);
-
-      writer.Write(m_Content);
-      writer.Write(SpellCount);
-    }
-
-    public override void Deserialize(GenericReader reader)
-    {
-      base.Deserialize(reader);
-
-      int version = reader.ReadInt();
-
-      switch (version)
-      {
-        case 5:
-        {
-          m_Quality = (BookQuality)reader.ReadByte();
-
-          goto case 4;
-        }
-        case 4:
-        {
-          m_EngravedText = reader.ReadString();
-
-          goto case 3;
-        }
-        case 3:
-        {
-          m_Crafter = reader.ReadMobile();
-          goto case 2;
-        }
-        case 2:
-        {
-          m_Slayer = (SlayerName)reader.ReadInt();
-          m_Slayer2 = (SlayerName)reader.ReadInt();
-          goto case 1;
-        }
-        case 1:
-        {
-          Attributes = new AosAttributes(this, reader);
-          SkillBonuses = new AosSkillBonuses(this, reader);
-
-          goto case 0;
-        }
-        case 0:
-        {
-          m_Content = reader.ReadULong();
-          SpellCount = reader.ReadInt();
-
-          break;
-        }
-      }
-
-      Attributes ??= new AosAttributes(this);
-
-      SkillBonuses ??= new AosSkillBonuses(this);
-
-      if (Core.AOS && Parent is Mobile mobile)
-        SkillBonuses.AddTo(mobile);
-
-      int strBonus = Attributes.BonusStr;
-      int dexBonus = Attributes.BonusDex;
-      int intBonus = Attributes.BonusInt;
-
-      if (Parent is Mobile m)
-      {
-        if (strBonus != 0 || dexBonus != 0 || intBonus != 0)
-        {
-          string modName = Serial.ToString();
-
-          if (strBonus != 0)
-            m.AddStatMod(new StatMod(StatType.Str, $"{modName}Str", strBonus, TimeSpan.Zero));
-
-          if (dexBonus != 0)
-            m.AddStatMod(new StatMod(StatType.Dex, $"{modName}Dex", dexBonus, TimeSpan.Zero));
-
-          if (intBonus != 0)
-            m.AddStatMod(new StatMod(StatType.Int, $"{modName}Int", intBonus, TimeSpan.Zero));
-        }
-
-        m.CheckStatTimers();
-      }
-    }
-  }
-}
+using System;
+using System.Collections.Generic;
+using Server.Commands;
+using Server.Engines.Craft;
+using Server.Ethics;
+using Server.Multis;
+using Server.Network;
+using Server.Spells;
+using Server.Targeting;
+
+namespace Server.Items
+{
+  public enum SpellbookType
+  {
+    Invalid = -1,
+    Regular,
+    Necromancer,
+    Paladin,
+    Ninja,
+    Samurai,
+    Arcanist,
+    Mystic
+  }
+
+  public enum BookQuality
+  {
+    Regular,
+    Exceptional
+  }
+
+  public class Spellbook : Item, ICraftable, ISlayer
+  {
+    private static Dictionary<Mobile, List<Spellbook>> m_Table = new Dictionary<Mobile, List<Spellbook>>();
+
+    private static int[] m_LegendPropertyCounts =
+    {
+      0, 0, 0, 0, 0, 0, 0, 0, 0, 0, 0, 0, 0, 0, 0, 0, 0, 0, 0, 0, 0, // 0 properties : 21/52 : 40%
+      1, 1, 1, 1, 1, 1, 1, 1, 1, 1, 1, 1, 1, 1, 1, // 1 property   : 15/52 : 29%
+      2, 2, 2, 2, 2, 2, 2, 2, 2, 2, // 2 properties : 10/52 : 19%
+      3, 3, 3, 3, 3, 3 // 3 properties :  6/52 : 12%
+    };
+
+    private static int[] m_ElderPropertyCounts =
+    {
+      0, 0, 0, 0, 0, 0, 0, 0, 0, 0, 0, 0, 0, 0, 0, // 0 properties : 15/34 : 44%
+      1, 1, 1, 1, 1, 1, 1, 1, 1, 1, // 1 property   : 10/34 : 29%
+      2, 2, 2, 2, 2, 2, // 2 properties :  6/34 : 18%
+      3, 3, 3 // 3 properties :  3/34 :  9%
+    };
+
+    private static int[] m_GrandPropertyCounts =
+    {
+      0, 0, 0, 0, 0, 0, 0, 0, 0, 0, // 0 properties : 10/20 : 50%
+      1, 1, 1, 1, 1, 1, // 1 property   :  6/20 : 30%
+      2, 2, 2, // 2 properties :  3/20 : 15%
+      3 // 3 properties :  1/20 :  5%
+    };
+
+    private static int[] m_MasterPropertyCounts =
+    {
+      0, 0, 0, 0, 0, 0, // 0 properties : 6/10 : 60%
+      1, 1, 1, // 1 property   : 3/10 : 30%
+      2 // 2 properties : 1/10 : 10%
+    };
+
+    private static int[] m_AdeptPropertyCounts =
+    {
+      0, 0, 0, // 0 properties : 3/4 : 75%
+      1 // 1 property   : 1/4 : 25%
+    };
+
+    private ulong m_Content;
+
+    private Mobile m_Crafter;
+    private string m_EngravedText;
+    private BookQuality m_Quality;
+
+
+    private SlayerName m_Slayer;
+    private SlayerName m_Slayer2;
+
+    public Spellbook(ulong content = 0, int itemID = 0xEFA) : base(itemID)
+    {
+      Attributes = new AosAttributes(this);
+      SkillBonuses = new AosSkillBonuses(this);
+
+      Weight = 3.0;
+      Layer = Layer.OneHanded;
+      LootType = LootType.Blessed;
+
+      Content = content;
+    }
+
+    public Spellbook(Serial serial) : base(serial)
+    {
+    }
+
+    [CommandProperty(AccessLevel.GameMaster)]
+    public string EngravedText
+    {
+      get => m_EngravedText;
+      set
+      {
+        m_EngravedText = value;
+        InvalidateProperties();
+      }
+    }
+
+    [CommandProperty(AccessLevel.GameMaster)]
+    public BookQuality Quality
+    {
+      get => m_Quality;
+      set
+      {
+        m_Quality = value;
+        InvalidateProperties();
+      }
+    }
+
+    public override bool DisplayWeight => false;
+
+    [CommandProperty(AccessLevel.GameMaster)]
+    public AosAttributes Attributes{ get; private set; }
+
+    [CommandProperty(AccessLevel.GameMaster)]
+    public AosSkillBonuses SkillBonuses{ get; private set; }
+
+    public virtual SpellbookType SpellbookType => SpellbookType.Regular;
+    public virtual int BookOffset => 0;
+    public virtual int BookCount => 64;
+
+    [CommandProperty(AccessLevel.GameMaster)]
+    public ulong Content
+    {
+      get => m_Content;
+      set
+      {
+        if (m_Content != value)
+        {
+          m_Content = value;
+
+          SpellCount = 0;
+
+          while (value > 0)
+          {
+            SpellCount += (int)(value & 0x1);
+            value >>= 1;
+          }
+
+          InvalidateProperties();
+        }
+      }
+    }
+
+    [CommandProperty(AccessLevel.GameMaster)]
+    public int SpellCount{ get; private set; }
+
+    [CommandProperty(AccessLevel.GameMaster)]
+    public Mobile Crafter
+    {
+      get => m_Crafter;
+      set
+      {
+        m_Crafter = value;
+        InvalidateProperties();
+      }
+    }
+
+    public override bool DisplayLootType => Core.AOS;
+
+    public virtual int OnCraft(int quality, bool makersMark, Mobile from, CraftSystem craftSystem, Type typeRes,
+      BaseTool tool, CraftItem craftItem, int resHue)
+    {
+      int magery = from.Skills.Magery.BaseFixedPoint;
+
+      if (magery >= 800)
+      {
+        int[] propertyCounts;
+        int minIntensity;
+        int maxIntensity;
+
+        if (magery >= 1000)
+        {
+          if (magery >= 1200)
+            propertyCounts = m_LegendPropertyCounts;
+          else if (magery >= 1100)
+            propertyCounts = m_ElderPropertyCounts;
+          else
+            propertyCounts = m_GrandPropertyCounts;
+
+          minIntensity = 55;
+          maxIntensity = 75;
+        }
+        else if (magery >= 900)
+        {
+          propertyCounts = m_MasterPropertyCounts;
+          minIntensity = 25;
+          maxIntensity = 45;
+        }
+        else
+        {
+          propertyCounts = m_AdeptPropertyCounts;
+          minIntensity = 0;
+          maxIntensity = 15;
+        }
+
+        int propertyCount = propertyCounts[Utility.Random(propertyCounts.Length)];
+
+        BaseRunicTool.ApplyAttributesTo(this, true, 0, propertyCount, minIntensity, maxIntensity);
+      }
+
+      if (makersMark)
+        Crafter = from;
+
+      m_Quality = (BookQuality)(quality - 1);
+
+      return quality;
+    }
+    //Currently though there are no dual slayer spellbooks, OSI has a habit of putting dual slayer stuff in later
+
+    [CommandProperty(AccessLevel.GameMaster)]
+    public SlayerName Slayer
+    {
+      get => m_Slayer;
+      set
+      {
+        m_Slayer = value;
+        InvalidateProperties();
+      }
+    }
+
+    [CommandProperty(AccessLevel.GameMaster)]
+    public SlayerName Slayer2
+    {
+      get => m_Slayer2;
+      set
+      {
+        m_Slayer2 = value;
+        InvalidateProperties();
+      }
+    }
+
+    public static void Initialize()
+    {
+      EventSink.OpenSpellbookRequest += EventSink_OpenSpellbookRequest;
+      EventSink.CastSpellRequest += EventSink_CastSpellRequest;
+
+      CommandSystem.Register("AllSpells", AccessLevel.GameMaster, AllSpells_OnCommand);
+    }
+
+    [Usage("AllSpells")]
+    [Description("Completely fills a targeted spellbook with scrolls.")]
+    private static void AllSpells_OnCommand(CommandEventArgs e)
+    {
+      e.Mobile.BeginTarget(-1, false, TargetFlags.None, AllSpells_OnTarget);
+      e.Mobile.SendMessage("Target the spellbook to fill.");
+    }
+
+    private static void AllSpells_OnTarget(Mobile from, object obj)
+    {
+      if (obj is Spellbook book)
+      {
+        if (book.BookCount == 64)
+          book.Content = ulong.MaxValue;
+        else
+          book.Content = (1ul << book.BookCount) - 1;
+
+        from.SendMessage("The spellbook has been filled.");
+
+        CommandLogging.WriteLine(from, "{0} {1} filling spellbook {2}", from.AccessLevel,
+          CommandLogging.Format(from), CommandLogging.Format(book));
+      }
+      else
+      {
+        from.BeginTarget(-1, false, TargetFlags.None, AllSpells_OnTarget);
+        from.SendMessage("That is not a spellbook. Try again.");
+      }
+    }
+
+    private static void EventSink_OpenSpellbookRequest(OpenSpellbookRequestEventArgs e)
+    {
+      Mobile from = e.Mobile;
+
+      if (!DesignContext.Check(from))
+        return; // They are customizing
+
+      var type = e.Type switch
+      {
+        1 => SpellbookType.Regular,
+        2 => SpellbookType.Necromancer,
+        3 => SpellbookType.Paladin,
+        4 => SpellbookType.Ninja,
+        5 => SpellbookType.Samurai,
+        6 => SpellbookType.Arcanist,
+        7 => SpellbookType.Mystic,
+        _ => SpellbookType.Regular
+      };
+
+      Spellbook book = Find(from, -1, type);
+
+      book?.DisplayTo(from);
+    }
+
+    private static void EventSink_CastSpellRequest(CastSpellRequestEventArgs e)
+    {
+      Mobile from = e.Mobile;
+
+      if (!DesignContext.Check(from))
+        return; // They are customizing
+
+      Spellbook book = e.Spellbook as Spellbook;
+      int spellID = e.SpellID;
+
+      if (book?.HasSpell(spellID) != true)
+        book = Find(from, spellID);
+
+      if (book?.HasSpell(spellID) == true)
+      {
+        SpecialMove move = SpellRegistry.GetSpecialMove(spellID);
+
+        if (move != null)
+        {
+          SpecialMove.SetCurrentMove(from, move);
+        }
+        else
+        {
+          Spell spell = SpellRegistry.NewSpell(spellID, from, null);
+
+          if (spell != null)
+            spell.Cast();
+          else
+            from.SendLocalizedMessage(502345); // This spell has been temporarily disabled.
+        }
+      }
+      else
+      {
+        from.SendLocalizedMessage(500015); // You do not have that spell!
+      }
+    }
+
+    public static SpellbookType GetTypeForSpell(int spellID)
+    {
+      if (spellID >= 0 && spellID < 64)
+        return SpellbookType.Regular;
+      if (spellID >= 100 && spellID < 117)
+        return SpellbookType.Necromancer;
+      if (spellID >= 200 && spellID < 210)
+        return SpellbookType.Paladin;
+      if (spellID >= 400 && spellID < 406)
+        return SpellbookType.Samurai;
+      if (spellID >= 500 && spellID < 508)
+        return SpellbookType.Ninja;
+      if (spellID >= 600 && spellID < 617)
+        return SpellbookType.Arcanist;
+      if (spellID >= 677 && spellID < 693)
+        return SpellbookType.Mystic;
+
+      return SpellbookType.Invalid;
+    }
+
+    public static Spellbook FindRegular(Mobile from) => Find(from, -1, SpellbookType.Regular);
+
+    public static Spellbook FindNecromancer(Mobile from) => Find(from, -1, SpellbookType.Necromancer);
+
+    public static Spellbook FindPaladin(Mobile from) => Find(from, -1, SpellbookType.Paladin);
+
+    public static Spellbook FindSamurai(Mobile from) => Find(from, -1, SpellbookType.Samurai);
+
+    public static Spellbook FindNinja(Mobile from) => Find(from, -1, SpellbookType.Ninja);
+
+    public static Spellbook FindArcanist(Mobile from) => Find(from, -1, SpellbookType.Arcanist);
+
+    public static Spellbook FindMystic(Mobile from) => Find(from, -1, SpellbookType.Mystic);
+
+    public static Spellbook Find(Mobile from, int spellID) => Find(from, spellID, GetTypeForSpell(spellID));
+
+    public static Spellbook Find(Mobile from, int spellID, SpellbookType type)
+    {
+      if (from == null)
+        return null;
+
+      if (from.Deleted)
+      {
+        m_Table.Remove(from);
+        return null;
+      }
+
+      bool searchAgain = false;
+
+      if (!m_Table.TryGetValue(from, out List<Spellbook> list))
+        m_Table[from] = list = FindAllSpellbooks(from);
+      else
+        searchAgain = true;
+
+      Spellbook book = FindSpellbookInList(list, from, spellID, type);
+
+      if (book == null && searchAgain)
+      {
+        m_Table[from] = list = FindAllSpellbooks(from);
+
+        book = FindSpellbookInList(list, from, spellID, type);
+      }
+
+      return book;
+    }
+
+    public static Spellbook FindSpellbookInList(List<Spellbook> list, Mobile from, int spellID, SpellbookType type)
+    {
+      Container pack = from.Backpack;
+
+      for (int i = list.Count - 1; i >= 0; --i)
+      {
+        if (i >= list.Count)
+          continue;
+
+        Spellbook book = list[i];
+
+        if (!book.Deleted && (book.Parent == from || pack != null && book.Parent == pack) &&
+            ValidateSpellbook(book, spellID, type))
+          return book;
+
+        list.RemoveAt(i);
+      }
+
+      return null;
+    }
+
+    public static List<Spellbook> FindAllSpellbooks(Mobile from)
+    {
+      List<Spellbook> list = new List<Spellbook>();
+
+      Spellbook spellbook = FindEquippedSpellbook(from);
+
+      if (spellbook != null)
+        list.Add(spellbook);
+
+      Container pack = from.Backpack;
+
+      for (int i = 0; i < pack?.Items.Count; ++i)
+        if (pack.Items[i] is Spellbook sp)
+          list.Add(sp);
+
+      return list;
+    }
+
+    public static Spellbook FindEquippedSpellbook(Mobile from) => from.FindItemOnLayer(Layer.OneHanded) as Spellbook;
+
+    public static bool ValidateSpellbook(Spellbook book, int spellID, SpellbookType type) => book.SpellbookType == type && (spellID == -1 || book.HasSpell(spellID));
+
+    public override bool AllowSecureTrade(Mobile from, Mobile to, Mobile newOwner, bool accepted)
+    {
+      if (!Ethic.CheckTrade(from, to, newOwner, this))
+        return false;
+
+      return base.AllowSecureTrade(from, to, newOwner, accepted);
+    }
+
+    public override bool CanEquip(Mobile from)
+    {
+      if (!Ethic.CheckEquip(from, this)) return false;
+
+      if (!from.CanBeginAction<BaseWeapon>()) return false;
+
+      return base.CanEquip(from);
+    }
+
+    public override bool AllowEquippedCast(Mobile from) => true;
+
+    public override bool OnDragDrop(Mobile from, Item dropped)
+    {
+      if (dropped is SpellScroll scroll && scroll.Amount == 1)
+      {
+        SpellbookType type = GetTypeForSpell(scroll.SpellID);
+
+        if (type != SpellbookType) return false;
+
+        if (HasSpell(scroll.SpellID))
+        {
+          from.SendLocalizedMessage(500179); // That spell is already present in that spellbook.
+          return false;
+        }
+
+        int val = scroll.SpellID - BookOffset;
+
+        if (val >= 0 && val < BookCount)
+        {
+          m_Content |= (ulong)1 << val;
+          ++SpellCount;
+
+          InvalidateProperties();
+
+          scroll.Delete();
+
+          Packets.SendPlaySound(from.NetState, 0x249, GetWorldLocation());
+          return true;
+        }
+      }
+
+      return false;
+    }
+
+    public override void OnAfterDuped(Item newItem)
+    {
+      if (!(newItem is Spellbook book))
+        return;
+
+      book.Attributes = new AosAttributes(newItem, Attributes);
+      book.SkillBonuses = new AosSkillBonuses(newItem, SkillBonuses);
+    }
+
+    public override void OnAdded(IEntity parent)
+    {
+      if (Core.AOS && parent is Mobile from)
+      {
+        SkillBonuses.AddTo(from);
+
+        int strBonus = Attributes.BonusStr;
+        int dexBonus = Attributes.BonusDex;
+        int intBonus = Attributes.BonusInt;
+
+        if (strBonus != 0 || dexBonus != 0 || intBonus != 0)
+        {
+          string modName = Serial.ToString();
+
+          if (strBonus != 0)
+            from.AddStatMod(new StatMod(StatType.Str, $"{modName}Str", strBonus, TimeSpan.Zero));
+
+          if (dexBonus != 0)
+            from.AddStatMod(new StatMod(StatType.Dex, $"{modName}Dex", dexBonus, TimeSpan.Zero));
+
+          if (intBonus != 0)
+            from.AddStatMod(new StatMod(StatType.Int, $"{modName}Int", intBonus, TimeSpan.Zero));
+        }
+
+        from.CheckStatTimers();
+      }
+    }
+
+    public override void OnRemoved(IEntity parent)
+    {
+      if (Core.AOS && parent is Mobile from)
+      {
+        SkillBonuses.Remove();
+
+        string modName = Serial.ToString();
+
+        from.RemoveStatMod($"{modName}Str");
+        from.RemoveStatMod($"{modName}Dex");
+        from.RemoveStatMod($"{modName}Int");
+
+        from.CheckStatTimers();
+      }
+    }
+
+    public bool HasSpell(int spellID)
+    {
+      spellID -= BookOffset;
+
+      return spellID >= 0 && spellID < BookCount && (m_Content & (ulong)1 << spellID) != 0;
+    }
+
+    public void DisplayTo(Mobile to)
+    {
+      // The client must know about the spellbook or it will crash!
+
+      NetState ns = to.NetState;
+
+      if (ns == null)
+        return;
+
+      if (Parent == null)
+        SendWorldPacketFor(ns);
+      else if (Parent is Item)
+        // What will happen if the client doesn't know about our parent?
+        Packets.SendContainerContentUpdate(ns, this);
+      else if (Parent is Mobile)
+        // What will happen if the client doesn't know about our parent?
+        Packets.SendEquipUpdate(ns, this);
+
+      Packets.SendDisplayContainer(ns, Serial);
+      Packets.SendSpellbookContent(ns, Serial, ItemID, BookOffset + 1, m_Content);
+    }
+
+    public override void GetProperties(ObjectPropertyList list)
+    {
+      base.GetProperties(list);
+
+      if (m_Quality == BookQuality.Exceptional)
+        list.Add(1063341); // exceptional
+
+      if (m_EngravedText != null)
+        list.Add(1072305, m_EngravedText); // Engraved: ~1_INSCRIPTION~
+
+      if (m_Crafter != null)
+        list.Add(1050043, m_Crafter.Name); // crafted by ~1_NAME~
+
+      SkillBonuses.GetProperties(list);
+
+      if (m_Slayer != SlayerName.None)
+      {
+        SlayerEntry entry = SlayerGroup.GetEntryByName(m_Slayer);
+        if (entry != null)
+          list.Add(entry.Title);
+      }
+
+      if (m_Slayer2 != SlayerName.None)
+      {
+        SlayerEntry entry = SlayerGroup.GetEntryByName(m_Slayer2);
+        if (entry != null)
+          list.Add(entry.Title);
+      }
+
+      int prop;
+
+      if ((prop = Attributes.WeaponDamage) != 0)
+        list.Add(1060401, prop.ToString()); // damage increase ~1_val~%
+
+      if ((prop = Attributes.DefendChance) != 0)
+        list.Add(1060408, prop.ToString()); // defense chance increase ~1_val~%
+
+      if ((prop = Attributes.BonusDex) != 0)
+        list.Add(1060409, prop.ToString()); // dexterity bonus ~1_val~
+
+      if ((prop = Attributes.EnhancePotions) != 0)
+        list.Add(1060411, prop.ToString()); // enhance potions ~1_val~%
+
+      if ((prop = Attributes.CastRecovery) != 0)
+        list.Add(1060412, prop.ToString()); // faster cast recovery ~1_val~
+
+      if ((prop = Attributes.CastSpeed) != 0)
+        list.Add(1060413, prop.ToString()); // faster casting ~1_val~
+
+      if ((prop = Attributes.AttackChance) != 0)
+        list.Add(1060415, prop.ToString()); // hit chance increase ~1_val~%
+
+      if ((prop = Attributes.BonusHits) != 0)
+        list.Add(1060431, prop.ToString()); // hit point increase ~1_val~
+
+      if ((prop = Attributes.BonusInt) != 0)
+        list.Add(1060432, prop.ToString()); // intelligence bonus ~1_val~
+
+      if ((prop = Attributes.LowerManaCost) != 0)
+        list.Add(1060433, prop.ToString()); // lower mana cost ~1_val~%
+
+      if ((prop = Attributes.LowerRegCost) != 0)
+        list.Add(1060434, prop.ToString()); // lower reagent cost ~1_val~%
+
+      if ((prop = Attributes.Luck) != 0)
+        list.Add(1060436, prop.ToString()); // luck ~1_val~
+
+      if ((prop = Attributes.BonusMana) != 0)
+        list.Add(1060439, prop.ToString()); // mana increase ~1_val~
+
+      if ((prop = Attributes.RegenMana) != 0)
+        list.Add(1060440, prop.ToString()); // mana regeneration ~1_val~
+
+      if ((prop = Attributes.NightSight) != 0)
+        list.Add(1060441); // night sight
+
+      if ((prop = Attributes.ReflectPhysical) != 0)
+        list.Add(1060442, prop.ToString()); // reflect physical damage ~1_val~%
+
+      if ((prop = Attributes.RegenStam) != 0)
+        list.Add(1060443, prop.ToString()); // stamina regeneration ~1_val~
+
+      if ((prop = Attributes.RegenHits) != 0)
+        list.Add(1060444, prop.ToString()); // hit point regeneration ~1_val~
+
+      if ((prop = Attributes.SpellChanneling) != 0)
+        list.Add(1060482); // spell channeling
+
+      if ((prop = Attributes.SpellDamage) != 0)
+        list.Add(1060483, prop.ToString()); // spell damage increase ~1_val~%
+
+      if ((prop = Attributes.BonusStam) != 0)
+        list.Add(1060484, prop.ToString()); // stamina increase ~1_val~
+
+      if ((prop = Attributes.BonusStr) != 0)
+        list.Add(1060485, prop.ToString()); // strength bonus ~1_val~
+
+      if ((prop = Attributes.WeaponSpeed) != 0)
+        list.Add(1060486, prop.ToString()); // swing speed increase ~1_val~%
+
+      if (Core.ML && (prop = Attributes.IncreasedKarmaLoss) != 0)
+        list.Add(1075210, prop.ToString()); // Increased Karma Loss ~1val~%
+
+      list.Add(1042886, SpellCount.ToString()); // ~1_NUMBERS_OF_SPELLS~ Spells
+    }
+
+    public override void OnSingleClick(Mobile from)
+    {
+      base.OnSingleClick(from);
+
+      if (m_Crafter != null)
+        LabelTo(from, 1050043, m_Crafter.Name); // crafted by ~1_NAME~
+
+      LabelTo(from, 1042886, SpellCount.ToString());
+    }
+
+    public override void OnDoubleClick(Mobile from)
+    {
+      Container pack = from.Backpack;
+
+      if (Parent == from || pack != null && Parent == pack)
+        DisplayTo(from);
+      else
+        from.SendLocalizedMessage(
+          500207); // The spellbook must be in your backpack (and not in a container within) to open.
+    }
+
+    public override void Serialize(GenericWriter writer)
+    {
+      base.Serialize(writer);
+
+      writer.Write(5); // version
+
+      writer.Write((byte)m_Quality);
+
+      writer.Write(m_EngravedText);
+
+      writer.Write(m_Crafter);
+
+      writer.Write((int)m_Slayer);
+      writer.Write((int)m_Slayer2);
+
+      Attributes.Serialize(writer);
+      SkillBonuses.Serialize(writer);
+
+      writer.Write(m_Content);
+      writer.Write(SpellCount);
+    }
+
+    public override void Deserialize(GenericReader reader)
+    {
+      base.Deserialize(reader);
+
+      int version = reader.ReadInt();
+
+      switch (version)
+      {
+        case 5:
+        {
+          m_Quality = (BookQuality)reader.ReadByte();
+
+          goto case 4;
+        }
+        case 4:
+        {
+          m_EngravedText = reader.ReadString();
+
+          goto case 3;
+        }
+        case 3:
+        {
+          m_Crafter = reader.ReadMobile();
+          goto case 2;
+        }
+        case 2:
+        {
+          m_Slayer = (SlayerName)reader.ReadInt();
+          m_Slayer2 = (SlayerName)reader.ReadInt();
+          goto case 1;
+        }
+        case 1:
+        {
+          Attributes = new AosAttributes(this, reader);
+          SkillBonuses = new AosSkillBonuses(this, reader);
+
+          goto case 0;
+        }
+        case 0:
+        {
+          m_Content = reader.ReadULong();
+          SpellCount = reader.ReadInt();
+
+          break;
+        }
+      }
+
+      Attributes ??= new AosAttributes(this);
+
+      SkillBonuses ??= new AosSkillBonuses(this);
+
+      if (Core.AOS && Parent is Mobile mobile)
+        SkillBonuses.AddTo(mobile);
+
+      int strBonus = Attributes.BonusStr;
+      int dexBonus = Attributes.BonusDex;
+      int intBonus = Attributes.BonusInt;
+
+      if (Parent is Mobile m)
+      {
+        if (strBonus != 0 || dexBonus != 0 || intBonus != 0)
+        {
+          string modName = Serial.ToString();
+
+          if (strBonus != 0)
+            m.AddStatMod(new StatMod(StatType.Str, $"{modName}Str", strBonus, TimeSpan.Zero));
+
+          if (dexBonus != 0)
+            m.AddStatMod(new StatMod(StatType.Dex, $"{modName}Dex", dexBonus, TimeSpan.Zero));
+
+          if (intBonus != 0)
+            m.AddStatMod(new StatMod(StatType.Int, $"{modName}Int", intBonus, TimeSpan.Zero));
+        }
+
+        m.CheckStatTimers();
+      }
+    }
+  }
+}