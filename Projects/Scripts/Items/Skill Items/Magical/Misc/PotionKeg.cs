--- conflicted
+++ resolved
@@ -1,341 +1,333 @@
-using System;
-using Server.Network;
-
-namespace Server.Items
-{
-  public class PotionKeg : Item
-  {
-    private int m_Held;
-    private PotionEffect m_Type;
-
-    [Constructible]
-    public PotionKeg() : base(0x1940)
-    {
-      UpdateWeight();
-    }
-
-    public PotionKeg(Serial serial) : base(serial)
-    {
-    }
-
-    [CommandProperty(AccessLevel.GameMaster)]
-    public int Held
-    {
-      get => m_Held;
-      set
-      {
-        if (m_Held != value)
-        {
-          m_Held = value;
-          UpdateWeight();
-          InvalidateProperties();
-        }
-      }
-    }
-
-    [CommandProperty(AccessLevel.GameMaster)]
-    public PotionEffect Type
-    {
-      get => m_Type;
-      set
-      {
-        m_Type = value;
-        InvalidateProperties();
-      }
-    }
-
-    public override int LabelNumber
-    {
-      get
-      {
-        if (m_Held > 0 && (int)m_Type >= (int)PotionEffect.Conflagration)
-          return 1072658 + (int)m_Type - (int)PotionEffect.Conflagration;
-
-        return m_Held > 0 ? 1041620 + (int)m_Type : 1041641;
-      }
-    }
-
-    public virtual void UpdateWeight()
-    {
-      int held = Math.Max(0, Math.Min(m_Held, 100));
-
-      Weight = 20 + held * 80 / 100;
-    }
-
-    public override void Serialize(GenericWriter writer)
-    {
-      base.Serialize(writer);
-
-      writer.Write(1); // version
-
-      writer.Write((int)m_Type);
-      writer.Write(m_Held);
-    }
-
-    public override void Deserialize(GenericReader reader)
-    {
-      base.Deserialize(reader);
-
-      int version = reader.ReadInt();
-
-      switch (version)
-      {
-        case 1:
-        case 0:
-        {
-          m_Type = (PotionEffect)reader.ReadInt();
-          m_Held = reader.ReadInt();
-
-          break;
-        }
-      }
-
-      if (version < 1)
-        Timer.DelayCall(TimeSpan.Zero, UpdateWeight);
-    }
-
-    public override void GetProperties(ObjectPropertyList list)
-    {
-      base.GetProperties(list);
-
-      int number;
-
-      if (m_Held <= 0)
-        number = 502246; // The keg is empty.
-      else if (m_Held < 5)
-        number = 502248; // The keg is nearly empty.
-      else if (m_Held < 20)
-        number = 502249; // The keg is not very full.
-      else if (m_Held < 30)
-        number = 502250; // The keg is about one quarter full.
-      else if (m_Held < 40)
-        number = 502251; // The keg is about one third full.
-      else if (m_Held < 47)
-        number = 502252; // The keg is almost half full.
-      else if (m_Held < 54)
-        number = 502254; // The keg is approximately half full.
-      else if (m_Held < 70)
-        number = 502253; // The keg is more than half full.
-      else if (m_Held < 80)
-        number = 502255; // The keg is about three quarters full.
-      else if (m_Held < 96)
-        number = 502256; // The keg is very full.
-      else if (m_Held < 100)
-        number = 502257; // The liquid is almost to the top of the keg.
-      else
-        number = 502258; // The keg is completely full.
-
-      list.Add(number);
-    }
-
-    public override void OnSingleClick(Mobile from)
-    {
-      base.OnSingleClick(from);
-
-      int number;
-
-      if (m_Held <= 0)
-        number = 502246; // The keg is empty.
-      else if (m_Held < 5)
-        number = 502248; // The keg is nearly empty.
-      else if (m_Held < 20)
-        number = 502249; // The keg is not very full.
-      else if (m_Held < 30)
-        number = 502250; // The keg is about one quarter full.
-      else if (m_Held < 40)
-        number = 502251; // The keg is about one third full.
-      else if (m_Held < 47)
-        number = 502252; // The keg is almost half full.
-      else if (m_Held < 54)
-        number = 502254; // The keg is approximately half full.
-      else if (m_Held < 70)
-        number = 502253; // The keg is more than half full.
-      else if (m_Held < 80)
-        number = 502255; // The keg is about three quarters full.
-      else if (m_Held < 96)
-        number = 502256; // The keg is very full.
-      else if (m_Held < 100)
-        number = 502257; // The liquid is almost to the top of the keg.
-      else
-        number = 502258; // The keg is completely full.
-
-      LabelTo(from, number);
-    }
-
-    public override void OnDoubleClick(Mobile from)
-    {
-      if (from.InRange(GetWorldLocation(), 2))
-      {
-        if (m_Held > 0)
-        {
-          Container pack = from.Backpack;
-
-          if (pack?.ConsumeTotal(typeof(Bottle)) == true)
-          {
-            from.SendLocalizedMessage(502242); // You pour some of the keg's contents into an empty bottle...
-
-            BasePotion pot = FillBottle();
-
-            if (pack.TryDropItem(from, pot, false))
-            {
-              from.SendLocalizedMessage(502243); // ...and place it into your backpack.
-              from.PlaySound(0x240);
-
-              if (--Held == 0)
-                from.SendLocalizedMessage(502245); // The keg is now empty.
-            }
-            else
-            {
-              from.SendLocalizedMessage(502244); // ...but there is no room for the bottle in your backpack.
-              pot.Delete();
-            }
-          }
-        }
-        else
-        {
-          from.SendLocalizedMessage(502246); // The keg is empty.
-        }
-      }
-      else
-      {
-        from.LocalOverheadMessage(MessageType.Regular, 0x3B2, 1019045); // I can't reach that.
-      }
-    }
-
-    public override bool OnDragDrop(Mobile from, Item item)
-    {
-      if (!(item is BasePotion pot))
-      {
-        from.SendLocalizedMessage(502232); // The keg is not designed to hold that type of object.
-        return false;
-      }
-
-      int toHold = Math.Min(100 - m_Held, pot.Amount);
-
-      if (toHold <= 0)
-      {
-        from.SendLocalizedMessage(502233); // The keg will not hold any more!
-        return false;
-      }
-
-      if (m_Held == 0)
-      {
-        #region Mondain's Legacy
-
-        if ((int)pot.PotionEffect >= (int)PotionEffect.Invisibility)
-        {
-          from.SendLocalizedMessage(502232); // The keg is not designed to hold that type of object.
-          return false;
-        }
-
-        #endregion
-
-        if (GiveBottle(from, toHold))
-        {
-          m_Type = pot.PotionEffect;
-          Held = toHold;
-
-          from.PlaySound(0x240);
-
-          from.SendLocalizedMessage(502237); // You place the empty bottle in your backpack.
-
-          pot.Consume(toHold);
-
-          if (!pot.Deleted)
-            pot.Bounce(from);
-
-          return true;
-        }
-
-        from.SendLocalizedMessage(502238); // You don't have room for the empty bottle in your backpack.
-        return false;
-      }
-
-      if (pot.PotionEffect != m_Type)
-      {
-        from.SendLocalizedMessage(
-          502236); // You decide that it would be a bad idea to mix different types of potions.
-        return false;
-      }
-
-      if (GiveBottle(from, toHold))
-      {
-        Held += toHold;
-
-        from.PlaySound(0x240);
-
-        from.SendLocalizedMessage(502237); // You place the empty bottle in your backpack.
-
-        pot.Consume(toHold);
-
-        if (!pot.Deleted)
-          pot.Bounce(from);
-
-        return true;
-      }
-
-      from.SendLocalizedMessage(502238); // You don't have room for the empty bottle in your backpack.
-      return false;
-    }
-
-    public bool GiveBottle(Mobile m, int amount)
-    {
-      Container pack = m.Backpack;
-
-      Bottle bottle = new Bottle(amount);
-
-      if (pack?.TryDropItem(m, bottle, false) != true)
-      {
-        bottle.Delete();
-        return false;
-      }
-
-      return true;
-    }
-
-<<<<<<< HEAD
-    public BasePotion FillBottle() =>
-      m_Type switch
-=======
-    public BasePotion FillBottle()
-    {
-      return m_Type switch
->>>>>>> 64d59ce2
-      {
-        PotionEffect.Nightsight => (BasePotion)new NightSightPotion(),
-        PotionEffect.CureLesser => new LesserCurePotion(),
-        PotionEffect.Cure => new CurePotion(),
-        PotionEffect.CureGreater => new GreaterCurePotion(),
-        PotionEffect.Agility => new AgilityPotion(),
-        PotionEffect.AgilityGreater => new GreaterAgilityPotion(),
-        PotionEffect.Strength => new StrengthPotion(),
-        PotionEffect.StrengthGreater => new GreaterStrengthPotion(),
-        PotionEffect.PoisonLesser => new LesserPoisonPotion(),
-        PotionEffect.Poison => new PoisonPotion(),
-        PotionEffect.PoisonGreater => new GreaterPoisonPotion(),
-        PotionEffect.PoisonDeadly => new DeadlyPoisonPotion(),
-        PotionEffect.Refresh => new RefreshPotion(),
-        PotionEffect.RefreshTotal => new TotalRefreshPotion(),
-        PotionEffect.HealLesser => new LesserHealPotion(),
-        PotionEffect.Heal => new HealPotion(),
-        PotionEffect.HealGreater => new GreaterHealPotion(),
-        PotionEffect.ExplosionLesser => new LesserExplosionPotion(),
-        PotionEffect.Explosion => new ExplosionPotion(),
-        PotionEffect.ExplosionGreater => new GreaterExplosionPotion(),
-        PotionEffect.Conflagration => new ConflagrationPotion(),
-        PotionEffect.ConflagrationGreater => new GreaterConflagrationPotion(),
-        PotionEffect.ConfusionBlast => new ConfusionBlastPotion(),
-        PotionEffect.ConfusionBlastGreater => new GreaterConfusionBlastPotion(),
-        _ => new NightSightPotion()
-      };
-<<<<<<< HEAD
-=======
-    }
->>>>>>> 64d59ce2
-
-    public static void Initialize()
-    {
-      TileData.ItemTable[0x1940].Height = 4;
-    }
-  }
-}
+using System;
+using Server.Network;
+
+namespace Server.Items
+{
+  public class PotionKeg : Item
+  {
+    private int m_Held;
+    private PotionEffect m_Type;
+
+    [Constructible]
+    public PotionKeg() : base(0x1940)
+    {
+      UpdateWeight();
+    }
+
+    public PotionKeg(Serial serial) : base(serial)
+    {
+    }
+
+    [CommandProperty(AccessLevel.GameMaster)]
+    public int Held
+    {
+      get => m_Held;
+      set
+      {
+        if (m_Held != value)
+        {
+          m_Held = value;
+          UpdateWeight();
+          InvalidateProperties();
+        }
+      }
+    }
+
+    [CommandProperty(AccessLevel.GameMaster)]
+    public PotionEffect Type
+    {
+      get => m_Type;
+      set
+      {
+        m_Type = value;
+        InvalidateProperties();
+      }
+    }
+
+    public override int LabelNumber
+    {
+      get
+      {
+        if (m_Held > 0 && (int)m_Type >= (int)PotionEffect.Conflagration)
+          return 1072658 + (int)m_Type - (int)PotionEffect.Conflagration;
+
+        return m_Held > 0 ? 1041620 + (int)m_Type : 1041641;
+      }
+    }
+
+    public virtual void UpdateWeight()
+    {
+      int held = Math.Max(0, Math.Min(m_Held, 100));
+
+      Weight = 20 + held * 80 / 100;
+    }
+
+    public override void Serialize(GenericWriter writer)
+    {
+      base.Serialize(writer);
+
+      writer.Write(1); // version
+
+      writer.Write((int)m_Type);
+      writer.Write(m_Held);
+    }
+
+    public override void Deserialize(GenericReader reader)
+    {
+      base.Deserialize(reader);
+
+      int version = reader.ReadInt();
+
+      switch (version)
+      {
+        case 1:
+        case 0:
+        {
+          m_Type = (PotionEffect)reader.ReadInt();
+          m_Held = reader.ReadInt();
+
+          break;
+        }
+      }
+
+      if (version < 1)
+        Timer.DelayCall(TimeSpan.Zero, UpdateWeight);
+    }
+
+    public override void GetProperties(ObjectPropertyList list)
+    {
+      base.GetProperties(list);
+
+      int number;
+
+      if (m_Held <= 0)
+        number = 502246; // The keg is empty.
+      else if (m_Held < 5)
+        number = 502248; // The keg is nearly empty.
+      else if (m_Held < 20)
+        number = 502249; // The keg is not very full.
+      else if (m_Held < 30)
+        number = 502250; // The keg is about one quarter full.
+      else if (m_Held < 40)
+        number = 502251; // The keg is about one third full.
+      else if (m_Held < 47)
+        number = 502252; // The keg is almost half full.
+      else if (m_Held < 54)
+        number = 502254; // The keg is approximately half full.
+      else if (m_Held < 70)
+        number = 502253; // The keg is more than half full.
+      else if (m_Held < 80)
+        number = 502255; // The keg is about three quarters full.
+      else if (m_Held < 96)
+        number = 502256; // The keg is very full.
+      else if (m_Held < 100)
+        number = 502257; // The liquid is almost to the top of the keg.
+      else
+        number = 502258; // The keg is completely full.
+
+      list.Add(number);
+    }
+
+    public override void OnSingleClick(Mobile from)
+    {
+      base.OnSingleClick(from);
+
+      int number;
+
+      if (m_Held <= 0)
+        number = 502246; // The keg is empty.
+      else if (m_Held < 5)
+        number = 502248; // The keg is nearly empty.
+      else if (m_Held < 20)
+        number = 502249; // The keg is not very full.
+      else if (m_Held < 30)
+        number = 502250; // The keg is about one quarter full.
+      else if (m_Held < 40)
+        number = 502251; // The keg is about one third full.
+      else if (m_Held < 47)
+        number = 502252; // The keg is almost half full.
+      else if (m_Held < 54)
+        number = 502254; // The keg is approximately half full.
+      else if (m_Held < 70)
+        number = 502253; // The keg is more than half full.
+      else if (m_Held < 80)
+        number = 502255; // The keg is about three quarters full.
+      else if (m_Held < 96)
+        number = 502256; // The keg is very full.
+      else if (m_Held < 100)
+        number = 502257; // The liquid is almost to the top of the keg.
+      else
+        number = 502258; // The keg is completely full.
+
+      LabelTo(from, number);
+    }
+
+    public override void OnDoubleClick(Mobile from)
+    {
+      if (from.InRange(GetWorldLocation(), 2))
+      {
+        if (m_Held > 0)
+        {
+          Container pack = from.Backpack;
+
+          if (pack?.ConsumeTotal(typeof(Bottle)) == true)
+          {
+            from.SendLocalizedMessage(502242); // You pour some of the keg's contents into an empty bottle...
+
+            BasePotion pot = FillBottle();
+
+            if (pack.TryDropItem(from, pot, false))
+            {
+              from.SendLocalizedMessage(502243); // ...and place it into your backpack.
+              from.PlaySound(0x240);
+
+              if (--Held == 0)
+                from.SendLocalizedMessage(502245); // The keg is now empty.
+            }
+            else
+            {
+              from.SendLocalizedMessage(502244); // ...but there is no room for the bottle in your backpack.
+              pot.Delete();
+            }
+          }
+        }
+        else
+        {
+          from.SendLocalizedMessage(502246); // The keg is empty.
+        }
+      }
+      else
+      {
+        from.LocalOverheadMessage(MessageType.Regular, 0x3B2, 1019045); // I can't reach that.
+      }
+    }
+
+    public override bool OnDragDrop(Mobile from, Item item)
+    {
+      if (!(item is BasePotion pot))
+      {
+        from.SendLocalizedMessage(502232); // The keg is not designed to hold that type of object.
+        return false;
+      }
+
+      int toHold = Math.Min(100 - m_Held, pot.Amount);
+
+      if (toHold <= 0)
+      {
+        from.SendLocalizedMessage(502233); // The keg will not hold any more!
+        return false;
+      }
+
+      if (m_Held == 0)
+      {
+        #region Mondain's Legacy
+
+        if ((int)pot.PotionEffect >= (int)PotionEffect.Invisibility)
+        {
+          from.SendLocalizedMessage(502232); // The keg is not designed to hold that type of object.
+          return false;
+        }
+
+        #endregion
+
+        if (GiveBottle(from, toHold))
+        {
+          m_Type = pot.PotionEffect;
+          Held = toHold;
+
+          from.PlaySound(0x240);
+
+          from.SendLocalizedMessage(502237); // You place the empty bottle in your backpack.
+
+          pot.Consume(toHold);
+
+          if (!pot.Deleted)
+            pot.Bounce(from);
+
+          return true;
+        }
+
+        from.SendLocalizedMessage(502238); // You don't have room for the empty bottle in your backpack.
+        return false;
+      }
+
+      if (pot.PotionEffect != m_Type)
+      {
+        from.SendLocalizedMessage(
+          502236); // You decide that it would be a bad idea to mix different types of potions.
+        return false;
+      }
+
+      if (GiveBottle(from, toHold))
+      {
+        Held += toHold;
+
+        from.PlaySound(0x240);
+
+        from.SendLocalizedMessage(502237); // You place the empty bottle in your backpack.
+
+        pot.Consume(toHold);
+
+        if (!pot.Deleted)
+          pot.Bounce(from);
+
+        return true;
+      }
+
+      from.SendLocalizedMessage(502238); // You don't have room for the empty bottle in your backpack.
+      return false;
+    }
+
+    public bool GiveBottle(Mobile m, int amount)
+    {
+      Container pack = m.Backpack;
+
+      Bottle bottle = new Bottle(amount);
+
+      if (pack?.TryDropItem(m, bottle, false) != true)
+      {
+        bottle.Delete();
+        return false;
+      }
+
+      return true;
+    }
+
+    public BasePotion FillBottle()
+    {
+      return m_Type switch
+      {
+        PotionEffect.Nightsight => (BasePotion)new NightSightPotion(),
+        PotionEffect.CureLesser => new LesserCurePotion(),
+        PotionEffect.Cure => new CurePotion(),
+        PotionEffect.CureGreater => new GreaterCurePotion(),
+        PotionEffect.Agility => new AgilityPotion(),
+        PotionEffect.AgilityGreater => new GreaterAgilityPotion(),
+        PotionEffect.Strength => new StrengthPotion(),
+        PotionEffect.StrengthGreater => new GreaterStrengthPotion(),
+        PotionEffect.PoisonLesser => new LesserPoisonPotion(),
+        PotionEffect.Poison => new PoisonPotion(),
+        PotionEffect.PoisonGreater => new GreaterPoisonPotion(),
+        PotionEffect.PoisonDeadly => new DeadlyPoisonPotion(),
+        PotionEffect.Refresh => new RefreshPotion(),
+        PotionEffect.RefreshTotal => new TotalRefreshPotion(),
+        PotionEffect.HealLesser => new LesserHealPotion(),
+        PotionEffect.Heal => new HealPotion(),
+        PotionEffect.HealGreater => new GreaterHealPotion(),
+        PotionEffect.ExplosionLesser => new LesserExplosionPotion(),
+        PotionEffect.Explosion => new ExplosionPotion(),
+        PotionEffect.ExplosionGreater => new GreaterExplosionPotion(),
+        PotionEffect.Conflagration => new ConflagrationPotion(),
+        PotionEffect.ConflagrationGreater => new GreaterConflagrationPotion(),
+        PotionEffect.ConfusionBlast => new ConfusionBlastPotion(),
+        PotionEffect.ConfusionBlastGreater => new GreaterConfusionBlastPotion(),
+        _ => new NightSightPotion()
+      };
+    }
+
+    public static void Initialize()
+    {
+      TileData.ItemTable[0x1940].Height = 4;
+    }
+  }
+}