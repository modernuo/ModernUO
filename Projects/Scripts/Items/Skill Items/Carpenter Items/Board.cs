--- conflicted
+++ resolved
@@ -1,291 +1,277 @@
-namespace Server.Items
-{
-  [Flippable(0x1BD7, 0x1BDA)]
-  public class Board : Item, ICommodity
-  {
-    private CraftResource m_Resource;
-
-    [Constructible]
-    public Board(int amount = 1)
-      : this(CraftResource.RegularWood, amount)
-    {
-    }
-
-    public Board(Serial serial)
-      : base(serial)
-    {
-    }
-
-    [Constructible]
-    public Board(CraftResource resource, int amount = 1)
-      : base(0x1BD7)
-    {
-      Stackable = true;
-      Amount = amount;
-
-      m_Resource = resource;
-      Hue = CraftResources.GetHue(resource);
-    }
-
-    [CommandProperty(AccessLevel.GameMaster)]
-    public CraftResource Resource
-    {
-      get => m_Resource;
-      set
-      {
-        m_Resource = value;
-        InvalidateProperties();
-      }
-    }
-
-<<<<<<< HEAD
-    int ICommodity.DescriptionNumber =>
-      m_Resource >= CraftResource.OakWood && m_Resource <= CraftResource.YewWood
-        ? 1075052 + ((int)m_Resource - (int)CraftResource.OakWood)
-        : m_Resource switch
-        {
-          CraftResource.Bloodwood => 1075055,
-          CraftResource.Frostwood => 1075056,
-          CraftResource.Heartwood => 1075062 //WHY Osi.  Why?
-          ,
-          _ => LabelNumber
-        };
-=======
-    int ICommodity.DescriptionNumber
-    {
-      get
-      {
-        if (m_Resource >= CraftResource.OakWood && m_Resource <= CraftResource.YewWood)
-          return 1075052 + ((int)m_Resource - (int)CraftResource.OakWood);
-
-        return m_Resource switch
-        {
-          CraftResource.Bloodwood => 1075055,
-          CraftResource.Frostwood => 1075056,
-          CraftResource.Heartwood => 1075062, //WHY Osi.  Why?
-          _ => LabelNumber
-        };
-      }
-    }
->>>>>>> 64d59ce2
-
-    bool ICommodity.IsDeedable => true;
-
-    public override void GetProperties(ObjectPropertyList list)
-    {
-      base.GetProperties(list);
-
-      if (!CraftResources.IsStandard(m_Resource))
-      {
-        int num = CraftResources.GetLocalizationNumber(m_Resource);
-
-        if (num > 0)
-          list.Add(num);
-        else
-          list.Add(CraftResources.GetName(m_Resource));
-      }
-    }
-
-
-    public override void Serialize(GenericWriter writer)
-    {
-      base.Serialize(writer);
-
-      writer.Write(3);
-
-      writer.Write((int)m_Resource);
-    }
-
-    public override void Deserialize(GenericReader reader)
-    {
-      base.Deserialize(reader);
-
-      int version = reader.ReadInt();
-
-      switch (version)
-      {
-        case 3:
-        case 2:
-        {
-          m_Resource = (CraftResource)reader.ReadInt();
-          break;
-        }
-      }
-
-      if (version == 0 && Weight == 0.1 || version <= 2 && Weight == 2)
-        Weight = -1;
-
-      if (version <= 1)
-        m_Resource = CraftResource.RegularWood;
-    }
-  }
-
-
-  public class HeartwoodBoard : Board
-  {
-    [Constructible]
-    public HeartwoodBoard(int amount = 1)
-      : base(CraftResource.Heartwood, amount)
-    {
-    }
-
-    public HeartwoodBoard(Serial serial)
-      : base(serial)
-    {
-    }
-
-    public override void Serialize(GenericWriter writer)
-    {
-      base.Serialize(writer);
-
-      writer.Write(0); // version
-    }
-
-    public override void Deserialize(GenericReader reader)
-    {
-      base.Deserialize(reader);
-
-      int version = reader.ReadInt();
-    }
-  }
-
-  public class BloodwoodBoard : Board
-  {
-    [Constructible]
-    public BloodwoodBoard(int amount = 1)
-      : base(CraftResource.Bloodwood, amount)
-    {
-    }
-
-    public BloodwoodBoard(Serial serial)
-      : base(serial)
-    {
-    }
-
-    public override void Serialize(GenericWriter writer)
-    {
-      base.Serialize(writer);
-
-      writer.Write(0); // version
-    }
-
-    public override void Deserialize(GenericReader reader)
-    {
-      base.Deserialize(reader);
-
-      int version = reader.ReadInt();
-    }
-  }
-
-  public class FrostwoodBoard : Board
-  {
-    [Constructible]
-    public FrostwoodBoard(int amount = 1)
-      : base(CraftResource.Frostwood, amount)
-    {
-    }
-
-    public FrostwoodBoard(Serial serial)
-      : base(serial)
-    {
-    }
-
-    public override void Serialize(GenericWriter writer)
-    {
-      base.Serialize(writer);
-
-      writer.Write(0); // version
-    }
-
-    public override void Deserialize(GenericReader reader)
-    {
-      base.Deserialize(reader);
-
-      int version = reader.ReadInt();
-    }
-  }
-
-  public class OakBoard : Board
-  {
-    [Constructible]
-    public OakBoard(int amount = 1)
-      : base(CraftResource.OakWood, amount)
-    {
-    }
-
-    public OakBoard(Serial serial)
-      : base(serial)
-    {
-    }
-
-    public override void Serialize(GenericWriter writer)
-    {
-      base.Serialize(writer);
-
-      writer.Write(0); // version
-    }
-
-    public override void Deserialize(GenericReader reader)
-    {
-      base.Deserialize(reader);
-
-      int version = reader.ReadInt();
-    }
-  }
-
-  public class AshBoard : Board
-  {
-    [Constructible]
-    public AshBoard(int amount = 1)
-      : base(CraftResource.AshWood, amount)
-    {
-    }
-
-    public AshBoard(Serial serial)
-      : base(serial)
-    {
-    }
-
-    public override void Serialize(GenericWriter writer)
-    {
-      base.Serialize(writer);
-
-      writer.Write(0); // version
-    }
-
-    public override void Deserialize(GenericReader reader)
-    {
-      base.Deserialize(reader);
-
-      int version = reader.ReadInt();
-    }
-  }
-
-  public class YewBoard : Board
-  {
-    [Constructible]
-    public YewBoard(int amount = 1)
-      : base(CraftResource.YewWood, amount)
-    {
-    }
-
-    public YewBoard(Serial serial)
-      : base(serial)
-    {
-    }
-
-    public override void Serialize(GenericWriter writer)
-    {
-      base.Serialize(writer);
-
-      writer.Write(0); // version
-    }
-
-    public override void Deserialize(GenericReader reader)
-    {
-      base.Deserialize(reader);
-
-      int version = reader.ReadInt();
-    }
-  }
-}
+namespace Server.Items
+{
+  [Flippable(0x1BD7, 0x1BDA)]
+  public class Board : Item, ICommodity
+  {
+    private CraftResource m_Resource;
+
+    [Constructible]
+    public Board(int amount = 1)
+      : this(CraftResource.RegularWood, amount)
+    {
+    }
+
+    public Board(Serial serial)
+      : base(serial)
+    {
+    }
+
+    [Constructible]
+    public Board(CraftResource resource, int amount = 1)
+      : base(0x1BD7)
+    {
+      Stackable = true;
+      Amount = amount;
+
+      m_Resource = resource;
+      Hue = CraftResources.GetHue(resource);
+    }
+
+    [CommandProperty(AccessLevel.GameMaster)]
+    public CraftResource Resource
+    {
+      get => m_Resource;
+      set
+      {
+        m_Resource = value;
+        InvalidateProperties();
+      }
+    }
+
+    int ICommodity.DescriptionNumber
+    {
+      get
+      {
+        if (m_Resource >= CraftResource.OakWood && m_Resource <= CraftResource.YewWood)
+          return 1075052 + ((int)m_Resource - (int)CraftResource.OakWood);
+
+        return m_Resource switch
+        {
+          CraftResource.Bloodwood => 1075055,
+          CraftResource.Frostwood => 1075056,
+          CraftResource.Heartwood => 1075062, //WHY Osi.  Why?
+          _ => LabelNumber
+        };
+      }
+    }
+
+    bool ICommodity.IsDeedable => true;
+
+    public override void GetProperties(ObjectPropertyList list)
+    {
+      base.GetProperties(list);
+
+      if (!CraftResources.IsStandard(m_Resource))
+      {
+        int num = CraftResources.GetLocalizationNumber(m_Resource);
+
+        if (num > 0)
+          list.Add(num);
+        else
+          list.Add(CraftResources.GetName(m_Resource));
+      }
+    }
+
+
+    public override void Serialize(GenericWriter writer)
+    {
+      base.Serialize(writer);
+
+      writer.Write(3);
+
+      writer.Write((int)m_Resource);
+    }
+
+    public override void Deserialize(GenericReader reader)
+    {
+      base.Deserialize(reader);
+
+      int version = reader.ReadInt();
+
+      switch (version)
+      {
+        case 3:
+        case 2:
+        {
+          m_Resource = (CraftResource)reader.ReadInt();
+          break;
+        }
+      }
+
+      if (version == 0 && Weight == 0.1 || version <= 2 && Weight == 2)
+        Weight = -1;
+
+      if (version <= 1)
+        m_Resource = CraftResource.RegularWood;
+    }
+  }
+
+
+  public class HeartwoodBoard : Board
+  {
+    [Constructible]
+    public HeartwoodBoard(int amount = 1)
+      : base(CraftResource.Heartwood, amount)
+    {
+    }
+
+    public HeartwoodBoard(Serial serial)
+      : base(serial)
+    {
+    }
+
+    public override void Serialize(GenericWriter writer)
+    {
+      base.Serialize(writer);
+
+      writer.Write(0); // version
+    }
+
+    public override void Deserialize(GenericReader reader)
+    {
+      base.Deserialize(reader);
+
+      int version = reader.ReadInt();
+    }
+  }
+
+  public class BloodwoodBoard : Board
+  {
+    [Constructible]
+    public BloodwoodBoard(int amount = 1)
+      : base(CraftResource.Bloodwood, amount)
+    {
+    }
+
+    public BloodwoodBoard(Serial serial)
+      : base(serial)
+    {
+    }
+
+    public override void Serialize(GenericWriter writer)
+    {
+      base.Serialize(writer);
+
+      writer.Write(0); // version
+    }
+
+    public override void Deserialize(GenericReader reader)
+    {
+      base.Deserialize(reader);
+
+      int version = reader.ReadInt();
+    }
+  }
+
+  public class FrostwoodBoard : Board
+  {
+    [Constructible]
+    public FrostwoodBoard(int amount = 1)
+      : base(CraftResource.Frostwood, amount)
+    {
+    }
+
+    public FrostwoodBoard(Serial serial)
+      : base(serial)
+    {
+    }
+
+    public override void Serialize(GenericWriter writer)
+    {
+      base.Serialize(writer);
+
+      writer.Write(0); // version
+    }
+
+    public override void Deserialize(GenericReader reader)
+    {
+      base.Deserialize(reader);
+
+      int version = reader.ReadInt();
+    }
+  }
+
+  public class OakBoard : Board
+  {
+    [Constructible]
+    public OakBoard(int amount = 1)
+      : base(CraftResource.OakWood, amount)
+    {
+    }
+
+    public OakBoard(Serial serial)
+      : base(serial)
+    {
+    }
+
+    public override void Serialize(GenericWriter writer)
+    {
+      base.Serialize(writer);
+
+      writer.Write(0); // version
+    }
+
+    public override void Deserialize(GenericReader reader)
+    {
+      base.Deserialize(reader);
+
+      int version = reader.ReadInt();
+    }
+  }
+
+  public class AshBoard : Board
+  {
+    [Constructible]
+    public AshBoard(int amount = 1)
+      : base(CraftResource.AshWood, amount)
+    {
+    }
+
+    public AshBoard(Serial serial)
+      : base(serial)
+    {
+    }
+
+    public override void Serialize(GenericWriter writer)
+    {
+      base.Serialize(writer);
+
+      writer.Write(0); // version
+    }
+
+    public override void Deserialize(GenericReader reader)
+    {
+      base.Deserialize(reader);
+
+      int version = reader.ReadInt();
+    }
+  }
+
+  public class YewBoard : Board
+  {
+    [Constructible]
+    public YewBoard(int amount = 1)
+      : base(CraftResource.YewWood, amount)
+    {
+    }
+
+    public YewBoard(Serial serial)
+      : base(serial)
+    {
+    }
+
+    public override void Serialize(GenericWriter writer)
+    {
+      base.Serialize(writer);
+
+      writer.Write(0); // version
+    }
+
+    public override void Deserialize(GenericReader reader)
+    {
+      base.Deserialize(reader);
+
+      int version = reader.ReadInt();
+    }
+  }
+}