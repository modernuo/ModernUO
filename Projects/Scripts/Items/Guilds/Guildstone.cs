using System;
using Server.Factions;
using Server.Guilds;
using Server.Gumps;
using Server.Multis;
using Server.Network;
using Server.Targeting;

namespace Server.Items
{
  public class Guildstone : Item, IAddon, IChopable
  {
    private bool m_BeforeChangeover;
    private string m_GuildAbbrev;
    private string m_GuildName;

    public Guildstone(Guild g) : this(g, g.Name, g.Abbreviation)
    {
    }

    public Guildstone(Guild g, string guildName, string abbrev) : base(Guild.NewGuildSystem ? 0xED6 : 0xED4)
    {
      Guild = g;
      m_GuildName = guildName;
      m_GuildAbbrev = abbrev;

      Movable = false;
    }

    public Guildstone(Serial serial) : base(serial)
    {
    }

    [CommandProperty(AccessLevel.GameMaster)]
    public string GuildName
    {
      get => m_GuildName;
      set
      {
        m_GuildName = value;
        InvalidateProperties();
      }
    }

    [CommandProperty(AccessLevel.GameMaster)]
    public string GuildAbbrev
    {
      get => m_GuildAbbrev;
      set
      {
        m_GuildAbbrev = value;
        InvalidateProperties();
      }
    }

    [CommandProperty(AccessLevel.GameMaster)]
    public Guild Guild{ get; private set; }

    public override int LabelNumber => 1041429; // a guildstone

    #region IChopable Members

    public void OnChop(Mobile from)
    {
      if (!Guild.NewGuildSystem)
        return;

      BaseHouse house = BaseHouse.FindHouseAt(this);

      bool contains = false;

      if (house == null && m_BeforeChangeover || house?.IsOwner(from) == true && (contains = house.Addons.Contains(this)))
      {
        Effects.PlaySound(GetWorldLocation(), Map, 0x3B3);
        from.SendLocalizedMessage(500461); // You destroy the item.

        Delete();

        if (contains)
          house.Addons.Remove(this);

        Item deed = Deed;

        if (deed != null)
          from.AddToBackpack(deed);
      }
    }

    #endregion

    public override void Serialize(GenericWriter writer)
    {
      base.Serialize(writer);

      if (Guild?.Disbanded == false)
      {
        m_GuildName = Guild.Name;
        m_GuildAbbrev = Guild.Abbreviation;
      }

      writer.Write(3); // version

      writer.Write(m_BeforeChangeover);

      writer.Write(m_GuildName);
      writer.Write(m_GuildAbbrev);

      writer.Write(Guild);
    }

    public override void Deserialize(GenericReader reader)
    {
      base.Deserialize(reader);

      int version = reader.ReadInt();

      switch (version)
      {
        case 3:
        {
          m_BeforeChangeover = reader.ReadBool();
          goto case 2;
        }
        case 2:
        {
          m_GuildName = reader.ReadString();
          m_GuildAbbrev = reader.ReadString();

          goto case 1;
        }
        case 1:
        {
          Guild = reader.ReadGuild() as Guild;

          goto case 0;
        }
        case 0:
        {
          break;
        }
      }

      if (Guild.NewGuildSystem && ItemID == 0xED4)
        ItemID = 0xED6;

      m_BeforeChangeover |= version <= 2;

      if (Guild.NewGuildSystem && m_BeforeChangeover)
        Timer.DelayCall(TimeSpan.Zero, AddToHouse);

      if (!Guild.NewGuildSystem && Guild == null)
        Delete();
    }

    private void AddToHouse()
    {
      BaseHouse house = BaseHouse.FindHouseAt(this);

      if (Guild.NewGuildSystem && m_BeforeChangeover && house?.Addons.Contains(this) == false)
      {
        house.Addons.Add(this);
        m_BeforeChangeover = false;
      }
    }

    public override void GetProperties(ObjectPropertyList list)
    {
      base.GetProperties(list);

      if (Guild?.Disbanded == false)
      {
        string name;
        string abbr;

        if ((name = Guild.Name) == null || (name = name.Trim()).Length <= 0)
          name = "(unnamed)";

        if ((abbr = Guild.Abbreviation) == null || (abbr = abbr.Trim()).Length <= 0)
          abbr = "";

        //list.Add( 1060802, Utility.FixHtml( name ) ); // Guild name: ~1_val~
        list.Add(1060802, $"{Utility.FixHtml(name)} [{Utility.FixHtml(abbr)}]");
      }
      else if (m_GuildName != null && m_GuildAbbrev != null)
      {
        list.Add(1060802, $"{Utility.FixHtml(m_GuildName)} [{Utility.FixHtml(m_GuildAbbrev)}]");
      }
    }

    public override void OnSingleClick(Mobile from)
    {
      base.OnSingleClick(from);

      if (Guild?.Disbanded == false)
      {
        string name;

        if ((name = Guild.Name) == null || (name = name.Trim()).Length <= 0)
          name = "(unnamed)";

        LabelTo(from, name);
      }
      else if (m_GuildName != null)
      {
        LabelTo(from, m_GuildName);
      }
    }

    public override void OnAfterDelete()
    {
      if (!Guild.NewGuildSystem && Guild?.Disbanded == false)
        Guild.Disband();
    }

    public override void OnDoubleClick(Mobile from)
    {
      if (Guild.NewGuildSystem)
        return;

      if (Guild?.Disbanded != false)
      {
        Delete();
      }
      else if (!from.InRange(GetWorldLocation(), 2))
      {
        from.SendLocalizedMessage(500446); // That is too far away.
      }
      else if (Guild.Accepted.Contains(from))
      {
        #region Factions

        PlayerState guildState = PlayerState.Find(Guild.Leader);
        PlayerState targetState = PlayerState.Find(from);

        Faction guildFaction = guildState?.Faction;
        Faction targetFaction = targetState?.Faction;

        if (guildFaction != targetFaction || targetState?.IsLeaving == true)
          return;

        if (guildState != null && targetState != null)
          targetState.Leaving = guildState.Leaving;

        #endregion

        Guild.Accepted.Remove(from);
        Guild.AddMember(from);

        GuildGump.EnsureClosed(from);
        from.SendGump(new GuildGump(from, Guild));
      }
      else if (from.AccessLevel < AccessLevel.GameMaster && !Guild.IsMember(from))
        Packets.SendMessageLocalized(from.NetState, Serial, ItemID, MessageType.Regular, 0x3B2, 3,
          501158); // You are not a member ...
      else
      {
        GuildGump.EnsureClosed(from);
        from.SendGump(new GuildGump(from, Guild));
      }
    }

    public Item Deed => new GuildstoneDeed(Guild, m_GuildName, m_GuildAbbrev);

    public bool CouldFit(IPoint3D p, Map map) => map.CanFit(p.X, p.Y, p.Z, ItemData.Height);
<<<<<<< HEAD
=======

    #endregion
>>>>>>> 64d59ce2
  }

  [Flippable(0x14F0, 0x14EF)]
  public class GuildstoneDeed : Item
  {
    private string m_GuildAbbrev;

    private string m_GuildName;

    public GuildstoneDeed(Guild g = null, string guildName = null, string abbrev = null) :
      base(0x14F0)
    {
      Guild = g;
      m_GuildName = guildName;
      m_GuildAbbrev = abbrev;

      Weight = 1.0;
    }

    public GuildstoneDeed(Serial serial) : base(serial)
    {
    }

    public override int LabelNumber => 1041233; // deed to a guildstone

    [CommandProperty(AccessLevel.GameMaster)]
    public string GuildName
    {
      get => m_GuildName;
      set
      {
        m_GuildName = value;
        InvalidateProperties();
      }
    }

    [CommandProperty(AccessLevel.GameMaster)]
    public string GuildAbbrev
    {
      get => m_GuildAbbrev;
      set
      {
        m_GuildAbbrev = value;
        InvalidateProperties();
      }
    }

    [CommandProperty(AccessLevel.GameMaster)]
    public Guild Guild{ get; private set; }

    public override void Serialize(GenericWriter writer)
    {
      base.Serialize(writer);

      if (Guild?.Disbanded == false)
      {
        m_GuildName = Guild.Name;
        m_GuildAbbrev = Guild.Abbreviation;
      }

      writer.Write(1); // version

      writer.Write(m_GuildName);
      writer.Write(m_GuildAbbrev);

      writer.Write(Guild);
    }

    public override void Deserialize(GenericReader reader)
    {
      base.Deserialize(reader);

      int version = reader.ReadInt();

      switch (version)
      {
        case 1:
        {
          m_GuildName = reader.ReadString();
          m_GuildAbbrev = reader.ReadString();

          Guild = reader.ReadGuild() as Guild;

          break;
        }
      }
    }

    public override void GetProperties(ObjectPropertyList list)
    {
      base.GetProperties(list);

      if (Guild?.Disbanded == false)
      {
        string name;
        string abbr;

        if ((name = Guild.Name) == null || (name = name.Trim()).Length <= 0)
          name = "(unnamed)";

        if ((abbr = Guild.Abbreviation) == null || (abbr = abbr.Trim()).Length <= 0)
          abbr = "";

        //list.Add( 1060802, Utility.FixHtml( name ) ); // Guild name: ~1_val~
        list.Add(1060802, $"{Utility.FixHtml(name)} [{Utility.FixHtml(abbr)}]");
      }
      else if (m_GuildName != null && m_GuildAbbrev != null)
        list.Add(1060802, $"{Utility.FixHtml(m_GuildName)} [{Utility.FixHtml(m_GuildAbbrev)}]");
    }

    public override void OnDoubleClick(Mobile from)
    {
      if (IsChildOf(from.Backpack))
      {
        BaseHouse house = BaseHouse.FindHouseAt(from);

        if (house?.IsOwner(from) == true)
        {
          from.SendLocalizedMessage(1062838); // Where would you like to place this decoration?
          from.BeginTarget(-1, true, TargetFlags.None, Placement_OnTarget);
        }
        else
          from.SendLocalizedMessage(502092); // You must be in your house to do this.
      }
      else
        from.SendLocalizedMessage(1042001); // That must be in your pack for you to use it.
    }

    public void Placement_OnTarget(Mobile from, object targeted)
    {
      if (!(targeted is IPoint3D p) || Deleted)
        return;

      Point3D loc = new Point3D(p);

      BaseHouse house = BaseHouse.FindHouseAt(loc, from.Map, 16);

      if (IsChildOf(from.Backpack))
      {
        if (house?.IsOwner(from) == true)
        {
          Item addon = new Guildstone(Guild, m_GuildName, m_GuildAbbrev);

          addon.MoveToWorld(loc, from.Map);

          house.Addons.Add(addon);
          Delete();
        }
        else
          from.SendLocalizedMessage(1042036); // That location is not in your house.
      }
      else
        from.SendLocalizedMessage(1042001); // That must be in your pack for you to use it.
    }
  }
}
<|MERGE_RESOLUTION|>--- conflicted
+++ resolved
@@ -1,425 +1,422 @@
-using System;
-using Server.Factions;
-using Server.Guilds;
-using Server.Gumps;
-using Server.Multis;
-using Server.Network;
-using Server.Targeting;
-
-namespace Server.Items
-{
-  public class Guildstone : Item, IAddon, IChopable
-  {
-    private bool m_BeforeChangeover;
-    private string m_GuildAbbrev;
-    private string m_GuildName;
-
-    public Guildstone(Guild g) : this(g, g.Name, g.Abbreviation)
-    {
-    }
-
-    public Guildstone(Guild g, string guildName, string abbrev) : base(Guild.NewGuildSystem ? 0xED6 : 0xED4)
-    {
-      Guild = g;
-      m_GuildName = guildName;
-      m_GuildAbbrev = abbrev;
-
-      Movable = false;
-    }
-
-    public Guildstone(Serial serial) : base(serial)
-    {
-    }
-
-    [CommandProperty(AccessLevel.GameMaster)]
-    public string GuildName
-    {
-      get => m_GuildName;
-      set
-      {
-        m_GuildName = value;
-        InvalidateProperties();
-      }
-    }
-
-    [CommandProperty(AccessLevel.GameMaster)]
-    public string GuildAbbrev
-    {
-      get => m_GuildAbbrev;
-      set
-      {
-        m_GuildAbbrev = value;
-        InvalidateProperties();
-      }
-    }
-
-    [CommandProperty(AccessLevel.GameMaster)]
-    public Guild Guild{ get; private set; }
-
-    public override int LabelNumber => 1041429; // a guildstone
-
-    #region IChopable Members
-
-    public void OnChop(Mobile from)
-    {
-      if (!Guild.NewGuildSystem)
-        return;
-
-      BaseHouse house = BaseHouse.FindHouseAt(this);
-
-      bool contains = false;
-
-      if (house == null && m_BeforeChangeover || house?.IsOwner(from) == true && (contains = house.Addons.Contains(this)))
-      {
-        Effects.PlaySound(GetWorldLocation(), Map, 0x3B3);
-        from.SendLocalizedMessage(500461); // You destroy the item.
-
-        Delete();
-
-        if (contains)
-          house.Addons.Remove(this);
-
-        Item deed = Deed;
-
-        if (deed != null)
-          from.AddToBackpack(deed);
-      }
-    }
-
-    #endregion
-
-    public override void Serialize(GenericWriter writer)
-    {
-      base.Serialize(writer);
-
-      if (Guild?.Disbanded == false)
-      {
-        m_GuildName = Guild.Name;
-        m_GuildAbbrev = Guild.Abbreviation;
-      }
-
-      writer.Write(3); // version
-
-      writer.Write(m_BeforeChangeover);
-
-      writer.Write(m_GuildName);
-      writer.Write(m_GuildAbbrev);
-
-      writer.Write(Guild);
-    }
-
-    public override void Deserialize(GenericReader reader)
-    {
-      base.Deserialize(reader);
-
-      int version = reader.ReadInt();
-
-      switch (version)
-      {
-        case 3:
-        {
-          m_BeforeChangeover = reader.ReadBool();
-          goto case 2;
-        }
-        case 2:
-        {
-          m_GuildName = reader.ReadString();
-          m_GuildAbbrev = reader.ReadString();
-
-          goto case 1;
-        }
-        case 1:
-        {
-          Guild = reader.ReadGuild() as Guild;
-
-          goto case 0;
-        }
-        case 0:
-        {
-          break;
-        }
-      }
-
-      if (Guild.NewGuildSystem && ItemID == 0xED4)
-        ItemID = 0xED6;
-
-      m_BeforeChangeover |= version <= 2;
-
-      if (Guild.NewGuildSystem && m_BeforeChangeover)
-        Timer.DelayCall(TimeSpan.Zero, AddToHouse);
-
-      if (!Guild.NewGuildSystem && Guild == null)
-        Delete();
-    }
-
-    private void AddToHouse()
-    {
-      BaseHouse house = BaseHouse.FindHouseAt(this);
-
-      if (Guild.NewGuildSystem && m_BeforeChangeover && house?.Addons.Contains(this) == false)
-      {
-        house.Addons.Add(this);
-        m_BeforeChangeover = false;
-      }
-    }
-
-    public override void GetProperties(ObjectPropertyList list)
-    {
-      base.GetProperties(list);
-
-      if (Guild?.Disbanded == false)
-      {
-        string name;
-        string abbr;
-
-        if ((name = Guild.Name) == null || (name = name.Trim()).Length <= 0)
-          name = "(unnamed)";
-
-        if ((abbr = Guild.Abbreviation) == null || (abbr = abbr.Trim()).Length <= 0)
-          abbr = "";
-
-        //list.Add( 1060802, Utility.FixHtml( name ) ); // Guild name: ~1_val~
-        list.Add(1060802, $"{Utility.FixHtml(name)} [{Utility.FixHtml(abbr)}]");
-      }
-      else if (m_GuildName != null && m_GuildAbbrev != null)
-      {
-        list.Add(1060802, $"{Utility.FixHtml(m_GuildName)} [{Utility.FixHtml(m_GuildAbbrev)}]");
-      }
-    }
-
-    public override void OnSingleClick(Mobile from)
-    {
-      base.OnSingleClick(from);
-
-      if (Guild?.Disbanded == false)
-      {
-        string name;
-
-        if ((name = Guild.Name) == null || (name = name.Trim()).Length <= 0)
-          name = "(unnamed)";
-
-        LabelTo(from, name);
-      }
-      else if (m_GuildName != null)
-      {
-        LabelTo(from, m_GuildName);
-      }
-    }
-
-    public override void OnAfterDelete()
-    {
-      if (!Guild.NewGuildSystem && Guild?.Disbanded == false)
-        Guild.Disband();
-    }
-
-    public override void OnDoubleClick(Mobile from)
-    {
-      if (Guild.NewGuildSystem)
-        return;
-
-      if (Guild?.Disbanded != false)
-      {
-        Delete();
-      }
-      else if (!from.InRange(GetWorldLocation(), 2))
-      {
-        from.SendLocalizedMessage(500446); // That is too far away.
-      }
-      else if (Guild.Accepted.Contains(from))
-      {
-        #region Factions
-
-        PlayerState guildState = PlayerState.Find(Guild.Leader);
-        PlayerState targetState = PlayerState.Find(from);
-
-        Faction guildFaction = guildState?.Faction;
-        Faction targetFaction = targetState?.Faction;
-
-        if (guildFaction != targetFaction || targetState?.IsLeaving == true)
-          return;
-
-        if (guildState != null && targetState != null)
-          targetState.Leaving = guildState.Leaving;
-
-        #endregion
-
-        Guild.Accepted.Remove(from);
-        Guild.AddMember(from);
-
-        GuildGump.EnsureClosed(from);
-        from.SendGump(new GuildGump(from, Guild));
-      }
-      else if (from.AccessLevel < AccessLevel.GameMaster && !Guild.IsMember(from))
-        Packets.SendMessageLocalized(from.NetState, Serial, ItemID, MessageType.Regular, 0x3B2, 3,
-          501158); // You are not a member ...
-      else
-      {
-        GuildGump.EnsureClosed(from);
-        from.SendGump(new GuildGump(from, Guild));
-      }
-    }
-
-    public Item Deed => new GuildstoneDeed(Guild, m_GuildName, m_GuildAbbrev);
-
-    public bool CouldFit(IPoint3D p, Map map) => map.CanFit(p.X, p.Y, p.Z, ItemData.Height);
-<<<<<<< HEAD
-=======
-
-    #endregion
->>>>>>> 64d59ce2
-  }
-
-  [Flippable(0x14F0, 0x14EF)]
-  public class GuildstoneDeed : Item
-  {
-    private string m_GuildAbbrev;
-
-    private string m_GuildName;
-
-    public GuildstoneDeed(Guild g = null, string guildName = null, string abbrev = null) :
-      base(0x14F0)
-    {
-      Guild = g;
-      m_GuildName = guildName;
-      m_GuildAbbrev = abbrev;
-
-      Weight = 1.0;
-    }
-
-    public GuildstoneDeed(Serial serial) : base(serial)
-    {
-    }
-
-    public override int LabelNumber => 1041233; // deed to a guildstone
-
-    [CommandProperty(AccessLevel.GameMaster)]
-    public string GuildName
-    {
-      get => m_GuildName;
-      set
-      {
-        m_GuildName = value;
-        InvalidateProperties();
-      }
-    }
-
-    [CommandProperty(AccessLevel.GameMaster)]
-    public string GuildAbbrev
-    {
-      get => m_GuildAbbrev;
-      set
-      {
-        m_GuildAbbrev = value;
-        InvalidateProperties();
-      }
-    }
-
-    [CommandProperty(AccessLevel.GameMaster)]
-    public Guild Guild{ get; private set; }
-
-    public override void Serialize(GenericWriter writer)
-    {
-      base.Serialize(writer);
-
-      if (Guild?.Disbanded == false)
-      {
-        m_GuildName = Guild.Name;
-        m_GuildAbbrev = Guild.Abbreviation;
-      }
-
-      writer.Write(1); // version
-
-      writer.Write(m_GuildName);
-      writer.Write(m_GuildAbbrev);
-
-      writer.Write(Guild);
-    }
-
-    public override void Deserialize(GenericReader reader)
-    {
-      base.Deserialize(reader);
-
-      int version = reader.ReadInt();
-
-      switch (version)
-      {
-        case 1:
-        {
-          m_GuildName = reader.ReadString();
-          m_GuildAbbrev = reader.ReadString();
-
-          Guild = reader.ReadGuild() as Guild;
-
-          break;
-        }
-      }
-    }
-
-    public override void GetProperties(ObjectPropertyList list)
-    {
-      base.GetProperties(list);
-
-      if (Guild?.Disbanded == false)
-      {
-        string name;
-        string abbr;
-
-        if ((name = Guild.Name) == null || (name = name.Trim()).Length <= 0)
-          name = "(unnamed)";
-
-        if ((abbr = Guild.Abbreviation) == null || (abbr = abbr.Trim()).Length <= 0)
-          abbr = "";
-
-        //list.Add( 1060802, Utility.FixHtml( name ) ); // Guild name: ~1_val~
-        list.Add(1060802, $"{Utility.FixHtml(name)} [{Utility.FixHtml(abbr)}]");
-      }
-      else if (m_GuildName != null && m_GuildAbbrev != null)
-        list.Add(1060802, $"{Utility.FixHtml(m_GuildName)} [{Utility.FixHtml(m_GuildAbbrev)}]");
-    }
-
-    public override void OnDoubleClick(Mobile from)
-    {
-      if (IsChildOf(from.Backpack))
-      {
-        BaseHouse house = BaseHouse.FindHouseAt(from);
-
-        if (house?.IsOwner(from) == true)
-        {
-          from.SendLocalizedMessage(1062838); // Where would you like to place this decoration?
-          from.BeginTarget(-1, true, TargetFlags.None, Placement_OnTarget);
-        }
-        else
-          from.SendLocalizedMessage(502092); // You must be in your house to do this.
-      }
-      else
-        from.SendLocalizedMessage(1042001); // That must be in your pack for you to use it.
-    }
-
-    public void Placement_OnTarget(Mobile from, object targeted)
-    {
-      if (!(targeted is IPoint3D p) || Deleted)
-        return;
-
-      Point3D loc = new Point3D(p);
-
-      BaseHouse house = BaseHouse.FindHouseAt(loc, from.Map, 16);
-
-      if (IsChildOf(from.Backpack))
-      {
-        if (house?.IsOwner(from) == true)
-        {
-          Item addon = new Guildstone(Guild, m_GuildName, m_GuildAbbrev);
-
-          addon.MoveToWorld(loc, from.Map);
-
-          house.Addons.Add(addon);
-          Delete();
-        }
-        else
-          from.SendLocalizedMessage(1042036); // That location is not in your house.
-      }
-      else
-        from.SendLocalizedMessage(1042001); // That must be in your pack for you to use it.
-    }
-  }
-}
+using System;
+using Server.Factions;
+using Server.Guilds;
+using Server.Gumps;
+using Server.Multis;
+using Server.Network;
+using Server.Targeting;
+
+namespace Server.Items
+{
+  public class Guildstone : Item, IAddon, IChopable
+  {
+    private bool m_BeforeChangeover;
+    private string m_GuildAbbrev;
+    private string m_GuildName;
+
+    public Guildstone(Guild g) : this(g, g.Name, g.Abbreviation)
+    {
+    }
+
+    public Guildstone(Guild g, string guildName, string abbrev) : base(Guild.NewGuildSystem ? 0xED6 : 0xED4)
+    {
+      Guild = g;
+      m_GuildName = guildName;
+      m_GuildAbbrev = abbrev;
+
+      Movable = false;
+    }
+
+    public Guildstone(Serial serial) : base(serial)
+    {
+    }
+
+    [CommandProperty(AccessLevel.GameMaster)]
+    public string GuildName
+    {
+      get => m_GuildName;
+      set
+      {
+        m_GuildName = value;
+        InvalidateProperties();
+      }
+    }
+
+    [CommandProperty(AccessLevel.GameMaster)]
+    public string GuildAbbrev
+    {
+      get => m_GuildAbbrev;
+      set
+      {
+        m_GuildAbbrev = value;
+        InvalidateProperties();
+      }
+    }
+
+    [CommandProperty(AccessLevel.GameMaster)]
+    public Guild Guild{ get; private set; }
+
+    public override int LabelNumber => 1041429; // a guildstone
+
+    #region IChopable Members
+
+    public void OnChop(Mobile from)
+    {
+      if (!Guild.NewGuildSystem)
+        return;
+
+      BaseHouse house = BaseHouse.FindHouseAt(this);
+
+      bool contains = false;
+
+      if (house == null && m_BeforeChangeover || house?.IsOwner(from) == true && (contains = house.Addons.Contains(this)))
+      {
+        Effects.PlaySound(GetWorldLocation(), Map, 0x3B3);
+        from.SendLocalizedMessage(500461); // You destroy the item.
+
+        Delete();
+
+        if (contains)
+          house.Addons.Remove(this);
+
+        Item deed = Deed;
+
+        if (deed != null)
+          from.AddToBackpack(deed);
+      }
+    }
+
+    #endregion
+
+    public override void Serialize(GenericWriter writer)
+    {
+      base.Serialize(writer);
+
+      if (Guild?.Disbanded == false)
+      {
+        m_GuildName = Guild.Name;
+        m_GuildAbbrev = Guild.Abbreviation;
+      }
+
+      writer.Write(3); // version
+
+      writer.Write(m_BeforeChangeover);
+
+      writer.Write(m_GuildName);
+      writer.Write(m_GuildAbbrev);
+
+      writer.Write(Guild);
+    }
+
+    public override void Deserialize(GenericReader reader)
+    {
+      base.Deserialize(reader);
+
+      int version = reader.ReadInt();
+
+      switch (version)
+      {
+        case 3:
+        {
+          m_BeforeChangeover = reader.ReadBool();
+          goto case 2;
+        }
+        case 2:
+        {
+          m_GuildName = reader.ReadString();
+          m_GuildAbbrev = reader.ReadString();
+
+          goto case 1;
+        }
+        case 1:
+        {
+          Guild = reader.ReadGuild() as Guild;
+
+          goto case 0;
+        }
+        case 0:
+        {
+          break;
+        }
+      }
+
+      if (Guild.NewGuildSystem && ItemID == 0xED4)
+        ItemID = 0xED6;
+
+      m_BeforeChangeover |= version <= 2;
+
+      if (Guild.NewGuildSystem && m_BeforeChangeover)
+        Timer.DelayCall(TimeSpan.Zero, AddToHouse);
+
+      if (!Guild.NewGuildSystem && Guild == null)
+        Delete();
+    }
+
+    private void AddToHouse()
+    {
+      BaseHouse house = BaseHouse.FindHouseAt(this);
+
+      if (Guild.NewGuildSystem && m_BeforeChangeover && house?.Addons.Contains(this) == false)
+      {
+        house.Addons.Add(this);
+        m_BeforeChangeover = false;
+      }
+    }
+
+    public override void GetProperties(ObjectPropertyList list)
+    {
+      base.GetProperties(list);
+
+      if (Guild?.Disbanded == false)
+      {
+        string name;
+        string abbr;
+
+        if ((name = Guild.Name) == null || (name = name.Trim()).Length <= 0)
+          name = "(unnamed)";
+
+        if ((abbr = Guild.Abbreviation) == null || (abbr = abbr.Trim()).Length <= 0)
+          abbr = "";
+
+        //list.Add( 1060802, Utility.FixHtml( name ) ); // Guild name: ~1_val~
+        list.Add(1060802, $"{Utility.FixHtml(name)} [{Utility.FixHtml(abbr)}]");
+      }
+      else if (m_GuildName != null && m_GuildAbbrev != null)
+      {
+        list.Add(1060802, $"{Utility.FixHtml(m_GuildName)} [{Utility.FixHtml(m_GuildAbbrev)}]");
+      }
+    }
+
+    public override void OnSingleClick(Mobile from)
+    {
+      base.OnSingleClick(from);
+
+      if (Guild?.Disbanded == false)
+      {
+        string name;
+
+        if ((name = Guild.Name) == null || (name = name.Trim()).Length <= 0)
+          name = "(unnamed)";
+
+        LabelTo(from, name);
+      }
+      else if (m_GuildName != null)
+      {
+        LabelTo(from, m_GuildName);
+      }
+    }
+
+    public override void OnAfterDelete()
+    {
+      if (!Guild.NewGuildSystem && Guild?.Disbanded == false)
+        Guild.Disband();
+    }
+
+    public override void OnDoubleClick(Mobile from)
+    {
+      if (Guild.NewGuildSystem)
+        return;
+
+      if (Guild?.Disbanded != false)
+      {
+        Delete();
+      }
+      else if (!from.InRange(GetWorldLocation(), 2))
+      {
+        from.SendLocalizedMessage(500446); // That is too far away.
+      }
+      else if (Guild.Accepted.Contains(from))
+      {
+        #region Factions
+
+        PlayerState guildState = PlayerState.Find(Guild.Leader);
+        PlayerState targetState = PlayerState.Find(from);
+
+        Faction guildFaction = guildState?.Faction;
+        Faction targetFaction = targetState?.Faction;
+
+        if (guildFaction != targetFaction || targetState?.IsLeaving == true)
+          return;
+
+        if (guildState != null && targetState != null)
+          targetState.Leaving = guildState.Leaving;
+
+        #endregion
+
+        Guild.Accepted.Remove(from);
+        Guild.AddMember(from);
+
+        GuildGump.EnsureClosed(from);
+        from.SendGump(new GuildGump(from, Guild));
+      }
+      else if (from.AccessLevel < AccessLevel.GameMaster && !Guild.IsMember(from))
+        Packets.SendMessageLocalized(from.NetState, Serial, ItemID, MessageType.Regular, 0x3B2, 3,
+          501158); // You are not a member ...
+      else
+      {
+        GuildGump.EnsureClosed(from);
+        from.SendGump(new GuildGump(from, Guild));
+      }
+    }
+
+    public Item Deed => new GuildstoneDeed(Guild, m_GuildName, m_GuildAbbrev);
+
+    public bool CouldFit(IPoint3D p, Map map) => map.CanFit(p.X, p.Y, p.Z, ItemData.Height);
+
+    #endregion
+  }
+
+  [Flippable(0x14F0, 0x14EF)]
+  public class GuildstoneDeed : Item
+  {
+    private string m_GuildAbbrev;
+
+    private string m_GuildName;
+
+    public GuildstoneDeed(Guild g = null, string guildName = null, string abbrev = null) :
+      base(0x14F0)
+    {
+      Guild = g;
+      m_GuildName = guildName;
+      m_GuildAbbrev = abbrev;
+
+      Weight = 1.0;
+    }
+
+    public GuildstoneDeed(Serial serial) : base(serial)
+    {
+    }
+
+    public override int LabelNumber => 1041233; // deed to a guildstone
+
+    [CommandProperty(AccessLevel.GameMaster)]
+    public string GuildName
+    {
+      get => m_GuildName;
+      set
+      {
+        m_GuildName = value;
+        InvalidateProperties();
+      }
+    }
+
+    [CommandProperty(AccessLevel.GameMaster)]
+    public string GuildAbbrev
+    {
+      get => m_GuildAbbrev;
+      set
+      {
+        m_GuildAbbrev = value;
+        InvalidateProperties();
+      }
+    }
+
+    [CommandProperty(AccessLevel.GameMaster)]
+    public Guild Guild{ get; private set; }
+
+    public override void Serialize(GenericWriter writer)
+    {
+      base.Serialize(writer);
+
+      if (Guild?.Disbanded == false)
+      {
+        m_GuildName = Guild.Name;
+        m_GuildAbbrev = Guild.Abbreviation;
+      }
+
+      writer.Write(1); // version
+
+      writer.Write(m_GuildName);
+      writer.Write(m_GuildAbbrev);
+
+      writer.Write(Guild);
+    }
+
+    public override void Deserialize(GenericReader reader)
+    {
+      base.Deserialize(reader);
+
+      int version = reader.ReadInt();
+
+      switch (version)
+      {
+        case 1:
+        {
+          m_GuildName = reader.ReadString();
+          m_GuildAbbrev = reader.ReadString();
+
+          Guild = reader.ReadGuild() as Guild;
+
+          break;
+        }
+      }
+    }
+
+    public override void GetProperties(ObjectPropertyList list)
+    {
+      base.GetProperties(list);
+
+      if (Guild?.Disbanded == false)
+      {
+        string name;
+        string abbr;
+
+        if ((name = Guild.Name) == null || (name = name.Trim()).Length <= 0)
+          name = "(unnamed)";
+
+        if ((abbr = Guild.Abbreviation) == null || (abbr = abbr.Trim()).Length <= 0)
+          abbr = "";
+
+        //list.Add( 1060802, Utility.FixHtml( name ) ); // Guild name: ~1_val~
+        list.Add(1060802, $"{Utility.FixHtml(name)} [{Utility.FixHtml(abbr)}]");
+      }
+      else if (m_GuildName != null && m_GuildAbbrev != null)
+        list.Add(1060802, $"{Utility.FixHtml(m_GuildName)} [{Utility.FixHtml(m_GuildAbbrev)}]");
+    }
+
+    public override void OnDoubleClick(Mobile from)
+    {
+      if (IsChildOf(from.Backpack))
+      {
+        BaseHouse house = BaseHouse.FindHouseAt(from);
+
+        if (house?.IsOwner(from) == true)
+        {
+          from.SendLocalizedMessage(1062838); // Where would you like to place this decoration?
+          from.BeginTarget(-1, true, TargetFlags.None, Placement_OnTarget);
+        }
+        else
+          from.SendLocalizedMessage(502092); // You must be in your house to do this.
+      }
+      else
+        from.SendLocalizedMessage(1042001); // That must be in your pack for you to use it.
+    }
+
+    public void Placement_OnTarget(Mobile from, object targeted)
+    {
+      if (!(targeted is IPoint3D p) || Deleted)
+        return;
+
+      Point3D loc = new Point3D(p);
+
+      BaseHouse house = BaseHouse.FindHouseAt(loc, from.Map, 16);
+
+      if (IsChildOf(from.Backpack))
+      {
+        if (house?.IsOwner(from) == true)
+        {
+          Item addon = new Guildstone(Guild, m_GuildName, m_GuildAbbrev);
+
+          addon.MoveToWorld(loc, from.Map);
+
+          house.Addons.Add(addon);
+          Delete();
+        }
+        else
+          from.SendLocalizedMessage(1042036); // That location is not in your house.
+      }
+      else
+        from.SendLocalizedMessage(1042001); // That must be in your pack for you to use it.
+    }
+  }
+}