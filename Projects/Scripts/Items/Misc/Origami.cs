namespace Server.Items
{
  public class OrigamiPaper : Item
  {
    [Constructible]
    public OrigamiPaper() : base(0x2830)
    {
    }

    public OrigamiPaper(Serial serial) : base(serial)
    {
    }

    public override int LabelNumber => 1030288; // origami paper

    public override void OnDoubleClick(Mobile from)
    {
      if (!IsChildOf(from.Backpack))
      {
        from.SendLocalizedMessage(1042001); // That must be in your pack for you to use it.
      }
      else
      {
        Delete();

<<<<<<< HEAD
        Item i = Utility.Random(from.BAC >= 5 ? 6 : 5) switch
=======
        var i = Utility.Random(from.BAC >= 5 ? 6 : 5) switch
>>>>>>> 64d59ce2
        {
          0 => (Item)new OrigamiButterfly(),
          1 => new OrigamiSwan(),
          2 => new OrigamiFrog(),
          3 => new OrigamiShape(),
          4 => new OrigamiSongbird(),
          5 => new OrigamiFish(),
          _ => null
        };

        if (i != null)
          from.AddToBackpack(i);

        from.SendLocalizedMessage(1070822); // You fold the paper into an interesting shape.
      }
    }

    public override void Serialize(GenericWriter writer)
    {
      base.Serialize(writer);

      writer.WriteEncodedInt(0);
    }

    public override void Deserialize(GenericReader reader)
    {
      base.Deserialize(reader);

      int version = reader.ReadEncodedInt();
    }
  }

  public class OrigamiButterfly : Item
  {
    [Constructible]
    public OrigamiButterfly() : base(0x2838) => LootType = LootType.Blessed;

    public OrigamiButterfly(Serial serial) : base(serial)
    {
    }

    public override int LabelNumber => 1030296; // a delicate origami butterfly

    public override void Serialize(GenericWriter writer)
    {
      base.Serialize(writer);

      writer.WriteEncodedInt(0);
    }

    public override void Deserialize(GenericReader reader)
    {
      base.Deserialize(reader);

      int version = reader.ReadEncodedInt();
    }
  }

  public class OrigamiSwan : Item
  {
    [Constructible]
    public OrigamiSwan() : base(0x2839) => LootType = LootType.Blessed;

    public OrigamiSwan(Serial serial) : base(serial)
    {
    }

    public override int LabelNumber => 1030297; // a delicate origami swan

    public override void Serialize(GenericWriter writer)
    {
      base.Serialize(writer);

      writer.WriteEncodedInt(0);
    }

    public override void Deserialize(GenericReader reader)
    {
      base.Deserialize(reader);

      int version = reader.ReadEncodedInt();
    }
  }

  public class OrigamiFrog : Item
  {
    [Constructible]
    public OrigamiFrog() : base(0x283A) => LootType = LootType.Blessed;

    public OrigamiFrog(Serial serial) : base(serial)
    {
    }

    public override int LabelNumber => 1030298; // a delicate origami frog

    public override void Serialize(GenericWriter writer)
    {
      base.Serialize(writer);

      writer.WriteEncodedInt(0);
    }

    public override void Deserialize(GenericReader reader)
    {
      base.Deserialize(reader);

      int version = reader.ReadEncodedInt();
    }
  }

  public class OrigamiShape : Item
  {
    [Constructible]
    public OrigamiShape() : base(0x283B) => LootType = LootType.Blessed;

    public OrigamiShape(Serial serial) : base(serial)
    {
    }

    public override int LabelNumber => 1030299; // an intricate geometric origami shape

    public override void Serialize(GenericWriter writer)
    {
      base.Serialize(writer);

      writer.WriteEncodedInt(0);
    }

    public override void Deserialize(GenericReader reader)
    {
      base.Deserialize(reader);

      int version = reader.ReadEncodedInt();
    }
  }

  public class OrigamiSongbird : Item
  {
    [Constructible]
    public OrigamiSongbird() : base(0x283C) => LootType = LootType.Blessed;

    public OrigamiSongbird(Serial serial) : base(serial)
    {
    }

    public override int LabelNumber => 1030300; // a delicate origami songbird

    public override void Serialize(GenericWriter writer)
    {
      base.Serialize(writer);

      writer.WriteEncodedInt(0);
    }

    public override void Deserialize(GenericReader reader)
    {
      base.Deserialize(reader);

      int version = reader.ReadEncodedInt();
    }
  }

  public class OrigamiFish : Item
  {
    [Constructible]
    public OrigamiFish() : base(0x283D) => LootType = LootType.Blessed;

    public OrigamiFish(Serial serial) : base(serial)
    {
    }

    public override int LabelNumber => 1030301; // a delicate origami fish

    public override void Serialize(GenericWriter writer)
    {
      base.Serialize(writer);

      writer.WriteEncodedInt(0);
    }

    public override void Deserialize(GenericReader reader)
    {
      base.Deserialize(reader);

      int version = reader.ReadEncodedInt();
    }
  }
}
<|MERGE_RESOLUTION|>--- conflicted
+++ resolved
@@ -1,218 +1,214 @@
-namespace Server.Items
-{
-  public class OrigamiPaper : Item
-  {
-    [Constructible]
-    public OrigamiPaper() : base(0x2830)
-    {
-    }
-
-    public OrigamiPaper(Serial serial) : base(serial)
-    {
-    }
-
-    public override int LabelNumber => 1030288; // origami paper
-
-    public override void OnDoubleClick(Mobile from)
-    {
-      if (!IsChildOf(from.Backpack))
-      {
-        from.SendLocalizedMessage(1042001); // That must be in your pack for you to use it.
-      }
-      else
-      {
-        Delete();
-
-<<<<<<< HEAD
-        Item i = Utility.Random(from.BAC >= 5 ? 6 : 5) switch
-=======
-        var i = Utility.Random(from.BAC >= 5 ? 6 : 5) switch
->>>>>>> 64d59ce2
-        {
-          0 => (Item)new OrigamiButterfly(),
-          1 => new OrigamiSwan(),
-          2 => new OrigamiFrog(),
-          3 => new OrigamiShape(),
-          4 => new OrigamiSongbird(),
-          5 => new OrigamiFish(),
-          _ => null
-        };
-
-        if (i != null)
-          from.AddToBackpack(i);
-
-        from.SendLocalizedMessage(1070822); // You fold the paper into an interesting shape.
-      }
-    }
-
-    public override void Serialize(GenericWriter writer)
-    {
-      base.Serialize(writer);
-
-      writer.WriteEncodedInt(0);
-    }
-
-    public override void Deserialize(GenericReader reader)
-    {
-      base.Deserialize(reader);
-
-      int version = reader.ReadEncodedInt();
-    }
-  }
-
-  public class OrigamiButterfly : Item
-  {
-    [Constructible]
-    public OrigamiButterfly() : base(0x2838) => LootType = LootType.Blessed;
-
-    public OrigamiButterfly(Serial serial) : base(serial)
-    {
-    }
-
-    public override int LabelNumber => 1030296; // a delicate origami butterfly
-
-    public override void Serialize(GenericWriter writer)
-    {
-      base.Serialize(writer);
-
-      writer.WriteEncodedInt(0);
-    }
-
-    public override void Deserialize(GenericReader reader)
-    {
-      base.Deserialize(reader);
-
-      int version = reader.ReadEncodedInt();
-    }
-  }
-
-  public class OrigamiSwan : Item
-  {
-    [Constructible]
-    public OrigamiSwan() : base(0x2839) => LootType = LootType.Blessed;
-
-    public OrigamiSwan(Serial serial) : base(serial)
-    {
-    }
-
-    public override int LabelNumber => 1030297; // a delicate origami swan
-
-    public override void Serialize(GenericWriter writer)
-    {
-      base.Serialize(writer);
-
-      writer.WriteEncodedInt(0);
-    }
-
-    public override void Deserialize(GenericReader reader)
-    {
-      base.Deserialize(reader);
-
-      int version = reader.ReadEncodedInt();
-    }
-  }
-
-  public class OrigamiFrog : Item
-  {
-    [Constructible]
-    public OrigamiFrog() : base(0x283A) => LootType = LootType.Blessed;
-
-    public OrigamiFrog(Serial serial) : base(serial)
-    {
-    }
-
-    public override int LabelNumber => 1030298; // a delicate origami frog
-
-    public override void Serialize(GenericWriter writer)
-    {
-      base.Serialize(writer);
-
-      writer.WriteEncodedInt(0);
-    }
-
-    public override void Deserialize(GenericReader reader)
-    {
-      base.Deserialize(reader);
-
-      int version = reader.ReadEncodedInt();
-    }
-  }
-
-  public class OrigamiShape : Item
-  {
-    [Constructible]
-    public OrigamiShape() : base(0x283B) => LootType = LootType.Blessed;
-
-    public OrigamiShape(Serial serial) : base(serial)
-    {
-    }
-
-    public override int LabelNumber => 1030299; // an intricate geometric origami shape
-
-    public override void Serialize(GenericWriter writer)
-    {
-      base.Serialize(writer);
-
-      writer.WriteEncodedInt(0);
-    }
-
-    public override void Deserialize(GenericReader reader)
-    {
-      base.Deserialize(reader);
-
-      int version = reader.ReadEncodedInt();
-    }
-  }
-
-  public class OrigamiSongbird : Item
-  {
-    [Constructible]
-    public OrigamiSongbird() : base(0x283C) => LootType = LootType.Blessed;
-
-    public OrigamiSongbird(Serial serial) : base(serial)
-    {
-    }
-
-    public override int LabelNumber => 1030300; // a delicate origami songbird
-
-    public override void Serialize(GenericWriter writer)
-    {
-      base.Serialize(writer);
-
-      writer.WriteEncodedInt(0);
-    }
-
-    public override void Deserialize(GenericReader reader)
-    {
-      base.Deserialize(reader);
-
-      int version = reader.ReadEncodedInt();
-    }
-  }
-
-  public class OrigamiFish : Item
-  {
-    [Constructible]
-    public OrigamiFish() : base(0x283D) => LootType = LootType.Blessed;
-
-    public OrigamiFish(Serial serial) : base(serial)
-    {
-    }
-
-    public override int LabelNumber => 1030301; // a delicate origami fish
-
-    public override void Serialize(GenericWriter writer)
-    {
-      base.Serialize(writer);
-
-      writer.WriteEncodedInt(0);
-    }
-
-    public override void Deserialize(GenericReader reader)
-    {
-      base.Deserialize(reader);
-
-      int version = reader.ReadEncodedInt();
-    }
-  }
-}
+namespace Server.Items
+{
+  public class OrigamiPaper : Item
+  {
+    [Constructible]
+    public OrigamiPaper() : base(0x2830)
+    {
+    }
+
+    public OrigamiPaper(Serial serial) : base(serial)
+    {
+    }
+
+    public override int LabelNumber => 1030288; // origami paper
+
+    public override void OnDoubleClick(Mobile from)
+    {
+      if (!IsChildOf(from.Backpack))
+      {
+        from.SendLocalizedMessage(1042001); // That must be in your pack for you to use it.
+      }
+      else
+      {
+        Delete();
+
+        var i = Utility.Random(from.BAC >= 5 ? 6 : 5) switch
+        {
+          0 => (Item)new OrigamiButterfly(),
+          1 => new OrigamiSwan(),
+          2 => new OrigamiFrog(),
+          3 => new OrigamiShape(),
+          4 => new OrigamiSongbird(),
+          5 => new OrigamiFish(),
+          _ => null
+        };
+
+        if (i != null)
+          from.AddToBackpack(i);
+
+        from.SendLocalizedMessage(1070822); // You fold the paper into an interesting shape.
+      }
+    }
+
+    public override void Serialize(GenericWriter writer)
+    {
+      base.Serialize(writer);
+
+      writer.WriteEncodedInt(0);
+    }
+
+    public override void Deserialize(GenericReader reader)
+    {
+      base.Deserialize(reader);
+
+      int version = reader.ReadEncodedInt();
+    }
+  }
+
+  public class OrigamiButterfly : Item
+  {
+    [Constructible]
+    public OrigamiButterfly() : base(0x2838) => LootType = LootType.Blessed;
+
+    public OrigamiButterfly(Serial serial) : base(serial)
+    {
+    }
+
+    public override int LabelNumber => 1030296; // a delicate origami butterfly
+
+    public override void Serialize(GenericWriter writer)
+    {
+      base.Serialize(writer);
+
+      writer.WriteEncodedInt(0);
+    }
+
+    public override void Deserialize(GenericReader reader)
+    {
+      base.Deserialize(reader);
+
+      int version = reader.ReadEncodedInt();
+    }
+  }
+
+  public class OrigamiSwan : Item
+  {
+    [Constructible]
+    public OrigamiSwan() : base(0x2839) => LootType = LootType.Blessed;
+
+    public OrigamiSwan(Serial serial) : base(serial)
+    {
+    }
+
+    public override int LabelNumber => 1030297; // a delicate origami swan
+
+    public override void Serialize(GenericWriter writer)
+    {
+      base.Serialize(writer);
+
+      writer.WriteEncodedInt(0);
+    }
+
+    public override void Deserialize(GenericReader reader)
+    {
+      base.Deserialize(reader);
+
+      int version = reader.ReadEncodedInt();
+    }
+  }
+
+  public class OrigamiFrog : Item
+  {
+    [Constructible]
+    public OrigamiFrog() : base(0x283A) => LootType = LootType.Blessed;
+
+    public OrigamiFrog(Serial serial) : base(serial)
+    {
+    }
+
+    public override int LabelNumber => 1030298; // a delicate origami frog
+
+    public override void Serialize(GenericWriter writer)
+    {
+      base.Serialize(writer);
+
+      writer.WriteEncodedInt(0);
+    }
+
+    public override void Deserialize(GenericReader reader)
+    {
+      base.Deserialize(reader);
+
+      int version = reader.ReadEncodedInt();
+    }
+  }
+
+  public class OrigamiShape : Item
+  {
+    [Constructible]
+    public OrigamiShape() : base(0x283B) => LootType = LootType.Blessed;
+
+    public OrigamiShape(Serial serial) : base(serial)
+    {
+    }
+
+    public override int LabelNumber => 1030299; // an intricate geometric origami shape
+
+    public override void Serialize(GenericWriter writer)
+    {
+      base.Serialize(writer);
+
+      writer.WriteEncodedInt(0);
+    }
+
+    public override void Deserialize(GenericReader reader)
+    {
+      base.Deserialize(reader);
+
+      int version = reader.ReadEncodedInt();
+    }
+  }
+
+  public class OrigamiSongbird : Item
+  {
+    [Constructible]
+    public OrigamiSongbird() : base(0x283C) => LootType = LootType.Blessed;
+
+    public OrigamiSongbird(Serial serial) : base(serial)
+    {
+    }
+
+    public override int LabelNumber => 1030300; // a delicate origami songbird
+
+    public override void Serialize(GenericWriter writer)
+    {
+      base.Serialize(writer);
+
+      writer.WriteEncodedInt(0);
+    }
+
+    public override void Deserialize(GenericReader reader)
+    {
+      base.Deserialize(reader);
+
+      int version = reader.ReadEncodedInt();
+    }
+  }
+
+  public class OrigamiFish : Item
+  {
+    [Constructible]
+    public OrigamiFish() : base(0x283D) => LootType = LootType.Blessed;
+
+    public OrigamiFish(Serial serial) : base(serial)
+    {
+    }
+
+    public override int LabelNumber => 1030301; // a delicate origami fish
+
+    public override void Serialize(GenericWriter writer)
+    {
+      base.Serialize(writer);
+
+      writer.WriteEncodedInt(0);
+    }
+
+    public override void Deserialize(GenericReader reader)
+    {
+      base.Deserialize(reader);
+
+      int version = reader.ReadEncodedInt();
+    }
+  }
+}