--- conflicted
+++ resolved
@@ -1,568 +1,561 @@
-using System;
-using System.Collections.Generic;
-using Server.Buffers;
-using Server.Network;
-using Server.Targeting;
-
-namespace Server.Items
-{
-  [Flippable(0x1E5E, 0x1E5F)]
-  public class BulletinBoard : BaseBulletinBoard
-  {
-    [Constructible]
-    public BulletinBoard() : base(0x1E5E)
-    {
-    }
-
-    public BulletinBoard(Serial serial) : base(serial)
-    {
-    }
-
-    public override void Serialize(GenericWriter writer)
-    {
-      base.Serialize(writer);
-
-      writer.Write(0); // version
-    }
-
-    public override void Deserialize(GenericReader reader)
-    {
-      base.Deserialize(reader);
-
-      int version = reader.ReadInt();
-    }
-  }
-
-  public abstract class BaseBulletinBoard : Item
-  {
-    // Threads will be removed six hours after the last post was made
-    private static TimeSpan ThreadDeletionTime = TimeSpan.FromHours(6.0);
-
-    // A player may only create a thread once every two minutes
-    private static TimeSpan ThreadCreateTime = TimeSpan.FromMinutes(2.0);
-
-    // A player may only reply once every thirty seconds
-    private static TimeSpan ThreadReplyTime = TimeSpan.FromSeconds(30.0);
-
-    public BaseBulletinBoard(int itemID) : base(itemID)
-    {
-      BoardName = "bulletin board";
-      Movable = false;
-    }
-
-    public BaseBulletinBoard(Serial serial) : base(serial)
-    {
-    }
-
-    [CommandProperty(AccessLevel.GameMaster)]
-    public string BoardName { get; set; }
-
-    public static bool CheckTime(DateTime time, TimeSpan range) => time + range < DateTime.UtcNow;
-
-    public static string FormatTS(TimeSpan ts)
-    {
-      int totalSeconds = (int)ts.TotalSeconds;
-      int seconds = totalSeconds % 60;
-      int minutes = totalSeconds / 60;
-
-      if (minutes != 0 && seconds != 0)
-        return $"{minutes} minute{(minutes == 1 ? "" : "s")} and {seconds} second{(seconds == 1 ? "" : "s")}";
-
-      if (minutes != 0)
-        return $"{minutes} minute{(minutes == 1 ? "" : "s")}";
-
-      return $"{seconds} second{(seconds == 1 ? "" : "s")}";
-    }
-
-    public virtual void Cleanup()
-    {
-      List<Item> items = Items;
-
-      for (int i = items.Count - 1; i >= 0; --i)
-      {
-        if (i >= items.Count)
-          continue;
-
-        if (!(items[i] is BulletinMessage msg))
-          continue;
-
-        if (msg.Thread == null && CheckTime(msg.LastPostTime, ThreadDeletionTime))
-        {
-          msg.Delete();
-          RecurseDelete(msg); // A root-level thread has expired
-        }
-      }
-    }
-
-    private void RecurseDelete(BulletinMessage msg)
-    {
-      List<Item> found = new List<Item>();
-      List<Item> items = Items;
-
-      for (int i = items.Count - 1; i >= 0; --i)
-      {
-        if (i >= items.Count)
-          continue;
-
-        if (!(items[i] is BulletinMessage check))
-          continue;
-
-        if (check.Thread == msg)
-        {
-          check.Delete();
-          found.Add(check);
-        }
-      }
-
-      for (int i = 0; i < found.Count; ++i)
-        RecurseDelete((BulletinMessage)found[i]);
-    }
-
-    public virtual bool GetLastPostTime(Mobile poster, bool onlyCheckRoot, ref DateTime lastPostTime)
-    {
-      List<Item> items = Items;
-      bool wasSet = false;
-
-      for (int i = 0; i < items.Count; ++i)
-      {
-        if (!(items[i] is BulletinMessage msg) || msg.Poster != poster)
-          continue;
-
-        if (onlyCheckRoot && msg.Thread != null)
-          continue;
-
-        if (msg.Time > lastPostTime)
-        {
-          wasSet = true;
-          lastPostTime = msg.Time;
-        }
-      }
-
-      return wasSet;
-    }
-
-    public override void OnDoubleClick(Mobile from)
-    {
-      if (CheckRange(from))
-      {
-        Cleanup();
-
-        NetState state = from.NetState;
-
-        BBPackets.SendBBDisplayBoard(state, this);
-        Packets.SendContainerContent(state, from, this);
-      }
-      else
-      {
-        from.LocalOverheadMessage(MessageType.Regular, 0x3B2, 1019045); // I can't reach that.
-      }
-    }
-
-    public virtual bool CheckRange(Mobile from)
-    {
-      if (from.AccessLevel >= AccessLevel.GameMaster)
-        return true;
-
-      return from.Map == Map && from.InRange(GetWorldLocation(), 2);
-    }
-
-    public void PostMessage(Mobile from, BulletinMessage thread, string subject, string[] lines)
-    {
-      if (thread != null)
-        thread.LastPostTime = DateTime.UtcNow;
-
-      AddItem(new BulletinMessage(from, thread, subject, lines));
-    }
-
-    public override void Serialize(GenericWriter writer)
-    {
-      base.Serialize(writer);
-
-      writer.Write(0); // version
-
-      writer.Write(BoardName);
-    }
-
-    public override void Deserialize(GenericReader reader)
-    {
-      base.Deserialize(reader);
-
-      int version = reader.ReadInt();
-
-      switch (version)
-      {
-        case 0:
-        {
-          BoardName = reader.ReadString();
-          break;
-        }
-      }
-    }
-
-    public static void Initialize()
-    {
-      PacketHandlers.Register(0x71, 0, true, BBClientRequest);
-    }
-
-    public static void BBClientRequest(NetState state, PacketReader pvSrc)
-    {
-      Mobile from = state.Mobile;
-
-      int packetID = pvSrc.ReadByte();
-
-      if (!(World.FindItem(pvSrc.ReadUInt32()) is BaseBulletinBoard board) || !board.CheckRange(from))
-        return;
-
-      switch (packetID)
-      {
-        case 3:
-          BBRequestContent(from, board, pvSrc);
-          break;
-        case 4:
-          BBRequestHeader(from, board, pvSrc);
-          break;
-        case 5:
-          BBPostMessage(from, board, pvSrc);
-          break;
-        case 6:
-          BBRemoveMessage(from, board, pvSrc);
-          break;
-      }
-    }
-
-    public static void BBRequestContent(Mobile from, BaseBulletinBoard board, PacketReader pvSrc)
-    {
-      if (World.FindItem(pvSrc.ReadUInt32()) is BulletinMessage msg && msg.Parent == board)
-        BBPackets.SendBBMessageContent(from.NetState, board, msg);
-    }
-
-    public static void BBRequestHeader(Mobile from, BaseBulletinBoard board, PacketReader pvSrc)
-    {
-      if (World.FindItem(pvSrc.ReadUInt32()) is BulletinMessage msg && msg.Parent == board)
-        BBPackets.SendBBMessageHeader(from.NetState, board, msg);
-    }
-
-    public static void BBPostMessage(Mobile from, BaseBulletinBoard board, PacketReader pvSrc)
-    {
-      BulletinMessage thread = World.FindItem(pvSrc.ReadUInt32()) as BulletinMessage;
-
-      if (thread != null && thread.Parent != board)
-        thread = null;
-
-      int breakout = 0;
-
-      while (thread?.Thread != null && breakout++ < 10)
-        thread = thread.Thread;
-
-      DateTime lastPostTime = DateTime.MinValue;
-
-      if (board.GetLastPostTime(from, thread == null, ref lastPostTime))
-        if (!CheckTime(lastPostTime, thread == null ? ThreadCreateTime : ThreadReplyTime))
-        {
-          if (thread == null)
-            from.SendMessage("You must wait {0} before creating a new thread.", FormatTS(ThreadCreateTime));
-          else
-            from.SendMessage("You must wait {0} before replying to another thread.", FormatTS(ThreadReplyTime));
-
-          return;
-        }
-
-      string subject = pvSrc.ReadStringSafe(pvSrc.ReadByte());
-
-      if (subject.Length == 0)
-        return;
-
-      string[] lines = new string[pvSrc.ReadByte()];
-
-      if (lines.Length == 0)
-        return;
-
-      for (int i = 0; i < lines.Length; ++i)
-        lines[i] = pvSrc.ReadStringSafe(pvSrc.ReadByte());
-
-      board.PostMessage(from, thread, subject, lines);
-    }
-
-    public static void BBRemoveMessage(Mobile from, BaseBulletinBoard board, PacketReader pvSrc)
-    {
-      if (!(World.FindItem(pvSrc.ReadUInt32()) is BulletinMessage msg) || msg.Parent != board)
-        return;
-
-      if (from.AccessLevel < AccessLevel.GameMaster && msg.Poster != from)
-        return;
-
-      msg.Delete();
-    }
-  }
-
-  public struct BulletinEquip
-  {
-    public int itemID;
-    public int hue;
-
-    public BulletinEquip(int itemID, int hue)
-    {
-      this.itemID = itemID;
-      this.hue = hue;
-    }
-  }
-
-  public class BulletinMessage : Item
-  {
-    public BulletinMessage(Mobile poster, BulletinMessage thread, string subject, string[] lines) : base(0xEB0)
-    {
-      Movable = false;
-
-      Poster = poster;
-      Subject = subject;
-      Time = DateTime.UtcNow;
-      LastPostTime = Time;
-      Thread = thread;
-      PostedName = Poster.Name;
-      PostedBody = Poster.Body;
-      PostedHue = Poster.Hue;
-      Lines = lines;
-
-      List<BulletinEquip> list = new List<BulletinEquip>();
-
-      for (int i = 0; i < poster.Items.Count; ++i)
-      {
-        Item item = poster.Items[i];
-
-        if (item.Layer >= Layer.OneHanded && item.Layer <= Layer.Mount)
-          list.Add(new BulletinEquip(item.ItemID, item.Hue));
-      }
-
-      PostedEquip = list.ToArray();
-    }
-
-    public BulletinMessage(Serial serial) : base(serial)
-    {
-    }
-
-    public Mobile Poster { get; private set; }
-
-    public BulletinMessage Thread { get; private set; }
-
-    public string Subject { get; private set; }
-
-    public DateTime Time { get; private set; }
-
-    public DateTime LastPostTime { get; set; }
-
-    public string PostedName { get; private set; }
-
-    public int PostedBody { get; private set; }
-
-    public int PostedHue { get; private set; }
-
-    public BulletinEquip[] PostedEquip { get; private set; }
-
-    public string[] Lines { get; private set; }
-
-    public string GetTimeAsString() => Time.ToString("MMM dd, yyyy");
-
-    public override bool CheckTarget(Mobile from, Target targ, object targeted) => false;
-
-    public override bool IsAccessibleTo(Mobile check) => false;
-
-    public override void Serialize(GenericWriter writer)
-    {
-      base.Serialize(writer);
-
-      writer.Write(1); // version
-
-      writer.Write(Poster);
-      writer.Write(Subject);
-      writer.Write(Time);
-      writer.Write(LastPostTime);
-      writer.Write(Thread != null);
-      writer.Write(Thread);
-      writer.Write(PostedName);
-      writer.Write(PostedBody);
-      writer.Write(PostedHue);
-
-      writer.Write(PostedEquip.Length);
-
-      for (int i = 0; i < PostedEquip.Length; ++i)
-      {
-        writer.Write(PostedEquip[i].itemID);
-        writer.Write(PostedEquip[i].hue);
-      }
-
-      writer.Write(Lines.Length);
-
-      for (int i = 0; i < Lines.Length; ++i)
-        writer.Write(Lines[i]);
-    }
-
-    public override void Deserialize(GenericReader reader)
-    {
-      base.Deserialize(reader);
-
-      int version = reader.ReadInt();
-
-      switch (version)
-      {
-        case 1:
-        case 0:
-        {
-          Poster = reader.ReadMobile();
-          Subject = reader.ReadString();
-          Time = reader.ReadDateTime();
-          LastPostTime = reader.ReadDateTime();
-          bool hasThread = reader.ReadBool();
-          Thread = reader.ReadItem() as BulletinMessage;
-          PostedName = reader.ReadString();
-          PostedBody = reader.ReadInt();
-          PostedHue = reader.ReadInt();
-
-          PostedEquip = new BulletinEquip[reader.ReadInt()];
-
-          for (int i = 0; i < PostedEquip.Length; ++i)
-          {
-            PostedEquip[i].itemID = reader.ReadInt();
-            PostedEquip[i].hue = reader.ReadInt();
-          }
-
-          Lines = new string[reader.ReadInt()];
-
-          for (int i = 0; i < Lines.Length; ++i)
-            Lines[i] = reader.ReadString();
-
-          if (hasThread && Thread == null)
-            Delete();
-
-          if (version == 0)
-            ValidationQueue<BulletinMessage>.Add(this);
-
-          break;
-        }
-      }
-    }
-
-    public void Validate()
-    {
-      if ((Parent as BulletinBoard)?.Items.Contains(this) == false)
-        Delete();
-    }
-  }
-
-  public static class BBPackets
-  {
-    public static void SendBBDisplayBoard(NetState ns, BaseBulletinBoard board)
-    {
-      SpanWriter writer = new SpanWriter(stackalloc byte[38]);
-      writer.Write((byte)0x71); // Packet ID
-      writer.Write((ushort)38); // Dynamic Length
-
-      writer.Position++; // writer.Write((byte)0); // Command
-      writer.Write(board.Serial);
-      writer.WriteAsciiNull(board.BoardName ?? "", 29);
-
-      ns.Send(writer.Span);
-    }
-
-    public static void SendBBMessageHeader(NetState ns, BaseBulletinBoard board, BulletinMessage msg)
-    {
-      string poster = msg.PostedName ?? "";
-      string subject = msg.Subject ?? "";
-      string time = msg.GetTimeAsString() ?? "";
-
-      byte posterLength = Math.Min((byte)poster.Length, (byte)254);
-      byte subjectLength = Math.Min((byte)subject.Length, (byte)254);
-      byte timeLength = Math.Min((byte)time.Length, (byte)254);
-
-      int length = 22 + posterLength + subjectLength + timeLength;
-      SpanWriter writer = new SpanWriter(stackalloc byte[length]);
-      writer.Write((byte)0x71); // Packet ID
-      writer.Write((ushort)length); // Dynamic Length
-
-      writer.Write((byte)0x01); // Command
-      writer.Write(board.Serial); // Bulletin board serial
-      writer.Write(msg.Serial); // Message serial
-      writer.Write(msg.Thread?.Serial ?? 0);
-
-      writer.Write(posterLength);
-      writer.WriteAsciiNull(poster, posterLength + 1);
-      writer.Write(subjectLength);
-      writer.WriteAsciiNull(subject, subjectLength + 1);
-      writer.Write(timeLength);
-      writer.WriteAsciiNull(time, timeLength + 1);
-
-      ns.Send(writer.Span);
-    }
-
-    public static void SendBBMessageContent(NetState ns, BaseBulletinBoard board, BulletinMessage msg)
-    {
-      string poster = msg.PostedName ?? "";
-      string subject = msg.Subject ?? "";
-      string time = msg.GetTimeAsString() ?? "";
-
-      byte posterLength = Math.Min((byte)poster.Length, (byte)254);
-      byte subjectLength = Math.Min((byte)subject.Length, (byte)254);
-      byte timeLength = Math.Min((byte)time.Length, (byte)254);
-
-      int equipLength = Math.Min(msg.PostedEquip.Length, 255);
-      int msgLength = Math.Min(msg.Lines.Length, 255);
-
-<<<<<<< HEAD
-      SpanWriter writer =
-        new SpanWriter(stackalloc byte[22 + posterLength + subjectLength + timeLength + equipLength * 4 + msgLength * 255]);
-      writer.Write((byte)0x71); // Packet ID
-      writer.Position += 2; // Dynamic Length
-=======
-    public string SafeString(string v) => v ?? string.Empty;
-  }
-
-  public class BBMessageContent : Packet
-  {
-    public BBMessageContent(BaseBulletinBoard board, BulletinMessage msg) : base(0x71)
-    {
-      string poster = SafeString(msg.PostedName);
-      string subject = SafeString(msg.Subject);
-      string time = SafeString(msg.GetTimeAsString());
-
-      EnsureCapacity(22 + poster.Length + subject.Length + time.Length);
->>>>>>> 64d59ce2
-
-      writer.Write((byte)0x02); // Command
-      writer.Write(board.Serial); // Bulletin board serial
-      writer.Write(msg.Serial); // Message serial
-
-      writer.Write(posterLength);
-      writer.WriteAsciiNull(poster, posterLength + 1);
-      writer.Write(subjectLength);
-      writer.WriteAsciiNull(subject, subjectLength + 1);
-      writer.Write(timeLength);
-      writer.WriteAsciiNull(time, timeLength + 1);
-
-      writer.Write((short)msg.PostedBody);
-      writer.Write((short)msg.PostedHue);
-
-      writer.Write((byte)equipLength);
-
-      for (int i = 0; i < equipLength; ++i)
-      {
-        BulletinEquip eq = msg.PostedEquip[i];
-
-        writer.Write((short)eq.itemID);
-        writer.Write((short)eq.hue);
-      }
-
-      writer.Write((byte)msgLength);
-
-      for (int i = 0; i < msgLength; ++i)
-      {
-        string line = msg.Lines[i];
-        byte len = Math.Min((byte)line.Length, (byte)254);
-        writer.WriteAsciiNull(line, len);
-      }
-
-      writer.Position = 1;
-      writer.Write((ushort)writer.WrittenCount);
-
-      ns.Send(writer.Span);
-    }
-  }
-}
+using System;
+using System.Collections.Generic;
+using Server.Buffers;
+using Server.Network;
+using Server.Targeting;
+
+namespace Server.Items
+{
+  [Flippable(0x1E5E, 0x1E5F)]
+  public class BulletinBoard : BaseBulletinBoard
+  {
+    [Constructible]
+    public BulletinBoard() : base(0x1E5E)
+    {
+    }
+
+    public BulletinBoard(Serial serial) : base(serial)
+    {
+    }
+
+    public override void Serialize(GenericWriter writer)
+    {
+      base.Serialize(writer);
+
+      writer.Write(0); // version
+    }
+
+    public override void Deserialize(GenericReader reader)
+    {
+      base.Deserialize(reader);
+
+      int version = reader.ReadInt();
+    }
+  }
+
+  public abstract class BaseBulletinBoard : Item
+  {
+    // Threads will be removed six hours after the last post was made
+    private static TimeSpan ThreadDeletionTime = TimeSpan.FromHours(6.0);
+
+    // A player may only create a thread once every two minutes
+    private static TimeSpan ThreadCreateTime = TimeSpan.FromMinutes(2.0);
+
+    // A player may only reply once every thirty seconds
+    private static TimeSpan ThreadReplyTime = TimeSpan.FromSeconds(30.0);
+
+    public BaseBulletinBoard(int itemID) : base(itemID)
+    {
+      BoardName = "bulletin board";
+      Movable = false;
+    }
+
+    public BaseBulletinBoard(Serial serial) : base(serial)
+    {
+    }
+
+    [CommandProperty(AccessLevel.GameMaster)]
+    public string BoardName { get; set; }
+
+    public static bool CheckTime(DateTime time, TimeSpan range) => time + range < DateTime.UtcNow;
+
+    public static string FormatTS(TimeSpan ts)
+    {
+      int totalSeconds = (int)ts.TotalSeconds;
+      int seconds = totalSeconds % 60;
+      int minutes = totalSeconds / 60;
+
+      if (minutes != 0 && seconds != 0)
+        return $"{minutes} minute{(minutes == 1 ? "" : "s")} and {seconds} second{(seconds == 1 ? "" : "s")}";
+
+      if (minutes != 0)
+        return $"{minutes} minute{(minutes == 1 ? "" : "s")}";
+
+      return $"{seconds} second{(seconds == 1 ? "" : "s")}";
+    }
+
+    public virtual void Cleanup()
+    {
+      List<Item> items = Items;
+
+      for (int i = items.Count - 1; i >= 0; --i)
+      {
+        if (i >= items.Count)
+          continue;
+
+        if (!(items[i] is BulletinMessage msg))
+          continue;
+
+        if (msg.Thread == null && CheckTime(msg.LastPostTime, ThreadDeletionTime))
+        {
+          msg.Delete();
+          RecurseDelete(msg); // A root-level thread has expired
+        }
+      }
+    }
+
+    private void RecurseDelete(BulletinMessage msg)
+    {
+      List<Item> found = new List<Item>();
+      List<Item> items = Items;
+
+      for (int i = items.Count - 1; i >= 0; --i)
+      {
+        if (i >= items.Count)
+          continue;
+
+        if (!(items[i] is BulletinMessage check))
+          continue;
+
+        if (check.Thread == msg)
+        {
+          check.Delete();
+          found.Add(check);
+        }
+      }
+
+      for (int i = 0; i < found.Count; ++i)
+        RecurseDelete((BulletinMessage)found[i]);
+    }
+
+    public virtual bool GetLastPostTime(Mobile poster, bool onlyCheckRoot, ref DateTime lastPostTime)
+    {
+      List<Item> items = Items;
+      bool wasSet = false;
+
+      for (int i = 0; i < items.Count; ++i)
+      {
+        if (!(items[i] is BulletinMessage msg) || msg.Poster != poster)
+          continue;
+
+        if (onlyCheckRoot && msg.Thread != null)
+          continue;
+
+        if (msg.Time > lastPostTime)
+        {
+          wasSet = true;
+          lastPostTime = msg.Time;
+        }
+      }
+
+      return wasSet;
+    }
+
+    public override void OnDoubleClick(Mobile from)
+    {
+      if (CheckRange(from))
+      {
+        Cleanup();
+
+        NetState state = from.NetState;
+
+        BBPackets.SendBBDisplayBoard(state, this);
+        Packets.SendContainerContent(state, from, this);
+      }
+      else
+      {
+        from.LocalOverheadMessage(MessageType.Regular, 0x3B2, 1019045); // I can't reach that.
+      }
+    }
+
+    public virtual bool CheckRange(Mobile from)
+    {
+      if (from.AccessLevel >= AccessLevel.GameMaster)
+        return true;
+
+      return from.Map == Map && from.InRange(GetWorldLocation(), 2);
+    }
+
+    public void PostMessage(Mobile from, BulletinMessage thread, string subject, string[] lines)
+    {
+      if (thread != null)
+        thread.LastPostTime = DateTime.UtcNow;
+
+      AddItem(new BulletinMessage(from, thread, subject, lines));
+    }
+
+    public override void Serialize(GenericWriter writer)
+    {
+      base.Serialize(writer);
+
+      writer.Write(0); // version
+
+      writer.Write(BoardName);
+    }
+
+    public override void Deserialize(GenericReader reader)
+    {
+      base.Deserialize(reader);
+
+      int version = reader.ReadInt();
+
+      switch (version)
+      {
+        case 0:
+        {
+          BoardName = reader.ReadString();
+          break;
+        }
+      }
+    }
+
+    public static void Initialize()
+    {
+      PacketHandlers.Register(0x71, 0, true, BBClientRequest);
+    }
+
+    public static void BBClientRequest(NetState state, PacketReader pvSrc)
+    {
+      Mobile from = state.Mobile;
+
+      int packetID = pvSrc.ReadByte();
+
+      if (!(World.FindItem(pvSrc.ReadUInt32()) is BaseBulletinBoard board) || !board.CheckRange(from))
+        return;
+
+      switch (packetID)
+      {
+        case 3:
+          BBRequestContent(from, board, pvSrc);
+          break;
+        case 4:
+          BBRequestHeader(from, board, pvSrc);
+          break;
+        case 5:
+          BBPostMessage(from, board, pvSrc);
+          break;
+        case 6:
+          BBRemoveMessage(from, board, pvSrc);
+          break;
+      }
+    }
+
+    public static void BBRequestContent(Mobile from, BaseBulletinBoard board, PacketReader pvSrc)
+    {
+      if (World.FindItem(pvSrc.ReadUInt32()) is BulletinMessage msg && msg.Parent == board)
+        BBPackets.SendBBMessageContent(from.NetState, board, msg);
+    }
+
+    public static void BBRequestHeader(Mobile from, BaseBulletinBoard board, PacketReader pvSrc)
+    {
+      if (World.FindItem(pvSrc.ReadUInt32()) is BulletinMessage msg && msg.Parent == board)
+        BBPackets.SendBBMessageHeader(from.NetState, board, msg);
+    }
+
+    public static void BBPostMessage(Mobile from, BaseBulletinBoard board, PacketReader pvSrc)
+    {
+      BulletinMessage thread = World.FindItem(pvSrc.ReadUInt32()) as BulletinMessage;
+
+      if (thread != null && thread.Parent != board)
+        thread = null;
+
+      int breakout = 0;
+
+      while (thread?.Thread != null && breakout++ < 10)
+        thread = thread.Thread;
+
+      DateTime lastPostTime = DateTime.MinValue;
+
+      if (board.GetLastPostTime(from, thread == null, ref lastPostTime))
+        if (!CheckTime(lastPostTime, thread == null ? ThreadCreateTime : ThreadReplyTime))
+        {
+          if (thread == null)
+            from.SendMessage("You must wait {0} before creating a new thread.", FormatTS(ThreadCreateTime));
+          else
+            from.SendMessage("You must wait {0} before replying to another thread.", FormatTS(ThreadReplyTime));
+
+          return;
+        }
+
+      string subject = pvSrc.ReadStringSafe(pvSrc.ReadByte());
+
+      if (subject.Length == 0)
+        return;
+
+      string[] lines = new string[pvSrc.ReadByte()];
+
+      if (lines.Length == 0)
+        return;
+
+      for (int i = 0; i < lines.Length; ++i)
+        lines[i] = pvSrc.ReadStringSafe(pvSrc.ReadByte());
+
+      board.PostMessage(from, thread, subject, lines);
+    }
+
+    public static void BBRemoveMessage(Mobile from, BaseBulletinBoard board, PacketReader pvSrc)
+    {
+      if (!(World.FindItem(pvSrc.ReadUInt32()) is BulletinMessage msg) || msg.Parent != board)
+        return;
+
+      if (from.AccessLevel < AccessLevel.GameMaster && msg.Poster != from)
+        return;
+
+      msg.Delete();
+    }
+  }
+
+  public struct BulletinEquip
+  {
+    public int itemID;
+    public int hue;
+
+    public BulletinEquip(int itemID, int hue)
+    {
+      this.itemID = itemID;
+      this.hue = hue;
+    }
+  }
+
+  public class BulletinMessage : Item
+  {
+    public BulletinMessage(Mobile poster, BulletinMessage thread, string subject, string[] lines) : base(0xEB0)
+    {
+      Movable = false;
+
+      Poster = poster;
+      Subject = subject;
+      Time = DateTime.UtcNow;
+      LastPostTime = Time;
+      Thread = thread;
+      PostedName = Poster.Name;
+      PostedBody = Poster.Body;
+      PostedHue = Poster.Hue;
+      Lines = lines;
+
+      List<BulletinEquip> list = new List<BulletinEquip>();
+
+      for (int i = 0; i < poster.Items.Count; ++i)
+      {
+        Item item = poster.Items[i];
+
+        if (item.Layer >= Layer.OneHanded && item.Layer <= Layer.Mount)
+          list.Add(new BulletinEquip(item.ItemID, item.Hue));
+      }
+
+      PostedEquip = list.ToArray();
+    }
+
+    public BulletinMessage(Serial serial) : base(serial)
+    {
+    }
+
+    public Mobile Poster { get; private set; }
+
+    public BulletinMessage Thread { get; private set; }
+
+    public string Subject { get; private set; }
+
+    public DateTime Time { get; private set; }
+
+    public DateTime LastPostTime { get; set; }
+
+    public string PostedName { get; private set; }
+
+    public int PostedBody { get; private set; }
+
+    public int PostedHue { get; private set; }
+
+    public BulletinEquip[] PostedEquip { get; private set; }
+
+    public string[] Lines { get; private set; }
+
+    public string GetTimeAsString() => Time.ToString("MMM dd, yyyy");
+
+    public override bool CheckTarget(Mobile from, Target targ, object targeted) => false;
+
+    public override bool IsAccessibleTo(Mobile check) => false;
+
+    public override void Serialize(GenericWriter writer)
+    {
+      base.Serialize(writer);
+
+      writer.Write(1); // version
+
+      writer.Write(Poster);
+      writer.Write(Subject);
+      writer.Write(Time);
+      writer.Write(LastPostTime);
+      writer.Write(Thread != null);
+      writer.Write(Thread);
+      writer.Write(PostedName);
+      writer.Write(PostedBody);
+      writer.Write(PostedHue);
+
+      writer.Write(PostedEquip.Length);
+
+      for (int i = 0; i < PostedEquip.Length; ++i)
+      {
+        writer.Write(PostedEquip[i].itemID);
+        writer.Write(PostedEquip[i].hue);
+      }
+
+      writer.Write(Lines.Length);
+
+      for (int i = 0; i < Lines.Length; ++i)
+        writer.Write(Lines[i]);
+    }
+
+    public override void Deserialize(GenericReader reader)
+    {
+      base.Deserialize(reader);
+
+      int version = reader.ReadInt();
+
+      switch (version)
+      {
+        case 1:
+        case 0:
+        {
+          Poster = reader.ReadMobile();
+          Subject = reader.ReadString();
+          Time = reader.ReadDateTime();
+          LastPostTime = reader.ReadDateTime();
+          bool hasThread = reader.ReadBool();
+          Thread = reader.ReadItem() as BulletinMessage;
+          PostedName = reader.ReadString();
+          PostedBody = reader.ReadInt();
+          PostedHue = reader.ReadInt();
+
+          PostedEquip = new BulletinEquip[reader.ReadInt()];
+
+          for (int i = 0; i < PostedEquip.Length; ++i)
+          {
+            PostedEquip[i].itemID = reader.ReadInt();
+            PostedEquip[i].hue = reader.ReadInt();
+          }
+
+          Lines = new string[reader.ReadInt()];
+
+          for (int i = 0; i < Lines.Length; ++i)
+            Lines[i] = reader.ReadString();
+
+          if (hasThread && Thread == null)
+            Delete();
+
+          if (version == 0)
+            ValidationQueue<BulletinMessage>.Add(this);
+
+          break;
+        }
+      }
+    }
+
+    public void Validate()
+    {
+      if ((Parent as BulletinBoard)?.Items.Contains(this) == false)
+        Delete();
+    }
+  }
+
+  public static class BBPackets
+  {
+    public static void SendBBDisplayBoard(NetState ns, BaseBulletinBoard board)
+    {
+      SpanWriter writer = new SpanWriter(stackalloc byte[38]);
+      writer.Write((byte)0x71); // Packet ID
+      writer.Write((ushort)38); // Dynamic Length
+
+      writer.Position++; // writer.Write((byte)0); // Command
+      writer.Write(board.Serial);
+      writer.WriteAsciiNull(board.BoardName ?? "", 29);
+
+      ns.Send(writer.Span);
+    }
+
+    public static void SendBBMessageHeader(NetState ns, BaseBulletinBoard board, BulletinMessage msg)
+    {
+      string poster = msg.PostedName ?? "";
+      string subject = msg.Subject ?? "";
+      string time = msg.GetTimeAsString() ?? "";
+
+      byte posterLength = Math.Min((byte)poster.Length, (byte)254);
+      byte subjectLength = Math.Min((byte)subject.Length, (byte)254);
+      byte timeLength = Math.Min((byte)time.Length, (byte)254);
+
+      int length = 22 + posterLength + subjectLength + timeLength;
+      SpanWriter writer = new SpanWriter(stackalloc byte[length]);
+      writer.Write((byte)0x71); // Packet ID
+      writer.Write((ushort)length); // Dynamic Length
+
+      writer.Write((byte)0x01); // Command
+      writer.Write(board.Serial); // Bulletin board serial
+      writer.Write(msg.Serial); // Message serial
+      writer.Write(msg.Thread?.Serial ?? 0);
+
+      writer.Write(posterLength);
+      writer.WriteAsciiNull(poster, posterLength + 1);
+      writer.Write(subjectLength);
+      writer.WriteAsciiNull(subject, subjectLength + 1);
+      writer.Write(timeLength);
+      writer.WriteAsciiNull(time, timeLength + 1);
+
+      ns.Send(writer.Span);
+    }
+
+    public static void SendBBMessageContent(NetState ns, BaseBulletinBoard board, BulletinMessage msg)
+    {
+      string poster = msg.PostedName ?? "";
+      string subject = msg.Subject ?? "";
+      string time = msg.GetTimeAsString() ?? "";
+
+      byte posterLength = Math.Min((byte)poster.Length, (byte)254);
+      byte subjectLength = Math.Min((byte)subject.Length, (byte)254);
+      byte timeLength = Math.Min((byte)time.Length, (byte)254);
+
+      int equipLength = Math.Min(msg.PostedEquip.Length, 255);
+      int msgLength = Math.Min(msg.Lines.Length, 255);
+
+    public string SafeString(string v) => v ?? string.Empty;
+  }
+
+  public class BBMessageContent : Packet
+  {
+    public BBMessageContent(BaseBulletinBoard board, BulletinMessage msg) : base(0x71)
+    {
+      string poster = SafeString(msg.PostedName);
+      string subject = SafeString(msg.Subject);
+      string time = SafeString(msg.GetTimeAsString());
+
+      EnsureCapacity(22 + poster.Length + subject.Length + time.Length);
+
+      writer.Write((byte)0x02); // Command
+      writer.Write(board.Serial); // Bulletin board serial
+      writer.Write(msg.Serial); // Message serial
+
+      writer.Write(posterLength);
+      writer.WriteAsciiNull(poster, posterLength + 1);
+      writer.Write(subjectLength);
+      writer.WriteAsciiNull(subject, subjectLength + 1);
+      writer.Write(timeLength);
+      writer.WriteAsciiNull(time, timeLength + 1);
+
+      writer.Write((short)msg.PostedBody);
+      writer.Write((short)msg.PostedHue);
+
+      writer.Write((byte)equipLength);
+
+      for (int i = 0; i < equipLength; ++i)
+      {
+        BulletinEquip eq = msg.PostedEquip[i];
+
+        writer.Write((short)eq.itemID);
+        writer.Write((short)eq.hue);
+      }
+
+      writer.Write((byte)msgLength);
+
+      for (int i = 0; i < msgLength; ++i)
+      {
+        string line = msg.Lines[i];
+        byte len = Math.Min((byte)line.Length, (byte)254);
+        writer.WriteAsciiNull(line, len);
+      }
+
+      writer.Position = 1;
+      writer.Write((ushort)writer.WrittenCount);
+
+      ns.Send(writer.Span);
+    }
+  }
+}