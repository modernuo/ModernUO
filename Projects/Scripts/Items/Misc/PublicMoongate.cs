--- conflicted
+++ resolved
@@ -1,420 +1,416 @@
-using System;
-using System.Collections.Generic;
-<<<<<<< HEAD
-using System.Linq;
-=======
->>>>>>> 64d59ce2
-using Server.Factions;
-using Server.Gumps;
-using Server.Mobiles;
-using Server.Network;
-using Server.Spells;
-
-namespace Server.Items
-{
-  public class PublicMoongate : Item
-  {
-    [Constructible]
-    public PublicMoongate() : base(0xF6C)
-    {
-      Movable = false;
-      Light = LightType.Circle300;
-    }
-
-    public PublicMoongate(Serial serial) : base(serial)
-    {
-    }
-
-    public override bool ForceShowProperties => ObjectPropertyList.Enabled;
-
-    public override bool HandlesOnMovement => true;
-
-    public override void OnDoubleClick(Mobile from)
-    {
-      if (!from.Player)
-        return;
-
-      if (from.InRange(GetWorldLocation(), 1))
-        UseGate(from);
-      else
-        from.SendLocalizedMessage(500446); // That is too far away.
-    }
-
-    public override bool OnMoveOver(Mobile m)
-    {
-      // Changed so criminals are not blocked by it.
-      if (m.Player)
-        UseGate(m);
-
-      return true;
-    }
-
-    public override void OnMovement(Mobile m, Point3D oldLocation)
-    {
-      if (m is PlayerMobile)
-        if (!Utility.InRange(m.Location, Location, 1) && Utility.InRange(oldLocation, Location, 1))
-          m.CloseGump<MoongateGump>();
-    }
-
-    public bool UseGate(Mobile m)
-    {
-      if (m.Criminal)
-      {
-        m.SendLocalizedMessage(1005561, "", 0x22); // Thou'rt a criminal and cannot escape so easily.
-        return false;
-      }
-
-      if (SpellHelper.CheckCombat(m))
-      {
-        m.SendLocalizedMessage(1005564, "", 0x22); // Wouldst thou flee during the heat of battle??
-        return false;
-      }
-
-      if (m.Spell != null)
-      {
-        m.SendLocalizedMessage(1049616); // You are too busy to do that at the moment.
-        return false;
-      }
-
-      m.CloseGump<MoongateGump>();
-      m.SendGump(new MoongateGump(m, this));
-
-      if (!m.Hidden || m.AccessLevel == AccessLevel.Player)
-        Effects.PlaySound(m.Location, m.Map, 0x20E);
-
-      return true;
-    }
-
-    public override void Serialize(GenericWriter writer)
-    {
-      base.Serialize(writer);
-
-      writer.Write(0); // version
-    }
-
-    public override void Deserialize(GenericReader reader)
-    {
-      base.Deserialize(reader);
-
-      int version = reader.ReadInt();
-    }
-
-    public static void Initialize()
-    {
-      CommandSystem.Register("MoonGen", AccessLevel.Administrator, MoonGen_OnCommand);
-    }
-
-    [Usage("MoonGen")]
-    [Description("Generates public moongates. Removes all old moongates.")]
-    public static void MoonGen_OnCommand(CommandEventArgs e)
-    {
-      DeleteAll();
-
-      int count = 0;
-
-      count += MoonGen(PMList.Trammel);
-      count += MoonGen(PMList.Felucca);
-      count += MoonGen(PMList.Ilshenar);
-      count += MoonGen(PMList.Malas);
-      count += MoonGen(PMList.Tokuno);
-
-      World.Broadcast(0x35, true, "{0} moongates generated.", count);
-    }
-
-    private static void DeleteAll()
-    {
-      List<Item> list = World.Items.Values.OfType<PublicMoongate>().Cast<Item>().ToList();
-
-      foreach (Item item in list)
-        item.Delete();
-
-      if (list.Count > 0)
-        World.Broadcast(0x35, true, "{0} moongates removed.", list.Count);
-    }
-
-    private static int MoonGen(PMList list)
-    {
-      foreach (PMEntry entry in list.Entries)
-      {
-        Item item = new PublicMoongate();
-
-        item.MoveToWorld(entry.Location, list.Map);
-
-        if (entry.Number == 1060642) // Umbra
-          item.Hue = 0x497;
-      }
-
-      return list.Entries.Length;
-    }
-  }
-
-  public class PMEntry
-  {
-    public PMEntry(Point3D loc, int number)
-    {
-      Location = loc;
-      Number = number;
-    }
-
-    public Point3D Location{ get; }
-
-    public int Number{ get; }
-  }
-
-  public class PMList
-  {
-    public static readonly PMList Trammel =
-      new PMList(1012000, 1012012, Map.Trammel, new[]
-      {
-        new PMEntry(new Point3D(4467, 1283, 5), 1012003), // Moonglow
-        new PMEntry(new Point3D(1336, 1997, 5), 1012004), // Britain
-        new PMEntry(new Point3D(1499, 3771, 5), 1012005), // Jhelom
-        new PMEntry(new Point3D(771, 752, 5), 1012006), // Yew
-        new PMEntry(new Point3D(2701, 692, 5), 1012007), // Minoc
-        new PMEntry(new Point3D(1828, 2948, -20), 1012008), // Trinsic
-        new PMEntry(new Point3D(643, 2067, 5), 1012009), // Skara Brae
-        /* Dynamic Z for Magincia to support both old and new maps. */
-        new PMEntry(new Point3D(3563, 2139, Map.Trammel.GetAverageZ(3563, 2139)), 1012010), // (New) Magincia
-        new PMEntry(new Point3D(3450, 2677, 25), 1078098) // New Haven
-      });
-
-    public static readonly PMList Felucca =
-      new PMList(1012001, 1012013, Map.Felucca, new[]
-      {
-        new PMEntry(new Point3D(4467, 1283, 5), 1012003), // Moonglow
-        new PMEntry(new Point3D(1336, 1997, 5), 1012004), // Britain
-        new PMEntry(new Point3D(1499, 3771, 5), 1012005), // Jhelom
-        new PMEntry(new Point3D(771, 752, 5), 1012006), // Yew
-        new PMEntry(new Point3D(2701, 692, 5), 1012007), // Minoc
-        new PMEntry(new Point3D(1828, 2948, -20), 1012008), // Trinsic
-        new PMEntry(new Point3D(643, 2067, 5), 1012009), // Skara Brae
-        /* Dynamic Z for Magincia to support both old and new maps. */
-        new PMEntry(new Point3D(3563, 2139, Map.Felucca.GetAverageZ(3563, 2139)), 1012010), // (New) Magincia
-        new PMEntry(new Point3D(2711, 2234, 0), 1019001) // Buccaneer's Den
-      });
-
-    public static readonly PMList Ilshenar =
-      new PMList(1012002, 1012014, Map.Ilshenar, new[]
-      {
-        new PMEntry(new Point3D(1215, 467, -13), 1012015), // Compassion
-        new PMEntry(new Point3D(722, 1366, -60), 1012016), // Honesty
-        new PMEntry(new Point3D(744, 724, -28), 1012017), // Honor
-        new PMEntry(new Point3D(281, 1016, 0), 1012018), // Humility
-        new PMEntry(new Point3D(987, 1011, -32), 1012019), // Justice
-        new PMEntry(new Point3D(1174, 1286, -30), 1012020), // Sacrifice
-        new PMEntry(new Point3D(1532, 1340, -3), 1012021), // Spirituality
-        new PMEntry(new Point3D(528, 216, -45), 1012022), // Valor
-        new PMEntry(new Point3D(1721, 218, 96), 1019000) // Chaos
-      });
-
-    public static readonly PMList Malas =
-      new PMList(1060643, 1062039, Map.Malas, new[]
-      {
-        new PMEntry(new Point3D(1015, 527, -65), 1060641), // Luna
-        new PMEntry(new Point3D(1997, 1386, -85), 1060642) // Umbra
-      });
-
-    public static readonly PMList Tokuno =
-      new PMList(1063258, 1063415, Map.Tokuno, new[]
-      {
-        new PMEntry(new Point3D(1169, 998, 41), 1063412), // Isamu-Jima
-        new PMEntry(new Point3D(802, 1204, 25), 1063413), // Makoto-Jima
-        new PMEntry(new Point3D(270, 628, 15), 1063414) // Homare-Jima
-      });
-
-    public static readonly PMList[] UORLists = { Trammel, Felucca };
-    public static readonly PMList[] UORListsYoung = { Trammel };
-    public static readonly PMList[] LBRLists = { Trammel, Felucca, Ilshenar };
-    public static readonly PMList[] LBRListsYoung = { Trammel, Ilshenar };
-    public static readonly PMList[] AOSLists = { Trammel, Felucca, Ilshenar, Malas };
-    public static readonly PMList[] AOSListsYoung = { Trammel, Ilshenar, Malas };
-    public static readonly PMList[] SELists = { Trammel, Felucca, Ilshenar, Malas, Tokuno };
-    public static readonly PMList[] SEListsYoung = { Trammel, Ilshenar, Malas, Tokuno };
-    public static readonly PMList[] RedLists = { Felucca };
-    public static readonly PMList[] SigilLists = { Felucca };
-
-    public PMList(int number, int selNumber, Map map, PMEntry[] entries)
-    {
-      Number = number;
-      SelNumber = selNumber;
-      Map = map;
-      Entries = entries;
-    }
-
-    public int Number{ get; }
-
-    public int SelNumber{ get; }
-
-    public Map Map{ get; }
-
-    public PMEntry[] Entries{ get; }
-  }
-
-  public class MoongateGump : Gump
-  {
-    private PMList[] m_Lists;
-    private Mobile m_Mobile;
-    private Item m_Moongate;
-
-    public MoongateGump(Mobile mobile, Item moongate) : base(100, 100)
-    {
-      m_Mobile = mobile;
-      m_Moongate = moongate;
-
-      PMList[] checkLists;
-
-      if (mobile.Player)
-      {
-        if (Sigil.ExistsOn(mobile))
-        {
-          checkLists = PMList.SigilLists;
-        }
-        else if (mobile.Kills >= 5)
-        {
-          checkLists = PMList.RedLists;
-        }
-        else
-        {
-          ClientFlags flags = mobile.NetState?.Flags ?? ClientFlags.None;
-          bool young = mobile is PlayerMobile playerMobile && playerMobile.Young;
-
-          if (Core.SE && (flags & ClientFlags.Tokuno) != 0)
-            checkLists = young ? PMList.SEListsYoung : PMList.SELists;
-          else if (Core.AOS && (flags & ClientFlags.Malas) != 0)
-            checkLists = young ? PMList.AOSListsYoung : PMList.AOSLists;
-          else if ((flags & ClientFlags.Ilshenar) != 0)
-            checkLists = young ? PMList.LBRListsYoung : PMList.LBRLists;
-          else
-            checkLists = young ? PMList.UORListsYoung : PMList.UORLists;
-        }
-      }
-      else
-      {
-        checkLists = PMList.SELists;
-      }
-
-      m_Lists = new PMList[checkLists.Length];
-
-      for (int i = 0; i < m_Lists.Length; ++i)
-        m_Lists[i] = checkLists[i];
-
-      for (int i = 0; i < m_Lists.Length; ++i)
-        if (m_Lists[i].Map == mobile.Map)
-        {
-          PMList temp = m_Lists[i];
-
-          m_Lists[i] = m_Lists[0];
-          m_Lists[0] = temp;
-
-          break;
-        }
-
-      AddPage(0);
-
-      AddBackground(0, 0, 380, 280, 5054);
-
-      AddButton(10, 210, 4005, 4007, 1);
-      AddHtmlLocalized(45, 210, 140, 25, 1011036); // OKAY
-
-      AddButton(10, 235, 4005, 4007, 0);
-      AddHtmlLocalized(45, 235, 140, 25, 1011012); // CANCEL
-
-      AddHtmlLocalized(5, 5, 200, 20, 1012011); // Pick your destination:
-
-      for (int i = 0; i < checkLists.Length; ++i)
-      {
-        AddButton(10, 35 + i * 25, 2117, 2118, 0, GumpButtonType.Page, Array.IndexOf(m_Lists, checkLists[i]) + 1);
-        AddHtmlLocalized(30, 35 + i * 25, 150, 20, checkLists[i].Number);
-      }
-
-      for (int i = 0; i < m_Lists.Length; ++i)
-        RenderPage(i, Array.IndexOf(checkLists, m_Lists[i]));
-    }
-
-    private void RenderPage(int index, int offset)
-    {
-      PMList list = m_Lists[index];
-
-      AddPage(index + 1);
-
-      AddButton(10, 35 + offset * 25, 2117, 2118, 0, GumpButtonType.Page, index + 1);
-      AddHtmlLocalized(30, 35 + offset * 25, 150, 20, list.SelNumber);
-
-      PMEntry[] entries = list.Entries;
-
-      for (int i = 0; i < entries.Length; ++i)
-      {
-        AddRadio(200, 35 + i * 25, 210, 211, false, index * 100 + i);
-        AddHtmlLocalized(225, 35 + i * 25, 150, 20, entries[i].Number);
-      }
-    }
-
-    public override void OnResponse(NetState sender, RelayInfo info)
-    {
-      if (info.ButtonID == 0) // Cancel
-        return;
-      if (m_Mobile.Deleted || m_Moongate.Deleted || m_Mobile.Map == null)
-        return;
-
-      int[] switches = info.Switches;
-
-      if (switches.Length == 0)
-        return;
-
-      int switchID = switches[0];
-      int listIndex = switchID / 100;
-      int listEntry = switchID % 100;
-
-      if (listIndex < 0 || listIndex >= m_Lists.Length)
-        return;
-
-      PMList list = m_Lists[listIndex];
-
-      if (listEntry < 0 || listEntry >= list.Entries.Length)
-        return;
-
-      PMEntry entry = list.Entries[listEntry];
-
-      if (!m_Mobile.InRange(m_Moongate.GetWorldLocation(), 1) || m_Mobile.Map != m_Moongate.Map)
-      {
-        m_Mobile.SendLocalizedMessage(1019002); // You are too far away to use the gate.
-      }
-      else if (m_Mobile.Player && m_Mobile.Kills >= 5 && list.Map != Map.Felucca)
-      {
-        m_Mobile.SendLocalizedMessage(1019004); // You are not allowed to travel there.
-      }
-      else if (Sigil.ExistsOn(m_Mobile) && list.Map != Faction.Facet)
-      {
-        m_Mobile.SendLocalizedMessage(1019004); // You are not allowed to travel there.
-      }
-      else if (m_Mobile.Criminal)
-      {
-        m_Mobile.SendLocalizedMessage(1005561, "", 0x22); // Thou'rt a criminal and cannot escape so easily.
-      }
-      else if (SpellHelper.CheckCombat(m_Mobile))
-      {
-        m_Mobile.SendLocalizedMessage(1005564, "", 0x22); // Wouldst thou flee during the heat of battle??
-      }
-      else if (m_Mobile.Spell != null)
-      {
-        m_Mobile.SendLocalizedMessage(1049616); // You are too busy to do that at the moment.
-      }
-      else if (m_Mobile.Map == list.Map && m_Mobile.InRange(entry.Location, 1))
-      {
-        m_Mobile.SendLocalizedMessage(1019003); // You are already there.
-      }
-      else
-      {
-        BaseCreature.TeleportPets(m_Mobile, entry.Location, list.Map);
-
-        m_Mobile.Combatant = null;
-        m_Mobile.Warmode = false;
-        m_Mobile.Hidden = true;
-
-        m_Mobile.MoveToWorld(entry.Location, list.Map);
-
-        Effects.PlaySound(entry.Location, list.Map, 0x1FE);
-      }
-    }
-  }
-}
+using System;
+using System.Collections.Generic;
+using Server.Factions;
+using Server.Gumps;
+using Server.Mobiles;
+using Server.Network;
+using Server.Spells;
+
+namespace Server.Items
+{
+  public class PublicMoongate : Item
+  {
+    [Constructible]
+    public PublicMoongate() : base(0xF6C)
+    {
+      Movable = false;
+      Light = LightType.Circle300;
+    }
+
+    public PublicMoongate(Serial serial) : base(serial)
+    {
+    }
+
+    public override bool ForceShowProperties => ObjectPropertyList.Enabled;
+
+    public override bool HandlesOnMovement => true;
+
+    public override void OnDoubleClick(Mobile from)
+    {
+      if (!from.Player)
+        return;
+
+      if (from.InRange(GetWorldLocation(), 1))
+        UseGate(from);
+      else
+        from.SendLocalizedMessage(500446); // That is too far away.
+    }
+
+    public override bool OnMoveOver(Mobile m)
+    {
+      // Changed so criminals are not blocked by it.
+      if (m.Player)
+        UseGate(m);
+
+      return true;
+    }
+
+    public override void OnMovement(Mobile m, Point3D oldLocation)
+    {
+      if (m is PlayerMobile)
+        if (!Utility.InRange(m.Location, Location, 1) && Utility.InRange(oldLocation, Location, 1))
+          m.CloseGump<MoongateGump>();
+    }
+
+    public bool UseGate(Mobile m)
+    {
+      if (m.Criminal)
+      {
+        m.SendLocalizedMessage(1005561, "", 0x22); // Thou'rt a criminal and cannot escape so easily.
+        return false;
+      }
+
+      if (SpellHelper.CheckCombat(m))
+      {
+        m.SendLocalizedMessage(1005564, "", 0x22); // Wouldst thou flee during the heat of battle??
+        return false;
+      }
+
+      if (m.Spell != null)
+      {
+        m.SendLocalizedMessage(1049616); // You are too busy to do that at the moment.
+        return false;
+      }
+
+      m.CloseGump<MoongateGump>();
+      m.SendGump(new MoongateGump(m, this));
+
+      if (!m.Hidden || m.AccessLevel == AccessLevel.Player)
+        Effects.PlaySound(m.Location, m.Map, 0x20E);
+
+      return true;
+    }
+
+    public override void Serialize(GenericWriter writer)
+    {
+      base.Serialize(writer);
+
+      writer.Write(0); // version
+    }
+
+    public override void Deserialize(GenericReader reader)
+    {
+      base.Deserialize(reader);
+
+      int version = reader.ReadInt();
+    }
+
+    public static void Initialize()
+    {
+      CommandSystem.Register("MoonGen", AccessLevel.Administrator, MoonGen_OnCommand);
+    }
+
+    [Usage("MoonGen")]
+    [Description("Generates public moongates. Removes all old moongates.")]
+    public static void MoonGen_OnCommand(CommandEventArgs e)
+    {
+      DeleteAll();
+
+      int count = 0;
+
+      count += MoonGen(PMList.Trammel);
+      count += MoonGen(PMList.Felucca);
+      count += MoonGen(PMList.Ilshenar);
+      count += MoonGen(PMList.Malas);
+      count += MoonGen(PMList.Tokuno);
+
+      World.Broadcast(0x35, true, "{0} moongates generated.", count);
+    }
+
+    private static void DeleteAll()
+    {
+      List<Item> list = World.Items.Values.OfType<PublicMoongate>().Cast<Item>().ToList();
+
+      foreach (Item item in list)
+        item.Delete();
+
+      if (list.Count > 0)
+        World.Broadcast(0x35, true, "{0} moongates removed.", list.Count);
+    }
+
+    private static int MoonGen(PMList list)
+    {
+      foreach (PMEntry entry in list.Entries)
+      {
+        Item item = new PublicMoongate();
+
+        item.MoveToWorld(entry.Location, list.Map);
+
+        if (entry.Number == 1060642) // Umbra
+          item.Hue = 0x497;
+      }
+
+      return list.Entries.Length;
+    }
+  }
+
+  public class PMEntry
+  {
+    public PMEntry(Point3D loc, int number)
+    {
+      Location = loc;
+      Number = number;
+    }
+
+    public Point3D Location{ get; }
+
+    public int Number{ get; }
+  }
+
+  public class PMList
+  {
+    public static readonly PMList Trammel =
+      new PMList(1012000, 1012012, Map.Trammel, new[]
+      {
+        new PMEntry(new Point3D(4467, 1283, 5), 1012003), // Moonglow
+        new PMEntry(new Point3D(1336, 1997, 5), 1012004), // Britain
+        new PMEntry(new Point3D(1499, 3771, 5), 1012005), // Jhelom
+        new PMEntry(new Point3D(771, 752, 5), 1012006), // Yew
+        new PMEntry(new Point3D(2701, 692, 5), 1012007), // Minoc
+        new PMEntry(new Point3D(1828, 2948, -20), 1012008), // Trinsic
+        new PMEntry(new Point3D(643, 2067, 5), 1012009), // Skara Brae
+        /* Dynamic Z for Magincia to support both old and new maps. */
+        new PMEntry(new Point3D(3563, 2139, Map.Trammel.GetAverageZ(3563, 2139)), 1012010), // (New) Magincia
+        new PMEntry(new Point3D(3450, 2677, 25), 1078098) // New Haven
+      });
+
+    public static readonly PMList Felucca =
+      new PMList(1012001, 1012013, Map.Felucca, new[]
+      {
+        new PMEntry(new Point3D(4467, 1283, 5), 1012003), // Moonglow
+        new PMEntry(new Point3D(1336, 1997, 5), 1012004), // Britain
+        new PMEntry(new Point3D(1499, 3771, 5), 1012005), // Jhelom
+        new PMEntry(new Point3D(771, 752, 5), 1012006), // Yew
+        new PMEntry(new Point3D(2701, 692, 5), 1012007), // Minoc
+        new PMEntry(new Point3D(1828, 2948, -20), 1012008), // Trinsic
+        new PMEntry(new Point3D(643, 2067, 5), 1012009), // Skara Brae
+        /* Dynamic Z for Magincia to support both old and new maps. */
+        new PMEntry(new Point3D(3563, 2139, Map.Felucca.GetAverageZ(3563, 2139)), 1012010), // (New) Magincia
+        new PMEntry(new Point3D(2711, 2234, 0), 1019001) // Buccaneer's Den
+      });
+
+    public static readonly PMList Ilshenar =
+      new PMList(1012002, 1012014, Map.Ilshenar, new[]
+      {
+        new PMEntry(new Point3D(1215, 467, -13), 1012015), // Compassion
+        new PMEntry(new Point3D(722, 1366, -60), 1012016), // Honesty
+        new PMEntry(new Point3D(744, 724, -28), 1012017), // Honor
+        new PMEntry(new Point3D(281, 1016, 0), 1012018), // Humility
+        new PMEntry(new Point3D(987, 1011, -32), 1012019), // Justice
+        new PMEntry(new Point3D(1174, 1286, -30), 1012020), // Sacrifice
+        new PMEntry(new Point3D(1532, 1340, -3), 1012021), // Spirituality
+        new PMEntry(new Point3D(528, 216, -45), 1012022), // Valor
+        new PMEntry(new Point3D(1721, 218, 96), 1019000) // Chaos
+      });
+
+    public static readonly PMList Malas =
+      new PMList(1060643, 1062039, Map.Malas, new[]
+      {
+        new PMEntry(new Point3D(1015, 527, -65), 1060641), // Luna
+        new PMEntry(new Point3D(1997, 1386, -85), 1060642) // Umbra
+      });
+
+    public static readonly PMList Tokuno =
+      new PMList(1063258, 1063415, Map.Tokuno, new[]
+      {
+        new PMEntry(new Point3D(1169, 998, 41), 1063412), // Isamu-Jima
+        new PMEntry(new Point3D(802, 1204, 25), 1063413), // Makoto-Jima
+        new PMEntry(new Point3D(270, 628, 15), 1063414) // Homare-Jima
+      });
+
+    public static readonly PMList[] UORLists = { Trammel, Felucca };
+    public static readonly PMList[] UORListsYoung = { Trammel };
+    public static readonly PMList[] LBRLists = { Trammel, Felucca, Ilshenar };
+    public static readonly PMList[] LBRListsYoung = { Trammel, Ilshenar };
+    public static readonly PMList[] AOSLists = { Trammel, Felucca, Ilshenar, Malas };
+    public static readonly PMList[] AOSListsYoung = { Trammel, Ilshenar, Malas };
+    public static readonly PMList[] SELists = { Trammel, Felucca, Ilshenar, Malas, Tokuno };
+    public static readonly PMList[] SEListsYoung = { Trammel, Ilshenar, Malas, Tokuno };
+    public static readonly PMList[] RedLists = { Felucca };
+    public static readonly PMList[] SigilLists = { Felucca };
+
+    public PMList(int number, int selNumber, Map map, PMEntry[] entries)
+    {
+      Number = number;
+      SelNumber = selNumber;
+      Map = map;
+      Entries = entries;
+    }
+
+    public int Number{ get; }
+
+    public int SelNumber{ get; }
+
+    public Map Map{ get; }
+
+    public PMEntry[] Entries{ get; }
+  }
+
+  public class MoongateGump : Gump
+  {
+    private PMList[] m_Lists;
+    private Mobile m_Mobile;
+    private Item m_Moongate;
+
+    public MoongateGump(Mobile mobile, Item moongate) : base(100, 100)
+    {
+      m_Mobile = mobile;
+      m_Moongate = moongate;
+
+      PMList[] checkLists;
+
+      if (mobile.Player)
+      {
+        if (Sigil.ExistsOn(mobile))
+        {
+          checkLists = PMList.SigilLists;
+        }
+        else if (mobile.Kills >= 5)
+        {
+          checkLists = PMList.RedLists;
+        }
+        else
+        {
+          ClientFlags flags = mobile.NetState?.Flags ?? ClientFlags.None;
+          bool young = mobile is PlayerMobile playerMobile && playerMobile.Young;
+
+          if (Core.SE && (flags & ClientFlags.Tokuno) != 0)
+            checkLists = young ? PMList.SEListsYoung : PMList.SELists;
+          else if (Core.AOS && (flags & ClientFlags.Malas) != 0)
+            checkLists = young ? PMList.AOSListsYoung : PMList.AOSLists;
+          else if ((flags & ClientFlags.Ilshenar) != 0)
+            checkLists = young ? PMList.LBRListsYoung : PMList.LBRLists;
+          else
+            checkLists = young ? PMList.UORListsYoung : PMList.UORLists;
+        }
+      }
+      else
+      {
+        checkLists = PMList.SELists;
+      }
+
+      m_Lists = new PMList[checkLists.Length];
+
+      for (int i = 0; i < m_Lists.Length; ++i)
+        m_Lists[i] = checkLists[i];
+
+      for (int i = 0; i < m_Lists.Length; ++i)
+        if (m_Lists[i].Map == mobile.Map)
+        {
+          PMList temp = m_Lists[i];
+
+          m_Lists[i] = m_Lists[0];
+          m_Lists[0] = temp;
+
+          break;
+        }
+
+      AddPage(0);
+
+      AddBackground(0, 0, 380, 280, 5054);
+
+      AddButton(10, 210, 4005, 4007, 1);
+      AddHtmlLocalized(45, 210, 140, 25, 1011036); // OKAY
+
+      AddButton(10, 235, 4005, 4007, 0);
+      AddHtmlLocalized(45, 235, 140, 25, 1011012); // CANCEL
+
+      AddHtmlLocalized(5, 5, 200, 20, 1012011); // Pick your destination:
+
+      for (int i = 0; i < checkLists.Length; ++i)
+      {
+        AddButton(10, 35 + i * 25, 2117, 2118, 0, GumpButtonType.Page, Array.IndexOf(m_Lists, checkLists[i]) + 1);
+        AddHtmlLocalized(30, 35 + i * 25, 150, 20, checkLists[i].Number);
+      }
+
+      for (int i = 0; i < m_Lists.Length; ++i)
+        RenderPage(i, Array.IndexOf(checkLists, m_Lists[i]));
+    }
+
+    private void RenderPage(int index, int offset)
+    {
+      PMList list = m_Lists[index];
+
+      AddPage(index + 1);
+
+      AddButton(10, 35 + offset * 25, 2117, 2118, 0, GumpButtonType.Page, index + 1);
+      AddHtmlLocalized(30, 35 + offset * 25, 150, 20, list.SelNumber);
+
+      PMEntry[] entries = list.Entries;
+
+      for (int i = 0; i < entries.Length; ++i)
+      {
+        AddRadio(200, 35 + i * 25, 210, 211, false, index * 100 + i);
+        AddHtmlLocalized(225, 35 + i * 25, 150, 20, entries[i].Number);
+      }
+    }
+
+    public override void OnResponse(NetState sender, RelayInfo info)
+    {
+      if (info.ButtonID == 0) // Cancel
+        return;
+      if (m_Mobile.Deleted || m_Moongate.Deleted || m_Mobile.Map == null)
+        return;
+
+      int[] switches = info.Switches;
+
+      if (switches.Length == 0)
+        return;
+
+      int switchID = switches[0];
+      int listIndex = switchID / 100;
+      int listEntry = switchID % 100;
+
+      if (listIndex < 0 || listIndex >= m_Lists.Length)
+        return;
+
+      PMList list = m_Lists[listIndex];
+
+      if (listEntry < 0 || listEntry >= list.Entries.Length)
+        return;
+
+      PMEntry entry = list.Entries[listEntry];
+
+      if (!m_Mobile.InRange(m_Moongate.GetWorldLocation(), 1) || m_Mobile.Map != m_Moongate.Map)
+      {
+        m_Mobile.SendLocalizedMessage(1019002); // You are too far away to use the gate.
+      }
+      else if (m_Mobile.Player && m_Mobile.Kills >= 5 && list.Map != Map.Felucca)
+      {
+        m_Mobile.SendLocalizedMessage(1019004); // You are not allowed to travel there.
+      }
+      else if (Sigil.ExistsOn(m_Mobile) && list.Map != Faction.Facet)
+      {
+        m_Mobile.SendLocalizedMessage(1019004); // You are not allowed to travel there.
+      }
+      else if (m_Mobile.Criminal)
+      {
+        m_Mobile.SendLocalizedMessage(1005561, "", 0x22); // Thou'rt a criminal and cannot escape so easily.
+      }
+      else if (SpellHelper.CheckCombat(m_Mobile))
+      {
+        m_Mobile.SendLocalizedMessage(1005564, "", 0x22); // Wouldst thou flee during the heat of battle??
+      }
+      else if (m_Mobile.Spell != null)
+      {
+        m_Mobile.SendLocalizedMessage(1049616); // You are too busy to do that at the moment.
+      }
+      else if (m_Mobile.Map == list.Map && m_Mobile.InRange(entry.Location, 1))
+      {
+        m_Mobile.SendLocalizedMessage(1019003); // You are already there.
+      }
+      else
+      {
+        BaseCreature.TeleportPets(m_Mobile, entry.Location, list.Map);
+
+        m_Mobile.Combatant = null;
+        m_Mobile.Warmode = false;
+        m_Mobile.Hidden = true;
+
+        m_Mobile.MoveToWorld(entry.Location, list.Map);
+
+        Effects.PlaySound(entry.Location, list.Map, 0x1FE);
+      }
+    }
+  }
+}