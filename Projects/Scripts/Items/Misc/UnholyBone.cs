--- conflicted
+++ resolved
@@ -1,115 +1,111 @@
-using System;
-using Server.Mobiles;
-
-namespace Server.Items
-{
-  public class UnholyBone : Item, ICarvable
-  {
-    private SpawnTimer m_Timer;
-
-    [Constructible]
-    public UnholyBone() : base(0xF7E)
-    {
-      Movable = false;
-      Hue = 0x497;
-
-      m_Timer = new SpawnTimer(this);
-      m_Timer.Start();
-    }
-
-    public UnholyBone(Serial serial) : base(serial)
-    {
-    }
-
-    public override string DefaultName => "unholy bone";
-
-    public void Carve(Mobile from, Item item)
-    {
-      Effects.PlaySound(GetWorldLocation(), Map, 0x48F);
-      Effects.SendLocationEffect(GetWorldLocation(), Map, 0x3728, 10);
-
-      if (0.3 > Utility.RandomDouble())
-      {
-        if (ItemID == 0xF7E)
-          from.SendMessage("You destroy the bone.");
-        else
-          from.SendMessage("You destroy the bone pile.");
-
-        Gold gold = new Gold(25, 100);
-
-        gold.MoveToWorld(GetWorldLocation(), Map);
-
-        Delete();
-
-        m_Timer.Stop();
-      }
-      else
-      {
-        if (ItemID == 0xF7E)
-          from.SendMessage("You damage the bone.");
-        else
-          from.SendMessage("You damage the bone pile.");
-      }
-    }
-
-    public override void Serialize(GenericWriter writer)
-    {
-      base.Serialize(writer);
-
-      writer.Write(0); // version
-    }
-
-    public override void Deserialize(GenericReader reader)
-    {
-      base.Deserialize(reader);
-
-      int version = reader.ReadInt();
-
-      m_Timer = new SpawnTimer(this);
-      m_Timer.Start();
-    }
-
-    private class SpawnTimer : Timer
-    {
-      private Item m_Item;
-
-      public SpawnTimer(Item item) : base(TimeSpan.FromSeconds(Utility.RandomMinMax(5, 10)))
-      {
-        Priority = TimerPriority.FiftyMS;
-
-        m_Item = item;
-      }
-
-      protected override void OnTick()
-      {
-        if (m_Item.Deleted)
-          return;
-
-<<<<<<< HEAD
-        Mobile spawn = Utility.Random(12) switch
-=======
-        var spawn = Utility.Random(12) switch
->>>>>>> 64d59ce2
-        {
-          0 => (Mobile)new Skeleton(),
-          1 => new Zombie(),
-          2 => new Wraith(),
-          3 => new Spectre(),
-          4 => new Ghoul(),
-          5 => new Mummy(),
-          6 => new Bogle(),
-          7 => new RottingCorpse(),
-          8 => new BoneKnight(),
-          9 => new SkeletalKnight(),
-          10 => new Lich(),
-          11 => new LichLord(),
-          _ => new Skeleton()
-        };
-
-        spawn.MoveToWorld(m_Item.Location, m_Item.Map);
-
-        m_Item.Delete();
-      }
-    }
-  }
+using System;
+using Server.Mobiles;
+
+namespace Server.Items
+{
+  public class UnholyBone : Item, ICarvable
+  {
+    private SpawnTimer m_Timer;
+
+    [Constructible]
+    public UnholyBone() : base(0xF7E)
+    {
+      Movable = false;
+      Hue = 0x497;
+
+      m_Timer = new SpawnTimer(this);
+      m_Timer.Start();
+    }
+
+    public UnholyBone(Serial serial) : base(serial)
+    {
+    }
+
+    public override string DefaultName => "unholy bone";
+
+    public void Carve(Mobile from, Item item)
+    {
+      Effects.PlaySound(GetWorldLocation(), Map, 0x48F);
+      Effects.SendLocationEffect(GetWorldLocation(), Map, 0x3728, 10);
+
+      if (0.3 > Utility.RandomDouble())
+      {
+        if (ItemID == 0xF7E)
+          from.SendMessage("You destroy the bone.");
+        else
+          from.SendMessage("You destroy the bone pile.");
+
+        Gold gold = new Gold(25, 100);
+
+        gold.MoveToWorld(GetWorldLocation(), Map);
+
+        Delete();
+
+        m_Timer.Stop();
+      }
+      else
+      {
+        if (ItemID == 0xF7E)
+          from.SendMessage("You damage the bone.");
+        else
+          from.SendMessage("You damage the bone pile.");
+      }
+    }
+
+    public override void Serialize(GenericWriter writer)
+    {
+      base.Serialize(writer);
+
+      writer.Write(0); // version
+    }
+
+    public override void Deserialize(GenericReader reader)
+    {
+      base.Deserialize(reader);
+
+      int version = reader.ReadInt();
+
+      m_Timer = new SpawnTimer(this);
+      m_Timer.Start();
+    }
+
+    private class SpawnTimer : Timer
+    {
+      private Item m_Item;
+
+      public SpawnTimer(Item item) : base(TimeSpan.FromSeconds(Utility.RandomMinMax(5, 10)))
+      {
+        Priority = TimerPriority.FiftyMS;
+
+        m_Item = item;
+      }
+
+      protected override void OnTick()
+      {
+        if (m_Item.Deleted)
+          return;
+
+        var spawn = Utility.Random(12) switch
+        {
+          0 => (Mobile)new Skeleton(),
+          1 => new Zombie(),
+          2 => new Wraith(),
+          3 => new Spectre(),
+          4 => new Ghoul(),
+          5 => new Mummy(),
+          6 => new Bogle(),
+          7 => new RottingCorpse(),
+          8 => new BoneKnight(),
+          9 => new SkeletalKnight(),
+          10 => new Lich(),
+          11 => new LichLord(),
+          _ => new Skeleton()
+        };
+
+        spawn.MoveToWorld(m_Item.Location, m_Item.Map);
+
+        m_Item.Delete();
+      }
+    }
+  }
 }