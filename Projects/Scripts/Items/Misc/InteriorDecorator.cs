--- conflicted
+++ resolved
@@ -1,331 +1,327 @@
-using Server.Gumps;
-using Server.Multis;
-using Server.Network;
-using Server.Targeting;
-
-namespace Server.Items
-{
-  public enum DecorateCommand
-  {
-    None,
-    Turn,
-    Up,
-    Down
-  }
-
-  public class InteriorDecorator : Item
-  {
-    private DecorateCommand m_Command;
-
-    [Constructible]
-    public InteriorDecorator() : base(0xFC1)
-    {
-      Weight = 1.0;
-      LootType = LootType.Blessed;
-    }
-
-    public InteriorDecorator(Serial serial) : base(serial)
-    {
-    }
-
-    [CommandProperty(AccessLevel.GameMaster)]
-    public DecorateCommand Command
-    {
-      get => m_Command;
-      set
-      {
-        m_Command = value;
-        InvalidateProperties();
-      }
-    }
-
-    public override int LabelNumber => 1041280; // an interior decorator
-
-    public override void GetProperties(ObjectPropertyList list)
-    {
-      base.GetProperties(list);
-
-      if (m_Command != DecorateCommand.None)
-        list.Add(1018322 + (int)m_Command); // Turn/Up/Down
-    }
-
-    public override void Serialize(GenericWriter writer)
-    {
-      base.Serialize(writer);
-
-      writer.Write(0); // version
-    }
-
-    public override void Deserialize(GenericReader reader)
-    {
-      base.Deserialize(reader);
-
-      int version = reader.ReadInt();
-    }
-
-    public override void OnDoubleClick(Mobile from)
-    {
-      if (!CheckUse(this, from))
-        return;
-
-      if (!from.HasGump<InternalGump>())
-        from.SendGump(new InternalGump(this));
-
-      if (m_Command != DecorateCommand.None)
-        from.Target = new InternalTarget(this);
-    }
-
-    public static bool InHouse(Mobile from)
-    {
-      BaseHouse house = BaseHouse.FindHouseAt(from);
-
-      return house?.IsCoOwner(from) == true;
-    }
-
-    public static bool CheckUse(InteriorDecorator tool, Mobile from)
-    {
-      /*if ( tool.Deleted || !tool.IsChildOf( from.Backpack ) )
-        from.SendLocalizedMessage( 1042001 ); // That must be in your pack for you to use it.
-      else*/
-      if (!InHouse(from))
-        from.SendLocalizedMessage(502092); // You must be in your house to do this.
-      else
-        return true;
-
-      return false;
-    }
-
-    private class InternalGump : Gump
-    {
-      private InteriorDecorator m_Decorator;
-
-      public InternalGump(InteriorDecorator decorator) : base(150, 50)
-      {
-        m_Decorator = decorator;
-
-        AddBackground(0, 0, 200, 200, 2600);
-
-        AddButton(50, 45, decorator.Command == DecorateCommand.Turn ? 2154 : 2152, 2154, 1);
-        AddHtmlLocalized(90, 50, 70, 40, 1018323); // Turn
-
-        AddButton(50, 95, decorator.Command == DecorateCommand.Up ? 2154 : 2152, 2154, 2);
-        AddHtmlLocalized(90, 100, 70, 40, 1018324); // Up
-
-        AddButton(50, 145, decorator.Command == DecorateCommand.Down ? 2154 : 2152, 2154, 3);
-        AddHtmlLocalized(90, 150, 70, 40, 1018325); // Down
-      }
-
-      public override void OnResponse(NetState sender, RelayInfo info)
-      {
-<<<<<<< HEAD
-        DecorateCommand command = info.ButtonID switch
-=======
-        var command = info.ButtonID switch
->>>>>>> 64d59ce2
-        {
-          1 => DecorateCommand.Turn,
-          2 => DecorateCommand.Up,
-          3 => DecorateCommand.Down,
-          _ => DecorateCommand.None
-        };
-
-        if (command != DecorateCommand.None)
-        {
-          m_Decorator.Command = command;
-          sender.Mobile.SendGump(new InternalGump(m_Decorator));
-          sender.Mobile.Target = new InternalTarget(m_Decorator);
-        }
-        else
-        {
-          Target.Cancel(sender.Mobile);
-        }
-      }
-    }
-
-    private class InternalTarget : Target
-    {
-      private InteriorDecorator m_Decorator;
-
-      public InternalTarget(InteriorDecorator decorator) : base(-1, false, TargetFlags.None)
-      {
-        CheckLOS = false;
-
-        m_Decorator = decorator;
-      }
-
-      protected override void OnTargetNotAccessible(Mobile from, object targeted)
-      {
-        OnTarget(from, targeted);
-      }
-
-      protected override void OnTarget(Mobile from, object targeted)
-      {
-        if (targeted is Item item && CheckUse(m_Decorator, from))
-        {
-          BaseHouse house = BaseHouse.FindHouseAt(from);
-
-          bool isDecorableComponent = false;
-          object addon = null;
-          int count = 0;
-
-          if (item is AddonComponent component)
-          {
-            count = component.Addon.Components.Count;
-            addon = component.Addon;
-          }
-          else if (item is AddonContainerComponent containerComponent)
-          {
-            count = containerComponent.Addon.Components.Count;
-            addon = containerComponent.Addon;
-          }
-          else if (item is BaseAddonContainer container)
-          {
-            count = container.Components.Count;
-            addon = container;
-          }
-
-          if (addon != null)
-          {
-            isDecorableComponent |= count == 1 && Core.SE;
-
-            if (m_Decorator.Command == DecorateCommand.Turn)
-            {
-              FlippableAddonAttribute[] attributes =
-                (FlippableAddonAttribute[])addon.GetType()
-                  .GetCustomAttributes(typeof(FlippableAddonAttribute), false);
-
-              isDecorableComponent = attributes.Length > 0;
-            }
-          }
-
-          if (house?.IsCoOwner(from) != true)
-          {
-            from.SendLocalizedMessage(502092); // You must be in your house to do this.
-          }
-          else if (item.Parent != null || !house.IsInside(item))
-          {
-            from.SendLocalizedMessage(1042270); // That is not in your house.
-          }
-          else if (!house.HasLockedDownItem(item) && !house.HasSecureItem(item) && !isDecorableComponent)
-          {
-            if (item is AddonComponent && m_Decorator.Command == DecorateCommand.Up)
-              from.SendLocalizedMessage(1042274); // You cannot raise it up any higher.
-            else if (item is AddonComponent && m_Decorator.Command == DecorateCommand.Down)
-              from.SendLocalizedMessage(1042275); // You cannot lower it down any further.
-            else
-              from.SendLocalizedMessage(1042271); // That is not locked down.
-          }
-          else if (item is VendorRentalContract)
-          {
-            from.SendLocalizedMessage(1062491); // You cannot use the house decorator on that object.
-          }
-          else if (item.TotalWeight + item.PileWeight > 100)
-          {
-            from.SendLocalizedMessage(1042272); // That is too heavy.
-          }
-          else
-          {
-            switch (m_Decorator.Command)
-            {
-              case DecorateCommand.Up:
-                Up(item, from);
-                break;
-              case DecorateCommand.Down:
-                Down(item, from);
-                break;
-              case DecorateCommand.Turn:
-                Turn(item, from);
-                break;
-            }
-          }
-        }
-
-        from.Target = new InternalTarget(m_Decorator);
-      }
-
-      protected override void OnTargetCancel(Mobile from, TargetCancelType cancelType)
-      {
-        if (cancelType == TargetCancelType.Canceled)
-          from.CloseGump<InternalGump>();
-      }
-
-      private static void Turn(Item item, Mobile from)
-      {
-        object addon = null;
-
-        if (item is AddonComponent component)
-          addon = component.Addon;
-        else if (item is AddonContainerComponent containerComponent)
-          addon = containerComponent.Addon;
-        else if (item is BaseAddonContainer container)
-          addon = container;
-
-        if (addon != null)
-        {
-          FlippableAddonAttribute[] aAttributes =
-            (FlippableAddonAttribute[])addon.GetType()
-              .GetCustomAttributes(typeof(FlippableAddonAttribute), false);
-
-          if (aAttributes.Length > 0)
-          {
-            aAttributes[0].Flip(from, (Item)addon);
-            return;
-          }
-        }
-
-        FlippableAttribute[] attributes =
-          (FlippableAttribute[])item.GetType().GetCustomAttributes(typeof(FlippableAttribute), false);
-
-        if (attributes.Length > 0)
-          attributes[0].Flip(item);
-        else
-          from.SendLocalizedMessage(1042273); // You cannot turn that.
-      }
-
-      private static void Up(Item item, Mobile from)
-      {
-        int floorZ = GetFloorZ(item);
-
-        if (floorZ > int.MinValue && item.Z < floorZ + 15) // Confirmed : no height checks here
-          item.Location = new Point3D(item.Location, item.Z + 1);
-        else
-          from.SendLocalizedMessage(1042274); // You cannot raise it up any higher.
-      }
-
-      private static void Down(Item item, Mobile from)
-      {
-        int floorZ = GetFloorZ(item);
-
-        if (floorZ > int.MinValue && item.Z > GetFloorZ(item))
-          item.Location = new Point3D(item.Location, item.Z - 1);
-        else
-          from.SendLocalizedMessage(1042275); // You cannot lower it down any further.
-      }
-
-      private static int GetFloorZ(Item item)
-      {
-        Map map = item.Map;
-
-        if (map == null)
-          return int.MinValue;
-
-        StaticTile[] tiles = map.Tiles.GetStaticTiles(item.X, item.Y, true);
-
-        int z = int.MinValue;
-
-        for (int i = 0; i < tiles.Length; ++i)
-        {
-          StaticTile tile = tiles[i];
-          ItemData id = TileData.ItemTable[tile.ID & TileData.MaxItemValue];
-
-          int top = tile.Z; // Confirmed : no height checks here
-
-          if (id.Surface && !id.Impassable && top > z && top <= item.Z)
-            z = top;
-        }
-
-        return z;
-      }
-    }
-  }
-}
+using Server.Gumps;
+using Server.Multis;
+using Server.Network;
+using Server.Targeting;
+
+namespace Server.Items
+{
+  public enum DecorateCommand
+  {
+    None,
+    Turn,
+    Up,
+    Down
+  }
+
+  public class InteriorDecorator : Item
+  {
+    private DecorateCommand m_Command;
+
+    [Constructible]
+    public InteriorDecorator() : base(0xFC1)
+    {
+      Weight = 1.0;
+      LootType = LootType.Blessed;
+    }
+
+    public InteriorDecorator(Serial serial) : base(serial)
+    {
+    }
+
+    [CommandProperty(AccessLevel.GameMaster)]
+    public DecorateCommand Command
+    {
+      get => m_Command;
+      set
+      {
+        m_Command = value;
+        InvalidateProperties();
+      }
+    }
+
+    public override int LabelNumber => 1041280; // an interior decorator
+
+    public override void GetProperties(ObjectPropertyList list)
+    {
+      base.GetProperties(list);
+
+      if (m_Command != DecorateCommand.None)
+        list.Add(1018322 + (int)m_Command); // Turn/Up/Down
+    }
+
+    public override void Serialize(GenericWriter writer)
+    {
+      base.Serialize(writer);
+
+      writer.Write(0); // version
+    }
+
+    public override void Deserialize(GenericReader reader)
+    {
+      base.Deserialize(reader);
+
+      int version = reader.ReadInt();
+    }
+
+    public override void OnDoubleClick(Mobile from)
+    {
+      if (!CheckUse(this, from))
+        return;
+
+      if (!from.HasGump<InternalGump>())
+        from.SendGump(new InternalGump(this));
+
+      if (m_Command != DecorateCommand.None)
+        from.Target = new InternalTarget(this);
+    }
+
+    public static bool InHouse(Mobile from)
+    {
+      BaseHouse house = BaseHouse.FindHouseAt(from);
+
+      return house?.IsCoOwner(from) == true;
+    }
+
+    public static bool CheckUse(InteriorDecorator tool, Mobile from)
+    {
+      /*if ( tool.Deleted || !tool.IsChildOf( from.Backpack ) )
+        from.SendLocalizedMessage( 1042001 ); // That must be in your pack for you to use it.
+      else*/
+      if (!InHouse(from))
+        from.SendLocalizedMessage(502092); // You must be in your house to do this.
+      else
+        return true;
+
+      return false;
+    }
+
+    private class InternalGump : Gump
+    {
+      private InteriorDecorator m_Decorator;
+
+      public InternalGump(InteriorDecorator decorator) : base(150, 50)
+      {
+        m_Decorator = decorator;
+
+        AddBackground(0, 0, 200, 200, 2600);
+
+        AddButton(50, 45, decorator.Command == DecorateCommand.Turn ? 2154 : 2152, 2154, 1);
+        AddHtmlLocalized(90, 50, 70, 40, 1018323); // Turn
+
+        AddButton(50, 95, decorator.Command == DecorateCommand.Up ? 2154 : 2152, 2154, 2);
+        AddHtmlLocalized(90, 100, 70, 40, 1018324); // Up
+
+        AddButton(50, 145, decorator.Command == DecorateCommand.Down ? 2154 : 2152, 2154, 3);
+        AddHtmlLocalized(90, 150, 70, 40, 1018325); // Down
+      }
+
+      public override void OnResponse(NetState sender, RelayInfo info)
+      {
+        var command = info.ButtonID switch
+        {
+          1 => DecorateCommand.Turn,
+          2 => DecorateCommand.Up,
+          3 => DecorateCommand.Down,
+          _ => DecorateCommand.None
+        };
+
+        if (command != DecorateCommand.None)
+        {
+          m_Decorator.Command = command;
+          sender.Mobile.SendGump(new InternalGump(m_Decorator));
+          sender.Mobile.Target = new InternalTarget(m_Decorator);
+        }
+        else
+        {
+          Target.Cancel(sender.Mobile);
+        }
+      }
+    }
+
+    private class InternalTarget : Target
+    {
+      private InteriorDecorator m_Decorator;
+
+      public InternalTarget(InteriorDecorator decorator) : base(-1, false, TargetFlags.None)
+      {
+        CheckLOS = false;
+
+        m_Decorator = decorator;
+      }
+
+      protected override void OnTargetNotAccessible(Mobile from, object targeted)
+      {
+        OnTarget(from, targeted);
+      }
+
+      protected override void OnTarget(Mobile from, object targeted)
+      {
+        if (targeted is Item item && CheckUse(m_Decorator, from))
+        {
+          BaseHouse house = BaseHouse.FindHouseAt(from);
+
+          bool isDecorableComponent = false;
+          object addon = null;
+          int count = 0;
+
+          if (item is AddonComponent component)
+          {
+            count = component.Addon.Components.Count;
+            addon = component.Addon;
+          }
+          else if (item is AddonContainerComponent containerComponent)
+          {
+            count = containerComponent.Addon.Components.Count;
+            addon = containerComponent.Addon;
+          }
+          else if (item is BaseAddonContainer container)
+          {
+            count = container.Components.Count;
+            addon = container;
+          }
+
+          if (addon != null)
+          {
+            isDecorableComponent |= count == 1 && Core.SE;
+
+            if (m_Decorator.Command == DecorateCommand.Turn)
+            {
+              FlippableAddonAttribute[] attributes =
+                (FlippableAddonAttribute[])addon.GetType()
+                  .GetCustomAttributes(typeof(FlippableAddonAttribute), false);
+
+              isDecorableComponent = attributes.Length > 0;
+            }
+          }
+
+          if (house?.IsCoOwner(from) != true)
+          {
+            from.SendLocalizedMessage(502092); // You must be in your house to do this.
+          }
+          else if (item.Parent != null || !house.IsInside(item))
+          {
+            from.SendLocalizedMessage(1042270); // That is not in your house.
+          }
+          else if (!house.HasLockedDownItem(item) && !house.HasSecureItem(item) && !isDecorableComponent)
+          {
+            if (item is AddonComponent && m_Decorator.Command == DecorateCommand.Up)
+              from.SendLocalizedMessage(1042274); // You cannot raise it up any higher.
+            else if (item is AddonComponent && m_Decorator.Command == DecorateCommand.Down)
+              from.SendLocalizedMessage(1042275); // You cannot lower it down any further.
+            else
+              from.SendLocalizedMessage(1042271); // That is not locked down.
+          }
+          else if (item is VendorRentalContract)
+          {
+            from.SendLocalizedMessage(1062491); // You cannot use the house decorator on that object.
+          }
+          else if (item.TotalWeight + item.PileWeight > 100)
+          {
+            from.SendLocalizedMessage(1042272); // That is too heavy.
+          }
+          else
+          {
+            switch (m_Decorator.Command)
+            {
+              case DecorateCommand.Up:
+                Up(item, from);
+                break;
+              case DecorateCommand.Down:
+                Down(item, from);
+                break;
+              case DecorateCommand.Turn:
+                Turn(item, from);
+                break;
+            }
+          }
+        }
+
+        from.Target = new InternalTarget(m_Decorator);
+      }
+
+      protected override void OnTargetCancel(Mobile from, TargetCancelType cancelType)
+      {
+        if (cancelType == TargetCancelType.Canceled)
+          from.CloseGump<InternalGump>();
+      }
+
+      private static void Turn(Item item, Mobile from)
+      {
+        object addon = null;
+
+        if (item is AddonComponent component)
+          addon = component.Addon;
+        else if (item is AddonContainerComponent containerComponent)
+          addon = containerComponent.Addon;
+        else if (item is BaseAddonContainer container)
+          addon = container;
+
+        if (addon != null)
+        {
+          FlippableAddonAttribute[] aAttributes =
+            (FlippableAddonAttribute[])addon.GetType()
+              .GetCustomAttributes(typeof(FlippableAddonAttribute), false);
+
+          if (aAttributes.Length > 0)
+          {
+            aAttributes[0].Flip(from, (Item)addon);
+            return;
+          }
+        }
+
+        FlippableAttribute[] attributes =
+          (FlippableAttribute[])item.GetType().GetCustomAttributes(typeof(FlippableAttribute), false);
+
+        if (attributes.Length > 0)
+          attributes[0].Flip(item);
+        else
+          from.SendLocalizedMessage(1042273); // You cannot turn that.
+      }
+
+      private static void Up(Item item, Mobile from)
+      {
+        int floorZ = GetFloorZ(item);
+
+        if (floorZ > int.MinValue && item.Z < floorZ + 15) // Confirmed : no height checks here
+          item.Location = new Point3D(item.Location, item.Z + 1);
+        else
+          from.SendLocalizedMessage(1042274); // You cannot raise it up any higher.
+      }
+
+      private static void Down(Item item, Mobile from)
+      {
+        int floorZ = GetFloorZ(item);
+
+        if (floorZ > int.MinValue && item.Z > GetFloorZ(item))
+          item.Location = new Point3D(item.Location, item.Z - 1);
+        else
+          from.SendLocalizedMessage(1042275); // You cannot lower it down any further.
+      }
+
+      private static int GetFloorZ(Item item)
+      {
+        Map map = item.Map;
+
+        if (map == null)
+          return int.MinValue;
+
+        StaticTile[] tiles = map.Tiles.GetStaticTiles(item.X, item.Y, true);
+
+        int z = int.MinValue;
+
+        for (int i = 0; i < tiles.Length; ++i)
+        {
+          StaticTile tile = tiles[i];
+          ItemData id = TileData.ItemTable[tile.ID & TileData.MaxItemValue];
+
+          int top = tile.Z; // Confirmed : no height checks here
+
+          if (id.Surface && !id.Impassable && top > z && top <= item.Z)
+            z = top;
+        }
+
+        return z;
+      }
+    }
+  }
+}