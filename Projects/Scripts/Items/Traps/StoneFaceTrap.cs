--- conflicted
+++ resolved
@@ -1,180 +1,162 @@
-using System;
-using Server.Spells;
-
-namespace Server.Items
-{
-  public enum StoneFaceTrapType
-  {
-    NorthWestWall,
-    NorthWall,
-    WestWall
-  }
-
-  public class StoneFaceTrap : BaseTrap
-  {
-    [Constructible]
-    public StoneFaceTrap() : base(0x10FC) => Light = LightType.Circle225;
-
-    public StoneFaceTrap(Serial serial) : base(serial)
-    {
-    }
-
-    [CommandProperty(AccessLevel.GameMaster)]
-    public StoneFaceTrapType Type
-    {
-<<<<<<< HEAD
-      get => ItemID switch
-=======
-      get
-      {
-        return ItemID switch
-        {
-          0x10F5 => StoneFaceTrapType.NorthWestWall,
-          0x10F6 => StoneFaceTrapType.NorthWestWall,
-          0x10F7 => StoneFaceTrapType.NorthWestWall,
-          0x10FC => StoneFaceTrapType.NorthWall,
-          0x10FD => StoneFaceTrapType.NorthWall,
-          0x10FE => StoneFaceTrapType.NorthWall,
-          0x110F => StoneFaceTrapType.WestWall,
-          0x1110 => StoneFaceTrapType.WestWall,
-          0x1111 => StoneFaceTrapType.WestWall,
-          _ => StoneFaceTrapType.NorthWestWall
-        };
-      }
-      set
->>>>>>> 64d59ce2
-      {
-        0x10F5 => StoneFaceTrapType.NorthWestWall,
-        0x10F6 => StoneFaceTrapType.NorthWestWall,
-        0x10F7 => StoneFaceTrapType.NorthWestWall,
-        0x10FC => StoneFaceTrapType.NorthWall,
-        0x10FD => StoneFaceTrapType.NorthWall,
-        0x10FE => StoneFaceTrapType.NorthWall,
-        0x110F => StoneFaceTrapType.WestWall,
-        0x1110 => StoneFaceTrapType.WestWall,
-        0x1111 => StoneFaceTrapType.WestWall,
-        _ => StoneFaceTrapType.NorthWestWall
-      };
-      set => ItemID = Breathing ? GetFireID(value) : GetBaseID(value);
-    }
-
-    public bool Breathing
-    {
-      get => ItemID == GetFireID(Type);
-      set => ItemID = value ? GetFireID(Type) : GetBaseID(Type);
-    }
-
-    public override bool PassivelyTriggered => true;
-    public override TimeSpan PassiveTriggerDelay => TimeSpan.Zero;
-    public override int PassiveTriggerRange => 2;
-    public override TimeSpan ResetDelay => TimeSpan.Zero;
-
-<<<<<<< HEAD
-    public static int GetBaseID(StoneFaceTrapType type) =>
-      type switch
-=======
-    public static int GetBaseID(StoneFaceTrapType type)
-    {
-      return type switch
->>>>>>> 64d59ce2
-      {
-        StoneFaceTrapType.NorthWestWall => 0x10F5,
-        StoneFaceTrapType.NorthWall => 0x10FC,
-        StoneFaceTrapType.WestWall => 0x110F,
-        _ => 0
-      };
-<<<<<<< HEAD
-
-    public static int GetFireID(StoneFaceTrapType type) =>
-      type switch
-=======
-    }
-
-    public static int GetFireID(StoneFaceTrapType type)
-    {
-      return type switch
->>>>>>> 64d59ce2
-      {
-        StoneFaceTrapType.NorthWestWall => 0x10F7,
-        StoneFaceTrapType.NorthWall => 0x10FE,
-        StoneFaceTrapType.WestWall => 0x1111,
-        _ => 0
-      };
-<<<<<<< HEAD
-=======
-    }
->>>>>>> 64d59ce2
-
-    public override void OnTrigger(Mobile from)
-    {
-      if (!from.Alive || from.AccessLevel > AccessLevel.Player)
-        return;
-
-      Effects.PlaySound(Location, Map, 0x359);
-
-      Breathing = true;
-
-      Timer.DelayCall(TimeSpan.FromSeconds(2.0), FinishBreath);
-      Timer.DelayCall(TimeSpan.FromSeconds(1.0), TriggerDamage);
-    }
-
-    public virtual void FinishBreath()
-    {
-      Breathing = false;
-    }
-
-    public virtual void TriggerDamage()
-    {
-      foreach (Mobile mob in GetMobilesInRange(1))
-        if (mob.Alive && !mob.IsDeadBondedPet && mob.AccessLevel == AccessLevel.Player)
-          SpellHelper.Damage(TimeSpan.FromTicks(1), mob, mob, Utility.Dice(3, 15, 0));
-    }
-
-    public override void Serialize(GenericWriter writer)
-    {
-      base.Serialize(writer);
-
-      writer.Write(0); // version
-    }
-
-    public override void Deserialize(GenericReader reader)
-    {
-      base.Deserialize(reader);
-
-      int version = reader.ReadInt();
-
-      Breathing = false;
-    }
-  }
-
-  public class StoneFaceTrapNoDamage : StoneFaceTrap
-  {
-    [Constructible]
-    public StoneFaceTrapNoDamage()
-    {
-    }
-
-    public StoneFaceTrapNoDamage(Serial serial) : base(serial)
-    {
-    }
-
-    public override void TriggerDamage()
-    {
-      // nothing..
-    }
-
-    public override void Serialize(GenericWriter writer)
-    {
-      base.Serialize(writer);
-
-      writer.Write(0); // version
-    }
-
-    public override void Deserialize(GenericReader reader)
-    {
-      base.Deserialize(reader);
-
-      int version = reader.ReadInt();
-    }
-  }
-}
+using System;
+using Server.Spells;
+
+namespace Server.Items
+{
+  public enum StoneFaceTrapType
+  {
+    NorthWestWall,
+    NorthWall,
+    WestWall
+  }
+
+  public class StoneFaceTrap : BaseTrap
+  {
+    [Constructible]
+    public StoneFaceTrap() : base(0x10FC) => Light = LightType.Circle225;
+
+    public StoneFaceTrap(Serial serial) : base(serial)
+    {
+    }
+
+    [CommandProperty(AccessLevel.GameMaster)]
+    public StoneFaceTrapType Type
+    {
+      get
+      {
+        return ItemID switch
+        {
+          0x10F5 => StoneFaceTrapType.NorthWestWall,
+          0x10F6 => StoneFaceTrapType.NorthWestWall,
+          0x10F7 => StoneFaceTrapType.NorthWestWall,
+          0x10FC => StoneFaceTrapType.NorthWall,
+          0x10FD => StoneFaceTrapType.NorthWall,
+          0x10FE => StoneFaceTrapType.NorthWall,
+          0x110F => StoneFaceTrapType.WestWall,
+          0x1110 => StoneFaceTrapType.WestWall,
+          0x1111 => StoneFaceTrapType.WestWall,
+          _ => StoneFaceTrapType.NorthWestWall
+        };
+      }
+      set
+      {
+        0x10F5 => StoneFaceTrapType.NorthWestWall,
+        0x10F6 => StoneFaceTrapType.NorthWestWall,
+        0x10F7 => StoneFaceTrapType.NorthWestWall,
+        0x10FC => StoneFaceTrapType.NorthWall,
+        0x10FD => StoneFaceTrapType.NorthWall,
+        0x10FE => StoneFaceTrapType.NorthWall,
+        0x110F => StoneFaceTrapType.WestWall,
+        0x1110 => StoneFaceTrapType.WestWall,
+        0x1111 => StoneFaceTrapType.WestWall,
+        _ => StoneFaceTrapType.NorthWestWall
+      };
+      set => ItemID = Breathing ? GetFireID(value) : GetBaseID(value);
+    }
+
+    public bool Breathing
+    {
+      get => ItemID == GetFireID(Type);
+      set => ItemID = value ? GetFireID(Type) : GetBaseID(Type);
+    }
+
+    public override bool PassivelyTriggered => true;
+    public override TimeSpan PassiveTriggerDelay => TimeSpan.Zero;
+    public override int PassiveTriggerRange => 2;
+    public override TimeSpan ResetDelay => TimeSpan.Zero;
+
+    public static int GetBaseID(StoneFaceTrapType type)
+    {
+      return type switch
+      {
+        StoneFaceTrapType.NorthWestWall => 0x10F5,
+        StoneFaceTrapType.NorthWall => 0x10FC,
+        StoneFaceTrapType.WestWall => 0x110F,
+        _ => 0
+      };
+    }
+
+    public static int GetFireID(StoneFaceTrapType type)
+    {
+      return type switch
+      {
+        StoneFaceTrapType.NorthWestWall => 0x10F7,
+        StoneFaceTrapType.NorthWall => 0x10FE,
+        StoneFaceTrapType.WestWall => 0x1111,
+        _ => 0
+      };
+    }
+
+    public override void OnTrigger(Mobile from)
+    {
+      if (!from.Alive || from.AccessLevel > AccessLevel.Player)
+        return;
+
+      Effects.PlaySound(Location, Map, 0x359);
+
+      Breathing = true;
+
+      Timer.DelayCall(TimeSpan.FromSeconds(2.0), FinishBreath);
+      Timer.DelayCall(TimeSpan.FromSeconds(1.0), TriggerDamage);
+    }
+
+    public virtual void FinishBreath()
+    {
+      Breathing = false;
+    }
+
+    public virtual void TriggerDamage()
+    {
+      foreach (Mobile mob in GetMobilesInRange(1))
+        if (mob.Alive && !mob.IsDeadBondedPet && mob.AccessLevel == AccessLevel.Player)
+          SpellHelper.Damage(TimeSpan.FromTicks(1), mob, mob, Utility.Dice(3, 15, 0));
+    }
+
+    public override void Serialize(GenericWriter writer)
+    {
+      base.Serialize(writer);
+
+      writer.Write(0); // version
+    }
+
+    public override void Deserialize(GenericReader reader)
+    {
+      base.Deserialize(reader);
+
+      int version = reader.ReadInt();
+
+      Breathing = false;
+    }
+  }
+
+  public class StoneFaceTrapNoDamage : StoneFaceTrap
+  {
+    [Constructible]
+    public StoneFaceTrapNoDamage()
+    {
+    }
+
+    public StoneFaceTrapNoDamage(Serial serial) : base(serial)
+    {
+    }
+
+    public override void TriggerDamage()
+    {
+      // nothing..
+    }
+
+    public override void Serialize(GenericWriter writer)
+    {
+      base.Serialize(writer);
+
+      writer.Write(0); // version
+    }
+
+    public override void Deserialize(GenericReader reader)
+    {
+      base.Deserialize(reader);
+
+      int version = reader.ReadInt();
+    }
+  }
+}