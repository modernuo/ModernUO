using System;
using Server.Network;
using Server.Spells;

namespace Server.Items
{
  public enum SawTrapType
  {
    WestWall,
    NorthWall,
    WestFloor,
    NorthFloor
  }

  public class SawTrap : BaseTrap
  {
    [Constructible]
    public SawTrap(SawTrapType type = SawTrapType.NorthFloor) : base(GetBaseID(type))
    {
    }

    public SawTrap(Serial serial) : base(serial)
    {
    }

    [CommandProperty(AccessLevel.GameMaster)]
    public SawTrapType Type
    {
      get => ItemID switch
      {
<<<<<<< HEAD
        0x1103 => SawTrapType.NorthWall,
        0x1116 => SawTrapType.WestWall,
        0x11AC => SawTrapType.NorthFloor,
        0x11B1 => SawTrapType.WestFloor,
        _ => SawTrapType.NorthWall
      };
=======
        return ItemID switch
        {
          0x1103 => SawTrapType.NorthWall,
          0x1116 => SawTrapType.WestWall,
          0x11AC => SawTrapType.NorthFloor,
          0x11B1 => SawTrapType.WestFloor,
          _ => SawTrapType.NorthWall
        };
      }
>>>>>>> 64d59ce2
      set => ItemID = GetBaseID(value);
    }

    public override bool PassivelyTriggered => false;
    public override TimeSpan PassiveTriggerDelay => TimeSpan.Zero;
    public override int PassiveTriggerRange => 0;
    public override TimeSpan ResetDelay => TimeSpan.FromSeconds(0.0);

<<<<<<< HEAD
    public static int GetBaseID(SawTrapType type) =>
      type switch
=======
    public static int GetBaseID(SawTrapType type)
    {
      return type switch
>>>>>>> 64d59ce2
      {
        SawTrapType.NorthWall => 0x1103,
        SawTrapType.WestWall => 0x1116,
        SawTrapType.NorthFloor => 0x11AC,
        SawTrapType.WestFloor => 0x11B1,
        _ => 0
      };
<<<<<<< HEAD
=======
    }
>>>>>>> 64d59ce2

    public override void OnTrigger(Mobile from)
    {
      if (!from.Alive || from.AccessLevel > AccessLevel.Player)
        return;

      Effects.SendLocationEffect(Location, Map, GetBaseID(Type) + 1, 6, 3, GetEffectHue());
      Effects.PlaySound(Location, Map, 0x21C);

      SpellHelper.Damage(TimeSpan.FromTicks(1), from, from, Utility.RandomMinMax(5, 15));

      from.LocalOverheadMessage(MessageType.Regular, 0x22, 500853); // You stepped onto a blade trap!
    }

    public override void Serialize(GenericWriter writer)
    {
      base.Serialize(writer);

      writer.Write(0); // version
    }

    public override void Deserialize(GenericReader reader)
    {
      base.Deserialize(reader);

      int version = reader.ReadInt();
    }
  }
}
<|MERGE_RESOLUTION|>--- conflicted
+++ resolved
@@ -1,104 +1,87 @@
-using System;
-using Server.Network;
-using Server.Spells;
-
-namespace Server.Items
-{
-  public enum SawTrapType
-  {
-    WestWall,
-    NorthWall,
-    WestFloor,
-    NorthFloor
-  }
-
-  public class SawTrap : BaseTrap
-  {
-    [Constructible]
-    public SawTrap(SawTrapType type = SawTrapType.NorthFloor) : base(GetBaseID(type))
-    {
-    }
-
-    public SawTrap(Serial serial) : base(serial)
-    {
-    }
-
-    [CommandProperty(AccessLevel.GameMaster)]
-    public SawTrapType Type
-    {
-      get => ItemID switch
-      {
-<<<<<<< HEAD
-        0x1103 => SawTrapType.NorthWall,
-        0x1116 => SawTrapType.WestWall,
-        0x11AC => SawTrapType.NorthFloor,
-        0x11B1 => SawTrapType.WestFloor,
-        _ => SawTrapType.NorthWall
-      };
-=======
-        return ItemID switch
-        {
-          0x1103 => SawTrapType.NorthWall,
-          0x1116 => SawTrapType.WestWall,
-          0x11AC => SawTrapType.NorthFloor,
-          0x11B1 => SawTrapType.WestFloor,
-          _ => SawTrapType.NorthWall
-        };
-      }
->>>>>>> 64d59ce2
-      set => ItemID = GetBaseID(value);
-    }
-
-    public override bool PassivelyTriggered => false;
-    public override TimeSpan PassiveTriggerDelay => TimeSpan.Zero;
-    public override int PassiveTriggerRange => 0;
-    public override TimeSpan ResetDelay => TimeSpan.FromSeconds(0.0);
-
-<<<<<<< HEAD
-    public static int GetBaseID(SawTrapType type) =>
-      type switch
-=======
-    public static int GetBaseID(SawTrapType type)
-    {
-      return type switch
->>>>>>> 64d59ce2
-      {
-        SawTrapType.NorthWall => 0x1103,
-        SawTrapType.WestWall => 0x1116,
-        SawTrapType.NorthFloor => 0x11AC,
-        SawTrapType.WestFloor => 0x11B1,
-        _ => 0
-      };
-<<<<<<< HEAD
-=======
-    }
->>>>>>> 64d59ce2
-
-    public override void OnTrigger(Mobile from)
-    {
-      if (!from.Alive || from.AccessLevel > AccessLevel.Player)
-        return;
-
-      Effects.SendLocationEffect(Location, Map, GetBaseID(Type) + 1, 6, 3, GetEffectHue());
-      Effects.PlaySound(Location, Map, 0x21C);
-
-      SpellHelper.Damage(TimeSpan.FromTicks(1), from, from, Utility.RandomMinMax(5, 15));
-
-      from.LocalOverheadMessage(MessageType.Regular, 0x22, 500853); // You stepped onto a blade trap!
-    }
-
-    public override void Serialize(GenericWriter writer)
-    {
-      base.Serialize(writer);
-
-      writer.Write(0); // version
-    }
-
-    public override void Deserialize(GenericReader reader)
-    {
-      base.Deserialize(reader);
-
-      int version = reader.ReadInt();
-    }
-  }
-}
+using System;
+using Server.Network;
+using Server.Spells;
+
+namespace Server.Items
+{
+  public enum SawTrapType
+  {
+    WestWall,
+    NorthWall,
+    WestFloor,
+    NorthFloor
+  }
+
+  public class SawTrap : BaseTrap
+  {
+    [Constructible]
+    public SawTrap(SawTrapType type = SawTrapType.NorthFloor) : base(GetBaseID(type))
+    {
+    }
+
+    public SawTrap(Serial serial) : base(serial)
+    {
+    }
+
+    [CommandProperty(AccessLevel.GameMaster)]
+    public SawTrapType Type
+    {
+      get => ItemID switch
+      {
+        return ItemID switch
+        {
+          0x1103 => SawTrapType.NorthWall,
+          0x1116 => SawTrapType.WestWall,
+          0x11AC => SawTrapType.NorthFloor,
+          0x11B1 => SawTrapType.WestFloor,
+          _ => SawTrapType.NorthWall
+        };
+      }
+      set => ItemID = GetBaseID(value);
+    }
+
+    public override bool PassivelyTriggered => false;
+    public override TimeSpan PassiveTriggerDelay => TimeSpan.Zero;
+    public override int PassiveTriggerRange => 0;
+    public override TimeSpan ResetDelay => TimeSpan.FromSeconds(0.0);
+
+    public static int GetBaseID(SawTrapType type)
+    {
+      return type switch
+      {
+        SawTrapType.NorthWall => 0x1103,
+        SawTrapType.WestWall => 0x1116,
+        SawTrapType.NorthFloor => 0x11AC,
+        SawTrapType.WestFloor => 0x11B1,
+        _ => 0
+      };
+    }
+
+    public override void OnTrigger(Mobile from)
+    {
+      if (!from.Alive || from.AccessLevel > AccessLevel.Player)
+        return;
+
+      Effects.SendLocationEffect(Location, Map, GetBaseID(Type) + 1, 6, 3, GetEffectHue());
+      Effects.PlaySound(Location, Map, 0x21C);
+
+      SpellHelper.Damage(TimeSpan.FromTicks(1), from, from, Utility.RandomMinMax(5, 15));
+
+      from.LocalOverheadMessage(MessageType.Regular, 0x22, 500853); // You stepped onto a blade trap!
+    }
+
+    public override void Serialize(GenericWriter writer)
+    {
+      base.Serialize(writer);
+
+      writer.Write(0); // version
+    }
+
+    public override void Deserialize(GenericReader reader)
+    {
+      base.Deserialize(reader);
+
+      int version = reader.ReadInt();
+    }
+  }
+}