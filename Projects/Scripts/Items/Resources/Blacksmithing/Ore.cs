--- conflicted
+++ resolved
@@ -1,637 +1,629 @@
-using Server.Engines.Craft;
-using Server.Mobiles;
-using Server.Targeting;
-
-namespace Server.Items
-{
-  public abstract class BaseOre : Item
-  {
-    private CraftResource m_Resource;
-
-    public BaseOre(CraftResource resource, int amount = 1) : base(RandomSize())
-    {
-      Stackable = true;
-      Amount = amount;
-      Hue = CraftResources.GetHue(resource);
-
-      m_Resource = resource;
-    }
-
-    public BaseOre(Serial serial) : base(serial)
-    {
-    }
-
-    [CommandProperty(AccessLevel.GameMaster)]
-    public CraftResource Resource
-    {
-      get => m_Resource;
-      set
-      {
-        m_Resource = value;
-        InvalidateProperties();
-      }
-    }
-
-    public override int LabelNumber
-    {
-      get
-      {
-        if (m_Resource >= CraftResource.DullCopper && m_Resource <= CraftResource.Valorite)
-          return 1042845 + (m_Resource - CraftResource.DullCopper);
-
-        return 1042853; // iron ore;
-      }
-    }
-
-    public abstract BaseIngot GetIngot();
-
-    public override void Serialize(GenericWriter writer)
-    {
-      base.Serialize(writer);
-
-      writer.Write(1); // version
-
-      writer.Write((int)m_Resource);
-    }
-
-    public override void Deserialize(GenericReader reader)
-    {
-      base.Deserialize(reader);
-
-      int version = reader.ReadInt();
-
-      switch (version)
-      {
-        case 1:
-        {
-          m_Resource = (CraftResource)reader.ReadInt();
-          break;
-        }
-        case 0:
-        {
-<<<<<<< HEAD
-          OreInfo info = reader.ReadInt() switch
-=======
-          var info = reader.ReadInt() switch
->>>>>>> 64d59ce2
-          {
-            0 => OreInfo.Iron,
-            1 => OreInfo.DullCopper,
-            2 => OreInfo.ShadowIron,
-            3 => OreInfo.Copper,
-            4 => OreInfo.Bronze,
-            5 => OreInfo.Gold,
-            6 => OreInfo.Agapite,
-            7 => OreInfo.Verite,
-            8 => OreInfo.Valorite,
-            _ => null
-          };
-
-          m_Resource = CraftResources.GetFromOreInfo(info);
-          break;
-        }
-      }
-    }
-
-    private static int RandomSize()
-    {
-      double rand = Utility.RandomDouble();
-
-      if (rand < 0.12)
-        return 0x19B7;
-      if (rand < 0.18)
-        return 0x19B8;
-      if (rand < 0.25)
-        return 0x19BA;
-      return 0x19B9;
-    }
-
-    public override bool CanStackWith(Item dropped) =>
-      dropped.Stackable && Stackable && dropped.GetType() == GetType() && dropped.Hue == Hue &&
-      dropped.Name == Name && dropped.Amount + Amount <= 60000 && dropped != this;
-
-    public override void AddNameProperty(ObjectPropertyList list)
-    {
-      if (Amount > 1)
-        list.Add(1050039, "{0}\t#{1}", Amount, 1026583); // ~1_NUMBER~ ~2_ITEMNAME~
-      else
-        list.Add(1026583); // ore
-    }
-
-    public override void GetProperties(ObjectPropertyList list)
-    {
-      base.GetProperties(list);
-
-      if (!CraftResources.IsStandard(m_Resource))
-      {
-        int num = CraftResources.GetLocalizationNumber(m_Resource);
-
-        if (num > 0)
-          list.Add(num);
-        else
-          list.Add(CraftResources.GetName(m_Resource));
-      }
-    }
-
-    public override void OnDoubleClick(Mobile from)
-    {
-      if (!Movable)
-        return;
-
-      if (RootParent is BaseCreature)
-      {
-        from.SendLocalizedMessage(500447); // That is not accessible
-      }
-      else if (from.InRange(GetWorldLocation(), 2))
-      {
-        from.SendLocalizedMessage(
-          501971); // Select the forge on which to smelt the ore, or another pile of ore with which to combine it.
-        from.Target = new InternalTarget(this);
-      }
-      else
-      {
-        from.SendLocalizedMessage(501976); // The ore is too far away.
-      }
-    }
-
-    private class InternalTarget : Target
-    {
-      private BaseOre m_Ore;
-
-      public InternalTarget(BaseOre ore) : base(2, false, TargetFlags.None) => m_Ore = ore;
-
-      private bool IsForge(object obj)
-      {
-        if (Core.ML && obj is Mobile mobile && mobile.IsDeadBondedPet)
-          return false;
-
-        if (obj.GetType().IsDefined(typeof(ForgeAttribute), false))
-          return true;
-
-        int itemID = 0;
-
-        if (obj is Item item)
-          itemID = item.ItemID;
-        else if (obj is StaticTarget target)
-          itemID = target.ItemID;
-
-        return itemID == 4017 || itemID >= 6522 && itemID <= 6569;
-      }
-
-      protected override void OnTarget(Mobile from, object targeted)
-      {
-        if (m_Ore.Deleted)
-          return;
-
-        if (!from.InRange(m_Ore.GetWorldLocation(), 2))
-        {
-          from.SendLocalizedMessage(501976); // The ore is too far away.
-          return;
-        }
-
-        #region Combine Ore
-
-        if (targeted is BaseOre ore)
-        {
-          if (!ore.Movable) return;
-          if (m_Ore == ore)
-          {
-            from.SendLocalizedMessage(501972); // Select another pile or ore with which to combine this.
-            from.Target = new InternalTarget(ore);
-            return;
-          }
-
-          if (ore.Resource != m_Ore.Resource)
-          {
-            from.SendLocalizedMessage(501979); // You cannot combine ores of different metals.
-            return;
-          }
-
-          int worth = ore.Amount;
-
-          if (ore.ItemID == 0x19B9)
-            worth *= 8;
-          else if (ore.ItemID == 0x19B7)
-            worth *= 2;
-          else
-            worth *= 4;
-
-          int sourceWorth = m_Ore.Amount;
-
-          if (m_Ore.ItemID == 0x19B9)
-            sourceWorth *= 8;
-          else if (m_Ore.ItemID == 0x19B7)
-            sourceWorth *= 2;
-          else
-            sourceWorth *= 4;
-
-          worth += sourceWorth;
-
-          int plusWeight = 0;
-          int newID = ore.ItemID;
-
-          if (ore.DefaultWeight != m_Ore.DefaultWeight)
-          {
-            if (ore.ItemID == 0x19B7 || m_Ore.ItemID == 0x19B7)
-            {
-              newID = 0x19B7;
-            }
-            else if (ore.ItemID == 0x19B9)
-            {
-              newID = m_Ore.ItemID;
-              plusWeight = ore.Amount * 2;
-            }
-            else
-            {
-              plusWeight = m_Ore.Amount * 2;
-            }
-          }
-
-          if (ore.ItemID == 0x19B9 && worth > 120000 ||
-              (ore.ItemID == 0x19B8 || ore.ItemID == 0x19BA) && worth > 60000 ||
-              ore.ItemID == 0x19B7 && worth > 30000)
-          {
-            from.SendLocalizedMessage(1062844); // There is too much ore to combine.
-            return;
-          }
-
-          if (ore.RootParent is Mobile mobile &&
-              plusWeight + mobile.Backpack.TotalWeight > mobile.Backpack.MaxWeight)
-          {
-            from.SendLocalizedMessage(501978); // The weight is too great to combine in a container.
-            return;
-          }
-
-          ore.ItemID = newID;
-
-          if (ore.ItemID == 0x19B9)
-            ore.Amount = worth / 8;
-          else if (ore.ItemID == 0x19B7)
-            ore.Amount = worth / 2;
-          else
-            ore.Amount = worth / 4;
-
-          m_Ore.Delete();
-          return;
-        }
-
-        #endregion
-
-        if (IsForge(targeted))
-        {
-<<<<<<< HEAD
-          double difficulty = m_Ore.Resource switch
-=======
-          var difficulty = m_Ore.Resource switch
->>>>>>> 64d59ce2
-          {
-            CraftResource.DullCopper => 65.0,
-            CraftResource.ShadowIron => 70.0,
-            CraftResource.Copper => 75.0,
-            CraftResource.Bronze => 80.0,
-            CraftResource.Gold => 85.0,
-            CraftResource.Agapite => 90.0,
-            CraftResource.Verite => 95.0,
-            CraftResource.Valorite => 99.0,
-            _ => 50.0
-          };
-
-          double minSkill = difficulty - 25.0;
-          double maxSkill = difficulty + 25.0;
-
-          if (difficulty > 50.0 && difficulty > from.Skills.Mining.Value)
-          {
-            from.SendLocalizedMessage(501986); // You have no idea how to smelt this strange ore!
-            return;
-          }
-
-          if (m_Ore.ItemID == 0x19B7 && m_Ore.Amount < 2)
-          {
-            from.SendLocalizedMessage(
-              501987); // There is not enough metal-bearing ore in this pile to make an ingot.
-            return;
-          }
-
-          if (from.CheckTargetSkill(SkillName.Mining, targeted, minSkill, maxSkill))
-          {
-            int toConsume = m_Ore.Amount;
-
-            if (toConsume <= 0)
-            {
-              from.SendLocalizedMessage(
-                501987); // There is not enough metal-bearing ore in this pile to make an ingot.
-            }
-            else
-            {
-              if (toConsume > 30000)
-                toConsume = 30000;
-
-              int ingotAmount;
-
-              if (m_Ore.ItemID == 0x19B7)
-              {
-                ingotAmount = toConsume / 2;
-
-                if (toConsume % 2 != 0)
-                  --toConsume;
-              }
-              else if (m_Ore.ItemID == 0x19B9)
-              {
-                ingotAmount = toConsume * 2;
-              }
-              else
-              {
-                ingotAmount = toConsume;
-              }
-
-              BaseIngot ingot = m_Ore.GetIngot();
-              ingot.Amount = ingotAmount;
-
-              m_Ore.Consume(toConsume);
-              from.AddToBackpack(ingot);
-              //from.PlaySound( 0x57 );
-
-              from.SendLocalizedMessage(
-                501988); // You smelt the ore removing the impurities and put the metal in your backpack.
-            }
-          }
-          else
-          {
-            if (m_Ore.Amount < 2)
-            {
-              if (m_Ore.ItemID == 0x19B9)
-                m_Ore.ItemID = 0x19B8;
-              else
-                m_Ore.ItemID = 0x19B7;
-            }
-            else
-            {
-              m_Ore.Amount /= 2;
-            }
-
-            from.SendLocalizedMessage(
-              501990); // You burn away the impurities but are left with less useable metal.
-          }
-        }
-      }
-    }
-  }
-
-  public class IronOre : BaseOre
-  {
-    [Constructible]
-    public IronOre(int amount = 1) : base(CraftResource.Iron, amount)
-    {
-    }
-
-    public IronOre(bool fixedSize) : this()
-    {
-      if (fixedSize)
-        ItemID = 0x19B8;
-    }
-
-    public IronOre(Serial serial) : base(serial)
-    {
-    }
-
-    public override void Serialize(GenericWriter writer)
-    {
-      base.Serialize(writer);
-
-      writer.Write(0); // version
-    }
-
-    public override void Deserialize(GenericReader reader)
-    {
-      base.Deserialize(reader);
-
-      int version = reader.ReadInt();
-    }
-
-    public override BaseIngot GetIngot() => new IronIngot();
-  }
-
-  public class DullCopperOre : BaseOre
-  {
-    [Constructible]
-    public DullCopperOre(int amount = 1) : base(CraftResource.DullCopper, amount)
-    {
-    }
-
-    public DullCopperOre(Serial serial) : base(serial)
-    {
-    }
-
-    public override void Serialize(GenericWriter writer)
-    {
-      base.Serialize(writer);
-
-      writer.Write(0); // version
-    }
-
-    public override void Deserialize(GenericReader reader)
-    {
-      base.Deserialize(reader);
-
-      int version = reader.ReadInt();
-    }
-
-    public override BaseIngot GetIngot() => new DullCopperIngot();
-  }
-
-  public class ShadowIronOre : BaseOre
-  {
-    [Constructible]
-    public ShadowIronOre(int amount = 1) : base(CraftResource.ShadowIron, amount)
-    {
-    }
-
-    public ShadowIronOre(Serial serial) : base(serial)
-    {
-    }
-
-    public override void Serialize(GenericWriter writer)
-    {
-      base.Serialize(writer);
-
-      writer.Write(0); // version
-    }
-
-    public override void Deserialize(GenericReader reader)
-    {
-      base.Deserialize(reader);
-
-      int version = reader.ReadInt();
-    }
-
-    public override BaseIngot GetIngot() => new ShadowIronIngot();
-  }
-
-  public class CopperOre : BaseOre
-  {
-    [Constructible]
-    public CopperOre(int amount = 1) : base(CraftResource.Copper, amount)
-    {
-    }
-
-    public CopperOre(Serial serial) : base(serial)
-    {
-    }
-
-    public override void Serialize(GenericWriter writer)
-    {
-      base.Serialize(writer);
-
-      writer.Write(0); // version
-    }
-
-    public override void Deserialize(GenericReader reader)
-    {
-      base.Deserialize(reader);
-
-      int version = reader.ReadInt();
-    }
-
-    public override BaseIngot GetIngot() => new CopperIngot();
-  }
-
-  public class BronzeOre : BaseOre
-  {
-    [Constructible]
-    public BronzeOre(int amount = 1) : base(CraftResource.Bronze, amount)
-    {
-    }
-
-    public BronzeOre(Serial serial) : base(serial)
-    {
-    }
-
-    public override void Serialize(GenericWriter writer)
-    {
-      base.Serialize(writer);
-
-      writer.Write(0); // version
-    }
-
-    public override void Deserialize(GenericReader reader)
-    {
-      base.Deserialize(reader);
-
-      int version = reader.ReadInt();
-    }
-
-    public override BaseIngot GetIngot() => new BronzeIngot();
-  }
-
-  public class GoldOre : BaseOre
-  {
-    [Constructible]
-    public GoldOre(int amount = 1) : base(CraftResource.Gold, amount)
-    {
-    }
-
-    public GoldOre(Serial serial) : base(serial)
-    {
-    }
-
-    public override void Serialize(GenericWriter writer)
-    {
-      base.Serialize(writer);
-
-      writer.Write(0); // version
-    }
-
-    public override void Deserialize(GenericReader reader)
-    {
-      base.Deserialize(reader);
-
-      int version = reader.ReadInt();
-    }
-
-    public override BaseIngot GetIngot() => new GoldIngot();
-  }
-
-  public class AgapiteOre : BaseOre
-  {
-    [Constructible]
-    public AgapiteOre(int amount = 1) : base(CraftResource.Agapite, amount)
-    {
-    }
-
-    public AgapiteOre(Serial serial) : base(serial)
-    {
-    }
-
-    public override void Serialize(GenericWriter writer)
-    {
-      base.Serialize(writer);
-
-      writer.Write(0); // version
-    }
-
-    public override void Deserialize(GenericReader reader)
-    {
-      base.Deserialize(reader);
-
-      int version = reader.ReadInt();
-    }
-
-    public override BaseIngot GetIngot() => new AgapiteIngot();
-  }
-
-  public class VeriteOre : BaseOre
-  {
-    [Constructible]
-    public VeriteOre(int amount = 1) : base(CraftResource.Verite, amount)
-    {
-    }
-
-    public VeriteOre(Serial serial) : base(serial)
-    {
-    }
-
-    public override void Serialize(GenericWriter writer)
-    {
-      base.Serialize(writer);
-
-      writer.Write(0); // version
-    }
-
-    public override void Deserialize(GenericReader reader)
-    {
-      base.Deserialize(reader);
-
-      int version = reader.ReadInt();
-    }
-
-    public override BaseIngot GetIngot() => new VeriteIngot();
-  }
-
-  public class ValoriteOre : BaseOre
-  {
-    [Constructible]
-    public ValoriteOre(int amount = 1) : base(CraftResource.Valorite, amount)
-    {
-    }
-
-    public ValoriteOre(Serial serial) : base(serial)
-    {
-    }
-
-    public override void Serialize(GenericWriter writer)
-    {
-      base.Serialize(writer);
-
-      writer.Write(0); // version
-    }
-
-    public override void Deserialize(GenericReader reader)
-    {
-      base.Deserialize(reader);
-
-      int version = reader.ReadInt();
-    }
-
-    public override BaseIngot GetIngot() => new ValoriteIngot();
-  }
-}
+using Server.Engines.Craft;
+using Server.Mobiles;
+using Server.Targeting;
+
+namespace Server.Items
+{
+  public abstract class BaseOre : Item
+  {
+    private CraftResource m_Resource;
+
+    public BaseOre(CraftResource resource, int amount = 1) : base(RandomSize())
+    {
+      Stackable = true;
+      Amount = amount;
+      Hue = CraftResources.GetHue(resource);
+
+      m_Resource = resource;
+    }
+
+    public BaseOre(Serial serial) : base(serial)
+    {
+    }
+
+    [CommandProperty(AccessLevel.GameMaster)]
+    public CraftResource Resource
+    {
+      get => m_Resource;
+      set
+      {
+        m_Resource = value;
+        InvalidateProperties();
+      }
+    }
+
+    public override int LabelNumber
+    {
+      get
+      {
+        if (m_Resource >= CraftResource.DullCopper && m_Resource <= CraftResource.Valorite)
+          return 1042845 + (m_Resource - CraftResource.DullCopper);
+
+        return 1042853; // iron ore;
+      }
+    }
+
+    public abstract BaseIngot GetIngot();
+
+    public override void Serialize(GenericWriter writer)
+    {
+      base.Serialize(writer);
+
+      writer.Write(1); // version
+
+      writer.Write((int)m_Resource);
+    }
+
+    public override void Deserialize(GenericReader reader)
+    {
+      base.Deserialize(reader);
+
+      int version = reader.ReadInt();
+
+      switch (version)
+      {
+        case 1:
+        {
+          m_Resource = (CraftResource)reader.ReadInt();
+          break;
+        }
+        case 0:
+        {
+          var info = reader.ReadInt() switch
+          {
+            0 => OreInfo.Iron,
+            1 => OreInfo.DullCopper,
+            2 => OreInfo.ShadowIron,
+            3 => OreInfo.Copper,
+            4 => OreInfo.Bronze,
+            5 => OreInfo.Gold,
+            6 => OreInfo.Agapite,
+            7 => OreInfo.Verite,
+            8 => OreInfo.Valorite,
+            _ => null
+          };
+
+          m_Resource = CraftResources.GetFromOreInfo(info);
+          break;
+        }
+      }
+    }
+
+    private static int RandomSize()
+    {
+      double rand = Utility.RandomDouble();
+
+      if (rand < 0.12)
+        return 0x19B7;
+      if (rand < 0.18)
+        return 0x19B8;
+      if (rand < 0.25)
+        return 0x19BA;
+      return 0x19B9;
+    }
+
+    public override bool CanStackWith(Item dropped) =>
+      dropped.Stackable && Stackable && dropped.GetType() == GetType() && dropped.Hue == Hue &&
+      dropped.Name == Name && dropped.Amount + Amount <= 60000 && dropped != this;
+
+    public override void AddNameProperty(ObjectPropertyList list)
+    {
+      if (Amount > 1)
+        list.Add(1050039, "{0}\t#{1}", Amount, 1026583); // ~1_NUMBER~ ~2_ITEMNAME~
+      else
+        list.Add(1026583); // ore
+    }
+
+    public override void GetProperties(ObjectPropertyList list)
+    {
+      base.GetProperties(list);
+
+      if (!CraftResources.IsStandard(m_Resource))
+      {
+        int num = CraftResources.GetLocalizationNumber(m_Resource);
+
+        if (num > 0)
+          list.Add(num);
+        else
+          list.Add(CraftResources.GetName(m_Resource));
+      }
+    }
+
+    public override void OnDoubleClick(Mobile from)
+    {
+      if (!Movable)
+        return;
+
+      if (RootParent is BaseCreature)
+      {
+        from.SendLocalizedMessage(500447); // That is not accessible
+      }
+      else if (from.InRange(GetWorldLocation(), 2))
+      {
+        from.SendLocalizedMessage(
+          501971); // Select the forge on which to smelt the ore, or another pile of ore with which to combine it.
+        from.Target = new InternalTarget(this);
+      }
+      else
+      {
+        from.SendLocalizedMessage(501976); // The ore is too far away.
+      }
+    }
+
+    private class InternalTarget : Target
+    {
+      private BaseOre m_Ore;
+
+      public InternalTarget(BaseOre ore) : base(2, false, TargetFlags.None) => m_Ore = ore;
+
+      private bool IsForge(object obj)
+      {
+        if (Core.ML && obj is Mobile mobile && mobile.IsDeadBondedPet)
+          return false;
+
+        if (obj.GetType().IsDefined(typeof(ForgeAttribute), false))
+          return true;
+
+        int itemID = 0;
+
+        if (obj is Item item)
+          itemID = item.ItemID;
+        else if (obj is StaticTarget target)
+          itemID = target.ItemID;
+
+        return itemID == 4017 || itemID >= 6522 && itemID <= 6569;
+      }
+
+      protected override void OnTarget(Mobile from, object targeted)
+      {
+        if (m_Ore.Deleted)
+          return;
+
+        if (!from.InRange(m_Ore.GetWorldLocation(), 2))
+        {
+          from.SendLocalizedMessage(501976); // The ore is too far away.
+          return;
+        }
+
+        #region Combine Ore
+
+        if (targeted is BaseOre ore)
+        {
+          if (!ore.Movable) return;
+          if (m_Ore == ore)
+          {
+            from.SendLocalizedMessage(501972); // Select another pile or ore with which to combine this.
+            from.Target = new InternalTarget(ore);
+            return;
+          }
+
+          if (ore.Resource != m_Ore.Resource)
+          {
+            from.SendLocalizedMessage(501979); // You cannot combine ores of different metals.
+            return;
+          }
+
+          int worth = ore.Amount;
+
+          if (ore.ItemID == 0x19B9)
+            worth *= 8;
+          else if (ore.ItemID == 0x19B7)
+            worth *= 2;
+          else
+            worth *= 4;
+
+          int sourceWorth = m_Ore.Amount;
+
+          if (m_Ore.ItemID == 0x19B9)
+            sourceWorth *= 8;
+          else if (m_Ore.ItemID == 0x19B7)
+            sourceWorth *= 2;
+          else
+            sourceWorth *= 4;
+
+          worth += sourceWorth;
+
+          int plusWeight = 0;
+          int newID = ore.ItemID;
+
+          if (ore.DefaultWeight != m_Ore.DefaultWeight)
+          {
+            if (ore.ItemID == 0x19B7 || m_Ore.ItemID == 0x19B7)
+            {
+              newID = 0x19B7;
+            }
+            else if (ore.ItemID == 0x19B9)
+            {
+              newID = m_Ore.ItemID;
+              plusWeight = ore.Amount * 2;
+            }
+            else
+            {
+              plusWeight = m_Ore.Amount * 2;
+            }
+          }
+
+          if (ore.ItemID == 0x19B9 && worth > 120000 ||
+              (ore.ItemID == 0x19B8 || ore.ItemID == 0x19BA) && worth > 60000 ||
+              ore.ItemID == 0x19B7 && worth > 30000)
+          {
+            from.SendLocalizedMessage(1062844); // There is too much ore to combine.
+            return;
+          }
+
+          if (ore.RootParent is Mobile mobile &&
+              plusWeight + mobile.Backpack.TotalWeight > mobile.Backpack.MaxWeight)
+          {
+            from.SendLocalizedMessage(501978); // The weight is too great to combine in a container.
+            return;
+          }
+
+          ore.ItemID = newID;
+
+          if (ore.ItemID == 0x19B9)
+            ore.Amount = worth / 8;
+          else if (ore.ItemID == 0x19B7)
+            ore.Amount = worth / 2;
+          else
+            ore.Amount = worth / 4;
+
+          m_Ore.Delete();
+          return;
+        }
+
+        #endregion
+
+        if (IsForge(targeted))
+        {
+          var difficulty = m_Ore.Resource switch
+          {
+            CraftResource.DullCopper => 65.0,
+            CraftResource.ShadowIron => 70.0,
+            CraftResource.Copper => 75.0,
+            CraftResource.Bronze => 80.0,
+            CraftResource.Gold => 85.0,
+            CraftResource.Agapite => 90.0,
+            CraftResource.Verite => 95.0,
+            CraftResource.Valorite => 99.0,
+            _ => 50.0
+          };
+
+          double minSkill = difficulty - 25.0;
+          double maxSkill = difficulty + 25.0;
+
+          if (difficulty > 50.0 && difficulty > from.Skills.Mining.Value)
+          {
+            from.SendLocalizedMessage(501986); // You have no idea how to smelt this strange ore!
+            return;
+          }
+
+          if (m_Ore.ItemID == 0x19B7 && m_Ore.Amount < 2)
+          {
+            from.SendLocalizedMessage(
+              501987); // There is not enough metal-bearing ore in this pile to make an ingot.
+            return;
+          }
+
+          if (from.CheckTargetSkill(SkillName.Mining, targeted, minSkill, maxSkill))
+          {
+            int toConsume = m_Ore.Amount;
+
+            if (toConsume <= 0)
+            {
+              from.SendLocalizedMessage(
+                501987); // There is not enough metal-bearing ore in this pile to make an ingot.
+            }
+            else
+            {
+              if (toConsume > 30000)
+                toConsume = 30000;
+
+              int ingotAmount;
+
+              if (m_Ore.ItemID == 0x19B7)
+              {
+                ingotAmount = toConsume / 2;
+
+                if (toConsume % 2 != 0)
+                  --toConsume;
+              }
+              else if (m_Ore.ItemID == 0x19B9)
+              {
+                ingotAmount = toConsume * 2;
+              }
+              else
+              {
+                ingotAmount = toConsume;
+              }
+
+              BaseIngot ingot = m_Ore.GetIngot();
+              ingot.Amount = ingotAmount;
+
+              m_Ore.Consume(toConsume);
+              from.AddToBackpack(ingot);
+              //from.PlaySound( 0x57 );
+
+              from.SendLocalizedMessage(
+                501988); // You smelt the ore removing the impurities and put the metal in your backpack.
+            }
+          }
+          else
+          {
+            if (m_Ore.Amount < 2)
+            {
+              if (m_Ore.ItemID == 0x19B9)
+                m_Ore.ItemID = 0x19B8;
+              else
+                m_Ore.ItemID = 0x19B7;
+            }
+            else
+            {
+              m_Ore.Amount /= 2;
+            }
+
+            from.SendLocalizedMessage(
+              501990); // You burn away the impurities but are left with less useable metal.
+          }
+        }
+      }
+    }
+  }
+
+  public class IronOre : BaseOre
+  {
+    [Constructible]
+    public IronOre(int amount = 1) : base(CraftResource.Iron, amount)
+    {
+    }
+
+    public IronOre(bool fixedSize) : this()
+    {
+      if (fixedSize)
+        ItemID = 0x19B8;
+    }
+
+    public IronOre(Serial serial) : base(serial)
+    {
+    }
+
+    public override void Serialize(GenericWriter writer)
+    {
+      base.Serialize(writer);
+
+      writer.Write(0); // version
+    }
+
+    public override void Deserialize(GenericReader reader)
+    {
+      base.Deserialize(reader);
+
+      int version = reader.ReadInt();
+    }
+
+    public override BaseIngot GetIngot() => new IronIngot();
+  }
+
+  public class DullCopperOre : BaseOre
+  {
+    [Constructible]
+    public DullCopperOre(int amount = 1) : base(CraftResource.DullCopper, amount)
+    {
+    }
+
+    public DullCopperOre(Serial serial) : base(serial)
+    {
+    }
+
+    public override void Serialize(GenericWriter writer)
+    {
+      base.Serialize(writer);
+
+      writer.Write(0); // version
+    }
+
+    public override void Deserialize(GenericReader reader)
+    {
+      base.Deserialize(reader);
+
+      int version = reader.ReadInt();
+    }
+
+    public override BaseIngot GetIngot() => new DullCopperIngot();
+  }
+
+  public class ShadowIronOre : BaseOre
+  {
+    [Constructible]
+    public ShadowIronOre(int amount = 1) : base(CraftResource.ShadowIron, amount)
+    {
+    }
+
+    public ShadowIronOre(Serial serial) : base(serial)
+    {
+    }
+
+    public override void Serialize(GenericWriter writer)
+    {
+      base.Serialize(writer);
+
+      writer.Write(0); // version
+    }
+
+    public override void Deserialize(GenericReader reader)
+    {
+      base.Deserialize(reader);
+
+      int version = reader.ReadInt();
+    }
+
+    public override BaseIngot GetIngot() => new ShadowIronIngot();
+  }
+
+  public class CopperOre : BaseOre
+  {
+    [Constructible]
+    public CopperOre(int amount = 1) : base(CraftResource.Copper, amount)
+    {
+    }
+
+    public CopperOre(Serial serial) : base(serial)
+    {
+    }
+
+    public override void Serialize(GenericWriter writer)
+    {
+      base.Serialize(writer);
+
+      writer.Write(0); // version
+    }
+
+    public override void Deserialize(GenericReader reader)
+    {
+      base.Deserialize(reader);
+
+      int version = reader.ReadInt();
+    }
+
+    public override BaseIngot GetIngot() => new CopperIngot();
+  }
+
+  public class BronzeOre : BaseOre
+  {
+    [Constructible]
+    public BronzeOre(int amount = 1) : base(CraftResource.Bronze, amount)
+    {
+    }
+
+    public BronzeOre(Serial serial) : base(serial)
+    {
+    }
+
+    public override void Serialize(GenericWriter writer)
+    {
+      base.Serialize(writer);
+
+      writer.Write(0); // version
+    }
+
+    public override void Deserialize(GenericReader reader)
+    {
+      base.Deserialize(reader);
+
+      int version = reader.ReadInt();
+    }
+
+    public override BaseIngot GetIngot() => new BronzeIngot();
+  }
+
+  public class GoldOre : BaseOre
+  {
+    [Constructible]
+    public GoldOre(int amount = 1) : base(CraftResource.Gold, amount)
+    {
+    }
+
+    public GoldOre(Serial serial) : base(serial)
+    {
+    }
+
+    public override void Serialize(GenericWriter writer)
+    {
+      base.Serialize(writer);
+
+      writer.Write(0); // version
+    }
+
+    public override void Deserialize(GenericReader reader)
+    {
+      base.Deserialize(reader);
+
+      int version = reader.ReadInt();
+    }
+
+    public override BaseIngot GetIngot() => new GoldIngot();
+  }
+
+  public class AgapiteOre : BaseOre
+  {
+    [Constructible]
+    public AgapiteOre(int amount = 1) : base(CraftResource.Agapite, amount)
+    {
+    }
+
+    public AgapiteOre(Serial serial) : base(serial)
+    {
+    }
+
+    public override void Serialize(GenericWriter writer)
+    {
+      base.Serialize(writer);
+
+      writer.Write(0); // version
+    }
+
+    public override void Deserialize(GenericReader reader)
+    {
+      base.Deserialize(reader);
+
+      int version = reader.ReadInt();
+    }
+
+    public override BaseIngot GetIngot() => new AgapiteIngot();
+  }
+
+  public class VeriteOre : BaseOre
+  {
+    [Constructible]
+    public VeriteOre(int amount = 1) : base(CraftResource.Verite, amount)
+    {
+    }
+
+    public VeriteOre(Serial serial) : base(serial)
+    {
+    }
+
+    public override void Serialize(GenericWriter writer)
+    {
+      base.Serialize(writer);
+
+      writer.Write(0); // version
+    }
+
+    public override void Deserialize(GenericReader reader)
+    {
+      base.Deserialize(reader);
+
+      int version = reader.ReadInt();
+    }
+
+    public override BaseIngot GetIngot() => new VeriteIngot();
+  }
+
+  public class ValoriteOre : BaseOre
+  {
+    [Constructible]
+    public ValoriteOre(int amount = 1) : base(CraftResource.Valorite, amount)
+    {
+    }
+
+    public ValoriteOre(Serial serial) : base(serial)
+    {
+    }
+
+    public override void Serialize(GenericWriter writer)
+    {
+      base.Serialize(writer);
+
+      writer.Write(0); // version
+    }
+
+    public override void Deserialize(GenericReader reader)
+    {
+      base.Deserialize(reader);
+
+      int version = reader.ReadInt();
+    }
+
+    public override BaseIngot GetIngot() => new ValoriteIngot();
+  }
+}