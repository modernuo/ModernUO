--- conflicted
+++ resolved
@@ -1,1720 +1,1688 @@
-using System;
-using System.Collections.Generic;
-using Server.Engines.Craft;
-using Server.Ethics;
-using Server.Factions;
-using Server.Network;
-using AMA = Server.Items.ArmorMeditationAllowance;
-using AMT = Server.Items.ArmorMaterialType;
-
-namespace Server.Items
-{
-  public abstract class BaseArmor : Item, IScissorable, IFactionItem, ICraftable, IWearableDurability
-  {
-    // Overridable values. These values are provided to override the defaults which get defined in the individual armor scripts.
-    private int m_ArmorBase = -1;
-    private Mobile m_Crafter;
-    private ArmorDurabilityLevel m_Durability;
-    private int m_HitPoints;
-    private bool m_Identified;
-
-
-    /* Armor internals work differently now (Jun 19 2003)
-     *
-     * The attributes defined below default to -1.
-     * If the value is -1, the corresponding virtual 'Aos/Old' property is used.
-     * If not, the attribute value itself is used. Here's the list:
-     *  - ArmorBase
-     *  - StrBonus
-     *  - DexBonus
-     *  - IntBonus
-     *  - StrReq
-     *  - DexReq
-     *  - IntReq
-     *  - MeditationAllowance
-     */
-
-    // Instance values. These values must are unique to each armor piece.
-    private int m_MaxHitPoints;
-    private AMA m_Meditate = (AMA)(-1);
-    private int m_PhysicalBonus, m_FireBonus, m_ColdBonus, m_PoisonBonus, m_EnergyBonus;
-    private ArmorProtectionLevel m_Protection;
-    private ArmorQuality m_Quality;
-    private CraftResource m_Resource;
-    private int m_StrBonus = -1, m_DexBonus = -1, m_IntBonus = -1;
-    private int m_StrReq = -1, m_DexReq = -1, m_IntReq = -1;
-
-    public BaseArmor(Serial serial) : base(serial)
-    {
-    }
-
-    public BaseArmor(int itemID) : base(itemID)
-    {
-      m_Quality = ArmorQuality.Regular;
-      m_Durability = ArmorDurabilityLevel.Regular;
-      m_Crafter = null;
-
-      m_Resource = DefaultResource;
-      Hue = CraftResources.GetHue(m_Resource);
-
-      m_HitPoints = m_MaxHitPoints = Utility.RandomMinMax(InitMinHits, InitMaxHits);
-
-      Layer = (Layer)ItemData.Quality;
-
-      Attributes = new AosAttributes(this);
-      ArmorAttributes = new AosArmorAttributes(this);
-      SkillBonuses = new AosSkillBonuses(this);
-    }
-
-
-    public virtual bool AllowMaleWearer => true;
-    public virtual bool AllowFemaleWearer => true;
-
-    public abstract AMT MaterialType{ get; }
-
-    public virtual int RevertArmorBase => ArmorBase;
-    public virtual int ArmorBase => 0;
-
-    public virtual AMA DefMedAllowance => AMA.None;
-    public virtual AMA AosMedAllowance => DefMedAllowance;
-    public virtual AMA OldMedAllowance => DefMedAllowance;
-
-
-    public virtual int AosStrBonus => 0;
-    public virtual int AosDexBonus => 0;
-    public virtual int AosIntBonus => 0;
-    public virtual int AosStrReq => 0;
-    public virtual int AosDexReq => 0;
-    public virtual int AosIntReq => 0;
-
-
-    public virtual int OldStrBonus => 0;
-    public virtual int OldDexBonus => 0;
-    public virtual int OldIntBonus => 0;
-    public virtual int OldStrReq => 0;
-    public virtual int OldDexReq => 0;
-    public virtual int OldIntReq => 0;
-
-    [CommandProperty(AccessLevel.GameMaster)]
-    public AMA MeditationAllowance
-    {
-      get => m_Meditate == (AMA)(-1) ? Core.AOS ? AosMedAllowance : OldMedAllowance : m_Meditate;
-      set => m_Meditate = value;
-    }
-
-    [CommandProperty(AccessLevel.GameMaster)]
-    public int BaseArmorRating
-    {
-      get
-      {
-        if (m_ArmorBase == -1)
-          return ArmorBase;
-        return m_ArmorBase;
-      }
-      set
-      {
-        m_ArmorBase = value;
-        Invalidate();
-      }
-    }
-
-    public double BaseArmorRatingScaled => BaseArmorRating * ArmorScalar;
-
-    public virtual double ArmorRating
-    {
-      get
-      {
-        int ar = BaseArmorRating;
-
-        if (m_Protection != ArmorProtectionLevel.Regular)
-          ar += 10 + 5 * (int)m_Protection;
-
-        switch (m_Resource)
-        {
-          case CraftResource.DullCopper:
-            ar += 2;
-            break;
-          case CraftResource.ShadowIron:
-            ar += 4;
-            break;
-          case CraftResource.Copper:
-            ar += 6;
-            break;
-          case CraftResource.Bronze:
-            ar += 8;
-            break;
-          case CraftResource.Gold:
-            ar += 10;
-            break;
-          case CraftResource.Agapite:
-            ar += 12;
-            break;
-          case CraftResource.Verite:
-            ar += 14;
-            break;
-          case CraftResource.Valorite:
-            ar += 16;
-            break;
-          case CraftResource.SpinedLeather:
-            ar += 10;
-            break;
-          case CraftResource.HornedLeather:
-            ar += 13;
-            break;
-          case CraftResource.BarbedLeather:
-            ar += 16;
-            break;
-        }
-
-        ar += -8 + 8 * (int)m_Quality;
-        return ScaleArmorByDurability(ar);
-      }
-    }
-
-    public double ArmorRatingScaled => ArmorRating * ArmorScalar;
-
-    [CommandProperty(AccessLevel.GameMaster)]
-    public int StrBonus
-    {
-      get => m_StrBonus == -1 ? Core.AOS ? AosStrBonus : OldStrBonus : m_StrBonus;
-      set
-      {
-        m_StrBonus = value;
-        InvalidateProperties();
-      }
-    }
-
-    [CommandProperty(AccessLevel.GameMaster)]
-    public int DexBonus
-    {
-      get => m_DexBonus == -1 ? Core.AOS ? AosDexBonus : OldDexBonus : m_DexBonus;
-      set
-      {
-        m_DexBonus = value;
-        InvalidateProperties();
-      }
-    }
-
-    [CommandProperty(AccessLevel.GameMaster)]
-    public int IntBonus
-    {
-      get => m_IntBonus == -1 ? Core.AOS ? AosIntBonus : OldIntBonus : m_IntBonus;
-      set
-      {
-        m_IntBonus = value;
-        InvalidateProperties();
-      }
-    }
-
-    [CommandProperty(AccessLevel.GameMaster)]
-    public int StrRequirement
-    {
-      get => m_StrReq == -1 ? Core.AOS ? AosStrReq : OldStrReq : m_StrReq;
-      set
-      {
-        m_StrReq = value;
-        InvalidateProperties();
-      }
-    }
-
-    [CommandProperty(AccessLevel.GameMaster)]
-    public int DexRequirement
-    {
-      get => m_DexReq == -1 ? Core.AOS ? AosDexReq : OldDexReq : m_DexReq;
-      set
-      {
-        m_DexReq = value;
-        InvalidateProperties();
-      }
-    }
-
-    [CommandProperty(AccessLevel.GameMaster)]
-    public int IntRequirement
-    {
-      get => m_IntReq == -1 ? Core.AOS ? AosIntReq : OldIntReq : m_IntReq;
-      set
-      {
-        m_IntReq = value;
-        InvalidateProperties();
-      }
-    }
-
-    [CommandProperty(AccessLevel.GameMaster)]
-    public bool Identified
-    {
-      get => m_Identified;
-      set
-      {
-        m_Identified = value;
-        InvalidateProperties();
-      }
-    }
-
-    [CommandProperty(AccessLevel.GameMaster)]
-    public bool PlayerConstructed{ get; set; }
-
-    [CommandProperty(AccessLevel.GameMaster)]
-    public CraftResource Resource
-    {
-      get => m_Resource;
-      set
-      {
-        if (m_Resource != value)
-        {
-          UnscaleDurability();
-
-          m_Resource = value;
-
-          if (CraftItem.RetainsColor(GetType())) Hue = CraftResources.GetHue(m_Resource);
-
-          Invalidate();
-          InvalidateProperties();
-
-          (Parent as Mobile)?.UpdateResistances();
-
-          ScaleDurability();
-        }
-      }
-    }
-
-    public virtual double ArmorScalar
-    {
-      get
-      {
-        int pos = (int)BodyPosition;
-
-        if (pos >= 0 && pos < ArmorScalars.Length)
-          return ArmorScalars[pos];
-
-        return 1.0;
-      }
-    }
-
-
-    [CommandProperty(AccessLevel.GameMaster)]
-    public Mobile Crafter
-    {
-      get => m_Crafter;
-      set
-      {
-        m_Crafter = value;
-        InvalidateProperties();
-      }
-    }
-
-
-    [CommandProperty(AccessLevel.GameMaster)]
-    public ArmorQuality Quality
-    {
-      get => m_Quality;
-      set
-      {
-        UnscaleDurability();
-        m_Quality = value;
-        Invalidate();
-        InvalidateProperties();
-        ScaleDurability();
-      }
-    }
-
-    [CommandProperty(AccessLevel.GameMaster)]
-    public ArmorDurabilityLevel Durability
-    {
-      get => m_Durability;
-      set
-      {
-        UnscaleDurability();
-        m_Durability = value;
-        ScaleDurability();
-        InvalidateProperties();
-      }
-    }
-
-    public virtual int ArtifactRarity => 0;
-
-    [CommandProperty(AccessLevel.GameMaster)]
-    public ArmorProtectionLevel ProtectionLevel
-    {
-      get => m_Protection;
-      set
-      {
-        if (m_Protection != value)
-        {
-          m_Protection = value;
-
-          Invalidate();
-          InvalidateProperties();
-
-          (Parent as Mobile)?.UpdateResistances();
-        }
-      }
-    }
-
-    [CommandProperty(AccessLevel.GameMaster)]
-    public AosAttributes Attributes{ get; private set; }
-
-    [CommandProperty(AccessLevel.GameMaster)]
-    public AosArmorAttributes ArmorAttributes{ get; private set; }
-
-    [CommandProperty(AccessLevel.GameMaster)]
-    public AosSkillBonuses SkillBonuses{ get; private set; }
-
-    [CommandProperty(AccessLevel.GameMaster)]
-    public int PhysicalBonus
-    {
-      get => m_PhysicalBonus;
-      set
-      {
-        m_PhysicalBonus = value;
-        InvalidateProperties();
-      }
-    }
-
-    [CommandProperty(AccessLevel.GameMaster)]
-    public int FireBonus
-    {
-      get => m_FireBonus;
-      set
-      {
-        m_FireBonus = value;
-        InvalidateProperties();
-      }
-    }
-
-    [CommandProperty(AccessLevel.GameMaster)]
-    public int ColdBonus
-    {
-      get => m_ColdBonus;
-      set
-      {
-        m_ColdBonus = value;
-        InvalidateProperties();
-      }
-    }
-
-    [CommandProperty(AccessLevel.GameMaster)]
-    public int PoisonBonus
-    {
-      get => m_PoisonBonus;
-      set
-      {
-        m_PoisonBonus = value;
-        InvalidateProperties();
-      }
-    }
-
-    [CommandProperty(AccessLevel.GameMaster)]
-    public int EnergyBonus
-    {
-      get => m_EnergyBonus;
-      set
-      {
-        m_EnergyBonus = value;
-        InvalidateProperties();
-      }
-    }
-
-    public virtual int BasePhysicalResistance => 0;
-    public virtual int BaseFireResistance => 0;
-    public virtual int BaseColdResistance => 0;
-    public virtual int BasePoisonResistance => 0;
-    public virtual int BaseEnergyResistance => 0;
-
-    public override int PhysicalResistance => BasePhysicalResistance + GetProtOffset() +
-                                              GetResourceAttrs().ArmorPhysicalResist + m_PhysicalBonus;
-
-    public override int FireResistance =>
-      BaseFireResistance + GetProtOffset() + GetResourceAttrs().ArmorFireResist + m_FireBonus;
-
-    public override int ColdResistance =>
-      BaseColdResistance + GetProtOffset() + GetResourceAttrs().ArmorColdResist + m_ColdBonus;
-
-    public override int PoisonResistance =>
-      BasePoisonResistance + GetProtOffset() + GetResourceAttrs().ArmorPoisonResist + m_PoisonBonus;
-
-    public override int EnergyResistance =>
-      BaseEnergyResistance + GetProtOffset() + GetResourceAttrs().ArmorEnergyResist + m_EnergyBonus;
-
-    [CommandProperty(AccessLevel.GameMaster)]
-    public ArmorBodyType BodyPosition =>
-      Layer switch
-      {
-<<<<<<< HEAD
-        Layer.Neck => ArmorBodyType.Gorget,
-        Layer.TwoHanded => ArmorBodyType.Shield,
-        Layer.Gloves => ArmorBodyType.Gloves,
-        Layer.Helm => ArmorBodyType.Helmet,
-        Layer.Arms => ArmorBodyType.Arms,
-        Layer.InnerLegs => ArmorBodyType.Legs,
-        Layer.OuterLegs => ArmorBodyType.Legs,
-        Layer.Pants => ArmorBodyType.Legs,
-        Layer.InnerTorso => ArmorBodyType.Chest,
-        Layer.OuterTorso => ArmorBodyType.Chest,
-        Layer.Shirt => ArmorBodyType.Chest,
-        _ => ArmorBodyType.Gorget
-      };
-=======
-        return Layer switch
-        {
-          Layer.Neck => ArmorBodyType.Gorget,
-          Layer.TwoHanded => ArmorBodyType.Shield,
-          Layer.Gloves => ArmorBodyType.Gloves,
-          Layer.Helm => ArmorBodyType.Helmet,
-          Layer.Arms => ArmorBodyType.Arms,
-          Layer.InnerLegs => ArmorBodyType.Legs,
-          Layer.OuterLegs => ArmorBodyType.Legs,
-          Layer.Pants => ArmorBodyType.Legs,
-          Layer.InnerTorso => ArmorBodyType.Chest,
-          Layer.OuterTorso => ArmorBodyType.Chest,
-          Layer.Shirt => ArmorBodyType.Chest,
-          _ => ArmorBodyType.Gorget
-        };
-      }
-    }
->>>>>>> 64d59ce2
-
-    public static double[] ArmorScalars{ get; set; } = { 0.07, 0.07, 0.14, 0.15, 0.22, 0.35 };
-
-    public virtual CraftResource DefaultResource => CraftResource.Iron;
-
-    public virtual Race RequiredRace => null;
-
-    [Hue]
-    [CommandProperty(AccessLevel.GameMaster)]
-    public override int Hue
-    {
-      get => base.Hue;
-      set
-      {
-        base.Hue = value;
-        InvalidateProperties();
-      }
-    }
-
-    #region ICraftable Members
-
-    public int OnCraft(int quality, bool makersMark, Mobile from, CraftSystem craftSystem, Type typeRes, BaseTool tool,
-      CraftItem craftItem, int resHue)
-    {
-      Quality = (ArmorQuality)quality;
-
-      if (makersMark)
-        Crafter = from;
-
-      Type resourceType = typeRes;
-
-      if (resourceType == null)
-        resourceType = craftItem.Resources.GetAt(0).ItemType;
-
-      Resource = CraftResources.GetFromType(resourceType);
-      PlayerConstructed = true;
-
-      CraftContext context = craftSystem.GetContext(from);
-
-      if (context?.DoNotColor == true)
-        Hue = 0;
-
-      if (Quality == ArmorQuality.Exceptional)
-      {
-        if (!(Core.ML && this is BaseShield)
-        ) // Guessed Core.ML removed exceptional resist bonuses from crafted shields
-          DistributeBonuses(tool is BaseRunicTool ? 6 :
-            Core.SE ? 15 : 14); // Not sure since when, but right now 15 points are added, not 14.
-
-        if (Core.ML && !(this is BaseShield))
-        {
-          int bonus = (int)(from.Skills.ArmsLore.Value / 20);
-
-          for (int i = 0; i < bonus; i++)
-            switch (Utility.Random(5))
-            {
-              case 0:
-                m_PhysicalBonus++;
-                break;
-              case 1:
-                m_FireBonus++;
-                break;
-              case 2:
-                m_ColdBonus++;
-                break;
-              case 3:
-                m_EnergyBonus++;
-                break;
-              case 4:
-                m_PoisonBonus++;
-                break;
-            }
-
-          from.CheckSkill(SkillName.ArmsLore, 0, 100);
-        }
-      }
-
-      if (Core.AOS)
-        (tool as BaseRunicTool)?.ApplyAttributesTo(this);
-
-      return quality;
-    }
-
-    #endregion
-
-    public bool Scissor(Mobile from, Scissors scissors)
-    {
-      if (!IsChildOf(from.Backpack))
-      {
-        from.SendLocalizedMessage(502437); // Items you wish to cut must be in your backpack.
-        return false;
-      }
-
-      if (Ethic.IsImbued(this))
-      {
-        from.SendLocalizedMessage(502440); // Scissors can not be used on that to produce anything.
-        return false;
-      }
-
-      CraftSystem system = DefTailoring.CraftSystem;
-
-      CraftItem item = system.CraftItems.SearchFor(GetType());
-
-      if (item?.Resources.Count == 1 && item.Resources.GetAt(0).Amount >= 2)
-        try
-        {
-          Item res = (Item)Activator.CreateInstance(CraftResources.GetInfo(m_Resource).ResourceTypes[0]);
-
-          ScissorHelper(from, res, PlayerConstructed ? item.Resources.GetAt(0).Amount / 2 : 1);
-          return true;
-        }
-        catch
-        {
-          // ignored
-        }
-
-      from.SendLocalizedMessage(502440); // Scissors can not be used on that to produce anything.
-      return false;
-    }
-
-    public virtual bool CanFortify => true;
-
-    [CommandProperty(AccessLevel.GameMaster)]
-    public int MaxHitPoints
-    {
-      get => m_MaxHitPoints;
-      set
-      {
-        m_MaxHitPoints = value;
-        InvalidateProperties();
-      }
-    }
-
-    [CommandProperty(AccessLevel.GameMaster)]
-    public int HitPoints
-    {
-      get => m_HitPoints;
-      set
-      {
-        if (value != m_HitPoints && MaxHitPoints > 0)
-        {
-          m_HitPoints = value;
-
-          if (m_HitPoints < 0)
-            Delete();
-          else if (m_HitPoints > MaxHitPoints)
-            m_HitPoints = MaxHitPoints;
-
-          InvalidateProperties();
-        }
-      }
-    }
-
-    public virtual int InitMinHits => 0;
-    public virtual int InitMaxHits => 0;
-
-    public void UnscaleDurability()
-    {
-      int scale = 100 + GetDurabilityBonus();
-
-      m_HitPoints = (m_HitPoints * 100 + (scale - 1)) / scale;
-      m_MaxHitPoints = (m_MaxHitPoints * 100 + (scale - 1)) / scale;
-      InvalidateProperties();
-    }
-
-    public void ScaleDurability()
-    {
-      int scale = 100 + GetDurabilityBonus();
-
-      m_HitPoints = (m_HitPoints * scale + 99) / 100;
-      m_MaxHitPoints = (m_MaxHitPoints * scale + 99) / 100;
-      InvalidateProperties();
-    }
-
-    public virtual int OnHit(BaseWeapon weapon, int damageTaken)
-    {
-      double halfar = ArmorRating / 2.0;
-      int absorbed = (int)(halfar + halfar * Utility.RandomDouble());
-
-      damageTaken -= absorbed;
-      if (damageTaken < 0)
-        damageTaken = 0;
-
-      if (absorbed < 2)
-        absorbed = 2;
-
-      if (25 > Utility.Random(100)) // 25% chance to lower durability
-      {
-        if (Core.AOS && ArmorAttributes.SelfRepair > Utility.Random(10))
-        {
-          HitPoints += 2;
-        }
-        else
-        {
-          int wear;
-
-          if (weapon.Type == WeaponType.Bashing)
-            wear = absorbed / 2;
-          else
-            wear = Utility.Random(2);
-
-          if (wear > 0 && m_MaxHitPoints > 0)
-          {
-            if (m_HitPoints >= wear)
-            {
-              HitPoints -= wear;
-              wear = 0;
-            }
-            else
-            {
-              wear -= HitPoints;
-              HitPoints = 0;
-            }
-
-            if (wear > 0)
-            {
-              if (m_MaxHitPoints > wear)
-              {
-                MaxHitPoints -= wear;
-
-                if (Parent is Mobile mobile)
-                  mobile.LocalOverheadMessage(MessageType.Regular, 0x3B2,
-                    1061121); // Your equipment is severely damaged.
-              }
-              else
-              {
-                Delete();
-              }
-            }
-          }
-        }
-      }
-
-      return damageTaken;
-    }
-
-    public override void OnAfterDuped(Item newItem)
-    {
-      if (!(newItem is BaseArmor armor))
-        return;
-
-      armor.Attributes = new AosAttributes(newItem, Attributes);
-      armor.ArmorAttributes = new AosArmorAttributes(newItem, ArmorAttributes);
-      armor.SkillBonuses = new AosSkillBonuses(newItem, SkillBonuses);
-    }
-
-    public int ComputeStatReq(StatType type)
-    {
-      int v;
-
-      if (type == StatType.Str)
-        v = StrRequirement;
-      else if (type == StatType.Dex)
-        v = DexRequirement;
-      else
-        v = IntRequirement;
-
-      return AOS.Scale(v, 100 - GetLowerStatReq());
-    }
-
-    public int ComputeStatBonus(StatType type)
-    {
-      if (type == StatType.Str)
-        return StrBonus + Attributes.BonusStr;
-      if (type == StatType.Dex)
-        return DexBonus + Attributes.BonusDex;
-      return IntBonus + Attributes.BonusInt;
-    }
-
-    public void DistributeBonuses(int amount)
-    {
-      for (int i = 0; i < amount; ++i)
-        switch (Utility.Random(5))
-        {
-          case 0:
-            ++m_PhysicalBonus;
-            break;
-          case 1:
-            ++m_FireBonus;
-            break;
-          case 2:
-            ++m_ColdBonus;
-            break;
-          case 3:
-            ++m_PoisonBonus;
-            break;
-          case 4:
-            ++m_EnergyBonus;
-            break;
-        }
-
-      InvalidateProperties();
-    }
-
-    public CraftAttributeInfo GetResourceAttrs()
-    {
-      CraftResourceInfo info = CraftResources.GetInfo(m_Resource);
-
-      if (info == null)
-        return CraftAttributeInfo.Blank;
-
-      return info.AttributeInfo;
-    }
-
-<<<<<<< HEAD
-    public int GetProtOffset() =>
-      m_Protection switch
-=======
-    public int GetProtOffset()
-    {
-      return m_Protection switch
->>>>>>> 64d59ce2
-      {
-        ArmorProtectionLevel.Guarding => 1,
-        ArmorProtectionLevel.Hardening => 2,
-        ArmorProtectionLevel.Fortification => 3,
-        ArmorProtectionLevel.Invulnerability => 4,
-        _ => 0
-      };
-<<<<<<< HEAD
-=======
-    }
->>>>>>> 64d59ce2
-
-    public int GetDurabilityBonus()
-    {
-      int bonus = 0;
-
-      if (m_Quality == ArmorQuality.Exceptional)
-        bonus += 20;
-
-      switch (m_Durability)
-      {
-        case ArmorDurabilityLevel.Durable:
-          bonus += 20;
-          break;
-        case ArmorDurabilityLevel.Substantial:
-          bonus += 50;
-          break;
-        case ArmorDurabilityLevel.Massive:
-          bonus += 70;
-          break;
-        case ArmorDurabilityLevel.Fortified:
-          bonus += 100;
-          break;
-        case ArmorDurabilityLevel.Indestructible:
-          bonus += 120;
-          break;
-      }
-
-      if (Core.AOS)
-      {
-        bonus += ArmorAttributes.DurabilityBonus;
-
-        CraftResourceInfo resInfo = CraftResources.GetInfo(m_Resource);
-        CraftAttributeInfo attrInfo = null;
-
-        if (resInfo != null)
-          attrInfo = resInfo.AttributeInfo;
-
-        if (attrInfo != null)
-          bonus += attrInfo.ArmorDurability;
-      }
-
-      return bonus;
-    }
-
-    public static void ValidateMobile(Mobile m)
-    {
-      for (int i = m.Items.Count - 1; i >= 0; --i)
-      {
-        if (i >= m.Items.Count)
-          continue;
-
-        Item item = m.Items[i];
-
-        if (item is BaseArmor armor)
-        {
-          if (armor.RequiredRace != null && m.Race != armor.RequiredRace)
-          {
-            if (armor.RequiredRace == Race.Elf)
-              m.SendLocalizedMessage(1072203); // Only Elves may use this.
-            else
-              m.SendMessage("Only {0} may use this.", armor.RequiredRace.PluralName);
-
-            m.AddToBackpack(armor);
-          }
-          else if (!armor.AllowMaleWearer && !m.Female && m.AccessLevel < AccessLevel.GameMaster)
-          {
-            if (armor.AllowFemaleWearer)
-              m.SendLocalizedMessage(1010388); // Only females can wear this.
-            else
-              m.SendMessage("You may not wear this.");
-
-            m.AddToBackpack(armor);
-          }
-          else if (!armor.AllowFemaleWearer && m.Female && m.AccessLevel < AccessLevel.GameMaster)
-          {
-            if (armor.AllowMaleWearer)
-              m.SendLocalizedMessage(1063343); // Only males can wear this.
-            else
-              m.SendMessage("You may not wear this.");
-
-            m.AddToBackpack(armor);
-          }
-        }
-      }
-    }
-
-    public int GetLowerStatReq()
-    {
-      if (!Core.AOS)
-        return 0;
-
-      int v = ArmorAttributes.LowerStatReq;
-
-      CraftResourceInfo info = CraftResources.GetInfo(m_Resource);
-
-      CraftAttributeInfo attrInfo = info?.AttributeInfo;
-
-      if (attrInfo != null)
-        v += attrInfo.ArmorLowerRequirements;
-
-      if (v > 100)
-        v = 100;
-
-      return v;
-    }
-
-    public override void OnAdded(IEntity parent)
-    {
-      if (parent is Mobile from)
-      {
-        if (Core.AOS)
-          SkillBonuses.AddTo(from);
-
-        from.Delta(MobileDelta.Armor); // Tell them armor rating has changed
-      }
-    }
-
-    public virtual double ScaleArmorByDurability(double armor)
-    {
-      int scale = 100;
-
-      if (m_MaxHitPoints > 0 && m_HitPoints < m_MaxHitPoints)
-        scale = 50 + 50 * m_HitPoints / m_MaxHitPoints;
-
-      return armor * scale / 100;
-    }
-
-    protected void Invalidate()
-    {
-      (Parent as Mobile)?.Delta(MobileDelta.Armor); // Tell them armor rating has changed
-    }
-
-    private static void SetSaveFlag(ref SaveFlag flags, SaveFlag toSet, bool setIf)
-    {
-      if (setIf)
-        flags |= toSet;
-    }
-
-    private static bool GetSaveFlag(SaveFlag flags, SaveFlag toGet) => (flags & toGet) != 0;
-
-    public override void Serialize(GenericWriter writer)
-    {
-      base.Serialize(writer);
-
-      writer.Write(7); // version
-
-      SaveFlag flags = SaveFlag.None;
-
-      SetSaveFlag(ref flags, SaveFlag.Attributes, !Attributes.IsEmpty);
-      SetSaveFlag(ref flags, SaveFlag.ArmorAttributes, !ArmorAttributes.IsEmpty);
-      SetSaveFlag(ref flags, SaveFlag.PhysicalBonus, m_PhysicalBonus != 0);
-      SetSaveFlag(ref flags, SaveFlag.FireBonus, m_FireBonus != 0);
-      SetSaveFlag(ref flags, SaveFlag.ColdBonus, m_ColdBonus != 0);
-      SetSaveFlag(ref flags, SaveFlag.PoisonBonus, m_PoisonBonus != 0);
-      SetSaveFlag(ref flags, SaveFlag.EnergyBonus, m_EnergyBonus != 0);
-      SetSaveFlag(ref flags, SaveFlag.Identified, m_Identified);
-      SetSaveFlag(ref flags, SaveFlag.MaxHitPoints, m_MaxHitPoints != 0);
-      SetSaveFlag(ref flags, SaveFlag.HitPoints, m_HitPoints != 0);
-      SetSaveFlag(ref flags, SaveFlag.Crafter, m_Crafter != null);
-      SetSaveFlag(ref flags, SaveFlag.Quality, m_Quality != ArmorQuality.Regular);
-      SetSaveFlag(ref flags, SaveFlag.Durability, m_Durability != ArmorDurabilityLevel.Regular);
-      SetSaveFlag(ref flags, SaveFlag.Protection, m_Protection != ArmorProtectionLevel.Regular);
-      SetSaveFlag(ref flags, SaveFlag.Resource, m_Resource != DefaultResource);
-      SetSaveFlag(ref flags, SaveFlag.BaseArmor, m_ArmorBase != -1);
-      SetSaveFlag(ref flags, SaveFlag.StrBonus, m_StrBonus != -1);
-      SetSaveFlag(ref flags, SaveFlag.DexBonus, m_DexBonus != -1);
-      SetSaveFlag(ref flags, SaveFlag.IntBonus, m_IntBonus != -1);
-      SetSaveFlag(ref flags, SaveFlag.StrReq, m_StrReq != -1);
-      SetSaveFlag(ref flags, SaveFlag.DexReq, m_DexReq != -1);
-      SetSaveFlag(ref flags, SaveFlag.IntReq, m_IntReq != -1);
-      SetSaveFlag(ref flags, SaveFlag.MedAllowance, m_Meditate != (AMA)(-1));
-      SetSaveFlag(ref flags, SaveFlag.SkillBonuses, !SkillBonuses.IsEmpty);
-      SetSaveFlag(ref flags, SaveFlag.PlayerConstructed, PlayerConstructed);
-
-      writer.WriteEncodedInt((int)flags);
-
-      if (GetSaveFlag(flags, SaveFlag.Attributes))
-        Attributes.Serialize(writer);
-
-      if (GetSaveFlag(flags, SaveFlag.ArmorAttributes))
-        ArmorAttributes.Serialize(writer);
-
-      if (GetSaveFlag(flags, SaveFlag.PhysicalBonus))
-        writer.WriteEncodedInt(m_PhysicalBonus);
-
-      if (GetSaveFlag(flags, SaveFlag.FireBonus))
-        writer.WriteEncodedInt(m_FireBonus);
-
-      if (GetSaveFlag(flags, SaveFlag.ColdBonus))
-        writer.WriteEncodedInt(m_ColdBonus);
-
-      if (GetSaveFlag(flags, SaveFlag.PoisonBonus))
-        writer.WriteEncodedInt(m_PoisonBonus);
-
-      if (GetSaveFlag(flags, SaveFlag.EnergyBonus))
-        writer.WriteEncodedInt(m_EnergyBonus);
-
-      if (GetSaveFlag(flags, SaveFlag.MaxHitPoints))
-        writer.WriteEncodedInt(m_MaxHitPoints);
-
-      if (GetSaveFlag(flags, SaveFlag.HitPoints))
-        writer.WriteEncodedInt(m_HitPoints);
-
-      if (GetSaveFlag(flags, SaveFlag.Crafter))
-        writer.Write(m_Crafter);
-
-      if (GetSaveFlag(flags, SaveFlag.Quality))
-        writer.WriteEncodedInt((int)m_Quality);
-
-      if (GetSaveFlag(flags, SaveFlag.Durability))
-        writer.WriteEncodedInt((int)m_Durability);
-
-      if (GetSaveFlag(flags, SaveFlag.Protection))
-        writer.WriteEncodedInt((int)m_Protection);
-
-      if (GetSaveFlag(flags, SaveFlag.Resource))
-        writer.WriteEncodedInt((int)m_Resource);
-
-      if (GetSaveFlag(flags, SaveFlag.BaseArmor))
-        writer.WriteEncodedInt(m_ArmorBase);
-
-      if (GetSaveFlag(flags, SaveFlag.StrBonus))
-        writer.WriteEncodedInt(m_StrBonus);
-
-      if (GetSaveFlag(flags, SaveFlag.DexBonus))
-        writer.WriteEncodedInt(m_DexBonus);
-
-      if (GetSaveFlag(flags, SaveFlag.IntBonus))
-        writer.WriteEncodedInt(m_IntBonus);
-
-      if (GetSaveFlag(flags, SaveFlag.StrReq))
-        writer.WriteEncodedInt(m_StrReq);
-
-      if (GetSaveFlag(flags, SaveFlag.DexReq))
-        writer.WriteEncodedInt(m_DexReq);
-
-      if (GetSaveFlag(flags, SaveFlag.IntReq))
-        writer.WriteEncodedInt(m_IntReq);
-
-      if (GetSaveFlag(flags, SaveFlag.MedAllowance))
-        writer.WriteEncodedInt((int)m_Meditate);
-
-      if (GetSaveFlag(flags, SaveFlag.SkillBonuses))
-        SkillBonuses.Serialize(writer);
-    }
-
-    public override void Deserialize(GenericReader reader)
-    {
-      base.Deserialize(reader);
-
-      int version = reader.ReadInt();
-
-      switch (version)
-      {
-        case 7:
-        case 6:
-        case 5:
-        {
-          SaveFlag flags = (SaveFlag)reader.ReadEncodedInt();
-
-          if (GetSaveFlag(flags, SaveFlag.Attributes))
-            Attributes = new AosAttributes(this, reader);
-          else
-            Attributes = new AosAttributes(this);
-
-          if (GetSaveFlag(flags, SaveFlag.ArmorAttributes))
-            ArmorAttributes = new AosArmorAttributes(this, reader);
-          else
-            ArmorAttributes = new AosArmorAttributes(this);
-
-          if (GetSaveFlag(flags, SaveFlag.PhysicalBonus))
-            m_PhysicalBonus = reader.ReadEncodedInt();
-
-          if (GetSaveFlag(flags, SaveFlag.FireBonus))
-            m_FireBonus = reader.ReadEncodedInt();
-
-          if (GetSaveFlag(flags, SaveFlag.ColdBonus))
-            m_ColdBonus = reader.ReadEncodedInt();
-
-          if (GetSaveFlag(flags, SaveFlag.PoisonBonus))
-            m_PoisonBonus = reader.ReadEncodedInt();
-
-          if (GetSaveFlag(flags, SaveFlag.EnergyBonus))
-            m_EnergyBonus = reader.ReadEncodedInt();
-
-          if (GetSaveFlag(flags, SaveFlag.Identified))
-            m_Identified = version >= 7 || reader.ReadBool();
-
-          if (GetSaveFlag(flags, SaveFlag.MaxHitPoints))
-            m_MaxHitPoints = reader.ReadEncodedInt();
-
-          if (GetSaveFlag(flags, SaveFlag.HitPoints))
-            m_HitPoints = reader.ReadEncodedInt();
-
-          if (GetSaveFlag(flags, SaveFlag.Crafter))
-            m_Crafter = reader.ReadMobile();
-
-          if (GetSaveFlag(flags, SaveFlag.Quality))
-            m_Quality = (ArmorQuality)reader.ReadEncodedInt();
-          else
-            m_Quality = ArmorQuality.Regular;
-
-          if (version == 5 && m_Quality == ArmorQuality.Low)
-            m_Quality = ArmorQuality.Regular;
-
-          if (GetSaveFlag(flags, SaveFlag.Durability))
-          {
-            m_Durability = (ArmorDurabilityLevel)reader.ReadEncodedInt();
-
-            if (m_Durability > ArmorDurabilityLevel.Indestructible)
-              m_Durability = ArmorDurabilityLevel.Durable;
-          }
-
-          if (GetSaveFlag(flags, SaveFlag.Protection))
-          {
-            m_Protection = (ArmorProtectionLevel)reader.ReadEncodedInt();
-
-            if (m_Protection > ArmorProtectionLevel.Invulnerability)
-              m_Protection = ArmorProtectionLevel.Defense;
-          }
-
-          if (GetSaveFlag(flags, SaveFlag.Resource))
-            m_Resource = (CraftResource)reader.ReadEncodedInt();
-          else
-            m_Resource = DefaultResource;
-
-          if (m_Resource == CraftResource.None)
-            m_Resource = DefaultResource;
-
-          if (GetSaveFlag(flags, SaveFlag.BaseArmor))
-            m_ArmorBase = reader.ReadEncodedInt();
-          else
-            m_ArmorBase = -1;
-
-          if (GetSaveFlag(flags, SaveFlag.StrBonus))
-            m_StrBonus = reader.ReadEncodedInt();
-          else
-            m_StrBonus = -1;
-
-          if (GetSaveFlag(flags, SaveFlag.DexBonus))
-            m_DexBonus = reader.ReadEncodedInt();
-          else
-            m_DexBonus = -1;
-
-          if (GetSaveFlag(flags, SaveFlag.IntBonus))
-            m_IntBonus = reader.ReadEncodedInt();
-          else
-            m_IntBonus = -1;
-
-          if (GetSaveFlag(flags, SaveFlag.StrReq))
-            m_StrReq = reader.ReadEncodedInt();
-          else
-            m_StrReq = -1;
-
-          if (GetSaveFlag(flags, SaveFlag.DexReq))
-            m_DexReq = reader.ReadEncodedInt();
-          else
-            m_DexReq = -1;
-
-          if (GetSaveFlag(flags, SaveFlag.IntReq))
-            m_IntReq = reader.ReadEncodedInt();
-          else
-            m_IntReq = -1;
-
-          if (GetSaveFlag(flags, SaveFlag.MedAllowance))
-            m_Meditate = (AMA)reader.ReadEncodedInt();
-          else
-            m_Meditate = (AMA)(-1);
-
-          if (GetSaveFlag(flags, SaveFlag.SkillBonuses))
-            SkillBonuses = new AosSkillBonuses(this, reader);
-
-          PlayerConstructed |= GetSaveFlag(flags, SaveFlag.PlayerConstructed);
-
-          break;
-        }
-        case 4:
-        {
-          Attributes = new AosAttributes(this, reader);
-          ArmorAttributes = new AosArmorAttributes(this, reader);
-          goto case 3;
-        }
-        case 3:
-        {
-          m_PhysicalBonus = reader.ReadInt();
-          m_FireBonus = reader.ReadInt();
-          m_ColdBonus = reader.ReadInt();
-          m_PoisonBonus = reader.ReadInt();
-          m_EnergyBonus = reader.ReadInt();
-          goto case 2;
-        }
-        case 2:
-        case 1:
-        {
-          m_Identified = reader.ReadBool();
-          goto case 0;
-        }
-        case 0:
-        {
-          m_ArmorBase = reader.ReadInt();
-          m_MaxHitPoints = reader.ReadInt();
-          m_HitPoints = reader.ReadInt();
-          m_Crafter = reader.ReadMobile();
-          m_Quality = (ArmorQuality)reader.ReadInt();
-          m_Durability = (ArmorDurabilityLevel)reader.ReadInt();
-          m_Protection = (ArmorProtectionLevel)reader.ReadInt();
-
-          AMT mat = (AMT)reader.ReadInt();
-
-          if (m_ArmorBase == RevertArmorBase)
-            m_ArmorBase = -1;
-
-          /*m_BodyPos = (ArmorBodyType)*/
-          reader.ReadInt();
-
-          if (version < 4)
-          {
-            Attributes = new AosAttributes(this);
-            ArmorAttributes = new AosArmorAttributes(this);
-          }
-
-          if (version < 3 && m_Quality == ArmorQuality.Exceptional)
-            DistributeBonuses(6);
-
-          if (version >= 2)
-          {
-            m_Resource = (CraftResource)reader.ReadInt();
-          }
-          else
-          {
-<<<<<<< HEAD
-            OreInfo info = reader.ReadInt() switch
-=======
-            var info = reader.ReadInt() switch
->>>>>>> 64d59ce2
-            {
-              0 => OreInfo.Iron,
-              1 => OreInfo.DullCopper,
-              2 => OreInfo.ShadowIron,
-              3 => OreInfo.Copper,
-              4 => OreInfo.Bronze,
-              5 => OreInfo.Gold,
-              6 => OreInfo.Agapite,
-              7 => OreInfo.Verite,
-              8 => OreInfo.Valorite,
-              _ => OreInfo.Iron
-            };
-
-            m_Resource = CraftResources.GetFromOreInfo(info, mat);
-          }
-
-          m_StrBonus = reader.ReadInt();
-          m_DexBonus = reader.ReadInt();
-          m_IntBonus = reader.ReadInt();
-          m_StrReq = reader.ReadInt();
-          m_DexReq = reader.ReadInt();
-          m_IntReq = reader.ReadInt();
-
-          if (m_StrBonus == OldStrBonus)
-            m_StrBonus = -1;
-
-          if (m_DexBonus == OldDexBonus)
-            m_DexBonus = -1;
-
-          if (m_IntBonus == OldIntBonus)
-            m_IntBonus = -1;
-
-          if (m_StrReq == OldStrReq)
-            m_StrReq = -1;
-
-          if (m_DexReq == OldDexReq)
-            m_DexReq = -1;
-
-          if (m_IntReq == OldIntReq)
-            m_IntReq = -1;
-
-          m_Meditate = (AMA)reader.ReadInt();
-
-          if (m_Meditate == OldMedAllowance)
-            m_Meditate = (AMA)(-1);
-
-          if (m_Resource == CraftResource.None)
-          {
-            if (mat == ArmorMaterialType.Studded || mat == ArmorMaterialType.Leather)
-              m_Resource = CraftResource.RegularLeather;
-            else if (mat == ArmorMaterialType.Spined)
-              m_Resource = CraftResource.SpinedLeather;
-            else if (mat == ArmorMaterialType.Horned)
-              m_Resource = CraftResource.HornedLeather;
-            else if (mat == ArmorMaterialType.Barbed)
-              m_Resource = CraftResource.BarbedLeather;
-            else
-              m_Resource = CraftResource.Iron;
-          }
-
-          if (m_MaxHitPoints == 0 && m_HitPoints == 0)
-            m_HitPoints = m_MaxHitPoints = Utility.RandomMinMax(InitMinHits, InitMaxHits);
-
-          break;
-        }
-      }
-
-      SkillBonuses ??= new AosSkillBonuses(this);
-
-      Mobile m = Parent as Mobile;
-
-      if (Core.AOS && m != null)
-        SkillBonuses.AddTo(m);
-
-      int strBonus = ComputeStatBonus(StatType.Str);
-      int dexBonus = ComputeStatBonus(StatType.Dex);
-      int intBonus = ComputeStatBonus(StatType.Int);
-
-      if (m != null && (strBonus != 0 || dexBonus != 0 || intBonus != 0))
-      {
-        string modName = Serial.ToString();
-
-        if (strBonus != 0)
-          m.AddStatMod(new StatMod(StatType.Str, $"{modName}Str", strBonus, TimeSpan.Zero));
-
-        if (dexBonus != 0)
-          m.AddStatMod(new StatMod(StatType.Dex, $"{modName}Dex", dexBonus, TimeSpan.Zero));
-
-        if (intBonus != 0)
-          m.AddStatMod(new StatMod(StatType.Int, $"{modName}Int", intBonus, TimeSpan.Zero));
-      }
-
-      m?.CheckStatTimers();
-
-      PlayerConstructed |= version < 7; // we don't know, so, assume it's crafted
-    }
-
-    public override bool AllowSecureTrade(Mobile from, Mobile to, Mobile newOwner, bool accepted) =>
-      Ethic.CheckTrade(@from, to, newOwner, this) && base.AllowSecureTrade(@from, to, newOwner, accepted);
-
-    public override bool CanEquip(Mobile from)
-    {
-      if (!Ethic.CheckEquip(from, this))
-        return false;
-
-      if (from.AccessLevel < AccessLevel.GameMaster)
-      {
-        if (RequiredRace != null && from.Race != RequiredRace)
-        {
-          if (RequiredRace == Race.Elf)
-            from.SendLocalizedMessage(1072203); // Only Elves may use this.
-          else
-            from.SendMessage("Only {0} may use this.", RequiredRace.PluralName);
-
-          return false;
-        }
-
-        if (!AllowMaleWearer && !from.Female)
-        {
-          if (AllowFemaleWearer)
-            from.SendLocalizedMessage(1010388); // Only females can wear this.
-          else
-            from.SendMessage("You may not wear this.");
-
-          return false;
-        }
-
-        if (!AllowFemaleWearer && from.Female)
-        {
-          if (AllowMaleWearer)
-            from.SendLocalizedMessage(1063343); // Only males can wear this.
-          else
-            from.SendMessage("You may not wear this.");
-
-          return false;
-        }
-
-        int strBonus = ComputeStatBonus(StatType.Str), strReq = ComputeStatReq(StatType.Str);
-        int dexBonus = ComputeStatBonus(StatType.Dex), dexReq = ComputeStatReq(StatType.Dex);
-        int intBonus = ComputeStatBonus(StatType.Int), intReq = ComputeStatReq(StatType.Int);
-
-        if (from.Dex < dexReq || from.Dex + dexBonus < 1)
-        {
-          from.SendLocalizedMessage(502077); // You do not have enough dexterity to equip this item.
-          return false;
-        }
-
-        if (from.Str < strReq || from.Str + strBonus < 1)
-        {
-          from.SendLocalizedMessage(500213); // You are not strong enough to equip that.
-          return false;
-        }
-
-        if (from.Int < intReq || from.Int + intBonus < 1)
-        {
-          from.SendMessage("You are not smart enough to equip that.");
-          return false;
-        }
-      }
-
-      return base.CanEquip(from);
-    }
-
-    public override bool CheckPropertyConfliction(Mobile m) =>
-      base.CheckPropertyConfliction(m) || (Layer == Layer.Pants
-        ? m.FindItemOnLayer(Layer.InnerLegs) != null
-        : Layer == Layer.Shirt && m.FindItemOnLayer(Layer.InnerTorso) != null);
-
-    public override bool OnEquip(Mobile from)
-    {
-      from.CheckStatTimers();
-
-      int strBonus = ComputeStatBonus(StatType.Str);
-      int dexBonus = ComputeStatBonus(StatType.Dex);
-      int intBonus = ComputeStatBonus(StatType.Int);
-
-      if (strBonus != 0 || dexBonus != 0 || intBonus != 0)
-      {
-        string modName = Serial.ToString();
-
-        if (strBonus != 0)
-          from.AddStatMod(new StatMod(StatType.Str, $"{modName}Str", strBonus, TimeSpan.Zero));
-
-        if (dexBonus != 0)
-          from.AddStatMod(new StatMod(StatType.Dex, $"{modName}Dex", dexBonus, TimeSpan.Zero));
-
-        if (intBonus != 0)
-          from.AddStatMod(new StatMod(StatType.Int, $"{modName}Int", intBonus, TimeSpan.Zero));
-      }
-
-      return base.OnEquip(from);
-    }
-
-    public override void OnRemoved(IEntity parent)
-    {
-      if (parent is Mobile m)
-      {
-        string modName = Serial.ToString();
-
-        m.RemoveStatMod($"{modName}Str");
-        m.RemoveStatMod($"{modName}Dex");
-        m.RemoveStatMod($"{modName}Int");
-
-        if (Core.AOS)
-          SkillBonuses.Remove();
-
-        m.Delta(MobileDelta.Armor); // Tell them armor rating has changed
-        m.CheckStatTimers();
-      }
-
-      base.OnRemoved(parent);
-    }
-
-    private string GetNameString() => Name ?? $"#{LabelNumber}";
-
-    public override void AddNameProperty(ObjectPropertyList list)
-    {
-<<<<<<< HEAD
-      int oreType = m_Resource switch
-=======
-      var oreType = m_Resource switch
->>>>>>> 64d59ce2
-      {
-        CraftResource.DullCopper => 1053108,
-        CraftResource.ShadowIron => 1053107,
-        CraftResource.Copper => 1053106,
-        CraftResource.Bronze => 1053105,
-        CraftResource.Gold => 1053104,
-        CraftResource.Agapite => 1053103,
-        CraftResource.Verite => 1053102,
-        CraftResource.Valorite => 1053101,
-        CraftResource.SpinedLeather => 1061118,
-        CraftResource.HornedLeather => 1061117,
-        CraftResource.BarbedLeather => 1061116,
-        CraftResource.RedScales => 1060814,
-        CraftResource.YellowScales => 1060818,
-        CraftResource.BlackScales => 1060820,
-        CraftResource.GreenScales => 1060819,
-        CraftResource.WhiteScales => 1060821,
-        CraftResource.BlueScales => 1060815,
-        _ => 0
-      };
-
-      if (m_Quality == ArmorQuality.Exceptional)
-      {
-        if (oreType != 0)
-          list.Add(1053100, "#{0}\t{1}", oreType, GetNameString()); // exceptional ~1_oretype~ ~2_armortype~
-        else
-          list.Add(1050040, GetNameString()); // exceptional ~1_ITEMNAME~
-      }
-      else
-      {
-        if (oreType != 0)
-          list.Add(1053099, "#{0}\t{1}", oreType, GetNameString()); // ~1_oretype~ ~2_armortype~
-        else if (Name == null)
-          list.Add(LabelNumber);
-        else
-          list.Add(Name);
-      }
-    }
-
-    public override bool AllowEquippedCast(Mobile from) => base.AllowEquippedCast(@from) || Attributes.SpellChanneling != 0;
-
-    public virtual int GetLuckBonus() => CraftResources.GetInfo(m_Resource)?.AttributeInfo?.ArmorLuck ?? 0;
-
-    public override void GetProperties(ObjectPropertyList list)
-    {
-      base.GetProperties(list);
-
-      if (m_Crafter != null)
-        list.Add(1050043, m_Crafter.Name); // crafted by ~1_NAME~
-
-      #region Factions
-
-      if (m_FactionState != null)
-        list.Add(1041350); // faction item
-
-      #endregion
-
-      if (RequiredRace == Race.Elf)
-        list.Add(1075086); // Elves Only
-
-      SkillBonuses.GetProperties(list);
-
-      int prop;
-
-      if ((prop = ArtifactRarity) > 0)
-        list.Add(1061078, prop.ToString()); // artifact rarity ~1_val~
-
-      if ((prop = Attributes.WeaponDamage) != 0)
-        list.Add(1060401, prop.ToString()); // damage increase ~1_val~%
-
-      if ((prop = Attributes.DefendChance) != 0)
-        list.Add(1060408, prop.ToString()); // defense chance increase ~1_val~%
-
-      if ((prop = Attributes.BonusDex) != 0)
-        list.Add(1060409, prop.ToString()); // dexterity bonus ~1_val~
-
-      if ((prop = Attributes.EnhancePotions) != 0)
-        list.Add(1060411, prop.ToString()); // enhance potions ~1_val~%
-
-      if ((prop = Attributes.CastRecovery) != 0)
-        list.Add(1060412, prop.ToString()); // faster cast recovery ~1_val~
-
-      if ((prop = Attributes.CastSpeed) != 0)
-        list.Add(1060413, prop.ToString()); // faster casting ~1_val~
-
-      if ((prop = Attributes.AttackChance) != 0)
-        list.Add(1060415, prop.ToString()); // hit chance increase ~1_val~%
-
-      if ((prop = Attributes.BonusHits) != 0)
-        list.Add(1060431, prop.ToString()); // hit point increase ~1_val~
-
-      if ((prop = Attributes.BonusInt) != 0)
-        list.Add(1060432, prop.ToString()); // intelligence bonus ~1_val~
-
-      if ((prop = Attributes.LowerManaCost) != 0)
-        list.Add(1060433, prop.ToString()); // lower mana cost ~1_val~%
-
-      if ((prop = Attributes.LowerRegCost) != 0)
-        list.Add(1060434, prop.ToString()); // lower reagent cost ~1_val~%
-
-      if ((prop = GetLowerStatReq()) != 0)
-        list.Add(1060435, prop.ToString()); // lower requirements ~1_val~%
-
-      if ((prop = GetLuckBonus() + Attributes.Luck) != 0)
-        list.Add(1060436, prop.ToString()); // luck ~1_val~
-
-      if (ArmorAttributes.MageArmor != 0)
-        list.Add(1060437); // mage armor
-
-      if ((prop = Attributes.BonusMana) != 0)
-        list.Add(1060439, prop.ToString()); // mana increase ~1_val~
-
-      if ((prop = Attributes.RegenMana) != 0)
-        list.Add(1060440, prop.ToString()); // mana regeneration ~1_val~
-
-      if (Attributes.NightSight != 0)
-        list.Add(1060441); // night sight
-
-      if ((prop = Attributes.ReflectPhysical) != 0)
-        list.Add(1060442, prop.ToString()); // reflect physical damage ~1_val~%
-
-      if ((prop = Attributes.RegenStam) != 0)
-        list.Add(1060443, prop.ToString()); // stamina regeneration ~1_val~
-
-      if ((prop = Attributes.RegenHits) != 0)
-        list.Add(1060444, prop.ToString()); // hit point regeneration ~1_val~
-
-      if ((prop = ArmorAttributes.SelfRepair) != 0)
-        list.Add(1060450, prop.ToString()); // self repair ~1_val~
-
-      if (Attributes.SpellChanneling != 0)
-        list.Add(1060482); // spell channeling
-
-      if ((prop = Attributes.SpellDamage) != 0)
-        list.Add(1060483, prop.ToString()); // spell damage increase ~1_val~%
-
-      if ((prop = Attributes.BonusStam) != 0)
-        list.Add(1060484, prop.ToString()); // stamina increase ~1_val~
-
-      if ((prop = Attributes.BonusStr) != 0)
-        list.Add(1060485, prop.ToString()); // strength bonus ~1_val~
-
-      if ((prop = Attributes.WeaponSpeed) != 0)
-        list.Add(1060486, prop.ToString()); // swing speed increase ~1_val~%
-
-      if (Core.ML && (prop = Attributes.IncreasedKarmaLoss) != 0)
-        list.Add(1075210, prop.ToString()); // Increased Karma Loss ~1val~%
-
-      base.AddResistanceProperties(list);
-
-      if ((prop = GetDurabilityBonus()) > 0)
-        list.Add(1060410, prop.ToString()); // durability ~1_val~%
-
-      if ((prop = ComputeStatReq(StatType.Str)) > 0)
-        list.Add(1061170, prop.ToString()); // strength requirement ~1_val~
-
-      if (m_HitPoints >= 0 && m_MaxHitPoints > 0)
-        list.Add(1060639, "{0}\t{1}", m_HitPoints, m_MaxHitPoints); // durability ~1_val~ / ~2_val~
-    }
-
-    public override void OnSingleClick(Mobile from)
-    {
-      List<EquipInfoAttribute> attrs = new List<EquipInfoAttribute>();
-
-      if (DisplayLootType)
-      {
-        if (LootType == LootType.Blessed)
-          attrs.Add(new EquipInfoAttribute(1038021)); // blessed
-        else if (LootType == LootType.Cursed)
-          attrs.Add(new EquipInfoAttribute(1049643)); // cursed
-      }
-
-      #region Factions
-
-      if (m_FactionState != null)
-        attrs.Add(new EquipInfoAttribute(1041350)); // faction item
-
-      #endregion
-
-      if (m_Quality == ArmorQuality.Exceptional)
-        attrs.Add(new EquipInfoAttribute(1018305 - (int)m_Quality));
-
-      if (m_Identified || from.AccessLevel >= AccessLevel.GameMaster)
-      {
-        if (m_Durability != ArmorDurabilityLevel.Regular)
-          attrs.Add(new EquipInfoAttribute(1038000 + (int)m_Durability));
-
-        if (m_Protection > ArmorProtectionLevel.Regular && m_Protection <= ArmorProtectionLevel.Invulnerability)
-          attrs.Add(new EquipInfoAttribute(1038005 + (int)m_Protection));
-      }
-      else if (m_Durability != ArmorDurabilityLevel.Regular || m_Protection > ArmorProtectionLevel.Regular &&
-               m_Protection <= ArmorProtectionLevel.Invulnerability)
-      {
-        attrs.Add(new EquipInfoAttribute(1038000)); // Unidentified
-      }
-
-      int number;
-
-      if (Name == null)
-      {
-        number = LabelNumber;
-      }
-      else
-      {
-        LabelTo(from, Name);
-        number = 1041000;
-      }
-
-      if (attrs.Count == 0 && Crafter == null && Name != null)
-        return;
-
-      EquipmentPackets.SendDisplayEquipmentInfo(from.NetState, this, number, m_Crafter, false, attrs);
-    }
-
-    [Flags]
-    private enum SaveFlag
-    {
-      None = 0x00000000,
-      Attributes = 0x00000001,
-      ArmorAttributes = 0x00000002,
-      PhysicalBonus = 0x00000004,
-      FireBonus = 0x00000008,
-      ColdBonus = 0x00000010,
-      PoisonBonus = 0x00000020,
-      EnergyBonus = 0x00000040,
-      Identified = 0x00000080,
-      MaxHitPoints = 0x00000100,
-      HitPoints = 0x00000200,
-      Crafter = 0x00000400,
-      Quality = 0x00000800,
-      Durability = 0x00001000,
-      Protection = 0x00002000,
-      Resource = 0x00004000,
-      BaseArmor = 0x00008000,
-      StrBonus = 0x00010000,
-      DexBonus = 0x00020000,
-      IntBonus = 0x00040000,
-      StrReq = 0x00080000,
-      DexReq = 0x00100000,
-      IntReq = 0x00200000,
-      MedAllowance = 0x00400000,
-      SkillBonuses = 0x00800000,
-      PlayerConstructed = 0x01000000
-    }
-
-    #region Factions
-
-    private FactionItem m_FactionState;
-
-    public FactionItem FactionItemState
-    {
-      get => m_FactionState;
-      set
-      {
-        m_FactionState = value;
-
-        if (m_FactionState == null)
-          Hue = CraftResources.GetHue(Resource);
-
-        LootType = m_FactionState == null ? LootType.Regular : LootType.Blessed;
-      }
-    }
-
-    #endregion
-  }
-}
+using System;
+using System.Collections.Generic;
+using Server.Engines.Craft;
+using Server.Ethics;
+using Server.Factions;
+using Server.Network;
+using AMA = Server.Items.ArmorMeditationAllowance;
+using AMT = Server.Items.ArmorMaterialType;
+
+namespace Server.Items
+{
+  public abstract class BaseArmor : Item, IScissorable, IFactionItem, ICraftable, IWearableDurability
+  {
+    // Overridable values. These values are provided to override the defaults which get defined in the individual armor scripts.
+    private int m_ArmorBase = -1;
+    private Mobile m_Crafter;
+    private ArmorDurabilityLevel m_Durability;
+    private int m_HitPoints;
+    private bool m_Identified;
+
+
+    /* Armor internals work differently now (Jun 19 2003)
+     *
+     * The attributes defined below default to -1.
+     * If the value is -1, the corresponding virtual 'Aos/Old' property is used.
+     * If not, the attribute value itself is used. Here's the list:
+     *  - ArmorBase
+     *  - StrBonus
+     *  - DexBonus
+     *  - IntBonus
+     *  - StrReq
+     *  - DexReq
+     *  - IntReq
+     *  - MeditationAllowance
+     */
+
+    // Instance values. These values must are unique to each armor piece.
+    private int m_MaxHitPoints;
+    private AMA m_Meditate = (AMA)(-1);
+    private int m_PhysicalBonus, m_FireBonus, m_ColdBonus, m_PoisonBonus, m_EnergyBonus;
+    private ArmorProtectionLevel m_Protection;
+    private ArmorQuality m_Quality;
+    private CraftResource m_Resource;
+    private int m_StrBonus = -1, m_DexBonus = -1, m_IntBonus = -1;
+    private int m_StrReq = -1, m_DexReq = -1, m_IntReq = -1;
+
+    public BaseArmor(Serial serial) : base(serial)
+    {
+    }
+
+    public BaseArmor(int itemID) : base(itemID)
+    {
+      m_Quality = ArmorQuality.Regular;
+      m_Durability = ArmorDurabilityLevel.Regular;
+      m_Crafter = null;
+
+      m_Resource = DefaultResource;
+      Hue = CraftResources.GetHue(m_Resource);
+
+      m_HitPoints = m_MaxHitPoints = Utility.RandomMinMax(InitMinHits, InitMaxHits);
+
+      Layer = (Layer)ItemData.Quality;
+
+      Attributes = new AosAttributes(this);
+      ArmorAttributes = new AosArmorAttributes(this);
+      SkillBonuses = new AosSkillBonuses(this);
+    }
+
+
+    public virtual bool AllowMaleWearer => true;
+    public virtual bool AllowFemaleWearer => true;
+
+    public abstract AMT MaterialType{ get; }
+
+    public virtual int RevertArmorBase => ArmorBase;
+    public virtual int ArmorBase => 0;
+
+    public virtual AMA DefMedAllowance => AMA.None;
+    public virtual AMA AosMedAllowance => DefMedAllowance;
+    public virtual AMA OldMedAllowance => DefMedAllowance;
+
+
+    public virtual int AosStrBonus => 0;
+    public virtual int AosDexBonus => 0;
+    public virtual int AosIntBonus => 0;
+    public virtual int AosStrReq => 0;
+    public virtual int AosDexReq => 0;
+    public virtual int AosIntReq => 0;
+
+
+    public virtual int OldStrBonus => 0;
+    public virtual int OldDexBonus => 0;
+    public virtual int OldIntBonus => 0;
+    public virtual int OldStrReq => 0;
+    public virtual int OldDexReq => 0;
+    public virtual int OldIntReq => 0;
+
+    [CommandProperty(AccessLevel.GameMaster)]
+    public AMA MeditationAllowance
+    {
+      get => m_Meditate == (AMA)(-1) ? Core.AOS ? AosMedAllowance : OldMedAllowance : m_Meditate;
+      set => m_Meditate = value;
+    }
+
+    [CommandProperty(AccessLevel.GameMaster)]
+    public int BaseArmorRating
+    {
+      get
+      {
+        if (m_ArmorBase == -1)
+          return ArmorBase;
+        return m_ArmorBase;
+      }
+      set
+      {
+        m_ArmorBase = value;
+        Invalidate();
+      }
+    }
+
+    public double BaseArmorRatingScaled => BaseArmorRating * ArmorScalar;
+
+    public virtual double ArmorRating
+    {
+      get
+      {
+        int ar = BaseArmorRating;
+
+        if (m_Protection != ArmorProtectionLevel.Regular)
+          ar += 10 + 5 * (int)m_Protection;
+
+        switch (m_Resource)
+        {
+          case CraftResource.DullCopper:
+            ar += 2;
+            break;
+          case CraftResource.ShadowIron:
+            ar += 4;
+            break;
+          case CraftResource.Copper:
+            ar += 6;
+            break;
+          case CraftResource.Bronze:
+            ar += 8;
+            break;
+          case CraftResource.Gold:
+            ar += 10;
+            break;
+          case CraftResource.Agapite:
+            ar += 12;
+            break;
+          case CraftResource.Verite:
+            ar += 14;
+            break;
+          case CraftResource.Valorite:
+            ar += 16;
+            break;
+          case CraftResource.SpinedLeather:
+            ar += 10;
+            break;
+          case CraftResource.HornedLeather:
+            ar += 13;
+            break;
+          case CraftResource.BarbedLeather:
+            ar += 16;
+            break;
+        }
+
+        ar += -8 + 8 * (int)m_Quality;
+        return ScaleArmorByDurability(ar);
+      }
+    }
+
+    public double ArmorRatingScaled => ArmorRating * ArmorScalar;
+
+    [CommandProperty(AccessLevel.GameMaster)]
+    public int StrBonus
+    {
+      get => m_StrBonus == -1 ? Core.AOS ? AosStrBonus : OldStrBonus : m_StrBonus;
+      set
+      {
+        m_StrBonus = value;
+        InvalidateProperties();
+      }
+    }
+
+    [CommandProperty(AccessLevel.GameMaster)]
+    public int DexBonus
+    {
+      get => m_DexBonus == -1 ? Core.AOS ? AosDexBonus : OldDexBonus : m_DexBonus;
+      set
+      {
+        m_DexBonus = value;
+        InvalidateProperties();
+      }
+    }
+
+    [CommandProperty(AccessLevel.GameMaster)]
+    public int IntBonus
+    {
+      get => m_IntBonus == -1 ? Core.AOS ? AosIntBonus : OldIntBonus : m_IntBonus;
+      set
+      {
+        m_IntBonus = value;
+        InvalidateProperties();
+      }
+    }
+
+    [CommandProperty(AccessLevel.GameMaster)]
+    public int StrRequirement
+    {
+      get => m_StrReq == -1 ? Core.AOS ? AosStrReq : OldStrReq : m_StrReq;
+      set
+      {
+        m_StrReq = value;
+        InvalidateProperties();
+      }
+    }
+
+    [CommandProperty(AccessLevel.GameMaster)]
+    public int DexRequirement
+    {
+      get => m_DexReq == -1 ? Core.AOS ? AosDexReq : OldDexReq : m_DexReq;
+      set
+      {
+        m_DexReq = value;
+        InvalidateProperties();
+      }
+    }
+
+    [CommandProperty(AccessLevel.GameMaster)]
+    public int IntRequirement
+    {
+      get => m_IntReq == -1 ? Core.AOS ? AosIntReq : OldIntReq : m_IntReq;
+      set
+      {
+        m_IntReq = value;
+        InvalidateProperties();
+      }
+    }
+
+    [CommandProperty(AccessLevel.GameMaster)]
+    public bool Identified
+    {
+      get => m_Identified;
+      set
+      {
+        m_Identified = value;
+        InvalidateProperties();
+      }
+    }
+
+    [CommandProperty(AccessLevel.GameMaster)]
+    public bool PlayerConstructed{ get; set; }
+
+    [CommandProperty(AccessLevel.GameMaster)]
+    public CraftResource Resource
+    {
+      get => m_Resource;
+      set
+      {
+        if (m_Resource != value)
+        {
+          UnscaleDurability();
+
+          m_Resource = value;
+
+          if (CraftItem.RetainsColor(GetType())) Hue = CraftResources.GetHue(m_Resource);
+
+          Invalidate();
+          InvalidateProperties();
+
+          (Parent as Mobile)?.UpdateResistances();
+
+          ScaleDurability();
+        }
+      }
+    }
+
+    public virtual double ArmorScalar
+    {
+      get
+      {
+        int pos = (int)BodyPosition;
+
+        if (pos >= 0 && pos < ArmorScalars.Length)
+          return ArmorScalars[pos];
+
+        return 1.0;
+      }
+    }
+
+
+    [CommandProperty(AccessLevel.GameMaster)]
+    public Mobile Crafter
+    {
+      get => m_Crafter;
+      set
+      {
+        m_Crafter = value;
+        InvalidateProperties();
+      }
+    }
+
+
+    [CommandProperty(AccessLevel.GameMaster)]
+    public ArmorQuality Quality
+    {
+      get => m_Quality;
+      set
+      {
+        UnscaleDurability();
+        m_Quality = value;
+        Invalidate();
+        InvalidateProperties();
+        ScaleDurability();
+      }
+    }
+
+    [CommandProperty(AccessLevel.GameMaster)]
+    public ArmorDurabilityLevel Durability
+    {
+      get => m_Durability;
+      set
+      {
+        UnscaleDurability();
+        m_Durability = value;
+        ScaleDurability();
+        InvalidateProperties();
+      }
+    }
+
+    public virtual int ArtifactRarity => 0;
+
+    [CommandProperty(AccessLevel.GameMaster)]
+    public ArmorProtectionLevel ProtectionLevel
+    {
+      get => m_Protection;
+      set
+      {
+        if (m_Protection != value)
+        {
+          m_Protection = value;
+
+          Invalidate();
+          InvalidateProperties();
+
+          (Parent as Mobile)?.UpdateResistances();
+        }
+      }
+    }
+
+    [CommandProperty(AccessLevel.GameMaster)]
+    public AosAttributes Attributes{ get; private set; }
+
+    [CommandProperty(AccessLevel.GameMaster)]
+    public AosArmorAttributes ArmorAttributes{ get; private set; }
+
+    [CommandProperty(AccessLevel.GameMaster)]
+    public AosSkillBonuses SkillBonuses{ get; private set; }
+
+    [CommandProperty(AccessLevel.GameMaster)]
+    public int PhysicalBonus
+    {
+      get => m_PhysicalBonus;
+      set
+      {
+        m_PhysicalBonus = value;
+        InvalidateProperties();
+      }
+    }
+
+    [CommandProperty(AccessLevel.GameMaster)]
+    public int FireBonus
+    {
+      get => m_FireBonus;
+      set
+      {
+        m_FireBonus = value;
+        InvalidateProperties();
+      }
+    }
+
+    [CommandProperty(AccessLevel.GameMaster)]
+    public int ColdBonus
+    {
+      get => m_ColdBonus;
+      set
+      {
+        m_ColdBonus = value;
+        InvalidateProperties();
+      }
+    }
+
+    [CommandProperty(AccessLevel.GameMaster)]
+    public int PoisonBonus
+    {
+      get => m_PoisonBonus;
+      set
+      {
+        m_PoisonBonus = value;
+        InvalidateProperties();
+      }
+    }
+
+    [CommandProperty(AccessLevel.GameMaster)]
+    public int EnergyBonus
+    {
+      get => m_EnergyBonus;
+      set
+      {
+        m_EnergyBonus = value;
+        InvalidateProperties();
+      }
+    }
+
+    public virtual int BasePhysicalResistance => 0;
+    public virtual int BaseFireResistance => 0;
+    public virtual int BaseColdResistance => 0;
+    public virtual int BasePoisonResistance => 0;
+    public virtual int BaseEnergyResistance => 0;
+
+    public override int PhysicalResistance => BasePhysicalResistance + GetProtOffset() +
+                                              GetResourceAttrs().ArmorPhysicalResist + m_PhysicalBonus;
+
+    public override int FireResistance =>
+      BaseFireResistance + GetProtOffset() + GetResourceAttrs().ArmorFireResist + m_FireBonus;
+
+    public override int ColdResistance =>
+      BaseColdResistance + GetProtOffset() + GetResourceAttrs().ArmorColdResist + m_ColdBonus;
+
+    public override int PoisonResistance =>
+      BasePoisonResistance + GetProtOffset() + GetResourceAttrs().ArmorPoisonResist + m_PoisonBonus;
+
+    public override int EnergyResistance =>
+      BaseEnergyResistance + GetProtOffset() + GetResourceAttrs().ArmorEnergyResist + m_EnergyBonus;
+
+    [CommandProperty(AccessLevel.GameMaster)]
+    public ArmorBodyType BodyPosition =>
+      Layer switch
+      {
+        return Layer switch
+        {
+          Layer.Neck => ArmorBodyType.Gorget,
+          Layer.TwoHanded => ArmorBodyType.Shield,
+          Layer.Gloves => ArmorBodyType.Gloves,
+          Layer.Helm => ArmorBodyType.Helmet,
+          Layer.Arms => ArmorBodyType.Arms,
+          Layer.InnerLegs => ArmorBodyType.Legs,
+          Layer.OuterLegs => ArmorBodyType.Legs,
+          Layer.Pants => ArmorBodyType.Legs,
+          Layer.InnerTorso => ArmorBodyType.Chest,
+          Layer.OuterTorso => ArmorBodyType.Chest,
+          Layer.Shirt => ArmorBodyType.Chest,
+          _ => ArmorBodyType.Gorget
+        };
+      }
+    }
+
+    public static double[] ArmorScalars{ get; set; } = { 0.07, 0.07, 0.14, 0.15, 0.22, 0.35 };
+
+    public virtual CraftResource DefaultResource => CraftResource.Iron;
+
+    public virtual Race RequiredRace => null;
+
+    [Hue]
+    [CommandProperty(AccessLevel.GameMaster)]
+    public override int Hue
+    {
+      get => base.Hue;
+      set
+      {
+        base.Hue = value;
+        InvalidateProperties();
+      }
+    }
+
+    #region ICraftable Members
+
+    public int OnCraft(int quality, bool makersMark, Mobile from, CraftSystem craftSystem, Type typeRes, BaseTool tool,
+      CraftItem craftItem, int resHue)
+    {
+      Quality = (ArmorQuality)quality;
+
+      if (makersMark)
+        Crafter = from;
+
+      Type resourceType = typeRes;
+
+      if (resourceType == null)
+        resourceType = craftItem.Resources.GetAt(0).ItemType;
+
+      Resource = CraftResources.GetFromType(resourceType);
+      PlayerConstructed = true;
+
+      CraftContext context = craftSystem.GetContext(from);
+
+      if (context?.DoNotColor == true)
+        Hue = 0;
+
+      if (Quality == ArmorQuality.Exceptional)
+      {
+        if (!(Core.ML && this is BaseShield)
+        ) // Guessed Core.ML removed exceptional resist bonuses from crafted shields
+          DistributeBonuses(tool is BaseRunicTool ? 6 :
+            Core.SE ? 15 : 14); // Not sure since when, but right now 15 points are added, not 14.
+
+        if (Core.ML && !(this is BaseShield))
+        {
+          int bonus = (int)(from.Skills.ArmsLore.Value / 20);
+
+          for (int i = 0; i < bonus; i++)
+            switch (Utility.Random(5))
+            {
+              case 0:
+                m_PhysicalBonus++;
+                break;
+              case 1:
+                m_FireBonus++;
+                break;
+              case 2:
+                m_ColdBonus++;
+                break;
+              case 3:
+                m_EnergyBonus++;
+                break;
+              case 4:
+                m_PoisonBonus++;
+                break;
+            }
+
+          from.CheckSkill(SkillName.ArmsLore, 0, 100);
+        }
+      }
+
+      if (Core.AOS)
+        (tool as BaseRunicTool)?.ApplyAttributesTo(this);
+
+      return quality;
+    }
+
+    #endregion
+
+    public bool Scissor(Mobile from, Scissors scissors)
+    {
+      if (!IsChildOf(from.Backpack))
+      {
+        from.SendLocalizedMessage(502437); // Items you wish to cut must be in your backpack.
+        return false;
+      }
+
+      if (Ethic.IsImbued(this))
+      {
+        from.SendLocalizedMessage(502440); // Scissors can not be used on that to produce anything.
+        return false;
+      }
+
+      CraftSystem system = DefTailoring.CraftSystem;
+
+      CraftItem item = system.CraftItems.SearchFor(GetType());
+
+      if (item?.Resources.Count == 1 && item.Resources.GetAt(0).Amount >= 2)
+        try
+        {
+          Item res = (Item)Activator.CreateInstance(CraftResources.GetInfo(m_Resource).ResourceTypes[0]);
+
+          ScissorHelper(from, res, PlayerConstructed ? item.Resources.GetAt(0).Amount / 2 : 1);
+          return true;
+        }
+        catch
+        {
+          // ignored
+        }
+
+      from.SendLocalizedMessage(502440); // Scissors can not be used on that to produce anything.
+      return false;
+    }
+
+    public virtual bool CanFortify => true;
+
+    [CommandProperty(AccessLevel.GameMaster)]
+    public int MaxHitPoints
+    {
+      get => m_MaxHitPoints;
+      set
+      {
+        m_MaxHitPoints = value;
+        InvalidateProperties();
+      }
+    }
+
+    [CommandProperty(AccessLevel.GameMaster)]
+    public int HitPoints
+    {
+      get => m_HitPoints;
+      set
+      {
+        if (value != m_HitPoints && MaxHitPoints > 0)
+        {
+          m_HitPoints = value;
+
+          if (m_HitPoints < 0)
+            Delete();
+          else if (m_HitPoints > MaxHitPoints)
+            m_HitPoints = MaxHitPoints;
+
+          InvalidateProperties();
+        }
+      }
+    }
+
+    public virtual int InitMinHits => 0;
+    public virtual int InitMaxHits => 0;
+
+    public void UnscaleDurability()
+    {
+      int scale = 100 + GetDurabilityBonus();
+
+      m_HitPoints = (m_HitPoints * 100 + (scale - 1)) / scale;
+      m_MaxHitPoints = (m_MaxHitPoints * 100 + (scale - 1)) / scale;
+      InvalidateProperties();
+    }
+
+    public void ScaleDurability()
+    {
+      int scale = 100 + GetDurabilityBonus();
+
+      m_HitPoints = (m_HitPoints * scale + 99) / 100;
+      m_MaxHitPoints = (m_MaxHitPoints * scale + 99) / 100;
+      InvalidateProperties();
+    }
+
+    public virtual int OnHit(BaseWeapon weapon, int damageTaken)
+    {
+      double halfar = ArmorRating / 2.0;
+      int absorbed = (int)(halfar + halfar * Utility.RandomDouble());
+
+      damageTaken -= absorbed;
+      if (damageTaken < 0)
+        damageTaken = 0;
+
+      if (absorbed < 2)
+        absorbed = 2;
+
+      if (25 > Utility.Random(100)) // 25% chance to lower durability
+      {
+        if (Core.AOS && ArmorAttributes.SelfRepair > Utility.Random(10))
+        {
+          HitPoints += 2;
+        }
+        else
+        {
+          int wear;
+
+          if (weapon.Type == WeaponType.Bashing)
+            wear = absorbed / 2;
+          else
+            wear = Utility.Random(2);
+
+          if (wear > 0 && m_MaxHitPoints > 0)
+          {
+            if (m_HitPoints >= wear)
+            {
+              HitPoints -= wear;
+              wear = 0;
+            }
+            else
+            {
+              wear -= HitPoints;
+              HitPoints = 0;
+            }
+
+            if (wear > 0)
+            {
+              if (m_MaxHitPoints > wear)
+              {
+                MaxHitPoints -= wear;
+
+                if (Parent is Mobile mobile)
+                  mobile.LocalOverheadMessage(MessageType.Regular, 0x3B2,
+                    1061121); // Your equipment is severely damaged.
+              }
+              else
+              {
+                Delete();
+              }
+            }
+          }
+        }
+      }
+
+      return damageTaken;
+    }
+
+    public override void OnAfterDuped(Item newItem)
+    {
+      if (!(newItem is BaseArmor armor))
+        return;
+
+      armor.Attributes = new AosAttributes(newItem, Attributes);
+      armor.ArmorAttributes = new AosArmorAttributes(newItem, ArmorAttributes);
+      armor.SkillBonuses = new AosSkillBonuses(newItem, SkillBonuses);
+    }
+
+    public int ComputeStatReq(StatType type)
+    {
+      int v;
+
+      if (type == StatType.Str)
+        v = StrRequirement;
+      else if (type == StatType.Dex)
+        v = DexRequirement;
+      else
+        v = IntRequirement;
+
+      return AOS.Scale(v, 100 - GetLowerStatReq());
+    }
+
+    public int ComputeStatBonus(StatType type)
+    {
+      if (type == StatType.Str)
+        return StrBonus + Attributes.BonusStr;
+      if (type == StatType.Dex)
+        return DexBonus + Attributes.BonusDex;
+      return IntBonus + Attributes.BonusInt;
+    }
+
+    public void DistributeBonuses(int amount)
+    {
+      for (int i = 0; i < amount; ++i)
+        switch (Utility.Random(5))
+        {
+          case 0:
+            ++m_PhysicalBonus;
+            break;
+          case 1:
+            ++m_FireBonus;
+            break;
+          case 2:
+            ++m_ColdBonus;
+            break;
+          case 3:
+            ++m_PoisonBonus;
+            break;
+          case 4:
+            ++m_EnergyBonus;
+            break;
+        }
+
+      InvalidateProperties();
+    }
+
+    public CraftAttributeInfo GetResourceAttrs()
+    {
+      CraftResourceInfo info = CraftResources.GetInfo(m_Resource);
+
+      if (info == null)
+        return CraftAttributeInfo.Blank;
+
+      return info.AttributeInfo;
+    }
+
+    public int GetProtOffset()
+    {
+      return m_Protection switch
+      {
+        ArmorProtectionLevel.Guarding => 1,
+        ArmorProtectionLevel.Hardening => 2,
+        ArmorProtectionLevel.Fortification => 3,
+        ArmorProtectionLevel.Invulnerability => 4,
+        _ => 0
+      };
+    }
+
+    public int GetDurabilityBonus()
+    {
+      int bonus = 0;
+
+      if (m_Quality == ArmorQuality.Exceptional)
+        bonus += 20;
+
+      switch (m_Durability)
+      {
+        case ArmorDurabilityLevel.Durable:
+          bonus += 20;
+          break;
+        case ArmorDurabilityLevel.Substantial:
+          bonus += 50;
+          break;
+        case ArmorDurabilityLevel.Massive:
+          bonus += 70;
+          break;
+        case ArmorDurabilityLevel.Fortified:
+          bonus += 100;
+          break;
+        case ArmorDurabilityLevel.Indestructible:
+          bonus += 120;
+          break;
+      }
+
+      if (Core.AOS)
+      {
+        bonus += ArmorAttributes.DurabilityBonus;
+
+        CraftResourceInfo resInfo = CraftResources.GetInfo(m_Resource);
+        CraftAttributeInfo attrInfo = null;
+
+        if (resInfo != null)
+          attrInfo = resInfo.AttributeInfo;
+
+        if (attrInfo != null)
+          bonus += attrInfo.ArmorDurability;
+      }
+
+      return bonus;
+    }
+
+    public static void ValidateMobile(Mobile m)
+    {
+      for (int i = m.Items.Count - 1; i >= 0; --i)
+      {
+        if (i >= m.Items.Count)
+          continue;
+
+        Item item = m.Items[i];
+
+        if (item is BaseArmor armor)
+        {
+          if (armor.RequiredRace != null && m.Race != armor.RequiredRace)
+          {
+            if (armor.RequiredRace == Race.Elf)
+              m.SendLocalizedMessage(1072203); // Only Elves may use this.
+            else
+              m.SendMessage("Only {0} may use this.", armor.RequiredRace.PluralName);
+
+            m.AddToBackpack(armor);
+          }
+          else if (!armor.AllowMaleWearer && !m.Female && m.AccessLevel < AccessLevel.GameMaster)
+          {
+            if (armor.AllowFemaleWearer)
+              m.SendLocalizedMessage(1010388); // Only females can wear this.
+            else
+              m.SendMessage("You may not wear this.");
+
+            m.AddToBackpack(armor);
+          }
+          else if (!armor.AllowFemaleWearer && m.Female && m.AccessLevel < AccessLevel.GameMaster)
+          {
+            if (armor.AllowMaleWearer)
+              m.SendLocalizedMessage(1063343); // Only males can wear this.
+            else
+              m.SendMessage("You may not wear this.");
+
+            m.AddToBackpack(armor);
+          }
+        }
+      }
+    }
+
+    public int GetLowerStatReq()
+    {
+      if (!Core.AOS)
+        return 0;
+
+      int v = ArmorAttributes.LowerStatReq;
+
+      CraftResourceInfo info = CraftResources.GetInfo(m_Resource);
+
+      CraftAttributeInfo attrInfo = info?.AttributeInfo;
+
+      if (attrInfo != null)
+        v += attrInfo.ArmorLowerRequirements;
+
+      if (v > 100)
+        v = 100;
+
+      return v;
+    }
+
+    public override void OnAdded(IEntity parent)
+    {
+      if (parent is Mobile from)
+      {
+        if (Core.AOS)
+          SkillBonuses.AddTo(from);
+
+        from.Delta(MobileDelta.Armor); // Tell them armor rating has changed
+      }
+    }
+
+    public virtual double ScaleArmorByDurability(double armor)
+    {
+      int scale = 100;
+
+      if (m_MaxHitPoints > 0 && m_HitPoints < m_MaxHitPoints)
+        scale = 50 + 50 * m_HitPoints / m_MaxHitPoints;
+
+      return armor * scale / 100;
+    }
+
+    protected void Invalidate()
+    {
+      (Parent as Mobile)?.Delta(MobileDelta.Armor); // Tell them armor rating has changed
+    }
+
+    private static void SetSaveFlag(ref SaveFlag flags, SaveFlag toSet, bool setIf)
+    {
+      if (setIf)
+        flags |= toSet;
+    }
+
+    private static bool GetSaveFlag(SaveFlag flags, SaveFlag toGet) => (flags & toGet) != 0;
+
+    public override void Serialize(GenericWriter writer)
+    {
+      base.Serialize(writer);
+
+      writer.Write(7); // version
+
+      SaveFlag flags = SaveFlag.None;
+
+      SetSaveFlag(ref flags, SaveFlag.Attributes, !Attributes.IsEmpty);
+      SetSaveFlag(ref flags, SaveFlag.ArmorAttributes, !ArmorAttributes.IsEmpty);
+      SetSaveFlag(ref flags, SaveFlag.PhysicalBonus, m_PhysicalBonus != 0);
+      SetSaveFlag(ref flags, SaveFlag.FireBonus, m_FireBonus != 0);
+      SetSaveFlag(ref flags, SaveFlag.ColdBonus, m_ColdBonus != 0);
+      SetSaveFlag(ref flags, SaveFlag.PoisonBonus, m_PoisonBonus != 0);
+      SetSaveFlag(ref flags, SaveFlag.EnergyBonus, m_EnergyBonus != 0);
+      SetSaveFlag(ref flags, SaveFlag.Identified, m_Identified);
+      SetSaveFlag(ref flags, SaveFlag.MaxHitPoints, m_MaxHitPoints != 0);
+      SetSaveFlag(ref flags, SaveFlag.HitPoints, m_HitPoints != 0);
+      SetSaveFlag(ref flags, SaveFlag.Crafter, m_Crafter != null);
+      SetSaveFlag(ref flags, SaveFlag.Quality, m_Quality != ArmorQuality.Regular);
+      SetSaveFlag(ref flags, SaveFlag.Durability, m_Durability != ArmorDurabilityLevel.Regular);
+      SetSaveFlag(ref flags, SaveFlag.Protection, m_Protection != ArmorProtectionLevel.Regular);
+      SetSaveFlag(ref flags, SaveFlag.Resource, m_Resource != DefaultResource);
+      SetSaveFlag(ref flags, SaveFlag.BaseArmor, m_ArmorBase != -1);
+      SetSaveFlag(ref flags, SaveFlag.StrBonus, m_StrBonus != -1);
+      SetSaveFlag(ref flags, SaveFlag.DexBonus, m_DexBonus != -1);
+      SetSaveFlag(ref flags, SaveFlag.IntBonus, m_IntBonus != -1);
+      SetSaveFlag(ref flags, SaveFlag.StrReq, m_StrReq != -1);
+      SetSaveFlag(ref flags, SaveFlag.DexReq, m_DexReq != -1);
+      SetSaveFlag(ref flags, SaveFlag.IntReq, m_IntReq != -1);
+      SetSaveFlag(ref flags, SaveFlag.MedAllowance, m_Meditate != (AMA)(-1));
+      SetSaveFlag(ref flags, SaveFlag.SkillBonuses, !SkillBonuses.IsEmpty);
+      SetSaveFlag(ref flags, SaveFlag.PlayerConstructed, PlayerConstructed);
+
+      writer.WriteEncodedInt((int)flags);
+
+      if (GetSaveFlag(flags, SaveFlag.Attributes))
+        Attributes.Serialize(writer);
+
+      if (GetSaveFlag(flags, SaveFlag.ArmorAttributes))
+        ArmorAttributes.Serialize(writer);
+
+      if (GetSaveFlag(flags, SaveFlag.PhysicalBonus))
+        writer.WriteEncodedInt(m_PhysicalBonus);
+
+      if (GetSaveFlag(flags, SaveFlag.FireBonus))
+        writer.WriteEncodedInt(m_FireBonus);
+
+      if (GetSaveFlag(flags, SaveFlag.ColdBonus))
+        writer.WriteEncodedInt(m_ColdBonus);
+
+      if (GetSaveFlag(flags, SaveFlag.PoisonBonus))
+        writer.WriteEncodedInt(m_PoisonBonus);
+
+      if (GetSaveFlag(flags, SaveFlag.EnergyBonus))
+        writer.WriteEncodedInt(m_EnergyBonus);
+
+      if (GetSaveFlag(flags, SaveFlag.MaxHitPoints))
+        writer.WriteEncodedInt(m_MaxHitPoints);
+
+      if (GetSaveFlag(flags, SaveFlag.HitPoints))
+        writer.WriteEncodedInt(m_HitPoints);
+
+      if (GetSaveFlag(flags, SaveFlag.Crafter))
+        writer.Write(m_Crafter);
+
+      if (GetSaveFlag(flags, SaveFlag.Quality))
+        writer.WriteEncodedInt((int)m_Quality);
+
+      if (GetSaveFlag(flags, SaveFlag.Durability))
+        writer.WriteEncodedInt((int)m_Durability);
+
+      if (GetSaveFlag(flags, SaveFlag.Protection))
+        writer.WriteEncodedInt((int)m_Protection);
+
+      if (GetSaveFlag(flags, SaveFlag.Resource))
+        writer.WriteEncodedInt((int)m_Resource);
+
+      if (GetSaveFlag(flags, SaveFlag.BaseArmor))
+        writer.WriteEncodedInt(m_ArmorBase);
+
+      if (GetSaveFlag(flags, SaveFlag.StrBonus))
+        writer.WriteEncodedInt(m_StrBonus);
+
+      if (GetSaveFlag(flags, SaveFlag.DexBonus))
+        writer.WriteEncodedInt(m_DexBonus);
+
+      if (GetSaveFlag(flags, SaveFlag.IntBonus))
+        writer.WriteEncodedInt(m_IntBonus);
+
+      if (GetSaveFlag(flags, SaveFlag.StrReq))
+        writer.WriteEncodedInt(m_StrReq);
+
+      if (GetSaveFlag(flags, SaveFlag.DexReq))
+        writer.WriteEncodedInt(m_DexReq);
+
+      if (GetSaveFlag(flags, SaveFlag.IntReq))
+        writer.WriteEncodedInt(m_IntReq);
+
+      if (GetSaveFlag(flags, SaveFlag.MedAllowance))
+        writer.WriteEncodedInt((int)m_Meditate);
+
+      if (GetSaveFlag(flags, SaveFlag.SkillBonuses))
+        SkillBonuses.Serialize(writer);
+    }
+
+    public override void Deserialize(GenericReader reader)
+    {
+      base.Deserialize(reader);
+
+      int version = reader.ReadInt();
+
+      switch (version)
+      {
+        case 7:
+        case 6:
+        case 5:
+        {
+          SaveFlag flags = (SaveFlag)reader.ReadEncodedInt();
+
+          if (GetSaveFlag(flags, SaveFlag.Attributes))
+            Attributes = new AosAttributes(this, reader);
+          else
+            Attributes = new AosAttributes(this);
+
+          if (GetSaveFlag(flags, SaveFlag.ArmorAttributes))
+            ArmorAttributes = new AosArmorAttributes(this, reader);
+          else
+            ArmorAttributes = new AosArmorAttributes(this);
+
+          if (GetSaveFlag(flags, SaveFlag.PhysicalBonus))
+            m_PhysicalBonus = reader.ReadEncodedInt();
+
+          if (GetSaveFlag(flags, SaveFlag.FireBonus))
+            m_FireBonus = reader.ReadEncodedInt();
+
+          if (GetSaveFlag(flags, SaveFlag.ColdBonus))
+            m_ColdBonus = reader.ReadEncodedInt();
+
+          if (GetSaveFlag(flags, SaveFlag.PoisonBonus))
+            m_PoisonBonus = reader.ReadEncodedInt();
+
+          if (GetSaveFlag(flags, SaveFlag.EnergyBonus))
+            m_EnergyBonus = reader.ReadEncodedInt();
+
+          if (GetSaveFlag(flags, SaveFlag.Identified))
+            m_Identified = version >= 7 || reader.ReadBool();
+
+          if (GetSaveFlag(flags, SaveFlag.MaxHitPoints))
+            m_MaxHitPoints = reader.ReadEncodedInt();
+
+          if (GetSaveFlag(flags, SaveFlag.HitPoints))
+            m_HitPoints = reader.ReadEncodedInt();
+
+          if (GetSaveFlag(flags, SaveFlag.Crafter))
+            m_Crafter = reader.ReadMobile();
+
+          if (GetSaveFlag(flags, SaveFlag.Quality))
+            m_Quality = (ArmorQuality)reader.ReadEncodedInt();
+          else
+            m_Quality = ArmorQuality.Regular;
+
+          if (version == 5 && m_Quality == ArmorQuality.Low)
+            m_Quality = ArmorQuality.Regular;
+
+          if (GetSaveFlag(flags, SaveFlag.Durability))
+          {
+            m_Durability = (ArmorDurabilityLevel)reader.ReadEncodedInt();
+
+            if (m_Durability > ArmorDurabilityLevel.Indestructible)
+              m_Durability = ArmorDurabilityLevel.Durable;
+          }
+
+          if (GetSaveFlag(flags, SaveFlag.Protection))
+          {
+            m_Protection = (ArmorProtectionLevel)reader.ReadEncodedInt();
+
+            if (m_Protection > ArmorProtectionLevel.Invulnerability)
+              m_Protection = ArmorProtectionLevel.Defense;
+          }
+
+          if (GetSaveFlag(flags, SaveFlag.Resource))
+            m_Resource = (CraftResource)reader.ReadEncodedInt();
+          else
+            m_Resource = DefaultResource;
+
+          if (m_Resource == CraftResource.None)
+            m_Resource = DefaultResource;
+
+          if (GetSaveFlag(flags, SaveFlag.BaseArmor))
+            m_ArmorBase = reader.ReadEncodedInt();
+          else
+            m_ArmorBase = -1;
+
+          if (GetSaveFlag(flags, SaveFlag.StrBonus))
+            m_StrBonus = reader.ReadEncodedInt();
+          else
+            m_StrBonus = -1;
+
+          if (GetSaveFlag(flags, SaveFlag.DexBonus))
+            m_DexBonus = reader.ReadEncodedInt();
+          else
+            m_DexBonus = -1;
+
+          if (GetSaveFlag(flags, SaveFlag.IntBonus))
+            m_IntBonus = reader.ReadEncodedInt();
+          else
+            m_IntBonus = -1;
+
+          if (GetSaveFlag(flags, SaveFlag.StrReq))
+            m_StrReq = reader.ReadEncodedInt();
+          else
+            m_StrReq = -1;
+
+          if (GetSaveFlag(flags, SaveFlag.DexReq))
+            m_DexReq = reader.ReadEncodedInt();
+          else
+            m_DexReq = -1;
+
+          if (GetSaveFlag(flags, SaveFlag.IntReq))
+            m_IntReq = reader.ReadEncodedInt();
+          else
+            m_IntReq = -1;
+
+          if (GetSaveFlag(flags, SaveFlag.MedAllowance))
+            m_Meditate = (AMA)reader.ReadEncodedInt();
+          else
+            m_Meditate = (AMA)(-1);
+
+          if (GetSaveFlag(flags, SaveFlag.SkillBonuses))
+            SkillBonuses = new AosSkillBonuses(this, reader);
+
+          PlayerConstructed |= GetSaveFlag(flags, SaveFlag.PlayerConstructed);
+
+          break;
+        }
+        case 4:
+        {
+          Attributes = new AosAttributes(this, reader);
+          ArmorAttributes = new AosArmorAttributes(this, reader);
+          goto case 3;
+        }
+        case 3:
+        {
+          m_PhysicalBonus = reader.ReadInt();
+          m_FireBonus = reader.ReadInt();
+          m_ColdBonus = reader.ReadInt();
+          m_PoisonBonus = reader.ReadInt();
+          m_EnergyBonus = reader.ReadInt();
+          goto case 2;
+        }
+        case 2:
+        case 1:
+        {
+          m_Identified = reader.ReadBool();
+          goto case 0;
+        }
+        case 0:
+        {
+          m_ArmorBase = reader.ReadInt();
+          m_MaxHitPoints = reader.ReadInt();
+          m_HitPoints = reader.ReadInt();
+          m_Crafter = reader.ReadMobile();
+          m_Quality = (ArmorQuality)reader.ReadInt();
+          m_Durability = (ArmorDurabilityLevel)reader.ReadInt();
+          m_Protection = (ArmorProtectionLevel)reader.ReadInt();
+
+          AMT mat = (AMT)reader.ReadInt();
+
+          if (m_ArmorBase == RevertArmorBase)
+            m_ArmorBase = -1;
+
+          /*m_BodyPos = (ArmorBodyType)*/
+          reader.ReadInt();
+
+          if (version < 4)
+          {
+            Attributes = new AosAttributes(this);
+            ArmorAttributes = new AosArmorAttributes(this);
+          }
+
+          if (version < 3 && m_Quality == ArmorQuality.Exceptional)
+            DistributeBonuses(6);
+
+          if (version >= 2)
+          {
+            m_Resource = (CraftResource)reader.ReadInt();
+          }
+          else
+          {
+            var info = reader.ReadInt() switch
+            {
+              0 => OreInfo.Iron,
+              1 => OreInfo.DullCopper,
+              2 => OreInfo.ShadowIron,
+              3 => OreInfo.Copper,
+              4 => OreInfo.Bronze,
+              5 => OreInfo.Gold,
+              6 => OreInfo.Agapite,
+              7 => OreInfo.Verite,
+              8 => OreInfo.Valorite,
+              _ => OreInfo.Iron
+            };
+
+            m_Resource = CraftResources.GetFromOreInfo(info, mat);
+          }
+
+          m_StrBonus = reader.ReadInt();
+          m_DexBonus = reader.ReadInt();
+          m_IntBonus = reader.ReadInt();
+          m_StrReq = reader.ReadInt();
+          m_DexReq = reader.ReadInt();
+          m_IntReq = reader.ReadInt();
+
+          if (m_StrBonus == OldStrBonus)
+            m_StrBonus = -1;
+
+          if (m_DexBonus == OldDexBonus)
+            m_DexBonus = -1;
+
+          if (m_IntBonus == OldIntBonus)
+            m_IntBonus = -1;
+
+          if (m_StrReq == OldStrReq)
+            m_StrReq = -1;
+
+          if (m_DexReq == OldDexReq)
+            m_DexReq = -1;
+
+          if (m_IntReq == OldIntReq)
+            m_IntReq = -1;
+
+          m_Meditate = (AMA)reader.ReadInt();
+
+          if (m_Meditate == OldMedAllowance)
+            m_Meditate = (AMA)(-1);
+
+          if (m_Resource == CraftResource.None)
+          {
+            if (mat == ArmorMaterialType.Studded || mat == ArmorMaterialType.Leather)
+              m_Resource = CraftResource.RegularLeather;
+            else if (mat == ArmorMaterialType.Spined)
+              m_Resource = CraftResource.SpinedLeather;
+            else if (mat == ArmorMaterialType.Horned)
+              m_Resource = CraftResource.HornedLeather;
+            else if (mat == ArmorMaterialType.Barbed)
+              m_Resource = CraftResource.BarbedLeather;
+            else
+              m_Resource = CraftResource.Iron;
+          }
+
+          if (m_MaxHitPoints == 0 && m_HitPoints == 0)
+            m_HitPoints = m_MaxHitPoints = Utility.RandomMinMax(InitMinHits, InitMaxHits);
+
+          break;
+        }
+      }
+
+      SkillBonuses ??= new AosSkillBonuses(this);
+
+      Mobile m = Parent as Mobile;
+
+      if (Core.AOS && m != null)
+        SkillBonuses.AddTo(m);
+
+      int strBonus = ComputeStatBonus(StatType.Str);
+      int dexBonus = ComputeStatBonus(StatType.Dex);
+      int intBonus = ComputeStatBonus(StatType.Int);
+
+      if (m != null && (strBonus != 0 || dexBonus != 0 || intBonus != 0))
+      {
+        string modName = Serial.ToString();
+
+        if (strBonus != 0)
+          m.AddStatMod(new StatMod(StatType.Str, $"{modName}Str", strBonus, TimeSpan.Zero));
+
+        if (dexBonus != 0)
+          m.AddStatMod(new StatMod(StatType.Dex, $"{modName}Dex", dexBonus, TimeSpan.Zero));
+
+        if (intBonus != 0)
+          m.AddStatMod(new StatMod(StatType.Int, $"{modName}Int", intBonus, TimeSpan.Zero));
+      }
+
+      m?.CheckStatTimers();
+
+      PlayerConstructed |= version < 7; // we don't know, so, assume it's crafted
+    }
+
+    public override bool AllowSecureTrade(Mobile from, Mobile to, Mobile newOwner, bool accepted) =>
+      Ethic.CheckTrade(@from, to, newOwner, this) && base.AllowSecureTrade(@from, to, newOwner, accepted);
+
+    public override bool CanEquip(Mobile from)
+    {
+      if (!Ethic.CheckEquip(from, this))
+        return false;
+
+      if (from.AccessLevel < AccessLevel.GameMaster)
+      {
+        if (RequiredRace != null && from.Race != RequiredRace)
+        {
+          if (RequiredRace == Race.Elf)
+            from.SendLocalizedMessage(1072203); // Only Elves may use this.
+          else
+            from.SendMessage("Only {0} may use this.", RequiredRace.PluralName);
+
+          return false;
+        }
+
+        if (!AllowMaleWearer && !from.Female)
+        {
+          if (AllowFemaleWearer)
+            from.SendLocalizedMessage(1010388); // Only females can wear this.
+          else
+            from.SendMessage("You may not wear this.");
+
+          return false;
+        }
+
+        if (!AllowFemaleWearer && from.Female)
+        {
+          if (AllowMaleWearer)
+            from.SendLocalizedMessage(1063343); // Only males can wear this.
+          else
+            from.SendMessage("You may not wear this.");
+
+          return false;
+        }
+
+        int strBonus = ComputeStatBonus(StatType.Str), strReq = ComputeStatReq(StatType.Str);
+        int dexBonus = ComputeStatBonus(StatType.Dex), dexReq = ComputeStatReq(StatType.Dex);
+        int intBonus = ComputeStatBonus(StatType.Int), intReq = ComputeStatReq(StatType.Int);
+
+        if (from.Dex < dexReq || from.Dex + dexBonus < 1)
+        {
+          from.SendLocalizedMessage(502077); // You do not have enough dexterity to equip this item.
+          return false;
+        }
+
+        if (from.Str < strReq || from.Str + strBonus < 1)
+        {
+          from.SendLocalizedMessage(500213); // You are not strong enough to equip that.
+          return false;
+        }
+
+        if (from.Int < intReq || from.Int + intBonus < 1)
+        {
+          from.SendMessage("You are not smart enough to equip that.");
+          return false;
+        }
+      }
+
+      return base.CanEquip(from);
+    }
+
+    public override bool CheckPropertyConfliction(Mobile m) =>
+      base.CheckPropertyConfliction(m) || (Layer == Layer.Pants
+        ? m.FindItemOnLayer(Layer.InnerLegs) != null
+        : Layer == Layer.Shirt && m.FindItemOnLayer(Layer.InnerTorso) != null);
+
+    public override bool OnEquip(Mobile from)
+    {
+      from.CheckStatTimers();
+
+      int strBonus = ComputeStatBonus(StatType.Str);
+      int dexBonus = ComputeStatBonus(StatType.Dex);
+      int intBonus = ComputeStatBonus(StatType.Int);
+
+      if (strBonus != 0 || dexBonus != 0 || intBonus != 0)
+      {
+        string modName = Serial.ToString();
+
+        if (strBonus != 0)
+          from.AddStatMod(new StatMod(StatType.Str, $"{modName}Str", strBonus, TimeSpan.Zero));
+
+        if (dexBonus != 0)
+          from.AddStatMod(new StatMod(StatType.Dex, $"{modName}Dex", dexBonus, TimeSpan.Zero));
+
+        if (intBonus != 0)
+          from.AddStatMod(new StatMod(StatType.Int, $"{modName}Int", intBonus, TimeSpan.Zero));
+      }
+
+      return base.OnEquip(from);
+    }
+
+    public override void OnRemoved(IEntity parent)
+    {
+      if (parent is Mobile m)
+      {
+        string modName = Serial.ToString();
+
+        m.RemoveStatMod($"{modName}Str");
+        m.RemoveStatMod($"{modName}Dex");
+        m.RemoveStatMod($"{modName}Int");
+
+        if (Core.AOS)
+          SkillBonuses.Remove();
+
+        m.Delta(MobileDelta.Armor); // Tell them armor rating has changed
+        m.CheckStatTimers();
+      }
+
+      base.OnRemoved(parent);
+    }
+
+    private string GetNameString() => Name ?? $"#{LabelNumber}";
+
+    public override void AddNameProperty(ObjectPropertyList list)
+    {
+      var oreType = m_Resource switch
+      {
+        CraftResource.DullCopper => 1053108,
+        CraftResource.ShadowIron => 1053107,
+        CraftResource.Copper => 1053106,
+        CraftResource.Bronze => 1053105,
+        CraftResource.Gold => 1053104,
+        CraftResource.Agapite => 1053103,
+        CraftResource.Verite => 1053102,
+        CraftResource.Valorite => 1053101,
+        CraftResource.SpinedLeather => 1061118,
+        CraftResource.HornedLeather => 1061117,
+        CraftResource.BarbedLeather => 1061116,
+        CraftResource.RedScales => 1060814,
+        CraftResource.YellowScales => 1060818,
+        CraftResource.BlackScales => 1060820,
+        CraftResource.GreenScales => 1060819,
+        CraftResource.WhiteScales => 1060821,
+        CraftResource.BlueScales => 1060815,
+        _ => 0
+      };
+
+      if (m_Quality == ArmorQuality.Exceptional)
+      {
+        if (oreType != 0)
+          list.Add(1053100, "#{0}\t{1}", oreType, GetNameString()); // exceptional ~1_oretype~ ~2_armortype~
+        else
+          list.Add(1050040, GetNameString()); // exceptional ~1_ITEMNAME~
+      }
+      else
+      {
+        if (oreType != 0)
+          list.Add(1053099, "#{0}\t{1}", oreType, GetNameString()); // ~1_oretype~ ~2_armortype~
+        else if (Name == null)
+          list.Add(LabelNumber);
+        else
+          list.Add(Name);
+      }
+    }
+
+    public override bool AllowEquippedCast(Mobile from) => base.AllowEquippedCast(@from) || Attributes.SpellChanneling != 0;
+
+    public virtual int GetLuckBonus() => CraftResources.GetInfo(m_Resource)?.AttributeInfo?.ArmorLuck ?? 0;
+
+    public override void GetProperties(ObjectPropertyList list)
+    {
+      base.GetProperties(list);
+
+      if (m_Crafter != null)
+        list.Add(1050043, m_Crafter.Name); // crafted by ~1_NAME~
+
+      #region Factions
+
+      if (m_FactionState != null)
+        list.Add(1041350); // faction item
+
+      #endregion
+
+      if (RequiredRace == Race.Elf)
+        list.Add(1075086); // Elves Only
+
+      SkillBonuses.GetProperties(list);
+
+      int prop;
+
+      if ((prop = ArtifactRarity) > 0)
+        list.Add(1061078, prop.ToString()); // artifact rarity ~1_val~
+
+      if ((prop = Attributes.WeaponDamage) != 0)
+        list.Add(1060401, prop.ToString()); // damage increase ~1_val~%
+
+      if ((prop = Attributes.DefendChance) != 0)
+        list.Add(1060408, prop.ToString()); // defense chance increase ~1_val~%
+
+      if ((prop = Attributes.BonusDex) != 0)
+        list.Add(1060409, prop.ToString()); // dexterity bonus ~1_val~
+
+      if ((prop = Attributes.EnhancePotions) != 0)
+        list.Add(1060411, prop.ToString()); // enhance potions ~1_val~%
+
+      if ((prop = Attributes.CastRecovery) != 0)
+        list.Add(1060412, prop.ToString()); // faster cast recovery ~1_val~
+
+      if ((prop = Attributes.CastSpeed) != 0)
+        list.Add(1060413, prop.ToString()); // faster casting ~1_val~
+
+      if ((prop = Attributes.AttackChance) != 0)
+        list.Add(1060415, prop.ToString()); // hit chance increase ~1_val~%
+
+      if ((prop = Attributes.BonusHits) != 0)
+        list.Add(1060431, prop.ToString()); // hit point increase ~1_val~
+
+      if ((prop = Attributes.BonusInt) != 0)
+        list.Add(1060432, prop.ToString()); // intelligence bonus ~1_val~
+
+      if ((prop = Attributes.LowerManaCost) != 0)
+        list.Add(1060433, prop.ToString()); // lower mana cost ~1_val~%
+
+      if ((prop = Attributes.LowerRegCost) != 0)
+        list.Add(1060434, prop.ToString()); // lower reagent cost ~1_val~%
+
+      if ((prop = GetLowerStatReq()) != 0)
+        list.Add(1060435, prop.ToString()); // lower requirements ~1_val~%
+
+      if ((prop = GetLuckBonus() + Attributes.Luck) != 0)
+        list.Add(1060436, prop.ToString()); // luck ~1_val~
+
+      if (ArmorAttributes.MageArmor != 0)
+        list.Add(1060437); // mage armor
+
+      if ((prop = Attributes.BonusMana) != 0)
+        list.Add(1060439, prop.ToString()); // mana increase ~1_val~
+
+      if ((prop = Attributes.RegenMana) != 0)
+        list.Add(1060440, prop.ToString()); // mana regeneration ~1_val~
+
+      if (Attributes.NightSight != 0)
+        list.Add(1060441); // night sight
+
+      if ((prop = Attributes.ReflectPhysical) != 0)
+        list.Add(1060442, prop.ToString()); // reflect physical damage ~1_val~%
+
+      if ((prop = Attributes.RegenStam) != 0)
+        list.Add(1060443, prop.ToString()); // stamina regeneration ~1_val~
+
+      if ((prop = Attributes.RegenHits) != 0)
+        list.Add(1060444, prop.ToString()); // hit point regeneration ~1_val~
+
+      if ((prop = ArmorAttributes.SelfRepair) != 0)
+        list.Add(1060450, prop.ToString()); // self repair ~1_val~
+
+      if (Attributes.SpellChanneling != 0)
+        list.Add(1060482); // spell channeling
+
+      if ((prop = Attributes.SpellDamage) != 0)
+        list.Add(1060483, prop.ToString()); // spell damage increase ~1_val~%
+
+      if ((prop = Attributes.BonusStam) != 0)
+        list.Add(1060484, prop.ToString()); // stamina increase ~1_val~
+
+      if ((prop = Attributes.BonusStr) != 0)
+        list.Add(1060485, prop.ToString()); // strength bonus ~1_val~
+
+      if ((prop = Attributes.WeaponSpeed) != 0)
+        list.Add(1060486, prop.ToString()); // swing speed increase ~1_val~%
+
+      if (Core.ML && (prop = Attributes.IncreasedKarmaLoss) != 0)
+        list.Add(1075210, prop.ToString()); // Increased Karma Loss ~1val~%
+
+      base.AddResistanceProperties(list);
+
+      if ((prop = GetDurabilityBonus()) > 0)
+        list.Add(1060410, prop.ToString()); // durability ~1_val~%
+
+      if ((prop = ComputeStatReq(StatType.Str)) > 0)
+        list.Add(1061170, prop.ToString()); // strength requirement ~1_val~
+
+      if (m_HitPoints >= 0 && m_MaxHitPoints > 0)
+        list.Add(1060639, "{0}\t{1}", m_HitPoints, m_MaxHitPoints); // durability ~1_val~ / ~2_val~
+    }
+
+    public override void OnSingleClick(Mobile from)
+    {
+      List<EquipInfoAttribute> attrs = new List<EquipInfoAttribute>();
+
+      if (DisplayLootType)
+      {
+        if (LootType == LootType.Blessed)
+          attrs.Add(new EquipInfoAttribute(1038021)); // blessed
+        else if (LootType == LootType.Cursed)
+          attrs.Add(new EquipInfoAttribute(1049643)); // cursed
+      }
+
+      #region Factions
+
+      if (m_FactionState != null)
+        attrs.Add(new EquipInfoAttribute(1041350)); // faction item
+
+      #endregion
+
+      if (m_Quality == ArmorQuality.Exceptional)
+        attrs.Add(new EquipInfoAttribute(1018305 - (int)m_Quality));
+
+      if (m_Identified || from.AccessLevel >= AccessLevel.GameMaster)
+      {
+        if (m_Durability != ArmorDurabilityLevel.Regular)
+          attrs.Add(new EquipInfoAttribute(1038000 + (int)m_Durability));
+
+        if (m_Protection > ArmorProtectionLevel.Regular && m_Protection <= ArmorProtectionLevel.Invulnerability)
+          attrs.Add(new EquipInfoAttribute(1038005 + (int)m_Protection));
+      }
+      else if (m_Durability != ArmorDurabilityLevel.Regular || m_Protection > ArmorProtectionLevel.Regular &&
+               m_Protection <= ArmorProtectionLevel.Invulnerability)
+      {
+        attrs.Add(new EquipInfoAttribute(1038000)); // Unidentified
+      }
+
+      int number;
+
+      if (Name == null)
+      {
+        number = LabelNumber;
+      }
+      else
+      {
+        LabelTo(from, Name);
+        number = 1041000;
+      }
+
+      if (attrs.Count == 0 && Crafter == null && Name != null)
+        return;
+
+      EquipmentPackets.SendDisplayEquipmentInfo(from.NetState, this, number, m_Crafter, false, attrs);
+    }
+
+    [Flags]
+    private enum SaveFlag
+    {
+      None = 0x00000000,
+      Attributes = 0x00000001,
+      ArmorAttributes = 0x00000002,
+      PhysicalBonus = 0x00000004,
+      FireBonus = 0x00000008,
+      ColdBonus = 0x00000010,
+      PoisonBonus = 0x00000020,
+      EnergyBonus = 0x00000040,
+      Identified = 0x00000080,
+      MaxHitPoints = 0x00000100,
+      HitPoints = 0x00000200,
+      Crafter = 0x00000400,
+      Quality = 0x00000800,
+      Durability = 0x00001000,
+      Protection = 0x00002000,
+      Resource = 0x00004000,
+      BaseArmor = 0x00008000,
+      StrBonus = 0x00010000,
+      DexBonus = 0x00020000,
+      IntBonus = 0x00040000,
+      StrReq = 0x00080000,
+      DexReq = 0x00100000,
+      IntReq = 0x00200000,
+      MedAllowance = 0x00400000,
+      SkillBonuses = 0x00800000,
+      PlayerConstructed = 0x01000000
+    }
+
+    #region Factions
+
+    private FactionItem m_FactionState;
+
+    public FactionItem FactionItemState
+    {
+      get => m_FactionState;
+      set
+      {
+        m_FactionState = value;
+
+        if (m_FactionState == null)
+          Hue = CraftResources.GetHue(Resource);
+
+        LootType = m_FactionState == null ? LootType.Regular : LootType.Blessed;
+      }
+    }
+
+    #endregion
+  }
+}