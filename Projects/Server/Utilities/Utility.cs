/***************************************************************************
 *                                Utility.cs
 *                            -------------------
 *   begin                : May 1, 2002
 *   copyright            : (C) The RunUO Software Team
 *   email                : info@runuo.com
 *
 *   $Id$
 *
 ***************************************************************************/

/***************************************************************************
 *
 *   This program is free software; you can redistribute it and/or modify
 *   it under the terms of the GNU General Public License as published by
 *   the Free Software Foundation; either version 2 of the License, or
 *   (at your option) any later version.
 *
 ***************************************************************************/

using System;
using System.Collections.Generic;
using System.Globalization;
using System.IO;
using System.Linq;
using System.Net;
using System.Net.Sockets;
using System.Runtime.CompilerServices;
using System.Text;
using System.Xml;
using Server.Random;

namespace Server
{
  public static class Utility
  {
    private static Encoding m_UTF8, m_UTF8WithEncoding, m_Unicode, m_UnicodeLE;

    private static Dictionary<IPAddress, IPAddress> _ipAddressTable;

    private static readonly SkillName[] m_AllSkills =
    {
      SkillName.Alchemy,
      SkillName.Anatomy,
      SkillName.AnimalLore,
      SkillName.ItemID,
      SkillName.ArmsLore,
      SkillName.Parry,
      SkillName.Begging,
      SkillName.Blacksmith,
      SkillName.Fletching,
      SkillName.Peacemaking,
      SkillName.Camping,
      SkillName.Carpentry,
      SkillName.Cartography,
      SkillName.Cooking,
      SkillName.DetectHidden,
      SkillName.Discordance,
      SkillName.EvalInt,
      SkillName.Healing,
      SkillName.Fishing,
      SkillName.Forensics,
      SkillName.Herding,
      SkillName.Hiding,
      SkillName.Provocation,
      SkillName.Inscribe,
      SkillName.Lockpicking,
      SkillName.Magery,
      SkillName.MagicResist,
      SkillName.Tactics,
      SkillName.Snooping,
      SkillName.Musicianship,
      SkillName.Poisoning,
      SkillName.Archery,
      SkillName.SpiritSpeak,
      SkillName.Stealing,
      SkillName.Tailoring,
      SkillName.AnimalTaming,
      SkillName.TasteID,
      SkillName.Tinkering,
      SkillName.Tracking,
      SkillName.Veterinary,
      SkillName.Swords,
      SkillName.Macing,
      SkillName.Fencing,
      SkillName.Wrestling,
      SkillName.Lumberjacking,
      SkillName.Mining,
      SkillName.Meditation,
      SkillName.Stealth,
      SkillName.RemoveTrap,
      SkillName.Necromancy,
      SkillName.Focus,
      SkillName.Chivalry,
      SkillName.Bushido,
      SkillName.Ninjitsu,
      SkillName.Spellweaving
    };

    private static readonly SkillName[] m_CombatSkills =
    {
      SkillName.Archery,
      SkillName.Swords,
      SkillName.Macing,
      SkillName.Fencing,
      SkillName.Wrestling
    };

    private static readonly SkillName[] m_CraftSkills =
    {
      SkillName.Alchemy,
      SkillName.Blacksmith,
      SkillName.Fletching,
      SkillName.Carpentry,
      SkillName.Cartography,
      SkillName.Cooking,
      SkillName.Inscribe,
      SkillName.Tailoring,
      SkillName.Tinkering
    };

    private static readonly Stack<ConsoleColor> m_ConsoleColors = new Stack<ConsoleColor>();

    public static Encoding UTF8 => m_UTF8 ??= new UTF8Encoding(false, false);
    public static Encoding UTF8WithEncoding => m_UTF8WithEncoding ??= new UTF8Encoding(true, false);
<<<<<<< HEAD

    public static Encoding Unicode => m_Unicode ??= new UnicodeEncoding(true, false, false);
    public static Encoding UnicodeLE => m_UnicodeLE ??= new UnicodeEncoding(false, false, false);

=======
>>>>>>> 0926b5ab

    public static void Separate(StringBuilder sb, string value, string separator)
    {
      if (sb.Length > 0)
        sb.Append(separator);

      sb.Append(value);
    }

    public static string Intern(string str) => str?.Length > 0 ? string.Intern(str) : str;

    public static void Intern(ref string str)
    {
      str = Intern(str);
    }

    [MethodImpl(MethodImplOptions.AggressiveInlining)]
    public static string IsNullOrDefault(this string value, string def) => value?.Length > 0 ? value : def;

    public static IPAddress Intern(IPAddress ipAddress)
    {
      _ipAddressTable ??= new Dictionary<IPAddress, IPAddress>();

      if (!_ipAddressTable.TryGetValue(ipAddress, out var interned))
      {
        interned = ipAddress;
        _ipAddressTable[ipAddress] = interned;
      }

      return interned;
    }

    public static void Intern(ref IPAddress ipAddress)
    {
      ipAddress = Intern(ipAddress);
    }

    public static bool IsValidIP(string text)
    {
      IPMatch(text, IPAddress.None, out var valid);

      return valid;
    }

    public static bool IPMatch(string val, IPAddress ip) => IPMatch(val, ip, out _);

    public static string FixHtml(string str)
    {
      if (str == null)
        return "";

      var hasOpen = str.IndexOf('<') >= 0;
      var hasClose = str.IndexOf('>') >= 0;
      var hasPound = str.IndexOf('#') >= 0;

      if (!hasOpen && !hasClose && !hasPound)
        return str;

      var sb = new StringBuilder(str);

      if (hasOpen)
        sb.Replace('<', '(');

      if (hasClose)
        sb.Replace('>', ')');

      if (hasPound)
        sb.Replace('#', '-');

      return sb.ToString();
    }

    public static bool IPMatchCIDR(string cidr, IPAddress ip)
    {
      if (ip == null || ip.AddressFamily == AddressFamily.InterNetworkV6)
        return false; // Just worry about IPv4 for now

      var bytes = new byte[4];
      var split = cidr.Split('.');
      var cidrBits = false;
      var cidrLength = 0;

      for (var i = 0; i < 4; i++)
      {
        var part = 0;

        var partBase = 10;

        var pattern = split[i];

        for (var j = 0; j < pattern.Length; j++)
        {
          var c = pattern[j];

          if (c == 'x' || c == 'X')
          {
            partBase = 16;
          }
          else if (c >= '0' && c <= '9')
          {
            var offset = c - '0';

            if (cidrBits)
            {
              cidrLength *= partBase;
              cidrLength += offset;
            }
            else
            {
              part *= partBase;
              part += offset;
            }
          }
          else if (c >= 'a' && c <= 'f')
          {
            var offset = 10 + (c - 'a');

            if (cidrBits)
            {
              cidrLength *= partBase;
              cidrLength += offset;
            }
            else
            {
              part *= partBase;
              part += offset;
            }
          }
          else if (c >= 'A' && c <= 'F')
          {
            var offset = 10 + (c - 'A');

            if (cidrBits)
            {
              cidrLength *= partBase;
              cidrLength += offset;
            }
            else
            {
              part *= partBase;
              part += offset;
            }
          }
          else if (c == '/')
          {
            if (cidrBits || i != 3) // If there's two '/' or the '/' isn't in the last byte
              return false;

            partBase = 10;
            cidrBits = true;
          }
          else
          {
            return false;
          }
        }

        bytes[i] = (byte)part;
      }

      return IPMatchCIDR(OrderedAddressValue(bytes), ip, cidrLength);
    }

    public static bool IPMatchCIDR(IPAddress cidrPrefix, IPAddress ip, int cidrLength)
    {
      // Ignore IPv6 for now
      if (cidrPrefix == null || ip == null || cidrPrefix.AddressFamily == AddressFamily.InterNetworkV6)
        return false;

      var cidrValue = SwapUnsignedInt((uint)GetLongAddressValue(cidrPrefix));
      var ipValue = SwapUnsignedInt((uint)GetLongAddressValue(ip));

      return IPMatchCIDR(cidrValue, ipValue, cidrLength);
    }

    public static bool IPMatchCIDR(uint cidrPrefixValue, IPAddress ip, int cidrLength)
    {
      if (ip == null || ip.AddressFamily == AddressFamily.InterNetworkV6)
        return false;

      var ipValue = SwapUnsignedInt((uint)GetLongAddressValue(ip));

      return IPMatchCIDR(cidrPrefixValue, ipValue, cidrLength);
    }

    public static bool IPMatchCIDR(uint cidrPrefixValue, uint ipValue, int cidrLength)
    {
      if (cidrLength <= 0 || cidrLength >= 32) // if invalid cidr Length, just compare IPs
        return cidrPrefixValue == ipValue;

      var mask = uint.MaxValue << (32 - cidrLength);

      return (cidrPrefixValue & mask) == (ipValue & mask);
    }

    private static uint OrderedAddressValue(byte[] bytes)
    {
      if (bytes.Length != 4)
        return 0;

      return (uint)((bytes[0] << 0x18) | (bytes[1] << 0x10) | (bytes[2] << 8) | bytes[3]) & 0xffffffff;
    }

    private static uint SwapUnsignedInt(uint source) =>
      ((source & 0x000000FF) << 0x18)
      | ((source & 0x0000FF00) << 8)
      | ((source & 0x00FF0000) >> 8)
      | ((source & 0xFF000000) >> 0x18);

    public static bool TryConvertIPv6toIPv4(ref IPAddress address)
    {
      if (!Socket.OSSupportsIPv6 || address.AddressFamily == AddressFamily.InterNetwork)
        return true;

      var addr = address.GetAddressBytes();
      if (addr.Length == 16) // sanity 0 - 15 //10 11 //12 13 14 15
      {
        if (addr[10] != 0xFF || addr[11] != 0xFF)
          return false;

        for (var i = 0; i < 10; i++)
          if (addr[i] != 0)
            return false;

        var v4Addr = new byte[4];

        for (var i = 0; i < 4; i++) v4Addr[i] = addr[12 + i];

        address = new IPAddress(v4Addr);
        return true;
      }

      return false;
    }

    public static bool IPMatch(string val, IPAddress ip, out bool valid)
    {
      valid = true;

      var split = val.Split('.');

      for (var i = 0; i < 4; ++i)
      {
        int lowPart, highPart;

        if (i >= split.Length)
        {
          lowPart = 0;
          highPart = 255;
        }
        else
        {
          var pattern = split[i];

          if (pattern == "*")
          {
            lowPart = 0;
            highPart = 255;
          }
          else
          {
            lowPart = 0;
            highPart = 0;

            var highOnly = false;
            var lowBase = 10;
            var highBase = 10;

            for (var j = 0; j < pattern.Length; ++j)
            {
              var c = pattern[j];

              if (c == '?')
              {
                if (!highOnly)
                {
                  lowPart *= lowBase;
                  lowPart += 0;
                }

                highPart *= highBase;
                highPart += highBase - 1;
              }
              else if (c == '-')
              {
                highOnly = true;
                highPart = 0;
              }
              else if (c == 'x' || c == 'X')
              {
                lowBase = 16;
                highBase = 16;
              }
              else if (c >= '0' && c <= '9')
              {
                var offset = c - '0';

                if (!highOnly)
                {
                  lowPart *= lowBase;
                  lowPart += offset;
                }

                highPart *= highBase;
                highPart += offset;
              }
              else if (c >= 'a' && c <= 'f')
              {
                var offset = 10 + (c - 'a');

                if (!highOnly)
                {
                  lowPart *= lowBase;
                  lowPart += offset;
                }

                highPart *= highBase;
                highPart += offset;
              }
              else if (c >= 'A' && c <= 'F')
              {
                var offset = 10 + (c - 'A');

                if (!highOnly)
                {
                  lowPart *= lowBase;
                  lowPart += offset;
                }

                highPart *= highBase;
                highPart += offset;
              }
              else
              {
                valid = false; // high & lowp art would be 0 if it got to here.
              }
            }
          }
        }

        int b = (byte)(GetAddressValue(ip) >> (i * 8));

        if (b < lowPart || b > highPart)
          return false;
      }

      return true;
    }

    public static bool IPMatchClassC(IPAddress ip1, IPAddress ip2) =>
      (GetAddressValue(ip1) & 0xFFFFFF) == (GetAddressValue(ip2) & 0xFFFFFF);

    public static int InsensitiveCompare(string first, string second) => Insensitive.Compare(first, second);

    public static bool InsensitiveStartsWith(string first, string second) => Insensitive.StartsWith(first, second);

    public static Direction GetDirection(IPoint2D from, IPoint2D to)
    {
      var dx = to.X - from.X;
      var dy = to.Y - from.Y;

      var adx = Math.Abs(dx);
      var ady = Math.Abs(dy);

      if (adx >= ady * 3) return dx > 0 ? Direction.East : Direction.West;

      if (ady >= adx * 3) return dy > 0 ? Direction.South : Direction.North;

      if (dx > 0) return dy > 0 ? Direction.Down : Direction.Right;

      return dy > 0 ? Direction.Left : Direction.Up;
    }

    public static object GetArrayCap(Array array, int index, object emptyValue = null) =>
      array.Length > 0 ? array.GetValue(Math.Clamp(index, 0, array.Length - 1)) : emptyValue;

    public static SkillName RandomSkill() =>
      m_AllSkills[Random(m_AllSkills.Length - (Core.ML ? 0 : Core.SE ? 1 : Core.AOS ? 3 : 6))];

    public static SkillName RandomCombatSkill() => m_CombatSkills[Random(m_CombatSkills.Length)];

    public static SkillName RandomCraftSkill() => m_CraftSkills[Random(m_CraftSkills.Length)];

    public static void FixPoints(ref Point3D top, ref Point3D bottom)
    {
      if (bottom.m_X < top.m_X)
      {
        var swap = top.m_X;
        top.m_X = bottom.m_X;
        bottom.m_X = swap;
      }

      if (bottom.m_Y < top.m_Y)
      {
        var swap = top.m_Y;
        top.m_Y = bottom.m_Y;
        bottom.m_Y = swap;
      }

      if (bottom.m_Z < top.m_Z)
      {
        var swap = top.m_Z;
        top.m_Z = bottom.m_Z;
        bottom.m_Z = swap;
      }
    }

    public static bool RangeCheck(IPoint2D p1, IPoint2D p2, int range) =>
      p1.X >= p2.X - range
      && p1.X <= p2.X + range
      && p1.Y >= p2.Y - range
      && p2.Y <= p2.Y + range;

    // TODO: Increase performance
    public static void FormatBuffer(TextWriter output, params Memory<byte>[] mems)
    {
      output.WriteLine("        0  1  2  3  4  5  6  7   8  9  A  B  C  D  E  F");
      output.WriteLine("       -- -- -- -- -- -- -- --  -- -- -- -- -- -- -- --");

      var byteIndex = 0;

      var length = mems.Sum(mem => mem.Length);
      var position = 0;
      var memIndex = 0;
      var span = mems[memIndex].Span;

      var whole = length >> 4;
      var rem = length & 0xF;

      for (var i = 0; i < whole; ++i, byteIndex += 16)
      {
        var bytes = new StringBuilder(49);
        var chars = new StringBuilder(16);

        for (var j = 0; j < 16; ++j)
        {
          var c = span[position++];
          if (position > span.Length)
          {
            span = mems[memIndex++].Span;
            position = 0;
          }

          bytes.Append(c.ToString("X2"));

          if (j != 7)
            bytes.Append(' ');
          else
            bytes.Append("  ");

          if (c >= 0x20 && c < 0x7F)
            chars.Append((char)c);
          else
            chars.Append('.');
        }

        output.Write(byteIndex.ToString("X4"));
        output.Write("   ");
        output.Write(bytes.ToString());
        output.Write("  ");
        output.WriteLine(chars.ToString());
      }

      if (rem != 0)
      {
        var bytes = new StringBuilder(49);
        var chars = new StringBuilder(rem);

        for (var j = 0; j < 16; ++j)
          if (j < rem)
          {
            var c = span[position++];
            if (position > span.Length)
            {
              span = mems[memIndex++].Span;
              position = 0;
            }

            bytes.Append(c.ToString("X2"));

            if (j != 7)
              bytes.Append(' ');
            else
              bytes.Append("  ");

            if (c >= 0x20 && c < 0x7F)
              chars.Append((char)c);
            else
              chars.Append('.');
          }
          else
          {
            bytes.Append("   ");
          }

        output.Write(byteIndex.ToString("X4"));
        output.Write("   ");
        output.Write(bytes.ToString());
        output.Write("  ");
        output.WriteLine(chars.ToString());
      }
    }

    public static void PushColor(ConsoleColor color)
    {
      try
      {
        m_ConsoleColors.Push(Console.ForegroundColor);
        Console.ForegroundColor = color;
      }
      catch
      {
        // ignored
      }
    }

    public static void PopColor()
    {
      try
      {
        Console.ForegroundColor = m_ConsoleColors.Pop();
      }
      catch
      {
        // ignored
      }
    }

    public static bool NumberBetween(double num, int bound1, int bound2, double allowance)
    {
      if (bound1 > bound2)
      {
        var i = bound1;
        bound1 = bound2;
        bound2 = i;
      }

      return num < bound2 + allowance && num > bound1 - allowance;
    }

    public static void AssignRandomHair(Mobile m, int hue)
    {
      m.HairItemID = m.Race.RandomHair(m);
      m.HairHue = hue;
    }

    public static void AssignRandomHair(Mobile m, bool randomHue = true)
    {
      m.HairItemID = m.Race.RandomHair(m);

      if (randomHue)
        m.HairHue = m.Race.RandomHairHue();
    }

    public static void AssignRandomFacialHair(Mobile m, int hue)
    {
      m.FacialHairItemID = m.Race.RandomFacialHair(m);
      m.FacialHairHue = hue;
    }

    public static void AssignRandomFacialHair(Mobile m, bool randomHue = true)
    {
      m.FacialHairItemID = m.Race.RandomFacialHair(m);

      if (randomHue)
        m.FacialHairHue = m.Race.RandomHairHue();
    }

    public static List<TOutput> CastListContravariant<TInput, TOutput>(List<TInput> list) where TInput : TOutput =>
      list.ConvertAll(value => (TOutput)value);

    public static List<TOutput> CastListCovariant<TInput, TOutput>(List<TInput> list) where TOutput : TInput =>
      list.ConvertAll(value => (TOutput)value);

    public static List<TOutput> SafeConvertList<TInput, TOutput>(List<TInput> list) where TOutput : class
    {
      if ((list?.Capacity ?? 0) == 0)
        return new List<TOutput>();

      var output = new List<TOutput>(list.Capacity);
      output.AddRange(list.OfType<TOutput>());

      return output;
    }

    public static bool ToBoolean(string value)
    {
#pragma warning disable CA1806 // Do not ignore method results
      bool.TryParse(value, out var b);
#pragma warning restore CA1806 // Do not ignore method results

      return b;
    }

    public static double ToDouble(string value)
    {
#pragma warning disable CA1806 // Do not ignore method results
      double.TryParse(value, out var d);
#pragma warning restore CA1806 // Do not ignore method results

      return d;
    }

    public static TimeSpan ToTimeSpan(string value)
    {
#pragma warning disable CA1806 // Do not ignore method results
      TimeSpan.TryParse(value, out var t);
#pragma warning restore CA1806 // Do not ignore method results

      return t;
    }

    public static int ToInt32(string value)
    {
      int i;

#pragma warning disable CA1806 // Do not ignore method results
      if (value.StartsWith("0x"))
        int.TryParse(value.Substring(2), NumberStyles.HexNumber, null, out i);
      else
        int.TryParse(value, out i);
#pragma warning restore CA1806 // Do not ignore method results

      return i;
    }

    public static uint ToUInt32(string value)
    {
      uint i;

#pragma warning disable CA1806 // Do not ignore method results
      if (value.StartsWith("0x"))
        uint.TryParse(value.Substring(2), NumberStyles.HexNumber, null, out i);
      else
        uint.TryParse(value, out i);
#pragma warning restore CA1806 // Do not ignore method results

      return i;
    }

    public static bool ToInt32(string value, out int i) =>
      value.StartsWith("0x")
        ? int.TryParse(value.Substring(2), NumberStyles.HexNumber, null, out i)
        : int.TryParse(value, out i);

    public static bool ToUInt32(string value, out uint i) =>
      value.StartsWith("0x")
        ? uint.TryParse(value.Substring(2), NumberStyles.HexNumber, null, out i)
        : uint.TryParse(value, out i);

    public static int GetXMLInt32(string intString, int defaultValue)
    {
      try
      {
        return XmlConvert.ToInt32(intString);
      }
      catch
      {
        return int.TryParse(intString, out var val) ? val : defaultValue;
      }
    }

    public static uint GetXMLUInt32(string uintString, uint defaultValue)
    {
      try
      {
        return XmlConvert.ToUInt32(uintString);
      }
      catch
      {
        return uint.TryParse(uintString, out var val) ? val : defaultValue;
      }
    }

    public static DateTime GetXMLDateTime(string dateTimeString, DateTime defaultValue)
    {
      try
      {
        return XmlConvert.ToDateTime(dateTimeString, XmlDateTimeSerializationMode.Utc);
      }
      catch
      {
        return DateTime.TryParse(dateTimeString, out var d) ? d : defaultValue;
      }
    }

    public static TimeSpan GetXMLTimeSpan(string timeSpanString, TimeSpan defaultValue)
    {
      try
      {
        return XmlConvert.ToTimeSpan(timeSpanString);
      }
      catch
      {
        return defaultValue;
      }
    }

    public static string GetAttribute(XmlElement node, string attributeName, string defaultValue = null) =>
      node?.Attributes[attributeName]?.Value ?? defaultValue;

    public static string GetText(XmlElement node, string defaultValue) => node == null ? defaultValue : node.InnerText;

    public static int GetAddressValue(IPAddress address) => BitConverter.ToInt32(address.GetAddressBytes(), 0);

    public static long GetLongAddressValue(IPAddress address) => BitConverter.ToInt64(address.GetAddressBytes(), 0);

    public static bool InRange(Point3D p1, Point3D p2, int range) =>
      p1.m_X >= p2.m_X - range
      && p1.m_X <= p2.m_X + range
      && p1.m_Y >= p2.m_Y - range
      && p1.m_Y <= p2.m_Y + range;

    public static bool InUpdateRange(Point3D p1, Point3D p2) =>
      p1.m_X >= p2.m_X - 18
      && p1.m_X <= p2.m_X + 18
      && p1.m_Y >= p2.m_Y - 18
      && p1.m_Y <= p2.m_Y + 18;

    public static bool InUpdateRange(Point2D p1, Point2D p2) =>
      p1.m_X >= p2.m_X - 18
      && p1.m_X <= p2.m_X + 18
      && p1.m_Y >= p2.m_Y - 18
      && p1.m_Y <= p2.m_Y + 18;

    public static bool InUpdateRange(IPoint2D p1, IPoint2D p2) =>
      p1.X >= p2.X - 18
      && p1.X <= p2.X + 18
      && p1.Y >= p2.Y - 18
      && p1.Y <= p2.Y + 18;

    // 4d6+8 would be: Utility.Dice( 4, 6, 8 )
    public static int Dice(uint amount, uint sides, int bonus)
    {
      var total = 0;

      for (var i = 0; i < amount; ++i)
        total += (int)RandomSources.Source.Next(1, sides);

      return total + bonus;
    }

    public static void Shuffle<T>(IList<T> list)
    {
      var count = list.Count;
      for (var i = count - 1; i > 0; i--)
      {
        var r = RandomSources.Source.Next(count);
        var swap = list[r];
        list[r] = list[i];
        list[i] = swap;
      }
    }

    [MethodImpl(MethodImplOptions.AggressiveInlining)]
    public static int RandomList(params int[] list) => RandomList<int>(list);

    [MethodImpl(MethodImplOptions.AggressiveInlining)]
    public static T RandomList<T>(IList<T> list) => list[Random(list.Count)];

    [MethodImpl(MethodImplOptions.AggressiveInlining)]
    public static bool RandomBool() => RandomSources.Source.NextBool();

    [MethodImpl(MethodImplOptions.AggressiveInlining)]
    public static int RandomMinMax(int min, int max)
    {
      if (min > max)
      {
        var copy = min;
        min = max;
        max = copy;
      }
      else if (min == max)
      {
        return min;
      }

      return min + (int)RandomSources.Source.Next((uint)(max - min + 1));
    }

    [MethodImpl(MethodImplOptions.AggressiveInlining)]
    public static int Random(int from, int count) => RandomSources.Source.Next(from, count);

    [MethodImpl(MethodImplOptions.AggressiveInlining)]
    public static int Random(int count) => RandomSources.Source.Next(count);

    [MethodImpl(MethodImplOptions.AggressiveInlining)]
    public static uint Random(uint count) => RandomSources.Source.Next(count);

    [MethodImpl(MethodImplOptions.AggressiveInlining)]
    public static void RandomBytes(Span<byte> buffer) => RandomSources.Source.NextBytes(buffer);

    [MethodImpl(MethodImplOptions.AggressiveInlining)]
    public static double RandomDouble() => RandomSources.Source.NextDouble();

    /// <summary>
    ///   Random pink, blue, green, orange, red or yellow hue
    /// </summary>
    public static int RandomNondyedHue()
    {
      return Random(6) switch
      {
        0 => RandomPinkHue(),
        1 => RandomBlueHue(),
        2 => RandomGreenHue(),
        3 => RandomOrangeHue(),
        4 => RandomRedHue(),
        5 => RandomYellowHue(),
        _ => 0
      };
    }

    /// <summary>
    ///   Random hue in the range 1201-1254
    /// </summary>
    public static int RandomPinkHue() => Random(1201, 54);

    /// <summary>
    ///   Random hue in the range 1301-1354
    /// </summary>
    public static int RandomBlueHue() => Random(1301, 54);

    /// <summary>
    ///   Random hue in the range 1401-1454
    /// </summary>
    public static int RandomGreenHue() => Random(1401, 54);

    /// <summary>
    ///   Random hue in the range 1501-1554
    /// </summary>
    public static int RandomOrangeHue() => Random(1501, 54);

    /// <summary>
    ///   Random hue in the range 1601-1654
    /// </summary>
    public static int RandomRedHue() => Random(1601, 54);

    /// <summary>
    ///   Random hue in the range 1701-1754
    /// </summary>
    public static int RandomYellowHue() => Random(1701, 54);

    /// <summary>
    ///   Random hue in the range 1801-1908
    /// </summary>
    public static int RandomNeutralHue() => Random(1801, 108);

    /// <summary>
    ///   Random hue in the range 2001-2018
    /// </summary>
    public static int RandomSnakeHue() => Random(2001, 18);

    /// <summary>
    ///   Random hue in the range 2101-2130
    /// </summary>
    public static int RandomBirdHue() => Random(2101, 30);

    /// <summary>
    ///   Random hue in the range 2201-2224
    /// </summary>
    public static int RandomSlimeHue() => Random(2201, 24);

    /// <summary>
    ///   Random hue in the range 2301-2318
    /// </summary>
    public static int RandomAnimalHue() => Random(2301, 18);

    /// <summary>
    ///   Random hue in the range 2401-2430
    /// </summary>
    public static int RandomMetalHue() => Random(2401, 30);

    public static int ClipDyedHue(int hue) => hue < 2 ? 2 : hue > 1001 ? 1001 : hue;

    /// <summary>
    ///   Random hue in the range 2-1001
    /// </summary>
    public static int RandomDyedHue() => Random(2, 1000);

    /// <summary>
    ///   Random hue from 0x62, 0x71, 0x03, 0x0D, 0x13, 0x1C, 0x21, 0x30, 0x37, 0x3A, 0x44, 0x59
    /// </summary>
    public static int RandomBrightHue() =>
      RandomDouble() < 0.1 ? RandomList(0x62, 0x71) : RandomList(0x03, 0x0D, 0x13, 0x1C, 0x21, 0x30, 0x37, 0x3A, 0x44, 0x59);

    [MethodImpl(MethodImplOptions.AggressiveInlining)]
    public static T Clamp<T>(this T val, T min, T max) where T : IComparable<T> =>
      val.CompareTo(min) < 0 ? min : val.CompareTo(max) > 0 ? max : val;

    [MethodImpl(MethodImplOptions.AggressiveInlining)]
    public static TimeSpan Max(this TimeSpan val, TimeSpan max) => val > max ? max : val;
  }
}
<|MERGE_RESOLUTION|>--- conflicted
+++ resolved
@@ -1,1025 +1,1022 @@
-/***************************************************************************
- *                                Utility.cs
- *                            -------------------
- *   begin                : May 1, 2002
- *   copyright            : (C) The RunUO Software Team
- *   email                : info@runuo.com
- *
- *   $Id$
- *
- ***************************************************************************/
-
-/***************************************************************************
- *
- *   This program is free software; you can redistribute it and/or modify
- *   it under the terms of the GNU General Public License as published by
- *   the Free Software Foundation; either version 2 of the License, or
- *   (at your option) any later version.
- *
- ***************************************************************************/
-
-using System;
-using System.Collections.Generic;
-using System.Globalization;
-using System.IO;
-using System.Linq;
-using System.Net;
-using System.Net.Sockets;
-using System.Runtime.CompilerServices;
-using System.Text;
-using System.Xml;
-using Server.Random;
-
-namespace Server
-{
-  public static class Utility
-  {
-    private static Encoding m_UTF8, m_UTF8WithEncoding, m_Unicode, m_UnicodeLE;
-
-    private static Dictionary<IPAddress, IPAddress> _ipAddressTable;
-
-    private static readonly SkillName[] m_AllSkills =
-    {
-      SkillName.Alchemy,
-      SkillName.Anatomy,
-      SkillName.AnimalLore,
-      SkillName.ItemID,
-      SkillName.ArmsLore,
-      SkillName.Parry,
-      SkillName.Begging,
-      SkillName.Blacksmith,
-      SkillName.Fletching,
-      SkillName.Peacemaking,
-      SkillName.Camping,
-      SkillName.Carpentry,
-      SkillName.Cartography,
-      SkillName.Cooking,
-      SkillName.DetectHidden,
-      SkillName.Discordance,
-      SkillName.EvalInt,
-      SkillName.Healing,
-      SkillName.Fishing,
-      SkillName.Forensics,
-      SkillName.Herding,
-      SkillName.Hiding,
-      SkillName.Provocation,
-      SkillName.Inscribe,
-      SkillName.Lockpicking,
-      SkillName.Magery,
-      SkillName.MagicResist,
-      SkillName.Tactics,
-      SkillName.Snooping,
-      SkillName.Musicianship,
-      SkillName.Poisoning,
-      SkillName.Archery,
-      SkillName.SpiritSpeak,
-      SkillName.Stealing,
-      SkillName.Tailoring,
-      SkillName.AnimalTaming,
-      SkillName.TasteID,
-      SkillName.Tinkering,
-      SkillName.Tracking,
-      SkillName.Veterinary,
-      SkillName.Swords,
-      SkillName.Macing,
-      SkillName.Fencing,
-      SkillName.Wrestling,
-      SkillName.Lumberjacking,
-      SkillName.Mining,
-      SkillName.Meditation,
-      SkillName.Stealth,
-      SkillName.RemoveTrap,
-      SkillName.Necromancy,
-      SkillName.Focus,
-      SkillName.Chivalry,
-      SkillName.Bushido,
-      SkillName.Ninjitsu,
-      SkillName.Spellweaving
-    };
-
-    private static readonly SkillName[] m_CombatSkills =
-    {
-      SkillName.Archery,
-      SkillName.Swords,
-      SkillName.Macing,
-      SkillName.Fencing,
-      SkillName.Wrestling
-    };
-
-    private static readonly SkillName[] m_CraftSkills =
-    {
-      SkillName.Alchemy,
-      SkillName.Blacksmith,
-      SkillName.Fletching,
-      SkillName.Carpentry,
-      SkillName.Cartography,
-      SkillName.Cooking,
-      SkillName.Inscribe,
-      SkillName.Tailoring,
-      SkillName.Tinkering
-    };
-
-    private static readonly Stack<ConsoleColor> m_ConsoleColors = new Stack<ConsoleColor>();
-
-    public static Encoding UTF8 => m_UTF8 ??= new UTF8Encoding(false, false);
-    public static Encoding UTF8WithEncoding => m_UTF8WithEncoding ??= new UTF8Encoding(true, false);
-<<<<<<< HEAD
-
-    public static Encoding Unicode => m_Unicode ??= new UnicodeEncoding(true, false, false);
-    public static Encoding UnicodeLE => m_UnicodeLE ??= new UnicodeEncoding(false, false, false);
-
-=======
->>>>>>> 0926b5ab
-
-    public static void Separate(StringBuilder sb, string value, string separator)
-    {
-      if (sb.Length > 0)
-        sb.Append(separator);
-
-      sb.Append(value);
-    }
-
-    public static string Intern(string str) => str?.Length > 0 ? string.Intern(str) : str;
-
-    public static void Intern(ref string str)
-    {
-      str = Intern(str);
-    }
-
-    [MethodImpl(MethodImplOptions.AggressiveInlining)]
-    public static string IsNullOrDefault(this string value, string def) => value?.Length > 0 ? value : def;
-
-    public static IPAddress Intern(IPAddress ipAddress)
-    {
-      _ipAddressTable ??= new Dictionary<IPAddress, IPAddress>();
-
-      if (!_ipAddressTable.TryGetValue(ipAddress, out var interned))
-      {
-        interned = ipAddress;
-        _ipAddressTable[ipAddress] = interned;
-      }
-
-      return interned;
-    }
-
-    public static void Intern(ref IPAddress ipAddress)
-    {
-      ipAddress = Intern(ipAddress);
-    }
-
-    public static bool IsValidIP(string text)
-    {
-      IPMatch(text, IPAddress.None, out var valid);
-
-      return valid;
-    }
-
-    public static bool IPMatch(string val, IPAddress ip) => IPMatch(val, ip, out _);
-
-    public static string FixHtml(string str)
-    {
-      if (str == null)
-        return "";
-
-      var hasOpen = str.IndexOf('<') >= 0;
-      var hasClose = str.IndexOf('>') >= 0;
-      var hasPound = str.IndexOf('#') >= 0;
-
-      if (!hasOpen && !hasClose && !hasPound)
-        return str;
-
-      var sb = new StringBuilder(str);
-
-      if (hasOpen)
-        sb.Replace('<', '(');
-
-      if (hasClose)
-        sb.Replace('>', ')');
-
-      if (hasPound)
-        sb.Replace('#', '-');
-
-      return sb.ToString();
-    }
-
-    public static bool IPMatchCIDR(string cidr, IPAddress ip)
-    {
-      if (ip == null || ip.AddressFamily == AddressFamily.InterNetworkV6)
-        return false; // Just worry about IPv4 for now
-
-      var bytes = new byte[4];
-      var split = cidr.Split('.');
-      var cidrBits = false;
-      var cidrLength = 0;
-
-      for (var i = 0; i < 4; i++)
-      {
-        var part = 0;
-
-        var partBase = 10;
-
-        var pattern = split[i];
-
-        for (var j = 0; j < pattern.Length; j++)
-        {
-          var c = pattern[j];
-
-          if (c == 'x' || c == 'X')
-          {
-            partBase = 16;
-          }
-          else if (c >= '0' && c <= '9')
-          {
-            var offset = c - '0';
-
-            if (cidrBits)
-            {
-              cidrLength *= partBase;
-              cidrLength += offset;
-            }
-            else
-            {
-              part *= partBase;
-              part += offset;
-            }
-          }
-          else if (c >= 'a' && c <= 'f')
-          {
-            var offset = 10 + (c - 'a');
-
-            if (cidrBits)
-            {
-              cidrLength *= partBase;
-              cidrLength += offset;
-            }
-            else
-            {
-              part *= partBase;
-              part += offset;
-            }
-          }
-          else if (c >= 'A' && c <= 'F')
-          {
-            var offset = 10 + (c - 'A');
-
-            if (cidrBits)
-            {
-              cidrLength *= partBase;
-              cidrLength += offset;
-            }
-            else
-            {
-              part *= partBase;
-              part += offset;
-            }
-          }
-          else if (c == '/')
-          {
-            if (cidrBits || i != 3) // If there's two '/' or the '/' isn't in the last byte
-              return false;
-
-            partBase = 10;
-            cidrBits = true;
-          }
-          else
-          {
-            return false;
-          }
-        }
-
-        bytes[i] = (byte)part;
-      }
-
-      return IPMatchCIDR(OrderedAddressValue(bytes), ip, cidrLength);
-    }
-
-    public static bool IPMatchCIDR(IPAddress cidrPrefix, IPAddress ip, int cidrLength)
-    {
-      // Ignore IPv6 for now
-      if (cidrPrefix == null || ip == null || cidrPrefix.AddressFamily == AddressFamily.InterNetworkV6)
-        return false;
-
-      var cidrValue = SwapUnsignedInt((uint)GetLongAddressValue(cidrPrefix));
-      var ipValue = SwapUnsignedInt((uint)GetLongAddressValue(ip));
-
-      return IPMatchCIDR(cidrValue, ipValue, cidrLength);
-    }
-
-    public static bool IPMatchCIDR(uint cidrPrefixValue, IPAddress ip, int cidrLength)
-    {
-      if (ip == null || ip.AddressFamily == AddressFamily.InterNetworkV6)
-        return false;
-
-      var ipValue = SwapUnsignedInt((uint)GetLongAddressValue(ip));
-
-      return IPMatchCIDR(cidrPrefixValue, ipValue, cidrLength);
-    }
-
-    public static bool IPMatchCIDR(uint cidrPrefixValue, uint ipValue, int cidrLength)
-    {
-      if (cidrLength <= 0 || cidrLength >= 32) // if invalid cidr Length, just compare IPs
-        return cidrPrefixValue == ipValue;
-
-      var mask = uint.MaxValue << (32 - cidrLength);
-
-      return (cidrPrefixValue & mask) == (ipValue & mask);
-    }
-
-    private static uint OrderedAddressValue(byte[] bytes)
-    {
-      if (bytes.Length != 4)
-        return 0;
-
-      return (uint)((bytes[0] << 0x18) | (bytes[1] << 0x10) | (bytes[2] << 8) | bytes[3]) & 0xffffffff;
-    }
-
-    private static uint SwapUnsignedInt(uint source) =>
-      ((source & 0x000000FF) << 0x18)
-      | ((source & 0x0000FF00) << 8)
-      | ((source & 0x00FF0000) >> 8)
-      | ((source & 0xFF000000) >> 0x18);
-
-    public static bool TryConvertIPv6toIPv4(ref IPAddress address)
-    {
-      if (!Socket.OSSupportsIPv6 || address.AddressFamily == AddressFamily.InterNetwork)
-        return true;
-
-      var addr = address.GetAddressBytes();
-      if (addr.Length == 16) // sanity 0 - 15 //10 11 //12 13 14 15
-      {
-        if (addr[10] != 0xFF || addr[11] != 0xFF)
-          return false;
-
-        for (var i = 0; i < 10; i++)
-          if (addr[i] != 0)
-            return false;
-
-        var v4Addr = new byte[4];
-
-        for (var i = 0; i < 4; i++) v4Addr[i] = addr[12 + i];
-
-        address = new IPAddress(v4Addr);
-        return true;
-      }
-
-      return false;
-    }
-
-    public static bool IPMatch(string val, IPAddress ip, out bool valid)
-    {
-      valid = true;
-
-      var split = val.Split('.');
-
-      for (var i = 0; i < 4; ++i)
-      {
-        int lowPart, highPart;
-
-        if (i >= split.Length)
-        {
-          lowPart = 0;
-          highPart = 255;
-        }
-        else
-        {
-          var pattern = split[i];
-
-          if (pattern == "*")
-          {
-            lowPart = 0;
-            highPart = 255;
-          }
-          else
-          {
-            lowPart = 0;
-            highPart = 0;
-
-            var highOnly = false;
-            var lowBase = 10;
-            var highBase = 10;
-
-            for (var j = 0; j < pattern.Length; ++j)
-            {
-              var c = pattern[j];
-
-              if (c == '?')
-              {
-                if (!highOnly)
-                {
-                  lowPart *= lowBase;
-                  lowPart += 0;
-                }
-
-                highPart *= highBase;
-                highPart += highBase - 1;
-              }
-              else if (c == '-')
-              {
-                highOnly = true;
-                highPart = 0;
-              }
-              else if (c == 'x' || c == 'X')
-              {
-                lowBase = 16;
-                highBase = 16;
-              }
-              else if (c >= '0' && c <= '9')
-              {
-                var offset = c - '0';
-
-                if (!highOnly)
-                {
-                  lowPart *= lowBase;
-                  lowPart += offset;
-                }
-
-                highPart *= highBase;
-                highPart += offset;
-              }
-              else if (c >= 'a' && c <= 'f')
-              {
-                var offset = 10 + (c - 'a');
-
-                if (!highOnly)
-                {
-                  lowPart *= lowBase;
-                  lowPart += offset;
-                }
-
-                highPart *= highBase;
-                highPart += offset;
-              }
-              else if (c >= 'A' && c <= 'F')
-              {
-                var offset = 10 + (c - 'A');
-
-                if (!highOnly)
-                {
-                  lowPart *= lowBase;
-                  lowPart += offset;
-                }
-
-                highPart *= highBase;
-                highPart += offset;
-              }
-              else
-              {
-                valid = false; // high & lowp art would be 0 if it got to here.
-              }
-            }
-          }
-        }
-
-        int b = (byte)(GetAddressValue(ip) >> (i * 8));
-
-        if (b < lowPart || b > highPart)
-          return false;
-      }
-
-      return true;
-    }
-
-    public static bool IPMatchClassC(IPAddress ip1, IPAddress ip2) =>
-      (GetAddressValue(ip1) & 0xFFFFFF) == (GetAddressValue(ip2) & 0xFFFFFF);
-
-    public static int InsensitiveCompare(string first, string second) => Insensitive.Compare(first, second);
-
-    public static bool InsensitiveStartsWith(string first, string second) => Insensitive.StartsWith(first, second);
-
-    public static Direction GetDirection(IPoint2D from, IPoint2D to)
-    {
-      var dx = to.X - from.X;
-      var dy = to.Y - from.Y;
-
-      var adx = Math.Abs(dx);
-      var ady = Math.Abs(dy);
-
-      if (adx >= ady * 3) return dx > 0 ? Direction.East : Direction.West;
-
-      if (ady >= adx * 3) return dy > 0 ? Direction.South : Direction.North;
-
-      if (dx > 0) return dy > 0 ? Direction.Down : Direction.Right;
-
-      return dy > 0 ? Direction.Left : Direction.Up;
-    }
-
-    public static object GetArrayCap(Array array, int index, object emptyValue = null) =>
-      array.Length > 0 ? array.GetValue(Math.Clamp(index, 0, array.Length - 1)) : emptyValue;
-
-    public static SkillName RandomSkill() =>
-      m_AllSkills[Random(m_AllSkills.Length - (Core.ML ? 0 : Core.SE ? 1 : Core.AOS ? 3 : 6))];
-
-    public static SkillName RandomCombatSkill() => m_CombatSkills[Random(m_CombatSkills.Length)];
-
-    public static SkillName RandomCraftSkill() => m_CraftSkills[Random(m_CraftSkills.Length)];
-
-    public static void FixPoints(ref Point3D top, ref Point3D bottom)
-    {
-      if (bottom.m_X < top.m_X)
-      {
-        var swap = top.m_X;
-        top.m_X = bottom.m_X;
-        bottom.m_X = swap;
-      }
-
-      if (bottom.m_Y < top.m_Y)
-      {
-        var swap = top.m_Y;
-        top.m_Y = bottom.m_Y;
-        bottom.m_Y = swap;
-      }
-
-      if (bottom.m_Z < top.m_Z)
-      {
-        var swap = top.m_Z;
-        top.m_Z = bottom.m_Z;
-        bottom.m_Z = swap;
-      }
-    }
-
-    public static bool RangeCheck(IPoint2D p1, IPoint2D p2, int range) =>
-      p1.X >= p2.X - range
-      && p1.X <= p2.X + range
-      && p1.Y >= p2.Y - range
-      && p2.Y <= p2.Y + range;
-
-    // TODO: Increase performance
-    public static void FormatBuffer(TextWriter output, params Memory<byte>[] mems)
-    {
-      output.WriteLine("        0  1  2  3  4  5  6  7   8  9  A  B  C  D  E  F");
-      output.WriteLine("       -- -- -- -- -- -- -- --  -- -- -- -- -- -- -- --");
-
-      var byteIndex = 0;
-
-      var length = mems.Sum(mem => mem.Length);
-      var position = 0;
-      var memIndex = 0;
-      var span = mems[memIndex].Span;
-
-      var whole = length >> 4;
-      var rem = length & 0xF;
-
-      for (var i = 0; i < whole; ++i, byteIndex += 16)
-      {
-        var bytes = new StringBuilder(49);
-        var chars = new StringBuilder(16);
-
-        for (var j = 0; j < 16; ++j)
-        {
-          var c = span[position++];
-          if (position > span.Length)
-          {
-            span = mems[memIndex++].Span;
-            position = 0;
-          }
-
-          bytes.Append(c.ToString("X2"));
-
-          if (j != 7)
-            bytes.Append(' ');
-          else
-            bytes.Append("  ");
-
-          if (c >= 0x20 && c < 0x7F)
-            chars.Append((char)c);
-          else
-            chars.Append('.');
-        }
-
-        output.Write(byteIndex.ToString("X4"));
-        output.Write("   ");
-        output.Write(bytes.ToString());
-        output.Write("  ");
-        output.WriteLine(chars.ToString());
-      }
-
-      if (rem != 0)
-      {
-        var bytes = new StringBuilder(49);
-        var chars = new StringBuilder(rem);
-
-        for (var j = 0; j < 16; ++j)
-          if (j < rem)
-          {
-            var c = span[position++];
-            if (position > span.Length)
-            {
-              span = mems[memIndex++].Span;
-              position = 0;
-            }
-
-            bytes.Append(c.ToString("X2"));
-
-            if (j != 7)
-              bytes.Append(' ');
-            else
-              bytes.Append("  ");
-
-            if (c >= 0x20 && c < 0x7F)
-              chars.Append((char)c);
-            else
-              chars.Append('.');
-          }
-          else
-          {
-            bytes.Append("   ");
-          }
-
-        output.Write(byteIndex.ToString("X4"));
-        output.Write("   ");
-        output.Write(bytes.ToString());
-        output.Write("  ");
-        output.WriteLine(chars.ToString());
-      }
-    }
-
-    public static void PushColor(ConsoleColor color)
-    {
-      try
-      {
-        m_ConsoleColors.Push(Console.ForegroundColor);
-        Console.ForegroundColor = color;
-      }
-      catch
-      {
-        // ignored
-      }
-    }
-
-    public static void PopColor()
-    {
-      try
-      {
-        Console.ForegroundColor = m_ConsoleColors.Pop();
-      }
-      catch
-      {
-        // ignored
-      }
-    }
-
-    public static bool NumberBetween(double num, int bound1, int bound2, double allowance)
-    {
-      if (bound1 > bound2)
-      {
-        var i = bound1;
-        bound1 = bound2;
-        bound2 = i;
-      }
-
-      return num < bound2 + allowance && num > bound1 - allowance;
-    }
-
-    public static void AssignRandomHair(Mobile m, int hue)
-    {
-      m.HairItemID = m.Race.RandomHair(m);
-      m.HairHue = hue;
-    }
-
-    public static void AssignRandomHair(Mobile m, bool randomHue = true)
-    {
-      m.HairItemID = m.Race.RandomHair(m);
-
-      if (randomHue)
-        m.HairHue = m.Race.RandomHairHue();
-    }
-
-    public static void AssignRandomFacialHair(Mobile m, int hue)
-    {
-      m.FacialHairItemID = m.Race.RandomFacialHair(m);
-      m.FacialHairHue = hue;
-    }
-
-    public static void AssignRandomFacialHair(Mobile m, bool randomHue = true)
-    {
-      m.FacialHairItemID = m.Race.RandomFacialHair(m);
-
-      if (randomHue)
-        m.FacialHairHue = m.Race.RandomHairHue();
-    }
-
-    public static List<TOutput> CastListContravariant<TInput, TOutput>(List<TInput> list) where TInput : TOutput =>
-      list.ConvertAll(value => (TOutput)value);
-
-    public static List<TOutput> CastListCovariant<TInput, TOutput>(List<TInput> list) where TOutput : TInput =>
-      list.ConvertAll(value => (TOutput)value);
-
-    public static List<TOutput> SafeConvertList<TInput, TOutput>(List<TInput> list) where TOutput : class
-    {
-      if ((list?.Capacity ?? 0) == 0)
-        return new List<TOutput>();
-
-      var output = new List<TOutput>(list.Capacity);
-      output.AddRange(list.OfType<TOutput>());
-
-      return output;
-    }
-
-    public static bool ToBoolean(string value)
-    {
-#pragma warning disable CA1806 // Do not ignore method results
-      bool.TryParse(value, out var b);
-#pragma warning restore CA1806 // Do not ignore method results
-
-      return b;
-    }
-
-    public static double ToDouble(string value)
-    {
-#pragma warning disable CA1806 // Do not ignore method results
-      double.TryParse(value, out var d);
-#pragma warning restore CA1806 // Do not ignore method results
-
-      return d;
-    }
-
-    public static TimeSpan ToTimeSpan(string value)
-    {
-#pragma warning disable CA1806 // Do not ignore method results
-      TimeSpan.TryParse(value, out var t);
-#pragma warning restore CA1806 // Do not ignore method results
-
-      return t;
-    }
-
-    public static int ToInt32(string value)
-    {
-      int i;
-
-#pragma warning disable CA1806 // Do not ignore method results
-      if (value.StartsWith("0x"))
-        int.TryParse(value.Substring(2), NumberStyles.HexNumber, null, out i);
-      else
-        int.TryParse(value, out i);
-#pragma warning restore CA1806 // Do not ignore method results
-
-      return i;
-    }
-
-    public static uint ToUInt32(string value)
-    {
-      uint i;
-
-#pragma warning disable CA1806 // Do not ignore method results
-      if (value.StartsWith("0x"))
-        uint.TryParse(value.Substring(2), NumberStyles.HexNumber, null, out i);
-      else
-        uint.TryParse(value, out i);
-#pragma warning restore CA1806 // Do not ignore method results
-
-      return i;
-    }
-
-    public static bool ToInt32(string value, out int i) =>
-      value.StartsWith("0x")
-        ? int.TryParse(value.Substring(2), NumberStyles.HexNumber, null, out i)
-        : int.TryParse(value, out i);
-
-    public static bool ToUInt32(string value, out uint i) =>
-      value.StartsWith("0x")
-        ? uint.TryParse(value.Substring(2), NumberStyles.HexNumber, null, out i)
-        : uint.TryParse(value, out i);
-
-    public static int GetXMLInt32(string intString, int defaultValue)
-    {
-      try
-      {
-        return XmlConvert.ToInt32(intString);
-      }
-      catch
-      {
-        return int.TryParse(intString, out var val) ? val : defaultValue;
-      }
-    }
-
-    public static uint GetXMLUInt32(string uintString, uint defaultValue)
-    {
-      try
-      {
-        return XmlConvert.ToUInt32(uintString);
-      }
-      catch
-      {
-        return uint.TryParse(uintString, out var val) ? val : defaultValue;
-      }
-    }
-
-    public static DateTime GetXMLDateTime(string dateTimeString, DateTime defaultValue)
-    {
-      try
-      {
-        return XmlConvert.ToDateTime(dateTimeString, XmlDateTimeSerializationMode.Utc);
-      }
-      catch
-      {
-        return DateTime.TryParse(dateTimeString, out var d) ? d : defaultValue;
-      }
-    }
-
-    public static TimeSpan GetXMLTimeSpan(string timeSpanString, TimeSpan defaultValue)
-    {
-      try
-      {
-        return XmlConvert.ToTimeSpan(timeSpanString);
-      }
-      catch
-      {
-        return defaultValue;
-      }
-    }
-
-    public static string GetAttribute(XmlElement node, string attributeName, string defaultValue = null) =>
-      node?.Attributes[attributeName]?.Value ?? defaultValue;
-
-    public static string GetText(XmlElement node, string defaultValue) => node == null ? defaultValue : node.InnerText;
-
-    public static int GetAddressValue(IPAddress address) => BitConverter.ToInt32(address.GetAddressBytes(), 0);
-
-    public static long GetLongAddressValue(IPAddress address) => BitConverter.ToInt64(address.GetAddressBytes(), 0);
-
-    public static bool InRange(Point3D p1, Point3D p2, int range) =>
-      p1.m_X >= p2.m_X - range
-      && p1.m_X <= p2.m_X + range
-      && p1.m_Y >= p2.m_Y - range
-      && p1.m_Y <= p2.m_Y + range;
-
-    public static bool InUpdateRange(Point3D p1, Point3D p2) =>
-      p1.m_X >= p2.m_X - 18
-      && p1.m_X <= p2.m_X + 18
-      && p1.m_Y >= p2.m_Y - 18
-      && p1.m_Y <= p2.m_Y + 18;
-
-    public static bool InUpdateRange(Point2D p1, Point2D p2) =>
-      p1.m_X >= p2.m_X - 18
-      && p1.m_X <= p2.m_X + 18
-      && p1.m_Y >= p2.m_Y - 18
-      && p1.m_Y <= p2.m_Y + 18;
-
-    public static bool InUpdateRange(IPoint2D p1, IPoint2D p2) =>
-      p1.X >= p2.X - 18
-      && p1.X <= p2.X + 18
-      && p1.Y >= p2.Y - 18
-      && p1.Y <= p2.Y + 18;
-
-    // 4d6+8 would be: Utility.Dice( 4, 6, 8 )
-    public static int Dice(uint amount, uint sides, int bonus)
-    {
-      var total = 0;
-
-      for (var i = 0; i < amount; ++i)
-        total += (int)RandomSources.Source.Next(1, sides);
-
-      return total + bonus;
-    }
-
-    public static void Shuffle<T>(IList<T> list)
-    {
-      var count = list.Count;
-      for (var i = count - 1; i > 0; i--)
-      {
-        var r = RandomSources.Source.Next(count);
-        var swap = list[r];
-        list[r] = list[i];
-        list[i] = swap;
-      }
-    }
-
-    [MethodImpl(MethodImplOptions.AggressiveInlining)]
-    public static int RandomList(params int[] list) => RandomList<int>(list);
-
-    [MethodImpl(MethodImplOptions.AggressiveInlining)]
-    public static T RandomList<T>(IList<T> list) => list[Random(list.Count)];
-
-    [MethodImpl(MethodImplOptions.AggressiveInlining)]
-    public static bool RandomBool() => RandomSources.Source.NextBool();
-
-    [MethodImpl(MethodImplOptions.AggressiveInlining)]
-    public static int RandomMinMax(int min, int max)
-    {
-      if (min > max)
-      {
-        var copy = min;
-        min = max;
-        max = copy;
-      }
-      else if (min == max)
-      {
-        return min;
-      }
-
-      return min + (int)RandomSources.Source.Next((uint)(max - min + 1));
-    }
-
-    [MethodImpl(MethodImplOptions.AggressiveInlining)]
-    public static int Random(int from, int count) => RandomSources.Source.Next(from, count);
-
-    [MethodImpl(MethodImplOptions.AggressiveInlining)]
-    public static int Random(int count) => RandomSources.Source.Next(count);
-
-    [MethodImpl(MethodImplOptions.AggressiveInlining)]
-    public static uint Random(uint count) => RandomSources.Source.Next(count);
-
-    [MethodImpl(MethodImplOptions.AggressiveInlining)]
-    public static void RandomBytes(Span<byte> buffer) => RandomSources.Source.NextBytes(buffer);
-
-    [MethodImpl(MethodImplOptions.AggressiveInlining)]
-    public static double RandomDouble() => RandomSources.Source.NextDouble();
-
-    /// <summary>
-    ///   Random pink, blue, green, orange, red or yellow hue
-    /// </summary>
-    public static int RandomNondyedHue()
-    {
-      return Random(6) switch
-      {
-        0 => RandomPinkHue(),
-        1 => RandomBlueHue(),
-        2 => RandomGreenHue(),
-        3 => RandomOrangeHue(),
-        4 => RandomRedHue(),
-        5 => RandomYellowHue(),
-        _ => 0
-      };
-    }
-
-    /// <summary>
-    ///   Random hue in the range 1201-1254
-    /// </summary>
-    public static int RandomPinkHue() => Random(1201, 54);
-
-    /// <summary>
-    ///   Random hue in the range 1301-1354
-    /// </summary>
-    public static int RandomBlueHue() => Random(1301, 54);
-
-    /// <summary>
-    ///   Random hue in the range 1401-1454
-    /// </summary>
-    public static int RandomGreenHue() => Random(1401, 54);
-
-    /// <summary>
-    ///   Random hue in the range 1501-1554
-    /// </summary>
-    public static int RandomOrangeHue() => Random(1501, 54);
-
-    /// <summary>
-    ///   Random hue in the range 1601-1654
-    /// </summary>
-    public static int RandomRedHue() => Random(1601, 54);
-
-    /// <summary>
-    ///   Random hue in the range 1701-1754
-    /// </summary>
-    public static int RandomYellowHue() => Random(1701, 54);
-
-    /// <summary>
-    ///   Random hue in the range 1801-1908
-    /// </summary>
-    public static int RandomNeutralHue() => Random(1801, 108);
-
-    /// <summary>
-    ///   Random hue in the range 2001-2018
-    /// </summary>
-    public static int RandomSnakeHue() => Random(2001, 18);
-
-    /// <summary>
-    ///   Random hue in the range 2101-2130
-    /// </summary>
-    public static int RandomBirdHue() => Random(2101, 30);
-
-    /// <summary>
-    ///   Random hue in the range 2201-2224
-    /// </summary>
-    public static int RandomSlimeHue() => Random(2201, 24);
-
-    /// <summary>
-    ///   Random hue in the range 2301-2318
-    /// </summary>
-    public static int RandomAnimalHue() => Random(2301, 18);
-
-    /// <summary>
-    ///   Random hue in the range 2401-2430
-    /// </summary>
-    public static int RandomMetalHue() => Random(2401, 30);
-
-    public static int ClipDyedHue(int hue) => hue < 2 ? 2 : hue > 1001 ? 1001 : hue;
-
-    /// <summary>
-    ///   Random hue in the range 2-1001
-    /// </summary>
-    public static int RandomDyedHue() => Random(2, 1000);
-
-    /// <summary>
-    ///   Random hue from 0x62, 0x71, 0x03, 0x0D, 0x13, 0x1C, 0x21, 0x30, 0x37, 0x3A, 0x44, 0x59
-    /// </summary>
-    public static int RandomBrightHue() =>
-      RandomDouble() < 0.1 ? RandomList(0x62, 0x71) : RandomList(0x03, 0x0D, 0x13, 0x1C, 0x21, 0x30, 0x37, 0x3A, 0x44, 0x59);
-
-    [MethodImpl(MethodImplOptions.AggressiveInlining)]
-    public static T Clamp<T>(this T val, T min, T max) where T : IComparable<T> =>
-      val.CompareTo(min) < 0 ? min : val.CompareTo(max) > 0 ? max : val;
-
-    [MethodImpl(MethodImplOptions.AggressiveInlining)]
-    public static TimeSpan Max(this TimeSpan val, TimeSpan max) => val > max ? max : val;
-  }
-}
+/***************************************************************************
+ *                                Utility.cs
+ *                            -------------------
+ *   begin                : May 1, 2002
+ *   copyright            : (C) The RunUO Software Team
+ *   email                : info@runuo.com
+ *
+ *   $Id$
+ *
+ ***************************************************************************/
+
+/***************************************************************************
+ *
+ *   This program is free software; you can redistribute it and/or modify
+ *   it under the terms of the GNU General Public License as published by
+ *   the Free Software Foundation; either version 2 of the License, or
+ *   (at your option) any later version.
+ *
+ ***************************************************************************/
+
+using System;
+using System.Collections.Generic;
+using System.Globalization;
+using System.IO;
+using System.Linq;
+using System.Net;
+using System.Net.Sockets;
+using System.Runtime.CompilerServices;
+using System.Text;
+using System.Xml;
+using Server.Random;
+
+namespace Server
+{
+  public static class Utility
+  {
+    private static Encoding m_UTF8, m_UTF8WithEncoding, m_Unicode, m_UnicodeLE;
+
+    private static Dictionary<IPAddress, IPAddress> _ipAddressTable;
+
+    private static readonly SkillName[] m_AllSkills =
+    {
+      SkillName.Alchemy,
+      SkillName.Anatomy,
+      SkillName.AnimalLore,
+      SkillName.ItemID,
+      SkillName.ArmsLore,
+      SkillName.Parry,
+      SkillName.Begging,
+      SkillName.Blacksmith,
+      SkillName.Fletching,
+      SkillName.Peacemaking,
+      SkillName.Camping,
+      SkillName.Carpentry,
+      SkillName.Cartography,
+      SkillName.Cooking,
+      SkillName.DetectHidden,
+      SkillName.Discordance,
+      SkillName.EvalInt,
+      SkillName.Healing,
+      SkillName.Fishing,
+      SkillName.Forensics,
+      SkillName.Herding,
+      SkillName.Hiding,
+      SkillName.Provocation,
+      SkillName.Inscribe,
+      SkillName.Lockpicking,
+      SkillName.Magery,
+      SkillName.MagicResist,
+      SkillName.Tactics,
+      SkillName.Snooping,
+      SkillName.Musicianship,
+      SkillName.Poisoning,
+      SkillName.Archery,
+      SkillName.SpiritSpeak,
+      SkillName.Stealing,
+      SkillName.Tailoring,
+      SkillName.AnimalTaming,
+      SkillName.TasteID,
+      SkillName.Tinkering,
+      SkillName.Tracking,
+      SkillName.Veterinary,
+      SkillName.Swords,
+      SkillName.Macing,
+      SkillName.Fencing,
+      SkillName.Wrestling,
+      SkillName.Lumberjacking,
+      SkillName.Mining,
+      SkillName.Meditation,
+      SkillName.Stealth,
+      SkillName.RemoveTrap,
+      SkillName.Necromancy,
+      SkillName.Focus,
+      SkillName.Chivalry,
+      SkillName.Bushido,
+      SkillName.Ninjitsu,
+      SkillName.Spellweaving
+    };
+
+    private static readonly SkillName[] m_CombatSkills =
+    {
+      SkillName.Archery,
+      SkillName.Swords,
+      SkillName.Macing,
+      SkillName.Fencing,
+      SkillName.Wrestling
+    };
+
+    private static readonly SkillName[] m_CraftSkills =
+    {
+      SkillName.Alchemy,
+      SkillName.Blacksmith,
+      SkillName.Fletching,
+      SkillName.Carpentry,
+      SkillName.Cartography,
+      SkillName.Cooking,
+      SkillName.Inscribe,
+      SkillName.Tailoring,
+      SkillName.Tinkering
+    };
+
+    private static readonly Stack<ConsoleColor> m_ConsoleColors = new Stack<ConsoleColor>();
+
+    public static Encoding UTF8 => m_UTF8 ??= new UTF8Encoding(false, false);
+    public static Encoding UTF8WithEncoding => m_UTF8WithEncoding ??= new UTF8Encoding(true, false);
+
+    public static Encoding Unicode => m_Unicode ??= new UnicodeEncoding(true, false, false);
+    public static Encoding UnicodeLE => m_UnicodeLE ??= new UnicodeEncoding(false, false, false);
+
+
+    public static void Separate(StringBuilder sb, string value, string separator)
+    {
+      if (sb.Length > 0)
+        sb.Append(separator);
+
+      sb.Append(value);
+    }
+
+    public static string Intern(string str) => str?.Length > 0 ? string.Intern(str) : str;
+
+    public static void Intern(ref string str)
+    {
+      str = Intern(str);
+    }
+
+    [MethodImpl(MethodImplOptions.AggressiveInlining)]
+    public static string IsNullOrDefault(this string value, string def) => value?.Length > 0 ? value : def;
+
+    public static IPAddress Intern(IPAddress ipAddress)
+    {
+      _ipAddressTable ??= new Dictionary<IPAddress, IPAddress>();
+
+      if (!_ipAddressTable.TryGetValue(ipAddress, out var interned))
+      {
+        interned = ipAddress;
+        _ipAddressTable[ipAddress] = interned;
+      }
+
+      return interned;
+    }
+
+    public static void Intern(ref IPAddress ipAddress)
+    {
+      ipAddress = Intern(ipAddress);
+    }
+
+    public static bool IsValidIP(string text)
+    {
+      IPMatch(text, IPAddress.None, out var valid);
+
+      return valid;
+    }
+
+    public static bool IPMatch(string val, IPAddress ip) => IPMatch(val, ip, out _);
+
+    public static string FixHtml(string str)
+    {
+      if (str == null)
+        return "";
+
+      var hasOpen = str.IndexOf('<') >= 0;
+      var hasClose = str.IndexOf('>') >= 0;
+      var hasPound = str.IndexOf('#') >= 0;
+
+      if (!hasOpen && !hasClose && !hasPound)
+        return str;
+
+      var sb = new StringBuilder(str);
+
+      if (hasOpen)
+        sb.Replace('<', '(');
+
+      if (hasClose)
+        sb.Replace('>', ')');
+
+      if (hasPound)
+        sb.Replace('#', '-');
+
+      return sb.ToString();
+    }
+
+    public static bool IPMatchCIDR(string cidr, IPAddress ip)
+    {
+      if (ip == null || ip.AddressFamily == AddressFamily.InterNetworkV6)
+        return false; // Just worry about IPv4 for now
+
+      var bytes = new byte[4];
+      var split = cidr.Split('.');
+      var cidrBits = false;
+      var cidrLength = 0;
+
+      for (var i = 0; i < 4; i++)
+      {
+        var part = 0;
+
+        var partBase = 10;
+
+        var pattern = split[i];
+
+        for (var j = 0; j < pattern.Length; j++)
+        {
+          var c = pattern[j];
+
+          if (c == 'x' || c == 'X')
+          {
+            partBase = 16;
+          }
+          else if (c >= '0' && c <= '9')
+          {
+            var offset = c - '0';
+
+            if (cidrBits)
+            {
+              cidrLength *= partBase;
+              cidrLength += offset;
+            }
+            else
+            {
+              part *= partBase;
+              part += offset;
+            }
+          }
+          else if (c >= 'a' && c <= 'f')
+          {
+            var offset = 10 + (c - 'a');
+
+            if (cidrBits)
+            {
+              cidrLength *= partBase;
+              cidrLength += offset;
+            }
+            else
+            {
+              part *= partBase;
+              part += offset;
+            }
+          }
+          else if (c >= 'A' && c <= 'F')
+          {
+            var offset = 10 + (c - 'A');
+
+            if (cidrBits)
+            {
+              cidrLength *= partBase;
+              cidrLength += offset;
+            }
+            else
+            {
+              part *= partBase;
+              part += offset;
+            }
+          }
+          else if (c == '/')
+          {
+            if (cidrBits || i != 3) // If there's two '/' or the '/' isn't in the last byte
+              return false;
+
+            partBase = 10;
+            cidrBits = true;
+          }
+          else
+          {
+            return false;
+          }
+        }
+
+        bytes[i] = (byte)part;
+      }
+
+      return IPMatchCIDR(OrderedAddressValue(bytes), ip, cidrLength);
+    }
+
+    public static bool IPMatchCIDR(IPAddress cidrPrefix, IPAddress ip, int cidrLength)
+    {
+      // Ignore IPv6 for now
+      if (cidrPrefix == null || ip == null || cidrPrefix.AddressFamily == AddressFamily.InterNetworkV6)
+        return false;
+
+      var cidrValue = SwapUnsignedInt((uint)GetLongAddressValue(cidrPrefix));
+      var ipValue = SwapUnsignedInt((uint)GetLongAddressValue(ip));
+
+      return IPMatchCIDR(cidrValue, ipValue, cidrLength);
+    }
+
+    public static bool IPMatchCIDR(uint cidrPrefixValue, IPAddress ip, int cidrLength)
+    {
+      if (ip == null || ip.AddressFamily == AddressFamily.InterNetworkV6)
+        return false;
+
+      var ipValue = SwapUnsignedInt((uint)GetLongAddressValue(ip));
+
+      return IPMatchCIDR(cidrPrefixValue, ipValue, cidrLength);
+    }
+
+    public static bool IPMatchCIDR(uint cidrPrefixValue, uint ipValue, int cidrLength)
+    {
+      if (cidrLength <= 0 || cidrLength >= 32) // if invalid cidr Length, just compare IPs
+        return cidrPrefixValue == ipValue;
+
+      var mask = uint.MaxValue << (32 - cidrLength);
+
+      return (cidrPrefixValue & mask) == (ipValue & mask);
+    }
+
+    private static uint OrderedAddressValue(byte[] bytes)
+    {
+      if (bytes.Length != 4)
+        return 0;
+
+      return (uint)((bytes[0] << 0x18) | (bytes[1] << 0x10) | (bytes[2] << 8) | bytes[3]) & 0xffffffff;
+    }
+
+    private static uint SwapUnsignedInt(uint source) =>
+      ((source & 0x000000FF) << 0x18)
+      | ((source & 0x0000FF00) << 8)
+      | ((source & 0x00FF0000) >> 8)
+      | ((source & 0xFF000000) >> 0x18);
+
+    public static bool TryConvertIPv6toIPv4(ref IPAddress address)
+    {
+      if (!Socket.OSSupportsIPv6 || address.AddressFamily == AddressFamily.InterNetwork)
+        return true;
+
+      var addr = address.GetAddressBytes();
+      if (addr.Length == 16) // sanity 0 - 15 //10 11 //12 13 14 15
+      {
+        if (addr[10] != 0xFF || addr[11] != 0xFF)
+          return false;
+
+        for (var i = 0; i < 10; i++)
+          if (addr[i] != 0)
+            return false;
+
+        var v4Addr = new byte[4];
+
+        for (var i = 0; i < 4; i++) v4Addr[i] = addr[12 + i];
+
+        address = new IPAddress(v4Addr);
+        return true;
+      }
+
+      return false;
+    }
+
+    public static bool IPMatch(string val, IPAddress ip, out bool valid)
+    {
+      valid = true;
+
+      var split = val.Split('.');
+
+      for (var i = 0; i < 4; ++i)
+      {
+        int lowPart, highPart;
+
+        if (i >= split.Length)
+        {
+          lowPart = 0;
+          highPart = 255;
+        }
+        else
+        {
+          var pattern = split[i];
+
+          if (pattern == "*")
+          {
+            lowPart = 0;
+            highPart = 255;
+          }
+          else
+          {
+            lowPart = 0;
+            highPart = 0;
+
+            var highOnly = false;
+            var lowBase = 10;
+            var highBase = 10;
+
+            for (var j = 0; j < pattern.Length; ++j)
+            {
+              var c = pattern[j];
+
+              if (c == '?')
+              {
+                if (!highOnly)
+                {
+                  lowPart *= lowBase;
+                  lowPart += 0;
+                }
+
+                highPart *= highBase;
+                highPart += highBase - 1;
+              }
+              else if (c == '-')
+              {
+                highOnly = true;
+                highPart = 0;
+              }
+              else if (c == 'x' || c == 'X')
+              {
+                lowBase = 16;
+                highBase = 16;
+              }
+              else if (c >= '0' && c <= '9')
+              {
+                var offset = c - '0';
+
+                if (!highOnly)
+                {
+                  lowPart *= lowBase;
+                  lowPart += offset;
+                }
+
+                highPart *= highBase;
+                highPart += offset;
+              }
+              else if (c >= 'a' && c <= 'f')
+              {
+                var offset = 10 + (c - 'a');
+
+                if (!highOnly)
+                {
+                  lowPart *= lowBase;
+                  lowPart += offset;
+                }
+
+                highPart *= highBase;
+                highPart += offset;
+              }
+              else if (c >= 'A' && c <= 'F')
+              {
+                var offset = 10 + (c - 'A');
+
+                if (!highOnly)
+                {
+                  lowPart *= lowBase;
+                  lowPart += offset;
+                }
+
+                highPart *= highBase;
+                highPart += offset;
+              }
+              else
+              {
+                valid = false; // high & lowp art would be 0 if it got to here.
+              }
+            }
+          }
+        }
+
+        int b = (byte)(GetAddressValue(ip) >> (i * 8));
+
+        if (b < lowPart || b > highPart)
+          return false;
+      }
+
+      return true;
+    }
+
+    public static bool IPMatchClassC(IPAddress ip1, IPAddress ip2) =>
+      (GetAddressValue(ip1) & 0xFFFFFF) == (GetAddressValue(ip2) & 0xFFFFFF);
+
+    public static int InsensitiveCompare(string first, string second) => Insensitive.Compare(first, second);
+
+    public static bool InsensitiveStartsWith(string first, string second) => Insensitive.StartsWith(first, second);
+
+    public static Direction GetDirection(IPoint2D from, IPoint2D to)
+    {
+      var dx = to.X - from.X;
+      var dy = to.Y - from.Y;
+
+      var adx = Math.Abs(dx);
+      var ady = Math.Abs(dy);
+
+      if (adx >= ady * 3) return dx > 0 ? Direction.East : Direction.West;
+
+      if (ady >= adx * 3) return dy > 0 ? Direction.South : Direction.North;
+
+      if (dx > 0) return dy > 0 ? Direction.Down : Direction.Right;
+
+      return dy > 0 ? Direction.Left : Direction.Up;
+    }
+
+    public static object GetArrayCap(Array array, int index, object emptyValue = null) =>
+      array.Length > 0 ? array.GetValue(Math.Clamp(index, 0, array.Length - 1)) : emptyValue;
+
+    public static SkillName RandomSkill() =>
+      m_AllSkills[Random(m_AllSkills.Length - (Core.ML ? 0 : Core.SE ? 1 : Core.AOS ? 3 : 6))];
+
+    public static SkillName RandomCombatSkill() => m_CombatSkills[Random(m_CombatSkills.Length)];
+
+    public static SkillName RandomCraftSkill() => m_CraftSkills[Random(m_CraftSkills.Length)];
+
+    public static void FixPoints(ref Point3D top, ref Point3D bottom)
+    {
+      if (bottom.m_X < top.m_X)
+      {
+        var swap = top.m_X;
+        top.m_X = bottom.m_X;
+        bottom.m_X = swap;
+      }
+
+      if (bottom.m_Y < top.m_Y)
+      {
+        var swap = top.m_Y;
+        top.m_Y = bottom.m_Y;
+        bottom.m_Y = swap;
+      }
+
+      if (bottom.m_Z < top.m_Z)
+      {
+        var swap = top.m_Z;
+        top.m_Z = bottom.m_Z;
+        bottom.m_Z = swap;
+      }
+    }
+
+    public static bool RangeCheck(IPoint2D p1, IPoint2D p2, int range) =>
+      p1.X >= p2.X - range
+      && p1.X <= p2.X + range
+      && p1.Y >= p2.Y - range
+      && p2.Y <= p2.Y + range;
+
+    // TODO: Increase performance
+    public static void FormatBuffer(TextWriter output, params Memory<byte>[] mems)
+    {
+      output.WriteLine("        0  1  2  3  4  5  6  7   8  9  A  B  C  D  E  F");
+      output.WriteLine("       -- -- -- -- -- -- -- --  -- -- -- -- -- -- -- --");
+
+      var byteIndex = 0;
+
+      var length = mems.Sum(mem => mem.Length);
+      var position = 0;
+      var memIndex = 0;
+      var span = mems[memIndex].Span;
+
+      var whole = length >> 4;
+      var rem = length & 0xF;
+
+      for (var i = 0; i < whole; ++i, byteIndex += 16)
+      {
+        var bytes = new StringBuilder(49);
+        var chars = new StringBuilder(16);
+
+        for (var j = 0; j < 16; ++j)
+        {
+          var c = span[position++];
+          if (position > span.Length)
+          {
+            span = mems[memIndex++].Span;
+            position = 0;
+          }
+
+          bytes.Append(c.ToString("X2"));
+
+          if (j != 7)
+            bytes.Append(' ');
+          else
+            bytes.Append("  ");
+
+          if (c >= 0x20 && c < 0x7F)
+            chars.Append((char)c);
+          else
+            chars.Append('.');
+        }
+
+        output.Write(byteIndex.ToString("X4"));
+        output.Write("   ");
+        output.Write(bytes.ToString());
+        output.Write("  ");
+        output.WriteLine(chars.ToString());
+      }
+
+      if (rem != 0)
+      {
+        var bytes = new StringBuilder(49);
+        var chars = new StringBuilder(rem);
+
+        for (var j = 0; j < 16; ++j)
+          if (j < rem)
+          {
+            var c = span[position++];
+            if (position > span.Length)
+            {
+              span = mems[memIndex++].Span;
+              position = 0;
+            }
+
+            bytes.Append(c.ToString("X2"));
+
+            if (j != 7)
+              bytes.Append(' ');
+            else
+              bytes.Append("  ");
+
+            if (c >= 0x20 && c < 0x7F)
+              chars.Append((char)c);
+            else
+              chars.Append('.');
+          }
+          else
+          {
+            bytes.Append("   ");
+          }
+
+        output.Write(byteIndex.ToString("X4"));
+        output.Write("   ");
+        output.Write(bytes.ToString());
+        output.Write("  ");
+        output.WriteLine(chars.ToString());
+      }
+    }
+
+    public static void PushColor(ConsoleColor color)
+    {
+      try
+      {
+        m_ConsoleColors.Push(Console.ForegroundColor);
+        Console.ForegroundColor = color;
+      }
+      catch
+      {
+        // ignored
+      }
+    }
+
+    public static void PopColor()
+    {
+      try
+      {
+        Console.ForegroundColor = m_ConsoleColors.Pop();
+      }
+      catch
+      {
+        // ignored
+      }
+    }
+
+    public static bool NumberBetween(double num, int bound1, int bound2, double allowance)
+    {
+      if (bound1 > bound2)
+      {
+        var i = bound1;
+        bound1 = bound2;
+        bound2 = i;
+      }
+
+      return num < bound2 + allowance && num > bound1 - allowance;
+    }
+
+    public static void AssignRandomHair(Mobile m, int hue)
+    {
+      m.HairItemID = m.Race.RandomHair(m);
+      m.HairHue = hue;
+    }
+
+    public static void AssignRandomHair(Mobile m, bool randomHue = true)
+    {
+      m.HairItemID = m.Race.RandomHair(m);
+
+      if (randomHue)
+        m.HairHue = m.Race.RandomHairHue();
+    }
+
+    public static void AssignRandomFacialHair(Mobile m, int hue)
+    {
+      m.FacialHairItemID = m.Race.RandomFacialHair(m);
+      m.FacialHairHue = hue;
+    }
+
+    public static void AssignRandomFacialHair(Mobile m, bool randomHue = true)
+    {
+      m.FacialHairItemID = m.Race.RandomFacialHair(m);
+
+      if (randomHue)
+        m.FacialHairHue = m.Race.RandomHairHue();
+    }
+
+    public static List<TOutput> CastListContravariant<TInput, TOutput>(List<TInput> list) where TInput : TOutput =>
+      list.ConvertAll(value => (TOutput)value);
+
+    public static List<TOutput> CastListCovariant<TInput, TOutput>(List<TInput> list) where TOutput : TInput =>
+      list.ConvertAll(value => (TOutput)value);
+
+    public static List<TOutput> SafeConvertList<TInput, TOutput>(List<TInput> list) where TOutput : class
+    {
+      if ((list?.Capacity ?? 0) == 0)
+        return new List<TOutput>();
+
+      var output = new List<TOutput>(list.Capacity);
+      output.AddRange(list.OfType<TOutput>());
+
+      return output;
+    }
+
+    public static bool ToBoolean(string value)
+    {
+#pragma warning disable CA1806 // Do not ignore method results
+      bool.TryParse(value, out var b);
+#pragma warning restore CA1806 // Do not ignore method results
+
+      return b;
+    }
+
+    public static double ToDouble(string value)
+    {
+#pragma warning disable CA1806 // Do not ignore method results
+      double.TryParse(value, out var d);
+#pragma warning restore CA1806 // Do not ignore method results
+
+      return d;
+    }
+
+    public static TimeSpan ToTimeSpan(string value)
+    {
+#pragma warning disable CA1806 // Do not ignore method results
+      TimeSpan.TryParse(value, out var t);
+#pragma warning restore CA1806 // Do not ignore method results
+
+      return t;
+    }
+
+    public static int ToInt32(string value)
+    {
+      int i;
+
+#pragma warning disable CA1806 // Do not ignore method results
+      if (value.StartsWith("0x"))
+        int.TryParse(value.Substring(2), NumberStyles.HexNumber, null, out i);
+      else
+        int.TryParse(value, out i);
+#pragma warning restore CA1806 // Do not ignore method results
+
+      return i;
+    }
+
+    public static uint ToUInt32(string value)
+    {
+      uint i;
+
+#pragma warning disable CA1806 // Do not ignore method results
+      if (value.StartsWith("0x"))
+        uint.TryParse(value.Substring(2), NumberStyles.HexNumber, null, out i);
+      else
+        uint.TryParse(value, out i);
+#pragma warning restore CA1806 // Do not ignore method results
+
+      return i;
+    }
+
+    public static bool ToInt32(string value, out int i) =>
+      value.StartsWith("0x")
+        ? int.TryParse(value.Substring(2), NumberStyles.HexNumber, null, out i)
+        : int.TryParse(value, out i);
+
+    public static bool ToUInt32(string value, out uint i) =>
+      value.StartsWith("0x")
+        ? uint.TryParse(value.Substring(2), NumberStyles.HexNumber, null, out i)
+        : uint.TryParse(value, out i);
+
+    public static int GetXMLInt32(string intString, int defaultValue)
+    {
+      try
+      {
+        return XmlConvert.ToInt32(intString);
+      }
+      catch
+      {
+        return int.TryParse(intString, out var val) ? val : defaultValue;
+      }
+    }
+
+    public static uint GetXMLUInt32(string uintString, uint defaultValue)
+    {
+      try
+      {
+        return XmlConvert.ToUInt32(uintString);
+      }
+      catch
+      {
+        return uint.TryParse(uintString, out var val) ? val : defaultValue;
+      }
+    }
+
+    public static DateTime GetXMLDateTime(string dateTimeString, DateTime defaultValue)
+    {
+      try
+      {
+        return XmlConvert.ToDateTime(dateTimeString, XmlDateTimeSerializationMode.Utc);
+      }
+      catch
+      {
+        return DateTime.TryParse(dateTimeString, out var d) ? d : defaultValue;
+      }
+    }
+
+    public static TimeSpan GetXMLTimeSpan(string timeSpanString, TimeSpan defaultValue)
+    {
+      try
+      {
+        return XmlConvert.ToTimeSpan(timeSpanString);
+      }
+      catch
+      {
+        return defaultValue;
+      }
+    }
+
+    public static string GetAttribute(XmlElement node, string attributeName, string defaultValue = null) =>
+      node?.Attributes[attributeName]?.Value ?? defaultValue;
+
+    public static string GetText(XmlElement node, string defaultValue) => node == null ? defaultValue : node.InnerText;
+
+    public static int GetAddressValue(IPAddress address) => BitConverter.ToInt32(address.GetAddressBytes(), 0);
+
+    public static long GetLongAddressValue(IPAddress address) => BitConverter.ToInt64(address.GetAddressBytes(), 0);
+
+    public static bool InRange(Point3D p1, Point3D p2, int range) =>
+      p1.m_X >= p2.m_X - range
+      && p1.m_X <= p2.m_X + range
+      && p1.m_Y >= p2.m_Y - range
+      && p1.m_Y <= p2.m_Y + range;
+
+    public static bool InUpdateRange(Point3D p1, Point3D p2) =>
+      p1.m_X >= p2.m_X - 18
+      && p1.m_X <= p2.m_X + 18
+      && p1.m_Y >= p2.m_Y - 18
+      && p1.m_Y <= p2.m_Y + 18;
+
+    public static bool InUpdateRange(Point2D p1, Point2D p2) =>
+      p1.m_X >= p2.m_X - 18
+      && p1.m_X <= p2.m_X + 18
+      && p1.m_Y >= p2.m_Y - 18
+      && p1.m_Y <= p2.m_Y + 18;
+
+    public static bool InUpdateRange(IPoint2D p1, IPoint2D p2) =>
+      p1.X >= p2.X - 18
+      && p1.X <= p2.X + 18
+      && p1.Y >= p2.Y - 18
+      && p1.Y <= p2.Y + 18;
+
+    // 4d6+8 would be: Utility.Dice( 4, 6, 8 )
+    public static int Dice(uint amount, uint sides, int bonus)
+    {
+      var total = 0;
+
+      for (var i = 0; i < amount; ++i)
+        total += (int)RandomSources.Source.Next(1, sides);
+
+      return total + bonus;
+    }
+
+    public static void Shuffle<T>(IList<T> list)
+    {
+      var count = list.Count;
+      for (var i = count - 1; i > 0; i--)
+      {
+        var r = RandomSources.Source.Next(count);
+        var swap = list[r];
+        list[r] = list[i];
+        list[i] = swap;
+      }
+    }
+
+    [MethodImpl(MethodImplOptions.AggressiveInlining)]
+    public static int RandomList(params int[] list) => RandomList<int>(list);
+
+    [MethodImpl(MethodImplOptions.AggressiveInlining)]
+    public static T RandomList<T>(IList<T> list) => list[Random(list.Count)];
+
+    [MethodImpl(MethodImplOptions.AggressiveInlining)]
+    public static bool RandomBool() => RandomSources.Source.NextBool();
+
+    [MethodImpl(MethodImplOptions.AggressiveInlining)]
+    public static int RandomMinMax(int min, int max)
+    {
+      if (min > max)
+      {
+        var copy = min;
+        min = max;
+        max = copy;
+      }
+      else if (min == max)
+      {
+        return min;
+      }
+
+      return min + (int)RandomSources.Source.Next((uint)(max - min + 1));
+    }
+
+    [MethodImpl(MethodImplOptions.AggressiveInlining)]
+    public static int Random(int from, int count) => RandomSources.Source.Next(from, count);
+
+    [MethodImpl(MethodImplOptions.AggressiveInlining)]
+    public static int Random(int count) => RandomSources.Source.Next(count);
+
+    [MethodImpl(MethodImplOptions.AggressiveInlining)]
+    public static uint Random(uint count) => RandomSources.Source.Next(count);
+
+    [MethodImpl(MethodImplOptions.AggressiveInlining)]
+    public static void RandomBytes(Span<byte> buffer) => RandomSources.Source.NextBytes(buffer);
+
+    [MethodImpl(MethodImplOptions.AggressiveInlining)]
+    public static double RandomDouble() => RandomSources.Source.NextDouble();
+
+    /// <summary>
+    ///   Random pink, blue, green, orange, red or yellow hue
+    /// </summary>
+    public static int RandomNondyedHue()
+    {
+      return Random(6) switch
+      {
+        0 => RandomPinkHue(),
+        1 => RandomBlueHue(),
+        2 => RandomGreenHue(),
+        3 => RandomOrangeHue(),
+        4 => RandomRedHue(),
+        5 => RandomYellowHue(),
+        _ => 0
+      };
+    }
+
+    /// <summary>
+    ///   Random hue in the range 1201-1254
+    /// </summary>
+    public static int RandomPinkHue() => Random(1201, 54);
+
+    /// <summary>
+    ///   Random hue in the range 1301-1354
+    /// </summary>
+    public static int RandomBlueHue() => Random(1301, 54);
+
+    /// <summary>
+    ///   Random hue in the range 1401-1454
+    /// </summary>
+    public static int RandomGreenHue() => Random(1401, 54);
+
+    /// <summary>
+    ///   Random hue in the range 1501-1554
+    /// </summary>
+    public static int RandomOrangeHue() => Random(1501, 54);
+
+    /// <summary>
+    ///   Random hue in the range 1601-1654
+    /// </summary>
+    public static int RandomRedHue() => Random(1601, 54);
+
+    /// <summary>
+    ///   Random hue in the range 1701-1754
+    /// </summary>
+    public static int RandomYellowHue() => Random(1701, 54);
+
+    /// <summary>
+    ///   Random hue in the range 1801-1908
+    /// </summary>
+    public static int RandomNeutralHue() => Random(1801, 108);
+
+    /// <summary>
+    ///   Random hue in the range 2001-2018
+    /// </summary>
+    public static int RandomSnakeHue() => Random(2001, 18);
+
+    /// <summary>
+    ///   Random hue in the range 2101-2130
+    /// </summary>
+    public static int RandomBirdHue() => Random(2101, 30);
+
+    /// <summary>
+    ///   Random hue in the range 2201-2224
+    /// </summary>
+    public static int RandomSlimeHue() => Random(2201, 24);
+
+    /// <summary>
+    ///   Random hue in the range 2301-2318
+    /// </summary>
+    public static int RandomAnimalHue() => Random(2301, 18);
+
+    /// <summary>
+    ///   Random hue in the range 2401-2430
+    /// </summary>
+    public static int RandomMetalHue() => Random(2401, 30);
+
+    public static int ClipDyedHue(int hue) => hue < 2 ? 2 : hue > 1001 ? 1001 : hue;
+
+    /// <summary>
+    ///   Random hue in the range 2-1001
+    /// </summary>
+    public static int RandomDyedHue() => Random(2, 1000);
+
+    /// <summary>
+    ///   Random hue from 0x62, 0x71, 0x03, 0x0D, 0x13, 0x1C, 0x21, 0x30, 0x37, 0x3A, 0x44, 0x59
+    /// </summary>
+    public static int RandomBrightHue() =>
+      RandomDouble() < 0.1 ? RandomList(0x62, 0x71) : RandomList(0x03, 0x0D, 0x13, 0x1C, 0x21, 0x30, 0x37, 0x3A, 0x44, 0x59);
+
+    [MethodImpl(MethodImplOptions.AggressiveInlining)]
+    public static T Clamp<T>(this T val, T min, T max) where T : IComparable<T> =>
+      val.CompareTo(min) < 0 ? min : val.CompareTo(max) > 0 ? max : val;
+
+    [MethodImpl(MethodImplOptions.AggressiveInlining)]
+    public static TimeSpan Max(this TimeSpan val, TimeSpan max) => val > max ? max : val;
+  }
+}