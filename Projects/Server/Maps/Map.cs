--- conflicted
+++ resolved
@@ -611,20 +611,7 @@
                     pool[length++] = item;
                 }
             }
-<<<<<<< HEAD
-=======
-
-            pool ??= new List<Item>(128); // Arbitrary limit
-
-            var eable = map.GetItemsInRange(new Point3D(x, y, 0), 0);
-
-            pool.AddRange(
-                eable.Where(item => item.ItemID <= TileData.MaxItemValue && item is not BaseMulti)
-                    .OrderBy(item => item.Z)
-                    .Take(pool.Capacity)
-            );
-
->>>>>>> 3cba8c43
+
             eable.Free();
 
             Array.Sort(pool, ZComparer.Default);
