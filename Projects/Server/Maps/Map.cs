/*************************************************************************
 * ModernUO                                                              *
 * Copyright 2019-2025 - ModernUO Development Team                       *
 * Email: hi@modernuo.com                                                *
 * File: Map.cs                                                          *
 *                                                                       *
 * This program is free software: you can redistribute it and/or modify  *
 * it under the terms of the GNU General Public License as published by  *
 * the Free Software Foundation, either version 3 of the License, or     *
 * (at your option) any later version.                                   *
 *                                                                       *
 * You should have received a copy of the GNU General Public License     *
 * along with this program.  If not, see <http://www.gnu.org/licenses/>. *
 *************************************************************************/

using System;
using System.Collections.Generic;
using System.Diagnostics;
using System.Runtime.CompilerServices;
using Server.Buffers;
using Server.Collections;
using Server.Items;
using Server.Logging;
using Server.Network;
using Server.Targeting;

namespace Server;

[Flags]
public enum MapRules
{
    None = 0x0000,
    Internal = 0x0001,               // Internal map (used for dragging, commodity deeds, etc)
    FreeMovement = 0x0002,           // Anyone can move over anyone else without taking stamina loss
    BeneficialRestrictions = 0x0004, // Disallow performing beneficial actions on criminals/murderers
    HarmfulRestrictions = 0x0008,    // Disallow performing harmful actions on innocents
    TrammelRules = FreeMovement | BeneficialRestrictions | HarmfulRestrictions,
    FeluccaRules = None
}

public sealed partial class Map : IComparable<Map>, ISpanFormattable, ISpanParsable<Map>
{
    public const int SectorSize = 16;
    public const int SectorShift = 4;
    public const int SectorActiveRange = 2;

    private static ILogger logger = LogFactory.GetLogger(typeof(Map));
    private readonly int m_FileIndex;
    private readonly Sector[][] m_Sectors;
    private readonly int m_SectorsHeight;

    private readonly int m_SectorsWidth;

    private Region m_DefaultRegion;

    private string m_Name;

    private TileMatrix m_Tiles;

    public Map(int mapID, int mapIndex, int fileIndex, int width, int height, int season, string name, MapRules rules)
    {
        MapID = mapID;
        MapIndex = mapIndex;
        m_FileIndex = fileIndex;
        Width = width;
        Height = height;
        Season = season;
        m_Name = name;
        Rules = rules;
        Regions = new Dictionary<string, Region>(StringComparer.OrdinalIgnoreCase);
        _invalidSector = new Sector(0, 0, this);
        m_SectorsWidth = width >> SectorShift;
        m_SectorsHeight = height >> SectorShift;
        m_Sectors = new Sector[m_SectorsWidth][];
    }

    public static Map[] Maps { get; } = new Map[0x100];

    public static Map Felucca => Maps[0];
    public static Map Trammel => Maps[1];
    public static Map Ilshenar => Maps[2];
    public static Map Malas => Maps[3];
    public static Map Tokuno => Maps[4];
    public static Map TerMur => Maps[5];
    public static Map Internal => Maps[0x7F];

    public static List<Map> AllMaps { get; } = new();

    public int Season { get; set; }

    public TileMatrix Tiles => m_Tiles ??= new TileMatrix(this, m_FileIndex, MapID, Width, Height);

    public int MapID { get; }

    public int MapIndex { get; }

    public int Width { get; }

    public int Height { get; }

    public Dictionary<string, Region> Regions { get; }

    public Region DefaultRegion
    {
        get => m_DefaultRegion ??= new Region(null, this, 0, Array.Empty<Rectangle3D>());
        set => m_DefaultRegion = value;
    }

    public MapRules Rules { get; set; }

    private readonly Sector _invalidSector;

    public string Name
    {
        get
        {
            if (this == Internal && m_Name != "Internal")
            {
                logger.Warning(
                    $"Internal map name was '{{Name}}'{Environment.NewLine}{{StackTrace}}",
                    m_Name,
                    new StackTrace()
                );
                m_Name = "Internal";
            }

            return m_Name;
        }
        set
        {
            if (this == Internal && value != "Internal")
            {
                logger.Warning(
                    $"Attempted to set internal map name to '{{Value}}'{Environment.NewLine}{{StackTrace}}",
                    value,
                    new StackTrace()
                );
                value = "Internal";
            }

            m_Name = value;
        }
    }

    public static int[] InvalidLandTiles { get; set; } = { 0x244 };

    public static int MaxLOSDistance { get; set; } = 25;

    public int CompareTo(Map other) => other == null ? -1 : MapID.CompareTo(other.MapID);

    public static string[] GetMapNames()
    {
        var mapCount = 0;
        for (var i = 0; i < Maps.Length; i++)
        {
            var map = Maps[i];
            if (map != null)
            {
                mapCount++;
            }
        }

        var mapNames = new string[mapCount];
        for (int i = 0, mIndex = 0; i < Maps.Length; i++)
        {
            var map = Maps[i];
            if (map != null)
            {
                mapNames[mIndex++] = map.Name;
            }
        }

        return mapNames;
    }

    public static Map[] GetMapValues()
    {
        var mapCount = 0;
        for (var i = 0; i < Maps.Length; i++)
        {
            var map = Maps[i];
            if (map != null)
            {
                mapCount++;
            }
        }

        var mapValues = new Map[mapCount];
        for (int i = 0, mIndex = 0; i < Maps.Length; i++)
        {
            var map = Maps[i];
            if (map != null)
            {
                mapValues[mIndex++] = map;
            }
        }

        return mapValues;
    }

    public bool TryFormat(Span<char> destination, out int charsWritten, ReadOnlySpan<char> format, IFormatProvider provider)
    {
        if (destination.Length >= Name.Length)
        {
            Name.CopyTo(destination);
            charsWritten = Name.Length;
            return true;
        }

        charsWritten = 0;
        return false;
    }

    public override string ToString() => Name;

    public string ToString(string format, IFormatProvider formatProvider)
    {
        // format and formatProvider are not doing anything right now, so use the
        // default ToString implementation.
        return ToString();
    }

    public int GetAverageZ(int x, int y)
    {
        GetAverageZ(x, y, out _, out var avg, out _);
        return avg;
    }

    public void GetAverageZ(int x, int y, out int z, out int avg, out int top)
    {
        var zTop = Tiles.GetLandTile(x, y).Z;
        var zLeft = Tiles.GetLandTile(x, y + 1).Z;
        var zRight = Tiles.GetLandTile(x + 1, y).Z;
        var zBottom = Tiles.GetLandTile(x + 1, y + 1).Z;

        z = zTop;
        if (zLeft < z)
        {
            z = zLeft;
        }

        if (zRight < z)
        {
            z = zRight;
        }

        if (zBottom < z)
        {
            z = zBottom;
        }

        top = zTop;
        if (zLeft > top)
        {
            top = zLeft;
        }

        if (zRight > top)
        {
            top = zRight;
        }

        if (zBottom > top)
        {
            top = zBottom;
        }

        avg = (zTop - zBottom).Abs() > (zLeft - zRight).Abs()
            ? FloorAverage(zLeft, zRight)
            : FloorAverage(zTop, zBottom);
    }

    private static int FloorAverage(int a, int b)
    {
        var v = a + b;

        if (v < 0)
        {
            --v;
        }

        return v / 2;
    }

    private static void AcquireFixItems(Map map, int x, int y, Item[] pool, out int length)
    {
        length = 0;
        if (map == null || map == Internal || x < 0 || x > map.Width || y < 0 || y > map.Height)
        {
            return;
        }

        foreach (var item in map.GetItemsAt(x, y))
        {
            if (item is not BaseMulti && item.ItemID <= TileData.MaxItemValue)
            {
                if (length == 128)
                {
                    break;
                }

                pool[length++] = item;
            }
        }

        Array.Sort(pool, 0, length, ZComparer.Default);
    }

    public void FixColumn(int x, int y)
    {
        var landTile = Tiles.GetLandTile(x, y);

        GetAverageZ(x, y, out _, out var landAvg, out _);

        var items = STArrayPool<Item>.Shared.Rent(128);
        AcquireFixItems(this, x, y, items, out var length);

        for (var i = 0; i < length; i++)
        {
            var toFix = items[i];

            if (!toFix.Movable)
            {
                continue;
            }

            var z = int.MinValue;
            var currentZ = toFix.Z;

            if (!landTile.Ignored && landAvg <= currentZ)
            {
                z = landAvg;
            }

            foreach (var tile in Tiles.GetStaticAndMultiTiles(x, y))
            {
                var id = TileData.ItemTable[tile.ID & TileData.MaxItemValue];

                var checkZ = tile.Z;
                var checkTop = checkZ + id.CalcHeight;

                if (checkTop == checkZ && !id.Surface)
                {
                    ++checkTop;
                }

                if (checkTop > z && checkTop <= currentZ)
                {
                    z = checkTop;
                }
            }

            for (var j = 0; j < length; ++j)
            {
                if (j == i)
                {
                    continue;
                }

                var item = items[j];
                var id = item.ItemData;

                var checkZ = item.Z;
                var checkTop = checkZ + id.CalcHeight;

                if (checkTop == checkZ && !id.Surface)
                {
                    ++checkTop;
                }

                if (checkTop > z && checkTop <= currentZ)
                {
                    z = checkTop;
                }
            }

            if (z != int.MinValue)
            {
                toFix.Location = new Point3D(toFix.X, toFix.Y, z);
            }
        }

        STArrayPool<Item>.Shared.Return(items, true);
    }

    /// <summary>
    ///     Gets the highest surface that is lower than <paramref name="p" />.
    /// </summary>
    /// <param name="p">The reference point.</param>
    /// <returns>A surface <typeparamref name="Tile" /> or <typeparamref name="Item" />.</returns>
    public object GetTopSurface(Point3D p)
    {
        if (this == Internal)
        {
            return null;
        }

        object surface = null;
        var surfaceZ = int.MinValue;

        var lt = Tiles.GetLandTile(p.X, p.Y);

        if (!lt.Ignored)
        {
            var avgZ = GetAverageZ(p.X, p.Y);

            if (avgZ <= p.Z)
            {
                surface = lt;
                surfaceZ = avgZ;

                if (surfaceZ == p.Z)
                {
                    return surface;
                }
            }
        }

        foreach (var tile in Tiles.GetStaticAndMultiTiles(p.X, p.Y))
        {
            var id = TileData.ItemTable[tile.ID & TileData.MaxItemValue];

            if (id.Surface || id.Wet)
            {
                var tileZ = tile.Z + id.CalcHeight;

                if (tileZ > surfaceZ && tileZ <= p.Z)
                {
                    surface = tile;
                    surfaceZ = tileZ;

                    if (surfaceZ == p.Z)
                    {
                        return surface;
                    }
                }
            }
        }

        var sector = GetSector(p.X, p.Y);

        foreach (var item in sector.Items)
        {
            if (item is BaseMulti || item.ItemID > TileData.MaxItemValue || !item.AtWorldPoint(p.X, p.Y) ||
                item.Movable)
            {
                continue;
            }

            var id = item.ItemData;

            if (id.Surface || id.Wet)
            {
                var itemZ = item.Z + id.CalcHeight;

                if (itemZ > surfaceZ && itemZ <= p.Z)
                {
                    surface = item;
                    surfaceZ = itemZ;

                    if (surfaceZ == p.Z)
                    {
                        return surface;
                    }
                }
            }
        }

        return surface;
    }

    [MethodImpl(MethodImplOptions.AggressiveInlining)]
    public void Bound(int x, int y, out int newX, out int newY)
    {
        newX = Math.Clamp(x, 0, Width - 1);
        newY = Math.Clamp(y, 0, Height - 1);
    }

    public Point2D Bound(Point3D p)
    {
        Bound(p.m_X, p.m_Y, out var x, out var y);
        return new Point2D(x, y);
    }

    public Point2D Bound(Point2D p)
    {
        Bound(p.m_X, p.m_Y, out var x, out var y);
        return new Point2D(x, y);
    }

    [MethodImpl(MethodImplOptions.AggressiveInlining)]
    private void CalculateSectors(
        Rectangle2D bounds,
        out int sectorStartX, out int sectorStartY,
        out int sectorEndX, out int sectorEndY)
    {
        int left = bounds.Start.X;
        int top = bounds.Start.Y;
        int right = bounds.End.X;
        int bottom = bounds.End.Y;

        // Limit the coordinates to inside the valid map region
        Bound(left, top, out left, out top);
        Bound(right - 1, bottom - 1, out right, out bottom);

        // Calculate the top left sector
        sectorStartX = left >> SectorShift;
        sectorStartY = top >> SectorShift;

        // Calculate the bottom right sector.
        sectorEndX = right >> SectorShift;
        sectorEndY = bottom >> SectorShift;
    }

    public void ActivateSectors(int cx, int cy)
    {
        for (var x = cx - SectorActiveRange; x <= cx + SectorActiveRange; ++x)
        {
            for (var y = cy - SectorActiveRange; y <= cy + SectorActiveRange; ++y)
            {
                var sect = GetRealSector(x, y);
                if (sect != _invalidSector)
                {
                    sect.Activate();
                }
            }
        }
    }

    public void DeactivateSectors(int cx, int cy)
    {
        for (var x = cx - SectorActiveRange; x <= cx + SectorActiveRange; ++x)
        {
            for (var y = cy - SectorActiveRange; y <= cy + SectorActiveRange; ++y)
            {
                var sect = GetRealSector(x, y);
                if (sect != _invalidSector && !PlayersInRange(sect, SectorActiveRange))
                {
                    sect.Deactivate();
                }
            }
        }
    }

    private bool PlayersInRange(Sector sect, int range)
    {
        for (var x = sect.X - range; x <= sect.X + range; ++x)
        {
            for (var y = sect.Y - range; y <= sect.Y + range; ++y)
            {
                var check = GetRealSector(x, y);
                if (check != _invalidSector && check.Clients.Count > 0)
                {
                    return true;
                }
            }
        }

        return false;
    }

    public void OnClientChange(NetState oldState, NetState newState, Mobile m)
    {
        if (this != Internal)
        {
            GetSector(m.Location).OnClientChange(oldState, newState);
        }
    }

    internal void OnEnter(Mobile m)
    {
        OnEnter(m.Location, m);
    }

    internal void OnEnter(Point3D p, Mobile m)
    {
        if (this != Internal)
        {
            GetSector(p).OnEnter(m);
        }
    }

    internal void OnEnter(Item item)
    {
        OnEnter(item.Location, item);
    }

    internal void OnEnter(Point3D p, Item item)
    {
        if (this == Internal || item.Parent != null)
        {
            return;
        }

        GetSector(p).OnEnter(item);

        if (item is BaseMulti m)
        {
            var mcl = m.Components;

            var start = GetMultiMinSector(m.Location, mcl);
            var end = GetMultiMaxSector(m.Location, mcl);

            AddMulti(m, start, end);
        }
    }

    internal void OnLeave(Mobile m)
    {
        OnLeave(m.Location, m);
    }

    internal void OnLeave(Point3D p, Mobile m)
    {
        if (this != Internal)
        {
            GetSector(p).OnLeave(m);
        }
    }

    internal void OnLeave(Item item)
    {
        OnLeave(item.Location, item);
    }

    internal void OnLeave(Point3D p, Item item)
    {
        if (this == Internal || item.Parent != null)
        {
            return;
        }

        GetSector(p).OnLeave(item);

        if (item is BaseMulti m)
        {
            var mcl = m.Components;

            var start = GetMultiMinSector(m.Location, mcl);
            var end = GetMultiMaxSector(m.Location, mcl);

            RemoveMulti(m, start, end);
        }
    }

    private void RemoveMulti(BaseMulti m, Sector start, Sector end)
    {
        if (this == Internal)
        {
            return;
        }

        for (var x = start.X; x <= end.X; ++x)
        {
            for (var y = start.Y; y <= end.Y; ++y)
            {
                InternalGetSector(x, y).OnMultiLeave(m);
            }
        }
    }

    private void AddMulti(BaseMulti m, Sector start, Sector end)
    {
        if (this == Internal)
        {
            return;
        }

        for (var x = start.X; x <= end.X; ++x)
        {
            for (var y = start.Y; y <= end.Y; ++y)
            {
                InternalGetSector(x, y).OnMultiEnter(m);
            }
        }
    }

    public Sector GetMultiMinSector(Point3D loc, MultiComponentList mcl) =>
        GetSector(Bound(new Point2D(loc.m_X + mcl.Min.m_X, loc.m_Y + mcl.Min.m_Y)));

    public Sector GetMultiMaxSector(Point3D loc, MultiComponentList mcl) =>
        GetSector(Bound(new Point2D(loc.m_X + mcl.Max.m_X, loc.m_Y + mcl.Max.m_Y)));

    public void OnMove(Point3D oldLocation, Mobile m)
    {
        if (this == Internal)
        {
            return;
        }

        var oldSector = GetSector(oldLocation);
        var newSector = GetSector(m.Location);

        if (oldSector != newSector)
        {
            oldSector.OnLeave(m);
            newSector.OnEnter(m);
        }
    }

    public void OnMove(Point3D oldLocation, Item item)
    {
        if (this == Internal)
        {
            return;
        }

        var oldSector = GetSector(oldLocation);
        var newSector = GetSector(item.Location);

        if (oldSector != newSector)
        {
            oldSector.OnLeave(item);
            newSector.OnEnter(item);
        }

        if (item is BaseMulti m)
        {
            var mcl = m.Components;

            var start = GetMultiMinSector(m.Location, mcl);
            var end = GetMultiMaxSector(m.Location, mcl);

            var oldStart = GetMultiMinSector(oldLocation, mcl);
            var oldEnd = GetMultiMaxSector(oldLocation, mcl);

            if (oldStart != start || oldEnd != end)
            {
                RemoveMulti(m, oldStart, oldEnd);
                AddMulti(m, start, end);
            }
        }
    }

    public void RegisterRegion(Region reg)
    {
        var regName = reg.Name;

        if (regName == null)
        {
            return;
        }

        if (Regions.ContainsKey(regName))
        {
            logger.Warning("Duplicate region name '{RegionName}' for map '{MapName}'", regName, Name);
        }
        else
        {
            Regions[regName] = reg;
        }
    }

    public void UnregisterRegion(Region reg)
    {
        var regName = reg.Name;

        if (regName != null)
        {
            Regions.Remove(regName);
        }
    }

    public Point3D GetPoint(object o, bool eye)
    {
        Point3D p;

        if (o is Mobile mobile)
        {
            p = mobile.Location;
            p.Z += 14; // eye ? 15 : 10;
        }
        else if (o is Item item)
        {
            // Calculate the height based on the container, not the item inside.
            var rootParent = item.RootParent;
            if (rootParent != null)
            {
                p = GetPoint(rootParent, eye);
            }
            else
            {
                p = item.GetWorldLocation();
                p.Z += item.ItemData.Height / 2 + 1;
            }
        }
        else if (o is Point3D point3D)
        {
            p = point3D;
        }
        else if (o is LandTarget target)
        {
            p = target.Location;

            GetAverageZ(p.X, p.Y, out _, out _, out var top);

            p.Z = top + 1;
        }
        else if (o is StaticTarget st)
        {
            var id = TileData.ItemTable[st.ItemID & TileData.MaxItemValue];

            p = new Point3D(st.X, st.Y, st.Z - id.CalcHeight + id.Height / 2 + 1);
        }
        else if (o is IPoint3D d)
        {
            p = new Point3D(d.X, d.Y, d.Z);
        }
        else
        {
            logger.Warning("Warning: Invalid object ({Object}) in line of sight", o);
            p = Point3D.Zero;
        }

        return p;
    }

    [MethodImpl(MethodImplOptions.AggressiveInlining)]
    public bool CanFit(
        Point3D p, int height, bool checkBlocksFit = false, bool checkMobiles = true, bool requireSurface = true
    ) => CanFit(p.m_X, p.m_Y, p.m_Z, height, checkBlocksFit, checkMobiles, requireSurface);

    [MethodImpl(MethodImplOptions.AggressiveInlining)]
    public bool CanFit(
        Point2D p, int z, int height, bool checkBlocksFit = false, bool checkMobiles = true, bool requireSurface = true
    ) => CanFit(p.m_X, p.m_Y, z, height, checkBlocksFit, checkMobiles, requireSurface);

    public bool CanFit(
        int x, int y, int z, int height, bool checkBlocksFit = false, bool checkMobiles = true,
        bool requireSurface = true
    )
    {
        if (this == Internal)
        {
            return false;
        }

        if (x < 0 || y < 0 || x >= Width || y >= Height)
        {
            return false;
        }

        var hasSurface = false;

        var lt = Tiles.GetLandTile(x, y);
        GetAverageZ(x, y, out var lowZ, out var avgZ, out _);
        var landFlags = TileData.LandTable[lt.ID & TileData.MaxLandValue].Flags;

        if ((landFlags & TileFlag.Impassable) != 0 && avgZ > z && z + height > lowZ)
        {
            return false;
        }

        if ((landFlags & TileFlag.Impassable) == 0 && z == avgZ && !lt.Ignored)
        {
            hasSurface = true;
        }

        bool surface, impassable;

        foreach (var tile in Tiles.GetStaticAndMultiTiles(x, y))
        {
            var id = TileData.ItemTable[tile.ID & TileData.MaxItemValue];
            surface = id.Surface;
            impassable = id.Impassable;

            if ((surface || impassable) && tile.Z + id.CalcHeight > z && z + height > tile.Z)
            {
                return false;
            }

            if (surface && !impassable && z == tile.Z + id.CalcHeight)
            {
                hasSurface = true;
            }
        }

        var sector = GetSector(x, y);

        foreach (var item in sector.Items)
        {
            if (item is BaseMulti || item.ItemID > TileData.MaxItemValue || !item.AtWorldPoint(x, y))
            {
                continue;
            }

            var id = item.ItemData;
            surface = id.Surface;
            impassable = id.Impassable;

            if ((surface || impassable || checkBlocksFit && item.BlocksFit) && item.Z + id.CalcHeight > z &&
                z + height > item.Z)
            {
                return false;
            }

            if (surface && !impassable && !item.Movable && z == item.Z + id.CalcHeight)
            {
                hasSurface = true;
            }
        }

        if (checkMobiles)
        {
            foreach (var m in sector.Mobiles)
            {
                if (m.Location.m_X == x && m.Location.m_Y == y && (m.AccessLevel == AccessLevel.Player || !m.Hidden) &&
                    m.Z + 16 > z && z + height > m.Z)
                {
                    return false;
                }
            }
        }

        return !requireSurface || hasSurface;
    }

    public bool CanSpawnMobile(Point3D p) => CanSpawnMobile(p.m_X, p.m_Y, p.m_Z);

    public bool CanSpawnMobile(Point2D p, int z) => CanSpawnMobile(p.m_X, p.m_Y, z);

    public bool CanSpawnMobile(int x, int y, int z) =>
        Region.Find(new Point3D(x, y, z), this).AllowSpawn() && CanFit(x, y, z, 16);

    private class ZComparer : IComparer<Item>
    {
        public static readonly ZComparer Default = new();

        public int Compare(Item x, Item y) => x!.Z.CompareTo(y!.Z);
    }

    public Sector GetSector(Point3D p) => InternalGetSector(p.m_X >> SectorShift, p.m_Y >> SectorShift);

    public Sector GetSector(Point2D p) => InternalGetSector(p.m_X >> SectorShift, p.m_Y >> SectorShift);

    public Sector GetSector(int x, int y) => InternalGetSector(x >> SectorShift, y >> SectorShift);

    public Sector GetRealSector(int x, int y) => InternalGetSector(x, y);

    private Sector InternalGetSector(int x, int y)
    {
        if (x >= 0 && x < m_SectorsWidth && y >= 0 && y < m_SectorsHeight)
        {
            var xSectors = m_Sectors[x];

            if (xSectors == null)
            {
                m_Sectors[x] = xSectors = new Sector[m_SectorsHeight];
            }

            var sec = xSectors[y];

            if (sec == null)
            {
                xSectors[y] = sec = new Sector(x, y, this);
            }

            return sec;
        }

        return _invalidSector;
    }

    public bool LineOfSight(Point3D origin, Point3D destination)
    {
        if (this == Internal)
        {
            return false;
        }

        if (!Utility.InRange(origin, destination, MaxLOSDistance))
        {
            return false;
        }

        if (origin == destination)
        {
            return true;
        }

        var end = destination;

        if (origin.X > destination.X || origin.X == destination.X && origin.Y > destination.Y || origin.X == destination.X
            && origin.Y == destination.Y && origin.Z > destination.Z)
        {
            (origin, destination) = (destination, origin);
        }

        var path = new Point3DList();

        var xd = destination.X - origin.X;
        var yd = destination.Y - origin.Y;
        var zd = destination.Z - origin.Z;
        var zslp = Math.Sqrt(xd * xd + yd * yd);
        var sq3d = zd != 0 ? Math.Sqrt(zslp * zslp + zd * zd) : zslp;

        var rise = yd / sq3d;
        var run = xd / sq3d;
        zslp = zd / sq3d;

        double y = origin.Y;
        double z = origin.Z;
        double x = origin.X;
        while (Utility.NumberBetween(x, destination.X, origin.X, 0.5) &&
               Utility.NumberBetween(y, destination.Y, origin.Y, 0.5) &&
               Utility.NumberBetween(z, destination.Z, origin.Z, 0.5))
        {
            var ix = (int)Math.Round(x);
            var iy = (int)Math.Round(y);
            var iz = (int)Math.Round(z);

            if (path.Count > 0)
            {
                var p = path.Last;

                if (p.X != ix || p.Y != iy || p.Z != iz)
                {
                    path.Add(ix, iy, iz);
                }
            }
            else
            {
                path.Add(ix, iy, iz);
            }

            x += run;
            y += rise;
            z += zslp;
        }

        if (path.Count == 0)
        {
            return true; // <--should never happen, but to be safe.
        }

        if (path.Last != destination)
        {
            path.Add(destination);
        }

        var pathCount = path.Count;
        var endTop = end.Z + 1;

        for (var i = 0; i < pathCount; ++i)
        {
            var point = path[i];
            var pointTop = point.Z + 1;

            var landTile = Tiles.GetLandTile(point.X, point.Y);
            GetAverageZ(point.X, point.Y, out var landZ, out _, out var landTop);

            if (landZ <= pointTop && landTop >= point.m_Z &&
                (point.X != end.X || point.Y != end.Y || landZ > endTop || landTop < end.Z) &&
                !landTile.Ignored)
            {
                return false;
            }

            /* --Do land tiles need to be checked?  There is never land between two people, always statics.--
            LandTile landTile = Tiles.GetLandTile( point.X, point.Y );
            if (landTile.Z-1 >= point.Z && landTile.Z+1 <= point.Z && (TileData.LandTable[landTile.ID & TileData.MaxLandValue].Flags & TileFlag.Impassable) != 0)
              return false;
            */

            var contains = false;
            var ltID = landTile.ID;

            for (var j = 0; !contains && j < InvalidLandTiles.Length; ++j)
            {
                contains = ltID == InvalidLandTiles[j];
            }

            bool foundStatic = false;

            foreach (var t in Tiles.GetStaticAndMultiTiles(point.X, point.Y))
            {
                foundStatic = true;

                var id = TileData.ItemTable[t.ID & TileData.MaxItemValue];

                var flags = id.Flags;

                if (
                    t.Z <= pointTop && t.Z + id.CalcHeight >= point.Z &&
                    (flags & (TileFlag.Window | TileFlag.NoShoot)) != 0 &&
                    (point.X != end.X ||
                     point.Y != end.Y ||
                     t.Z > endTop || t.Z + id.CalcHeight < end.Z)
                )
                {
                    return false;
                }
            }

            if (contains && !foundStatic)
            {
                foreach (Item item in GetItemsAt(point))
                {
                    if (item.Visible)
                    {
                        contains = false;
                        break;
                    }
                }

                if (contains)
                {
                    return false;
                }
            }
        }

        var pTop = origin;
        var pBottom = destination;
        Utility.FixPoints(ref pTop, ref pBottom);

        var rect = new Rectangle2D(pTop.X, pTop.Y, pBottom.X - pTop.X + 1, pBottom.Y - pTop.Y + 1);

        foreach (var item in GetItemsInBounds(rect))
        {
            if (!item.Visible)
            {
                continue;
            }

            if (item is BaseMulti || item.ItemID > TileData.MaxItemValue)
            {
                continue;
            }

            var id = item.ItemData;
            var flags = id.Flags;

            if ((flags & (TileFlag.Window | TileFlag.NoShoot)) == 0)
            {
                continue;
            }

            for (var i = 0; i < path.Count; ++i)
            {
                var pathPoint = path[i];
                var pointTop = pathPoint.Z + 1;
                var itemLocation = item.Location;

                if (
                    // Item is on same tile as this point along the LOS path
                    itemLocation.X == pathPoint.X &&
                    itemLocation.Y == pathPoint.Y &&
                    itemLocation.Z <= pointTop &&

                    // Item rests on the same level as the path
                    itemLocation.Z + id.CalcHeight >= pathPoint.Z &&

                    // Fix door bugging monsters when door is at the START or END of the LOS path by allowing LOS
                    !(flags.HasFlag(TileFlag.Door) &&
                      itemLocation.X == origin.X && itemLocation.Y == origin.Y ||
                      itemLocation.X == destination.X && itemLocation.Y == destination.Y) &&

                    // Item is at some point along the path BEFORE the target
                    (itemLocation.X != end.X ||
                     itemLocation.Y != end.Y ||

                     // Item is diagonally looking DOWN at the target
                     itemLocation.Z > endTop ||

                     // Item is diagonally looking UP at the target
                     itemLocation.Z + id.CalcHeight < end.Z)
                )
                {
                    return false;
                }
            }
        }

        return true;
    }

    public bool LineOfSight(object from, object dest) =>
        from == dest || (from as Mobile)?.AccessLevel > AccessLevel.Player ||
        (dest as Item)?.RootParent == from || LineOfSight(GetPoint(from, true), GetPoint(dest, false));

    public bool LineOfSight(Mobile from, Point3D target)
    {
        if (from.AccessLevel > AccessLevel.Player)
        {
            return true;
        }

        var eye = from.Location;

        eye.Z += 14;

        return LineOfSight(eye, target);
    }

    public bool LineOfSight(Mobile from, Mobile to)
    {
        if (from == to || from.AccessLevel > AccessLevel.Player)
        {
            return true;
        }

        var eye = from.Location;
        var target = to.Location;

        eye.Z += 14;
        target.Z += 14; // 10;

        return LineOfSight(eye, target);
    }

    public Point3D GetRandomNearbyLocation(
        Point3D loc, int maxRange = 2, int minRange = 0, int retryCount = 10,
        int height = 16, bool checkBlocksFit = false,
        bool checkMobiles = false
    )
    {
        var j = 0;
        var range = maxRange - minRange;
        var locs = range <= 10 ? new bool[range + 1, range + 1] : null;

        do
        {
            var xRand = Utility.Random(range);
            var yRand = Utility.Random(range);

            if (locs?[xRand, yRand] != true)
            {
                var x = loc.X + xRand + minRange;
                var y = loc.Y + yRand + minRange;

                if (CanFit(x, y, loc.Z, height, checkBlocksFit, checkMobiles))
                {
                    loc = new Point3D(x, y, loc.Z);
                    break;
                }

                var z = GetAverageZ(x, y);

                if (CanFit(x, y, z, height, checkBlocksFit, checkMobiles))
                {
                    loc = new Point3D(x, y, z);
                    break;
                }

                if (locs != null)
                {
                    locs[xRand, yRand] = true;
                }
            }

            j++;
        } while (j < retryCount);

        return loc;
    }

#pragma warning restore CA1000 // Do not declare static members on generic types
    [MethodImpl(MethodImplOptions.AggressiveInlining)]
    public static Map Parse(string s) => Parse(s, null);

    [MethodImpl(MethodImplOptions.AggressiveInlining)]
    public static Map Parse(string s, IFormatProvider provider) => Parse(s.AsSpan(), provider);

    [MethodImpl(MethodImplOptions.AggressiveInlining)]
    public static bool TryParse(string s, IFormatProvider provider, out Map result) =>
        TryParse(s.AsSpan(), provider, out result);

    public static Map Parse(ReadOnlySpan<char> s, IFormatProvider provider)
    {
        s = s.Trim();

        if (s.Length == 0)
        {
            throw new FormatException($"The input string '{s}' was not in a correct format.");
        }

        if (s.InsensitiveEquals("Internal"))
        {
            return Internal;
        }

        if (!int.TryParse(s, provider, out var index))
        {
            index = -1;
        }
        else if (index == 127)
        {
            return Internal;
        }

        for (int i = 0; i < Maps.Length; i++)
        {
            var map = Maps[i];
            if (map == null)
            {
                continue;
            }

            if (index >= 0 && map.MapIndex == index || s.InsensitiveEquals(map.Name))
            {
                return map;
            }
        }

        throw new FormatException($"The input string '{s}' was not in a correct format.");
    }

    public static bool TryParse(ReadOnlySpan<char> s, IFormatProvider provider, out Map result)
    {
        s = s.Trim();

        if (s.Length == 0)
        {
            result = default;
            return false;
        }

        if (s.InsensitiveEquals("Internal"))
        {
            result = Internal;
            return true;
        }

        if (!int.TryParse(s, provider, out var index))
        {
            index = -1;
        }
        else if (index == 127)
        {
            result = Internal;
            return true;
        }

        for (int i = 0; i < Maps.Length; i++)
        {
            var map = Maps[i];
            if (map == null)
            {
                continue;
            }

            if (index >= 0 && map.MapIndex == index || s.InsensitiveEquals(map.Name))
            {
                result = map;
                return true;
            }
        }

        result = default;
        return false;
    }

    public class Sector
    {
        // TODO: Can we avoid this?
        private static readonly List<Region> m_DefaultRectList = new();
        private static readonly List<BaseMulti> m_DefaultMultiList = new();
        private bool m_Active;
        private ValueLinkList<NetState> _clients;
        private ValueLinkList<Item> _items;
        private ValueLinkList<Mobile> _mobiles;
<<<<<<< HEAD
        private SectorMultiValueLinkList _multis;
=======
        private List<BaseMulti> _multis;
        private int _multisVersion;
>>>>>>> d3fdb180
        private List<Region> _regions;

        public Sector(int x, int y, Map owner)
        {
            X = x;
            Y = y;
            Owner = owner;
            m_Active = false;
        }

        public List<Region> Regions => _regions ?? m_DefaultRectList;

<<<<<<< HEAD
        internal ref SectorMultiValueLinkList Multis => ref _multis;

=======
        internal List<BaseMulti> Multis => _multis ?? m_DefaultMultiList;

        internal int MultisVersion => _multisVersion;

>>>>>>> d3fdb180
        internal ref readonly ValueLinkList<Mobile> Mobiles => ref _mobiles;

        internal ref readonly ValueLinkList<Item> Items => ref _items;

        internal ref readonly ValueLinkList<NetState> Clients => ref _clients;

        public bool Active => m_Active && Owner != Internal;

        public Map Owner { get; }

        public int X { get; }

        public int Y { get; }

        public void OnClientChange(NetState oldState, NetState newState)
        {
            var count = _clients.Count;

            if (oldState != null)
            {
                _clients.Remove(oldState);
            }

            if (newState != null)
            {
                _clients.AddLast(newState);
            }

            if (_clients.Count == 0 && count > 0)
            {
                Owner.DeactivateSectors(X, Y);
            }
            else if (count == 0 && _clients.Count > 0)
            {
                Owner.ActivateSectors(X, Y);
            }
        }

        public void OnEnter(Item item)
        {
            _items.AddLast(item);
        }

        public void OnLeave(Item item)
        {
            _items.Remove(item);
        }

        public void OnEnter(Mobile mob)
        {
            _mobiles.AddLast(mob);

            if (mob.NetState != null)
            {
                _clients.AddLast(mob.NetState);

                Owner.ActivateSectors(X, Y);
            }
        }

        public void OnLeave(Mobile mob)
        {
            _mobiles.Remove(mob);

            if (mob.NetState != null)
            {
                _clients.Remove(mob.NetState);

                Owner.DeactivateSectors(X, Y);
            }
        }

        public void OnEnter(Region region, Rectangle3D rect)
        {
            if (_regions?.Contains(region) == true)
            {
                return;
            }

            Utility.Add(ref _regions, region);

            _regions.Sort();

            UpdateMobileRegions();
        }

        public void OnLeave(Region region)
        {
            if (_regions != null)
            {
                for (var i = _regions.Count - 1; i >= 0; i--)
                {
                    var r = _regions[i];

                    if (r == region)
                    {
                        _regions.RemoveAt(i);
                        break;
                    }
                }

                if (_regions.Count == 0)
                {
                    _regions = null;
                }
            }

            UpdateMobileRegions();
        }

        private void UpdateMobileRegions()
        {
            if (_mobiles.Count > 0)
            {
                using var queue = PooledRefQueue<Mobile>.Create(_mobiles.Count);
                foreach (var mob in _mobiles)
                {
                    queue.Enqueue(mob);
                }

                while (queue.Count > 0)
                {
                    queue.Dequeue().UpdateRegion();
                }
            }
        }

        public void OnMultiEnter(BaseMulti multi)
        {
<<<<<<< HEAD
            _multis.AddLast(multi);
=======
            _multis ??= new List<BaseMulti>();
            _multis.Add(multi);
            _multisVersion++;
>>>>>>> d3fdb180
        }

        public void OnMultiLeave(BaseMulti multi)
        {
            if (_multis?.Remove(multi) == true)
            {
                _multisVersion++;
            }
        }

        public void Activate()
        {
            if (!Active)
            {
                foreach (var item in _items)
                {
                    item.OnSectorActivate();
                }

                foreach (var mob in _mobiles)
                {
                    mob.OnSectorActivate();
                }

                m_Active = true;
            }
        }

        public void Deactivate()
        {
            if (Active)
            {
                foreach (var item in _items)
                {
                    item.OnSectorDeactivate();
                }

                foreach (var mob in _mobiles)
                {
                    mob.OnSectorDeactivate();
                }

                m_Active = false;
            }
        }
    }
}<|MERGE_RESOLUTION|>--- conflicted
+++ resolved
@@ -1360,12 +1360,8 @@
         private ValueLinkList<NetState> _clients;
         private ValueLinkList<Item> _items;
         private ValueLinkList<Mobile> _mobiles;
-<<<<<<< HEAD
-        private SectorMultiValueLinkList _multis;
-=======
         private List<BaseMulti> _multis;
         private int _multisVersion;
->>>>>>> d3fdb180
         private List<Region> _regions;
 
         public Sector(int x, int y, Map owner)
@@ -1378,15 +1374,10 @@
 
         public List<Region> Regions => _regions ?? m_DefaultRectList;
 
-<<<<<<< HEAD
-        internal ref SectorMultiValueLinkList Multis => ref _multis;
-
-=======
         internal List<BaseMulti> Multis => _multis ?? m_DefaultMultiList;
 
         internal int MultisVersion => _multisVersion;
 
->>>>>>> d3fdb180
         internal ref readonly ValueLinkList<Mobile> Mobiles => ref _mobiles;
 
         internal ref readonly ValueLinkList<Item> Items => ref _items;
@@ -1516,13 +1507,9 @@
 
         public void OnMultiEnter(BaseMulti multi)
         {
-<<<<<<< HEAD
-            _multis.AddLast(multi);
-=======
             _multis ??= new List<BaseMulti>();
             _multis.Add(multi);
             _multisVersion++;
->>>>>>> d3fdb180
         }
 
         public void OnMultiLeave(BaseMulti multi)
