--- conflicted
+++ resolved
@@ -1,74 +1,70 @@
-/***************************************************************************
- *                             GumpBackground.cs
- *                            -------------------
- *   begin                : May 1, 2002
- *   copyright            : (C) The RunUO Software Team
- *   email                : info@runuo.com
- *
- *   $Id$
- *
- ***************************************************************************/
-
-/***************************************************************************
- *
- *   This program is free software; you can redistribute it and/or modify
- *   it under the terms of the GNU General Public License as published by
- *   the Free Software Foundation; either version 2 of the License, or
- *   (at your option) any later version.
- *
- ***************************************************************************/
-
-using System.Buffers;
-using Server.Buffers;
-using Server.Collections;
-
-namespace Server.Gumps
-{
-  public class GumpBackground : GumpEntry
-  {
-    private int m_GumpID;
-
-    public GumpBackground(int x, int y, int width, int height, int gumpID)
-    {
-      X = x;
-      Y = y;
-      Width = width;
-      Height = height;
-      m_GumpID = gumpID;
-    }
-
-    public int X { get; set; }
-
-    public int Y { get; set; }
-
-    public int Width { get; set; }
-
-    public int Height { get; set; }
-
-    public override string Compile(ArraySet<string> strings) => $"{{ resizepic {X} {Y} {m_GumpID} {Width} {Height} }}";
-
-<<<<<<< HEAD
-    private static readonly byte[] m_LayoutName = Gump.StringToBuffer("{ resizepic ");
-=======
-    public override string Compile(NetState ns) => $"{{ resizepic {m_X} {m_Y} {m_GumpID} {m_Width} {m_Height} }}";
->>>>>>> 64d59ce2
-
-    public override void AppendTo(ArrayBufferWriter<byte> buffer, ArraySet<string> strings, ref int entries, ref int switches)
-    {
-      SpanWriter writer = new SpanWriter(buffer.GetSpan(68));
-      writer.Write(m_LayoutName);
-      writer.WriteAscii(X.ToString());
-      writer.Write((byte)0x20); // ' '
-      writer.WriteAscii(Y.ToString());
-      writer.Write((byte)0x20); // ' '
-      writer.WriteAscii(m_GumpID.ToString());
-      writer.Write((byte)0x20); // ' '
-      writer.WriteAscii(Width.ToString());
-      writer.Write((byte)0x20); // ' '
-      writer.WriteAscii(Height.ToString());
-      writer.Write((byte)0x20); // ' '
-      writer.Write((byte)0x7D); // '}'
-      buffer.Advance(writer.WrittenCount);
-    }
-  }
-}
+/***************************************************************************
+ *                             GumpBackground.cs
+ *                            -------------------
+ *   begin                : May 1, 2002
+ *   copyright            : (C) The RunUO Software Team
+ *   email                : info@runuo.com
+ *
+ *   $Id$
+ *
+ ***************************************************************************/
+
+/***************************************************************************
+ *
+ *   This program is free software; you can redistribute it and/or modify
+ *   it under the terms of the GNU General Public License as published by
+ *   the Free Software Foundation; either version 2 of the License, or
+ *   (at your option) any later version.
+ *
+ ***************************************************************************/
+
+using System.Buffers;
+using Server.Buffers;
+using Server.Collections;
+
+namespace Server.Gumps
+{
+  public class GumpBackground : GumpEntry
+  {
+    private int m_GumpID;
+
+    public GumpBackground(int x, int y, int width, int height, int gumpID)
+    {
+      X = x;
+      Y = y;
+      Width = width;
+      Height = height;
+      m_GumpID = gumpID;
+    }
+
+    public int X { get; set; }
+
+    public int Y { get; set; }
+
+    public int Width { get; set; }
+
+    public int Height { get; set; }
+
+    public override string Compile(ArraySet<string> strings) => $"{{ resizepic {X} {Y} {m_GumpID} {Width} {Height} }}";
+
+    public override string Compile(NetState ns) => $"{{ resizepic {m_X} {m_Y} {m_GumpID} {m_Width} {m_Height} }}";
+
+    public override void AppendTo(ArrayBufferWriter<byte> buffer, ArraySet<string> strings, ref int entries, ref int switches)
+    {
+      SpanWriter writer = new SpanWriter(buffer.GetSpan(68));
+      writer.Write(m_LayoutName);
+      writer.WriteAscii(X.ToString());
+      writer.Write((byte)0x20); // ' '
+      writer.WriteAscii(Y.ToString());
+      writer.Write((byte)0x20); // ' '
+      writer.WriteAscii(m_GumpID.ToString());
+      writer.Write((byte)0x20); // ' '
+      writer.WriteAscii(Width.ToString());
+      writer.Write((byte)0x20); // ' '
+      writer.WriteAscii(Height.ToString());
+      writer.Write((byte)0x20); // ' '
+      writer.Write((byte)0x7D); // '}'
+      buffer.Advance(writer.WrittenCount);
+    }
+  }
+}