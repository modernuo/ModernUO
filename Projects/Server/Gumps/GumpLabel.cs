/***************************************************************************
 *                               GumpLabel.cs
 *                            -------------------
 *   begin                : May 1, 2002
 *   copyright            : (C) The RunUO Software Team
 *   email                : info@runuo.com
 *
 *   $Id$
 *
 ***************************************************************************/

/***************************************************************************
 *
 *   This program is free software; you can redistribute it and/or modify
 *   it under the terms of the GNU General Public License as published by
 *   the Free Software Foundation; either version 2 of the License, or
 *   (at your option) any later version.
 *
 ***************************************************************************/

using System.Buffers;
using Server.Buffers;
using Server.Collections;

namespace Server.Gumps
{
  public class GumpLabel : GumpEntry
  {
    public GumpLabel(int x, int y, int hue, string text)
    {
      X = x;
      Y = y;
      Hue = hue;
      Text = text;
    }

    public int X { get; set; }

    public int Y { get; set; }

    public int Hue { get; set; }

    public string Text { get; set; }

<<<<<<< HEAD
    public override string Compile(ArraySet<string> strings) => $"{{ text {X} {Y} {Hue} {strings.Add(Text)} }}";

    private static readonly byte[] m_LayoutName = Gump.StringToBuffer("{ text ");
=======
    public override string Compile(NetState ns) => $"{{ text {m_X} {m_Y} {m_Hue} {Parent.Intern(m_Text)} }}";
>>>>>>> 64d59ce2

    public override void AppendTo(ArrayBufferWriter<byte> buffer, ArraySet<string> strings, ref int entries, ref int switches)
    {
      SpanWriter writer = new SpanWriter(buffer.GetSpan(52));
      writer.Write(m_LayoutName);
      writer.WriteAscii(X.ToString());
      writer.Write((byte)0x20); // ' '
      writer.WriteAscii(Y.ToString());
      writer.Write((byte)0x20); // ' '
      writer.WriteAscii(Hue.ToString());
      writer.Write((byte)0x20); // ' '
      writer.WriteAscii(strings.Add(Text).ToString());
      writer.Write((byte)0x20); // ' '
      writer.Write((byte)0x7D); // '}'

      buffer.Advance(writer.WrittenCount);
    }
  }
}
<|MERGE_RESOLUTION|>--- conflicted
+++ resolved
@@ -1,70 +1,64 @@
-/***************************************************************************
- *                               GumpLabel.cs
- *                            -------------------
- *   begin                : May 1, 2002
- *   copyright            : (C) The RunUO Software Team
- *   email                : info@runuo.com
- *
- *   $Id$
- *
- ***************************************************************************/
-
-/***************************************************************************
- *
- *   This program is free software; you can redistribute it and/or modify
- *   it under the terms of the GNU General Public License as published by
- *   the Free Software Foundation; either version 2 of the License, or
- *   (at your option) any later version.
- *
- ***************************************************************************/
-
-using System.Buffers;
-using Server.Buffers;
-using Server.Collections;
-
-namespace Server.Gumps
-{
-  public class GumpLabel : GumpEntry
-  {
-    public GumpLabel(int x, int y, int hue, string text)
-    {
-      X = x;
-      Y = y;
-      Hue = hue;
-      Text = text;
-    }
-
-    public int X { get; set; }
-
-    public int Y { get; set; }
-
-    public int Hue { get; set; }
-
-    public string Text { get; set; }
-
-<<<<<<< HEAD
-    public override string Compile(ArraySet<string> strings) => $"{{ text {X} {Y} {Hue} {strings.Add(Text)} }}";
-
-    private static readonly byte[] m_LayoutName = Gump.StringToBuffer("{ text ");
-=======
-    public override string Compile(NetState ns) => $"{{ text {m_X} {m_Y} {m_Hue} {Parent.Intern(m_Text)} }}";
->>>>>>> 64d59ce2
-
-    public override void AppendTo(ArrayBufferWriter<byte> buffer, ArraySet<string> strings, ref int entries, ref int switches)
-    {
-      SpanWriter writer = new SpanWriter(buffer.GetSpan(52));
-      writer.Write(m_LayoutName);
-      writer.WriteAscii(X.ToString());
-      writer.Write((byte)0x20); // ' '
-      writer.WriteAscii(Y.ToString());
-      writer.Write((byte)0x20); // ' '
-      writer.WriteAscii(Hue.ToString());
-      writer.Write((byte)0x20); // ' '
-      writer.WriteAscii(strings.Add(Text).ToString());
-      writer.Write((byte)0x20); // ' '
-      writer.Write((byte)0x7D); // '}'
-
-      buffer.Advance(writer.WrittenCount);
-    }
-  }
-}
+/***************************************************************************
+ *                               GumpLabel.cs
+ *                            -------------------
+ *   begin                : May 1, 2002
+ *   copyright            : (C) The RunUO Software Team
+ *   email                : info@runuo.com
+ *
+ *   $Id$
+ *
+ ***************************************************************************/
+
+/***************************************************************************
+ *
+ *   This program is free software; you can redistribute it and/or modify
+ *   it under the terms of the GNU General Public License as published by
+ *   the Free Software Foundation; either version 2 of the License, or
+ *   (at your option) any later version.
+ *
+ ***************************************************************************/
+
+using System.Buffers;
+using Server.Buffers;
+using Server.Collections;
+
+namespace Server.Gumps
+{
+  public class GumpLabel : GumpEntry
+  {
+    public GumpLabel(int x, int y, int hue, string text)
+    {
+      X = x;
+      Y = y;
+      Hue = hue;
+      Text = text;
+    }
+
+    public int X { get; set; }
+
+    public int Y { get; set; }
+
+    public int Hue { get; set; }
+
+    public string Text { get; set; }
+
+    public override string Compile(NetState ns) => $"{{ text {m_X} {m_Y} {m_Hue} {Parent.Intern(m_Text)} }}";
+
+    public override void AppendTo(ArrayBufferWriter<byte> buffer, ArraySet<string> strings, ref int entries, ref int switches)
+    {
+      SpanWriter writer = new SpanWriter(buffer.GetSpan(52));
+      writer.Write(m_LayoutName);
+      writer.WriteAscii(X.ToString());
+      writer.Write((byte)0x20); // ' '
+      writer.WriteAscii(Y.ToString());
+      writer.Write((byte)0x20); // ' '
+      writer.WriteAscii(Hue.ToString());
+      writer.Write((byte)0x20); // ' '
+      writer.WriteAscii(strings.Add(Text).ToString());
+      writer.Write((byte)0x20); // ' '
+      writer.Write((byte)0x7D); // '}'
+
+      buffer.Advance(writer.WrittenCount);
+    }
+  }
+}