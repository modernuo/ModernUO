/***************************************************************************
 *                                GumpHtml.cs
 *                            -------------------
 *   begin                : May 1, 2002
 *   copyright            : (C) The RunUO Software Team
 *   email                : info@runuo.com
 *
 *   $Id$
 *
 ***************************************************************************/

/***************************************************************************
 *
 *   This program is free software; you can redistribute it and/or modify
 *   it under the terms of the GNU General Public License as published by
 *   the Free Software Foundation; either version 2 of the License, or
 *   (at your option) any later version.
 *
 ***************************************************************************/

using System.Buffers;
using Server.Buffers;
using Server.Collections;

namespace Server.Gumps
{
  public class GumpHtml : GumpEntry
  {
    public GumpHtml(int x, int y, int width, int height, string text, bool background, bool scrollbar)
    {
      X = x;
      Y = y;
      Width = width;
      Height = height;
      Text = text;
      Background = background;
      Scrollbar = scrollbar;
    }

    public int X { get; set; }

    public int Y { get; set; }

    public int Width { get; set; }

    public int Height { get; set; }

    public string Text { get; set; }

    public bool Background { get; set; }

    public bool Scrollbar { get; set; }

<<<<<<< HEAD
    public override string Compile(ArraySet<string> strings) =>
      $"{{ htmlgump {X} {Y} {Width} {Height} {strings.Add(Text)} {(Background ? 1 : 0)} {(Scrollbar ? 1 : 0)} }}";

    private static readonly byte[] m_LayoutName = Gump.StringToBuffer("{ htmlgump ");
=======
    public override string Compile(NetState ns) => $"{{ htmlgump {m_X} {m_Y} {m_Width} {m_Height} {Parent.Intern(m_Text)} {(m_Background ? 1 : 0)} {(m_Scrollbar ? 1 : 0)} }}";
>>>>>>> 64d59ce2

    public override void AppendTo(ArrayBufferWriter<byte> buffer, ArraySet<string> strings, ref int entries, ref int switches)
    {
      SpanWriter writer = new SpanWriter(buffer.GetSpan(71));
      writer.Write(m_LayoutName);
      writer.WriteAscii(X.ToString());
      writer.Write((byte)0x20); // ' '
      writer.WriteAscii(Y.ToString());
      writer.Write((byte)0x20); // ' '
      writer.WriteAscii(Width.ToString());
      writer.Write((byte)0x20); // ' '
      writer.WriteAscii(Height.ToString());
      writer.Write((byte)0x20); // ' '
      writer.WriteAscii(strings.Add(Text).ToString());
      writer.Write((byte)0x20); // ' '
      writer.WriteAscii(Background ? "1" : "0");
      writer.Write((byte)0x20); // ' '
      writer.WriteAscii(Scrollbar ? "1" : "0");
      writer.Write((byte)0x20); // ' '
      writer.Write((byte)0x7D); // '}'
      buffer.Advance(writer.WrittenCount);
    }
  }
}
<|MERGE_RESOLUTION|>--- conflicted
+++ resolved
@@ -1,85 +1,78 @@
-/***************************************************************************
- *                                GumpHtml.cs
- *                            -------------------
- *   begin                : May 1, 2002
- *   copyright            : (C) The RunUO Software Team
- *   email                : info@runuo.com
- *
- *   $Id$
- *
- ***************************************************************************/
-
-/***************************************************************************
- *
- *   This program is free software; you can redistribute it and/or modify
- *   it under the terms of the GNU General Public License as published by
- *   the Free Software Foundation; either version 2 of the License, or
- *   (at your option) any later version.
- *
- ***************************************************************************/
-
-using System.Buffers;
-using Server.Buffers;
-using Server.Collections;
-
-namespace Server.Gumps
-{
-  public class GumpHtml : GumpEntry
-  {
-    public GumpHtml(int x, int y, int width, int height, string text, bool background, bool scrollbar)
-    {
-      X = x;
-      Y = y;
-      Width = width;
-      Height = height;
-      Text = text;
-      Background = background;
-      Scrollbar = scrollbar;
-    }
-
-    public int X { get; set; }
-
-    public int Y { get; set; }
-
-    public int Width { get; set; }
-
-    public int Height { get; set; }
-
-    public string Text { get; set; }
-
-    public bool Background { get; set; }
-
-    public bool Scrollbar { get; set; }
-
-<<<<<<< HEAD
-    public override string Compile(ArraySet<string> strings) =>
-      $"{{ htmlgump {X} {Y} {Width} {Height} {strings.Add(Text)} {(Background ? 1 : 0)} {(Scrollbar ? 1 : 0)} }}";
-
-    private static readonly byte[] m_LayoutName = Gump.StringToBuffer("{ htmlgump ");
-=======
-    public override string Compile(NetState ns) => $"{{ htmlgump {m_X} {m_Y} {m_Width} {m_Height} {Parent.Intern(m_Text)} {(m_Background ? 1 : 0)} {(m_Scrollbar ? 1 : 0)} }}";
->>>>>>> 64d59ce2
-
-    public override void AppendTo(ArrayBufferWriter<byte> buffer, ArraySet<string> strings, ref int entries, ref int switches)
-    {
-      SpanWriter writer = new SpanWriter(buffer.GetSpan(71));
-      writer.Write(m_LayoutName);
-      writer.WriteAscii(X.ToString());
-      writer.Write((byte)0x20); // ' '
-      writer.WriteAscii(Y.ToString());
-      writer.Write((byte)0x20); // ' '
-      writer.WriteAscii(Width.ToString());
-      writer.Write((byte)0x20); // ' '
-      writer.WriteAscii(Height.ToString());
-      writer.Write((byte)0x20); // ' '
-      writer.WriteAscii(strings.Add(Text).ToString());
-      writer.Write((byte)0x20); // ' '
-      writer.WriteAscii(Background ? "1" : "0");
-      writer.Write((byte)0x20); // ' '
-      writer.WriteAscii(Scrollbar ? "1" : "0");
-      writer.Write((byte)0x20); // ' '
-      writer.Write((byte)0x7D); // '}'
-      buffer.Advance(writer.WrittenCount);
-    }
-  }
-}
+/***************************************************************************
+ *                                GumpHtml.cs
+ *                            -------------------
+ *   begin                : May 1, 2002
+ *   copyright            : (C) The RunUO Software Team
+ *   email                : info@runuo.com
+ *
+ *   $Id$
+ *
+ ***************************************************************************/
+
+/***************************************************************************
+ *
+ *   This program is free software; you can redistribute it and/or modify
+ *   it under the terms of the GNU General Public License as published by
+ *   the Free Software Foundation; either version 2 of the License, or
+ *   (at your option) any later version.
+ *
+ ***************************************************************************/
+
+using System.Buffers;
+using Server.Buffers;
+using Server.Collections;
+
+namespace Server.Gumps
+{
+  public class GumpHtml : GumpEntry
+  {
+    public GumpHtml(int x, int y, int width, int height, string text, bool background, bool scrollbar)
+    {
+      X = x;
+      Y = y;
+      Width = width;
+      Height = height;
+      Text = text;
+      Background = background;
+      Scrollbar = scrollbar;
+    }
+
+    public int X { get; set; }
+
+    public int Y { get; set; }
+
+    public int Width { get; set; }
+
+    public int Height { get; set; }
+
+    public string Text { get; set; }
+
+    public bool Background { get; set; }
+
+    public bool Scrollbar { get; set; }
+
+    public override string Compile(NetState ns) => $"{{ htmlgump {m_X} {m_Y} {m_Width} {m_Height} {Parent.Intern(m_Text)} {(m_Background ? 1 : 0)} {(m_Scrollbar ? 1 : 0)} }}";
+
+    public override void AppendTo(ArrayBufferWriter<byte> buffer, ArraySet<string> strings, ref int entries, ref int switches)
+    {
+      SpanWriter writer = new SpanWriter(buffer.GetSpan(71));
+      writer.Write(m_LayoutName);
+      writer.WriteAscii(X.ToString());
+      writer.Write((byte)0x20); // ' '
+      writer.WriteAscii(Y.ToString());
+      writer.Write((byte)0x20); // ' '
+      writer.WriteAscii(Width.ToString());
+      writer.Write((byte)0x20); // ' '
+      writer.WriteAscii(Height.ToString());
+      writer.Write((byte)0x20); // ' '
+      writer.WriteAscii(strings.Add(Text).ToString());
+      writer.Write((byte)0x20); // ' '
+      writer.WriteAscii(Background ? "1" : "0");
+      writer.Write((byte)0x20); // ' '
+      writer.WriteAscii(Scrollbar ? "1" : "0");
+      writer.Write((byte)0x20); // ' '
+      writer.Write((byte)0x7D); // '}'
+      buffer.Advance(writer.WrittenCount);
+    }
+  }
+}