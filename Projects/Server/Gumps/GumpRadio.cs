/***************************************************************************
 *                                GumpRadio.cs
 *                            -------------------
 *   begin                : May 1, 2002
 *   copyright            : (C) The RunUO Software Team
 *   email                : info@runuo.com
 *
 *   $Id$
 *
 ***************************************************************************/

/***************************************************************************
 *
 *   This program is free software; you can redistribute it and/or modify
 *   it under the terms of the GNU General Public License as published by
 *   the Free Software Foundation; either version 2 of the License, or
 *   (at your option) any later version.
 *
 ***************************************************************************/

using System.Buffers;
using Server.Buffers;
using Server.Collections;

namespace Server.Gumps
{
  public class GumpRadio : GumpEntry
  {
    public GumpRadio(int x, int y, int inactiveID, int activeID, bool initialState, int switchID)
    {
      X = x;
      Y = y;
      InactiveID = inactiveID;
      ActiveID = activeID;
      InitialState = initialState;
      SwitchID = switchID;
    }

    public int X { get; set; }

    public int Y { get; set; }

    public int InactiveID { get; set; }

    public int ActiveID { get; set; }

    public bool InitialState { get; set; }

    public int SwitchID { get; set; }

<<<<<<< HEAD
    public override string Compile(ArraySet<string> strings) => $"{{ radio {X} {Y} {InactiveID} {ActiveID} {(InitialState ? 1 : 0)} {SwitchID} }}";
=======
    public override string Compile(NetState ns) => $"{{ radio {m_X} {m_Y} {m_ID1} {m_ID2} {(m_InitialState ? 1 : 0)} {m_SwitchID} }}";
>>>>>>> 64d59ce2

    private static readonly byte[] m_LayoutName = Gump.StringToBuffer("{ radio ");

    public override void AppendTo(ArrayBufferWriter<byte> buffer, ArraySet<string> strings, ref int entries, ref int switches)
    {
      SpanWriter writer = new SpanWriter(buffer.GetSpan(66));
      writer.Write(m_LayoutName);
      writer.WriteAscii(X.ToString());
      writer.Write((byte)0x20); // ' '
      writer.WriteAscii(Y.ToString());
      writer.Write((byte)0x20); // ' '
      writer.WriteAscii(InactiveID.ToString());
      writer.Write((byte)0x20); // ' '
      writer.WriteAscii(ActiveID.ToString());
      writer.Write((byte)0x20); // ' '
      writer.WriteAscii(InitialState ? "1" : "0");
      writer.Write((byte)0x20); // ' '
      writer.WriteAscii(SwitchID.ToString());
      writer.Write((byte)0x20); // ' '
      writer.Write((byte)0x7D); // '}'

      buffer.Advance(writer.WrittenCount);

      switches++;
    }
  }
}
<|MERGE_RESOLUTION|>--- conflicted
+++ resolved
@@ -1,82 +1,78 @@
-/***************************************************************************
- *                                GumpRadio.cs
- *                            -------------------
- *   begin                : May 1, 2002
- *   copyright            : (C) The RunUO Software Team
- *   email                : info@runuo.com
- *
- *   $Id$
- *
- ***************************************************************************/
-
-/***************************************************************************
- *
- *   This program is free software; you can redistribute it and/or modify
- *   it under the terms of the GNU General Public License as published by
- *   the Free Software Foundation; either version 2 of the License, or
- *   (at your option) any later version.
- *
- ***************************************************************************/
-
-using System.Buffers;
-using Server.Buffers;
-using Server.Collections;
-
-namespace Server.Gumps
-{
-  public class GumpRadio : GumpEntry
-  {
-    public GumpRadio(int x, int y, int inactiveID, int activeID, bool initialState, int switchID)
-    {
-      X = x;
-      Y = y;
-      InactiveID = inactiveID;
-      ActiveID = activeID;
-      InitialState = initialState;
-      SwitchID = switchID;
-    }
-
-    public int X { get; set; }
-
-    public int Y { get; set; }
-
-    public int InactiveID { get; set; }
-
-    public int ActiveID { get; set; }
-
-    public bool InitialState { get; set; }
-
-    public int SwitchID { get; set; }
-
-<<<<<<< HEAD
-    public override string Compile(ArraySet<string> strings) => $"{{ radio {X} {Y} {InactiveID} {ActiveID} {(InitialState ? 1 : 0)} {SwitchID} }}";
-=======
-    public override string Compile(NetState ns) => $"{{ radio {m_X} {m_Y} {m_ID1} {m_ID2} {(m_InitialState ? 1 : 0)} {m_SwitchID} }}";
->>>>>>> 64d59ce2
-
-    private static readonly byte[] m_LayoutName = Gump.StringToBuffer("{ radio ");
-
-    public override void AppendTo(ArrayBufferWriter<byte> buffer, ArraySet<string> strings, ref int entries, ref int switches)
-    {
-      SpanWriter writer = new SpanWriter(buffer.GetSpan(66));
-      writer.Write(m_LayoutName);
-      writer.WriteAscii(X.ToString());
-      writer.Write((byte)0x20); // ' '
-      writer.WriteAscii(Y.ToString());
-      writer.Write((byte)0x20); // ' '
-      writer.WriteAscii(InactiveID.ToString());
-      writer.Write((byte)0x20); // ' '
-      writer.WriteAscii(ActiveID.ToString());
-      writer.Write((byte)0x20); // ' '
-      writer.WriteAscii(InitialState ? "1" : "0");
-      writer.Write((byte)0x20); // ' '
-      writer.WriteAscii(SwitchID.ToString());
-      writer.Write((byte)0x20); // ' '
-      writer.Write((byte)0x7D); // '}'
-
-      buffer.Advance(writer.WrittenCount);
-
-      switches++;
-    }
-  }
-}
+/***************************************************************************
+ *                                GumpRadio.cs
+ *                            -------------------
+ *   begin                : May 1, 2002
+ *   copyright            : (C) The RunUO Software Team
+ *   email                : info@runuo.com
+ *
+ *   $Id$
+ *
+ ***************************************************************************/
+
+/***************************************************************************
+ *
+ *   This program is free software; you can redistribute it and/or modify
+ *   it under the terms of the GNU General Public License as published by
+ *   the Free Software Foundation; either version 2 of the License, or
+ *   (at your option) any later version.
+ *
+ ***************************************************************************/
+
+using System.Buffers;
+using Server.Buffers;
+using Server.Collections;
+
+namespace Server.Gumps
+{
+  public class GumpRadio : GumpEntry
+  {
+    public GumpRadio(int x, int y, int inactiveID, int activeID, bool initialState, int switchID)
+    {
+      X = x;
+      Y = y;
+      InactiveID = inactiveID;
+      ActiveID = activeID;
+      InitialState = initialState;
+      SwitchID = switchID;
+    }
+
+    public int X { get; set; }
+
+    public int Y { get; set; }
+
+    public int InactiveID { get; set; }
+
+    public int ActiveID { get; set; }
+
+    public bool InitialState { get; set; }
+
+    public int SwitchID { get; set; }
+
+    public override string Compile(NetState ns) => $"{{ radio {m_X} {m_Y} {m_ID1} {m_ID2} {(m_InitialState ? 1 : 0)} {m_SwitchID} }}";
+
+    private static readonly byte[] m_LayoutName = Gump.StringToBuffer("{ radio ");
+
+    public override void AppendTo(ArrayBufferWriter<byte> buffer, ArraySet<string> strings, ref int entries, ref int switches)
+    {
+      SpanWriter writer = new SpanWriter(buffer.GetSpan(66));
+      writer.Write(m_LayoutName);
+      writer.WriteAscii(X.ToString());
+      writer.Write((byte)0x20); // ' '
+      writer.WriteAscii(Y.ToString());
+      writer.Write((byte)0x20); // ' '
+      writer.WriteAscii(InactiveID.ToString());
+      writer.Write((byte)0x20); // ' '
+      writer.WriteAscii(ActiveID.ToString());
+      writer.Write((byte)0x20); // ' '
+      writer.WriteAscii(InitialState ? "1" : "0");
+      writer.Write((byte)0x20); // ' '
+      writer.WriteAscii(SwitchID.ToString());
+      writer.Write((byte)0x20); // ' '
+      writer.Write((byte)0x7D); // '}'
+
+      buffer.Advance(writer.WrittenCount);
+
+      switches++;
+    }
+  }
+}