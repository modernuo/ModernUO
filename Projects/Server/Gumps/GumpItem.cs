/***************************************************************************
 *                                GumpItem.cs
 *                            -------------------
 *   begin                : May 1, 2002
 *   copyright            : (C) The RunUO Software Team
 *   email                : info@runuo.com
 *
 *   $Id$
 *
 ***************************************************************************/

/***************************************************************************
 *
 *   This program is free software; you can redistribute it and/or modify
 *   it under the terms of the GNU General Public License as published by
 *   the Free Software Foundation; either version 2 of the License, or
 *   (at your option) any later version.
 *
 ***************************************************************************/

using System.Buffers;
using Server.Buffers;
using Server.Collections;

namespace Server.Gumps
{
  public class GumpItem : GumpEntry
  {
    public GumpItem(int x, int y, int itemID, int hue = 0)
    {
      X = x;
      Y = y;
      ItemID = itemID;
      Hue = hue;
    }

    public int X { get; set; }

    public int Y { get; set; }

    public int ItemID { get; set; }

    public int Hue { get; set; }

<<<<<<< HEAD
    public override string Compile(ArraySet<string> strings) => Hue == 0 ?
      $"{{ tilepic {X} {Y} {ItemID} }}" :
      $"{{ tilepichue {X} {Y} {ItemID} {Hue} }}";
=======
    public override string Compile(NetState ns) =>
      m_Hue == 0 ? $"{{ tilepic {m_X} {m_Y} {m_ItemID} }}" :
        $"{{ tilepichue {m_X} {m_Y} {m_ItemID} {m_Hue} }}";
>>>>>>> 64d59ce2

    private static readonly byte[] m_LayoutName = Gump.StringToBuffer("{ tilepic ");
    private static readonly byte[] m_LayoutNameHue = Gump.StringToBuffer("{ tilepichue ");

    public override void AppendTo(ArrayBufferWriter<byte> buffer, ArraySet<string> strings, ref int entries, ref int switches)
    {
      SpanWriter writer = new SpanWriter(buffer.GetSpan(57));
      writer.Write(Hue == 0 ? m_LayoutName : m_LayoutNameHue);
      writer.WriteAscii(X.ToString());
      writer.Write((byte)0x20); // ' '
      writer.WriteAscii(Y.ToString());
      writer.Write((byte)0x20); // ' '
      writer.WriteAscii(ItemID.ToString());
      writer.Write((byte)0x20); // ' '

      if (Hue != 0)
      {
        writer.WriteAscii(Hue.ToString());
        writer.Write((byte)0x20); // ' '
      }

      writer.Write((byte)0x20); // ' '
      writer.Write((byte)0x7D); // '}'

      buffer.Advance(writer.WrittenCount);
    }
  }
}
<|MERGE_RESOLUTION|>--- conflicted
+++ resolved
@@ -1,81 +1,75 @@
-/***************************************************************************
- *                                GumpItem.cs
- *                            -------------------
- *   begin                : May 1, 2002
- *   copyright            : (C) The RunUO Software Team
- *   email                : info@runuo.com
- *
- *   $Id$
- *
- ***************************************************************************/
-
-/***************************************************************************
- *
- *   This program is free software; you can redistribute it and/or modify
- *   it under the terms of the GNU General Public License as published by
- *   the Free Software Foundation; either version 2 of the License, or
- *   (at your option) any later version.
- *
- ***************************************************************************/
-
-using System.Buffers;
-using Server.Buffers;
-using Server.Collections;
-
-namespace Server.Gumps
-{
-  public class GumpItem : GumpEntry
-  {
-    public GumpItem(int x, int y, int itemID, int hue = 0)
-    {
-      X = x;
-      Y = y;
-      ItemID = itemID;
-      Hue = hue;
-    }
-
-    public int X { get; set; }
-
-    public int Y { get; set; }
-
-    public int ItemID { get; set; }
-
-    public int Hue { get; set; }
-
-<<<<<<< HEAD
-    public override string Compile(ArraySet<string> strings) => Hue == 0 ?
-      $"{{ tilepic {X} {Y} {ItemID} }}" :
-      $"{{ tilepichue {X} {Y} {ItemID} {Hue} }}";
-=======
-    public override string Compile(NetState ns) =>
-      m_Hue == 0 ? $"{{ tilepic {m_X} {m_Y} {m_ItemID} }}" :
-        $"{{ tilepichue {m_X} {m_Y} {m_ItemID} {m_Hue} }}";
->>>>>>> 64d59ce2
-
-    private static readonly byte[] m_LayoutName = Gump.StringToBuffer("{ tilepic ");
-    private static readonly byte[] m_LayoutNameHue = Gump.StringToBuffer("{ tilepichue ");
-
-    public override void AppendTo(ArrayBufferWriter<byte> buffer, ArraySet<string> strings, ref int entries, ref int switches)
-    {
-      SpanWriter writer = new SpanWriter(buffer.GetSpan(57));
-      writer.Write(Hue == 0 ? m_LayoutName : m_LayoutNameHue);
-      writer.WriteAscii(X.ToString());
-      writer.Write((byte)0x20); // ' '
-      writer.WriteAscii(Y.ToString());
-      writer.Write((byte)0x20); // ' '
-      writer.WriteAscii(ItemID.ToString());
-      writer.Write((byte)0x20); // ' '
-
-      if (Hue != 0)
-      {
-        writer.WriteAscii(Hue.ToString());
-        writer.Write((byte)0x20); // ' '
-      }
-
-      writer.Write((byte)0x20); // ' '
-      writer.Write((byte)0x7D); // '}'
-
-      buffer.Advance(writer.WrittenCount);
-    }
-  }
-}
+/***************************************************************************
+ *                                GumpItem.cs
+ *                            -------------------
+ *   begin                : May 1, 2002
+ *   copyright            : (C) The RunUO Software Team
+ *   email                : info@runuo.com
+ *
+ *   $Id$
+ *
+ ***************************************************************************/
+
+/***************************************************************************
+ *
+ *   This program is free software; you can redistribute it and/or modify
+ *   it under the terms of the GNU General Public License as published by
+ *   the Free Software Foundation; either version 2 of the License, or
+ *   (at your option) any later version.
+ *
+ ***************************************************************************/
+
+using System.Buffers;
+using Server.Buffers;
+using Server.Collections;
+
+namespace Server.Gumps
+{
+  public class GumpItem : GumpEntry
+  {
+    public GumpItem(int x, int y, int itemID, int hue = 0)
+    {
+      X = x;
+      Y = y;
+      ItemID = itemID;
+      Hue = hue;
+    }
+
+    public int X { get; set; }
+
+    public int Y { get; set; }
+
+    public int ItemID { get; set; }
+
+    public int Hue { get; set; }
+
+    public override string Compile(NetState ns) =>
+      m_Hue == 0 ? $"{{ tilepic {m_X} {m_Y} {m_ItemID} }}" :
+        $"{{ tilepichue {m_X} {m_Y} {m_ItemID} {m_Hue} }}";
+
+    private static readonly byte[] m_LayoutName = Gump.StringToBuffer("{ tilepic ");
+    private static readonly byte[] m_LayoutNameHue = Gump.StringToBuffer("{ tilepichue ");
+
+    public override void AppendTo(ArrayBufferWriter<byte> buffer, ArraySet<string> strings, ref int entries, ref int switches)
+    {
+      SpanWriter writer = new SpanWriter(buffer.GetSpan(57));
+      writer.Write(Hue == 0 ? m_LayoutName : m_LayoutNameHue);
+      writer.WriteAscii(X.ToString());
+      writer.Write((byte)0x20); // ' '
+      writer.WriteAscii(Y.ToString());
+      writer.Write((byte)0x20); // ' '
+      writer.WriteAscii(ItemID.ToString());
+      writer.Write((byte)0x20); // ' '
+
+      if (Hue != 0)
+      {
+        writer.WriteAscii(Hue.ToString());
+        writer.Write((byte)0x20); // ' '
+      }
+
+      writer.Write((byte)0x20); // ' '
+      writer.Write((byte)0x7D); // '}'
+
+      buffer.Advance(writer.WrittenCount);
+    }
+  }
+}