/***************************************************************************
 *                               GumpTooltip.cs
 *                            -------------------
 *   begin                : May 1, 2002
 *   copyright            : (C) The RunUO Software Team
 *   email                : info@runuo.com
 *
 *   $Id$
 *
 ***************************************************************************/

/***************************************************************************
 *
 *   This program is free software; you can redistribute it and/or modify
 *   it under the terms of the GNU General Public License as published by
 *   the Free Software Foundation; either version 2 of the License, or
 *   (at your option) any later version.
 *
 ***************************************************************************/

using System.Buffers;
using Server.Buffers;
using Server.Collections;

namespace Server.Gumps
{
  public class GumpTooltip : GumpEntry
  {
    public GumpTooltip(int number) => Number = number;

<<<<<<< HEAD
    public int Number { get; set; }
=======
    public GumpTooltip(int number) => m_Number = number;
>>>>>>> 64d59ce2

    public override string Compile(ArraySet<string> strings) => $"{{ tooltip {Number} }}";

<<<<<<< HEAD
    private static readonly byte[] m_LayoutName = Gump.StringToBuffer("{ tooltip ");
=======
    public override string Compile(NetState ns) => $"{{ tooltip {m_Number} }}";
>>>>>>> 64d59ce2

    public override void AppendTo(ArrayBufferWriter<byte> buffer, ArraySet<string> strings, ref int entries, ref int switches)
    {
      SpanWriter writer = new SpanWriter(buffer.GetSpan(22));
      writer.Write(m_LayoutName);
      writer.WriteAscii(Number.ToString());
      writer.Write((byte)0x20); // ' '
      writer.Write((byte)0x7D); // '}'

      buffer.Advance(writer.WrittenCount);
    }
  }
}
<|MERGE_RESOLUTION|>--- conflicted
+++ resolved
@@ -1,56 +1,48 @@
-/***************************************************************************
- *                               GumpTooltip.cs
- *                            -------------------
- *   begin                : May 1, 2002
- *   copyright            : (C) The RunUO Software Team
- *   email                : info@runuo.com
- *
- *   $Id$
- *
- ***************************************************************************/
-
-/***************************************************************************
- *
- *   This program is free software; you can redistribute it and/or modify
- *   it under the terms of the GNU General Public License as published by
- *   the Free Software Foundation; either version 2 of the License, or
- *   (at your option) any later version.
- *
- ***************************************************************************/
-
-using System.Buffers;
-using Server.Buffers;
-using Server.Collections;
-
-namespace Server.Gumps
-{
-  public class GumpTooltip : GumpEntry
-  {
-    public GumpTooltip(int number) => Number = number;
-
-<<<<<<< HEAD
-    public int Number { get; set; }
-=======
-    public GumpTooltip(int number) => m_Number = number;
->>>>>>> 64d59ce2
-
-    public override string Compile(ArraySet<string> strings) => $"{{ tooltip {Number} }}";
-
-<<<<<<< HEAD
-    private static readonly byte[] m_LayoutName = Gump.StringToBuffer("{ tooltip ");
-=======
-    public override string Compile(NetState ns) => $"{{ tooltip {m_Number} }}";
->>>>>>> 64d59ce2
-
-    public override void AppendTo(ArrayBufferWriter<byte> buffer, ArraySet<string> strings, ref int entries, ref int switches)
-    {
-      SpanWriter writer = new SpanWriter(buffer.GetSpan(22));
-      writer.Write(m_LayoutName);
-      writer.WriteAscii(Number.ToString());
-      writer.Write((byte)0x20); // ' '
-      writer.Write((byte)0x7D); // '}'
-
-      buffer.Advance(writer.WrittenCount);
-    }
-  }
-}
+/***************************************************************************
+ *                               GumpTooltip.cs
+ *                            -------------------
+ *   begin                : May 1, 2002
+ *   copyright            : (C) The RunUO Software Team
+ *   email                : info@runuo.com
+ *
+ *   $Id$
+ *
+ ***************************************************************************/
+
+/***************************************************************************
+ *
+ *   This program is free software; you can redistribute it and/or modify
+ *   it under the terms of the GNU General Public License as published by
+ *   the Free Software Foundation; either version 2 of the License, or
+ *   (at your option) any later version.
+ *
+ ***************************************************************************/
+
+using System.Buffers;
+using Server.Buffers;
+using Server.Collections;
+
+namespace Server.Gumps
+{
+  public class GumpTooltip : GumpEntry
+  {
+    public GumpTooltip(int number) => Number = number;
+
+    public GumpTooltip(int number) => m_Number = number;
+
+    public override string Compile(ArraySet<string> strings) => $"{{ tooltip {Number} }}";
+
+    public override string Compile(NetState ns) => $"{{ tooltip {m_Number} }}";
+
+    public override void AppendTo(ArrayBufferWriter<byte> buffer, ArraySet<string> strings, ref int entries, ref int switches)
+    {
+      SpanWriter writer = new SpanWriter(buffer.GetSpan(22));
+      writer.Write(m_LayoutName);
+      writer.WriteAscii(Number.ToString());
+      writer.Write((byte)0x20); // ' '
+      writer.Write((byte)0x7D); // '}'
+
+      buffer.Advance(writer.WrittenCount);
+    }
+  }
+}