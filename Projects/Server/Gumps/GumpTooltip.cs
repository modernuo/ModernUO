/*************************************************************************
 * ModernUO                                                              *
 * Copyright (C) 2020 - ModernUO Development Team                        *
 * Email: hi@modernuo.com                                                *
 * File: GumpTooltip.cs - Created: 2020/04/24 - Updated: 2020/04/24      *
 *                                                                       *
 * This program is free software: you can redistribute it and/or modify  *
 * it under the terms of the GNU General Public License as published by  *
 * the Free Software Foundation, either version 3 of the License, or     *
 * (at your option) any later version.                                   *
 *                                                                       *
 * This program is distributed in the hope that it will be useful,       *
 * but WITHOUT ANY WARRANTY; without even the implied warranty of        *
 * MERCHANTABILITY or FITNESS FOR A PARTICULAR PURPOSE.  See the         *
 * GNU General Public License for more details.                          *
 *                                                                       *
 * You should have received a copy of the GNU General Public License     *
 * along with this program.  If not, see <http://www.gnu.org/licenses/>. *
 *************************************************************************/

using Server.Network;

namespace Server.Gumps
{
  public class GumpTooltip : GumpEntry
  {
    private static readonly byte[] m_LayoutName = Gump.StringToBuffer("tooltip");
<<<<<<< HEAD

    public GumpTooltip(int number) => Number = number;

    public int Number { get; set; }

    public override string Compile(NetState ns) => $"{{ tooltip {Number} }}";
=======

    public GumpTooltip(int number, string args)
    {
      Number = number;
      Args = args;
    }

    public int Number { get; set; }

    public string Args { get; set; }

    public override string Compile(NetState ns) => $"{{ tooltip {Number} @{Args}@ }}";
>>>>>>> c116dff3

    public override void AppendTo(NetState ns, IGumpWriter disp)
    {
      disp.AppendLayout(m_LayoutName);
      disp.AppendLayout(Number);
<<<<<<< HEAD
=======
      disp.AppendLayout(Args);
>>>>>>> c116dff3
    }
  }
}
<|MERGE_RESOLUTION|>--- conflicted
+++ resolved
@@ -1,60 +1,48 @@
-/*************************************************************************
- * ModernUO                                                              *
- * Copyright (C) 2020 - ModernUO Development Team                        *
- * Email: hi@modernuo.com                                                *
- * File: GumpTooltip.cs - Created: 2020/04/24 - Updated: 2020/04/24      *
- *                                                                       *
- * This program is free software: you can redistribute it and/or modify  *
- * it under the terms of the GNU General Public License as published by  *
- * the Free Software Foundation, either version 3 of the License, or     *
- * (at your option) any later version.                                   *
- *                                                                       *
- * This program is distributed in the hope that it will be useful,       *
- * but WITHOUT ANY WARRANTY; without even the implied warranty of        *
- * MERCHANTABILITY or FITNESS FOR A PARTICULAR PURPOSE.  See the         *
- * GNU General Public License for more details.                          *
- *                                                                       *
- * You should have received a copy of the GNU General Public License     *
- * along with this program.  If not, see <http://www.gnu.org/licenses/>. *
- *************************************************************************/
-
-using Server.Network;
-
-namespace Server.Gumps
-{
-  public class GumpTooltip : GumpEntry
-  {
-    private static readonly byte[] m_LayoutName = Gump.StringToBuffer("tooltip");
-<<<<<<< HEAD
-
-    public GumpTooltip(int number) => Number = number;
-
-    public int Number { get; set; }
-
-    public override string Compile(NetState ns) => $"{{ tooltip {Number} }}";
-=======
-
-    public GumpTooltip(int number, string args)
-    {
-      Number = number;
-      Args = args;
-    }
-
-    public int Number { get; set; }
-
-    public string Args { get; set; }
-
-    public override string Compile(NetState ns) => $"{{ tooltip {Number} @{Args}@ }}";
->>>>>>> c116dff3
-
-    public override void AppendTo(NetState ns, IGumpWriter disp)
-    {
-      disp.AppendLayout(m_LayoutName);
-      disp.AppendLayout(Number);
-<<<<<<< HEAD
-=======
-      disp.AppendLayout(Args);
->>>>>>> c116dff3
-    }
-  }
-}
+/*************************************************************************
+ * ModernUO                                                              *
+ * Copyright (C) 2020 - ModernUO Development Team                        *
+ * Email: hi@modernuo.com                                                *
+ * File: GumpTooltip.cs - Created: 2020/04/24 - Updated: 2020/04/24      *
+ *                                                                       *
+ * This program is free software: you can redistribute it and/or modify  *
+ * it under the terms of the GNU General Public License as published by  *
+ * the Free Software Foundation, either version 3 of the License, or     *
+ * (at your option) any later version.                                   *
+ *                                                                       *
+ * This program is distributed in the hope that it will be useful,       *
+ * but WITHOUT ANY WARRANTY; without even the implied warranty of        *
+ * MERCHANTABILITY or FITNESS FOR A PARTICULAR PURPOSE.  See the         *
+ * GNU General Public License for more details.                          *
+ *                                                                       *
+ * You should have received a copy of the GNU General Public License     *
+ * along with this program.  If not, see <http://www.gnu.org/licenses/>. *
+ *************************************************************************/
+
+using Server.Network;
+
+namespace Server.Gumps
+{
+  public class GumpTooltip : GumpEntry
+  {
+    private static readonly byte[] m_LayoutName = Gump.StringToBuffer("tooltip");
+
+    public GumpTooltip(int number, string args)
+    {
+      Number = number;
+      Args = args;
+    }
+
+    public int Number { get; set; }
+
+    public string Args { get; set; }
+
+    public override string Compile(NetState ns) => $"{{ tooltip {Number} @{Args}@ }}";
+
+    public override void AppendTo(NetState ns, IGumpWriter disp)
+    {
+      disp.AppendLayout(m_LayoutName);
+      disp.AppendLayout(Number);
+      disp.AppendLayout(Args);
+    }
+  }
+}