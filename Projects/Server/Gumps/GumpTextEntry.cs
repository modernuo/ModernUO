/***************************************************************************
 *                              GumpTextEntry.cs
 *                            -------------------
 *   begin                : May 1, 2002
 *   copyright            : (C) The RunUO Software Team
 *   email                : info@runuo.com
 *
 *   $Id$
 *
 ***************************************************************************/

/***************************************************************************
 *
 *   This program is free software; you can redistribute it and/or modify
 *   it under the terms of the GNU General Public License as published by
 *   the Free Software Foundation; either version 2 of the License, or
 *   (at your option) any later version.
 *
 ***************************************************************************/

using System.Buffers;
using Server.Buffers;
using Server.Collections;

namespace Server.Gumps
{
  public class GumpTextEntry : GumpEntry
  {
    public GumpTextEntry(int x, int y, int width, int height, int hue, int entryID, string initialText)
    {
      X = x;
      Y = y;
      Width = width;
      Height = height;
      Hue = hue;
      EntryID = entryID;
      InitialText = initialText;
    }

    public int X { get; set; }

    public int Y { get; set; }

    public int Width { get; set; }

    public int Height { get; set; }

    public int Hue { get; set; }

    public int EntryID { get; set; }

    public string InitialText { get; set; }

<<<<<<< HEAD
    public override string Compile(ArraySet<string> strings) => $"{{ textentry {X} {Y} {Width} {Height} {Hue} {EntryID} {strings.Add(InitialText)} }}";
=======
    public override string Compile(NetState ns) => $"{{ textentry {m_X} {m_Y} {m_Width} {m_Height} {m_Hue} {m_EntryID} {Parent.Intern(m_InitialText)} }}";
>>>>>>> 64d59ce2

    private static readonly byte[] m_LayoutName = Gump.StringToBuffer(" { textentry ");

    public override void AppendTo(ArrayBufferWriter<byte> buffer, ArraySet<string> strings, ref int entries, ref int switches)
    {
      SpanWriter writer = new SpanWriter(buffer.GetSpan(90));
      writer.Write(m_LayoutName);
      writer.WriteAscii(X.ToString());
      writer.Write((byte)0x20); // ' '
      writer.WriteAscii(Y.ToString());
      writer.Write((byte)0x20); // ' '
      writer.WriteAscii(Width.ToString());
      writer.Write((byte)0x20); // ' '
      writer.WriteAscii(Height.ToString());
      writer.Write((byte)0x20); // ' '
      writer.WriteAscii(Hue.ToString());
      writer.Write((byte)0x20); // ' '
      writer.WriteAscii(EntryID.ToString());
      writer.Write((byte)0x20); // ' '
      writer.WriteAscii(strings.Add(InitialText).ToString());
      writer.Write((byte)0x20); // ' '
      writer.Write((byte)0x7D); // '}'

      buffer.Advance(writer.WrittenCount);

      entries++;
    }
  }
}
<|MERGE_RESOLUTION|>--- conflicted
+++ resolved
@@ -1,87 +1,83 @@
-/***************************************************************************
- *                              GumpTextEntry.cs
- *                            -------------------
- *   begin                : May 1, 2002
- *   copyright            : (C) The RunUO Software Team
- *   email                : info@runuo.com
- *
- *   $Id$
- *
- ***************************************************************************/
-
-/***************************************************************************
- *
- *   This program is free software; you can redistribute it and/or modify
- *   it under the terms of the GNU General Public License as published by
- *   the Free Software Foundation; either version 2 of the License, or
- *   (at your option) any later version.
- *
- ***************************************************************************/
-
-using System.Buffers;
-using Server.Buffers;
-using Server.Collections;
-
-namespace Server.Gumps
-{
-  public class GumpTextEntry : GumpEntry
-  {
-    public GumpTextEntry(int x, int y, int width, int height, int hue, int entryID, string initialText)
-    {
-      X = x;
-      Y = y;
-      Width = width;
-      Height = height;
-      Hue = hue;
-      EntryID = entryID;
-      InitialText = initialText;
-    }
-
-    public int X { get; set; }
-
-    public int Y { get; set; }
-
-    public int Width { get; set; }
-
-    public int Height { get; set; }
-
-    public int Hue { get; set; }
-
-    public int EntryID { get; set; }
-
-    public string InitialText { get; set; }
-
-<<<<<<< HEAD
-    public override string Compile(ArraySet<string> strings) => $"{{ textentry {X} {Y} {Width} {Height} {Hue} {EntryID} {strings.Add(InitialText)} }}";
-=======
-    public override string Compile(NetState ns) => $"{{ textentry {m_X} {m_Y} {m_Width} {m_Height} {m_Hue} {m_EntryID} {Parent.Intern(m_InitialText)} }}";
->>>>>>> 64d59ce2
-
-    private static readonly byte[] m_LayoutName = Gump.StringToBuffer(" { textentry ");
-
-    public override void AppendTo(ArrayBufferWriter<byte> buffer, ArraySet<string> strings, ref int entries, ref int switches)
-    {
-      SpanWriter writer = new SpanWriter(buffer.GetSpan(90));
-      writer.Write(m_LayoutName);
-      writer.WriteAscii(X.ToString());
-      writer.Write((byte)0x20); // ' '
-      writer.WriteAscii(Y.ToString());
-      writer.Write((byte)0x20); // ' '
-      writer.WriteAscii(Width.ToString());
-      writer.Write((byte)0x20); // ' '
-      writer.WriteAscii(Height.ToString());
-      writer.Write((byte)0x20); // ' '
-      writer.WriteAscii(Hue.ToString());
-      writer.Write((byte)0x20); // ' '
-      writer.WriteAscii(EntryID.ToString());
-      writer.Write((byte)0x20); // ' '
-      writer.WriteAscii(strings.Add(InitialText).ToString());
-      writer.Write((byte)0x20); // ' '
-      writer.Write((byte)0x7D); // '}'
-
-      buffer.Advance(writer.WrittenCount);
-
-      entries++;
-    }
-  }
-}
+/***************************************************************************
+ *                              GumpTextEntry.cs
+ *                            -------------------
+ *   begin                : May 1, 2002
+ *   copyright            : (C) The RunUO Software Team
+ *   email                : info@runuo.com
+ *
+ *   $Id$
+ *
+ ***************************************************************************/
+
+/***************************************************************************
+ *
+ *   This program is free software; you can redistribute it and/or modify
+ *   it under the terms of the GNU General Public License as published by
+ *   the Free Software Foundation; either version 2 of the License, or
+ *   (at your option) any later version.
+ *
+ ***************************************************************************/
+
+using System.Buffers;
+using Server.Buffers;
+using Server.Collections;
+
+namespace Server.Gumps
+{
+  public class GumpTextEntry : GumpEntry
+  {
+    public GumpTextEntry(int x, int y, int width, int height, int hue, int entryID, string initialText)
+    {
+      X = x;
+      Y = y;
+      Width = width;
+      Height = height;
+      Hue = hue;
+      EntryID = entryID;
+      InitialText = initialText;
+    }
+
+    public int X { get; set; }
+
+    public int Y { get; set; }
+
+    public int Width { get; set; }
+
+    public int Height { get; set; }
+
+    public int Hue { get; set; }
+
+    public int EntryID { get; set; }
+
+    public string InitialText { get; set; }
+
+    public override string Compile(NetState ns) => $"{{ textentry {m_X} {m_Y} {m_Width} {m_Height} {m_Hue} {m_EntryID} {Parent.Intern(m_InitialText)} }}";
+
+    private static readonly byte[] m_LayoutName = Gump.StringToBuffer(" { textentry ");
+
+    public override void AppendTo(ArrayBufferWriter<byte> buffer, ArraySet<string> strings, ref int entries, ref int switches)
+    {
+      SpanWriter writer = new SpanWriter(buffer.GetSpan(90));
+      writer.Write(m_LayoutName);
+      writer.WriteAscii(X.ToString());
+      writer.Write((byte)0x20); // ' '
+      writer.WriteAscii(Y.ToString());
+      writer.Write((byte)0x20); // ' '
+      writer.WriteAscii(Width.ToString());
+      writer.Write((byte)0x20); // ' '
+      writer.WriteAscii(Height.ToString());
+      writer.Write((byte)0x20); // ' '
+      writer.WriteAscii(Hue.ToString());
+      writer.Write((byte)0x20); // ' '
+      writer.WriteAscii(EntryID.ToString());
+      writer.Write((byte)0x20); // ' '
+      writer.WriteAscii(strings.Add(InitialText).ToString());
+      writer.Write((byte)0x20); // ' '
+      writer.Write((byte)0x7D); // '}'
+
+      buffer.Advance(writer.WrittenCount);
+
+      entries++;
+    }
+  }
+}