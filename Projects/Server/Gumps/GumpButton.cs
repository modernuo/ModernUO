--- conflicted
+++ resolved
@@ -1,91 +1,87 @@
-/***************************************************************************
- *                               GumpButton.cs
- *                            -------------------
- *   begin                : May 1, 2002
- *   copyright            : (C) The RunUO Software Team
- *   email                : info@runuo.com
- *
- *   $Id$
- *
- ***************************************************************************/
-
-/***************************************************************************
- *
- *   This program is free software; you can redistribute it and/or modify
- *   it under the terms of the GNU General Public License as published by
- *   the Free Software Foundation; either version 2 of the License, or
- *   (at your option) any later version.
- *
- ***************************************************************************/
-
-using System.Buffers;
-using Server.Buffers;
-using Server.Collections;
-
-namespace Server.Gumps
-{
-  public enum GumpButtonType
-  {
-    Page = 0,
-    Reply = 1
-  }
-
-  public class GumpButton : GumpEntry
-  {
-    public GumpButton(int x, int y, int normalID, int pressedID, int buttonID,
-      GumpButtonType type = GumpButtonType.Reply, int param = 0)
-    {
-      X = x;
-      Y = y;
-      NormalID = normalID;
-      PressedID = pressedID;
-      ButtonID = buttonID;
-      Type = type;
-      Param = param;
-    }
-
-    public int X { get; set; }
-
-    public int Y { get; set; }
-
-    public int NormalID { get; set; }
-
-    public int PressedID { get; set; }
-
-    public int ButtonID { get; set; }
-
-    public GumpButtonType Type { get; set; }
-
-    public int Param { get; set; }
-
-    public override string Compile(ArraySet<string> strings) => $"{{ button {X} {Y} {NormalID} {PressedID} {(int)Type} {Param} {ButtonID} }}";
-
-<<<<<<< HEAD
-    private static readonly byte[] m_LayoutName = Gump.StringToBuffer("{ button ");
-=======
-    public override string Compile(NetState ns) => $"{{ button {m_X} {m_Y} {m_ID1} {m_ID2} {(int)m_Type} {m_Param} {m_ButtonID} }}";
->>>>>>> 64d59ce2
-
-    public override void AppendTo(ArrayBufferWriter<byte> buffer, ArraySet<string> strings, ref int entries, ref int switches)
-    {
-      SpanWriter writer = new SpanWriter(buffer.GetSpan(68));
-      writer.Write(m_LayoutName);
-      writer.WriteAscii(X.ToString());
-      writer.Write((byte)0x20); // ' '
-      writer.WriteAscii(Y.ToString());
-      writer.Write((byte)0x20); // ' '
-      writer.WriteAscii(NormalID.ToString());
-      writer.Write((byte)0x20); // ' '
-      writer.WriteAscii(PressedID.ToString());
-      writer.Write((byte)0x20); // ' '
-      writer.WriteAscii(((int)Type).ToString());
-      writer.Write((byte)0x20); // ' '
-      writer.WriteAscii(Param.ToString());
-      writer.Write((byte)0x20); // ' '
-      writer.WriteAscii(ButtonID.ToString());
-      writer.Write((byte)0x20); // ' '
-      writer.Write((byte)0x7D); // '}'
-      buffer.Advance(writer.WrittenCount);
-    }
-  }
-}
+/***************************************************************************
+ *                               GumpButton.cs
+ *                            -------------------
+ *   begin                : May 1, 2002
+ *   copyright            : (C) The RunUO Software Team
+ *   email                : info@runuo.com
+ *
+ *   $Id$
+ *
+ ***************************************************************************/
+
+/***************************************************************************
+ *
+ *   This program is free software; you can redistribute it and/or modify
+ *   it under the terms of the GNU General Public License as published by
+ *   the Free Software Foundation; either version 2 of the License, or
+ *   (at your option) any later version.
+ *
+ ***************************************************************************/
+
+using System.Buffers;
+using Server.Buffers;
+using Server.Collections;
+
+namespace Server.Gumps
+{
+  public enum GumpButtonType
+  {
+    Page = 0,
+    Reply = 1
+  }
+
+  public class GumpButton : GumpEntry
+  {
+    public GumpButton(int x, int y, int normalID, int pressedID, int buttonID,
+      GumpButtonType type = GumpButtonType.Reply, int param = 0)
+    {
+      X = x;
+      Y = y;
+      NormalID = normalID;
+      PressedID = pressedID;
+      ButtonID = buttonID;
+      Type = type;
+      Param = param;
+    }
+
+    public int X { get; set; }
+
+    public int Y { get; set; }
+
+    public int NormalID { get; set; }
+
+    public int PressedID { get; set; }
+
+    public int ButtonID { get; set; }
+
+    public GumpButtonType Type { get; set; }
+
+    public int Param { get; set; }
+
+    public override string Compile(ArraySet<string> strings) => $"{{ button {X} {Y} {NormalID} {PressedID} {(int)Type} {Param} {ButtonID} }}";
+
+    public override string Compile(NetState ns) => $"{{ button {m_X} {m_Y} {m_ID1} {m_ID2} {(int)m_Type} {m_Param} {m_ButtonID} }}";
+
+    public override void AppendTo(ArrayBufferWriter<byte> buffer, ArraySet<string> strings, ref int entries, ref int switches)
+    {
+      SpanWriter writer = new SpanWriter(buffer.GetSpan(68));
+      writer.Write(m_LayoutName);
+      writer.WriteAscii(X.ToString());
+      writer.Write((byte)0x20); // ' '
+      writer.WriteAscii(Y.ToString());
+      writer.Write((byte)0x20); // ' '
+      writer.WriteAscii(NormalID.ToString());
+      writer.Write((byte)0x20); // ' '
+      writer.WriteAscii(PressedID.ToString());
+      writer.Write((byte)0x20); // ' '
+      writer.WriteAscii(((int)Type).ToString());
+      writer.Write((byte)0x20); // ' '
+      writer.WriteAscii(Param.ToString());
+      writer.Write((byte)0x20); // ' '
+      writer.WriteAscii(ButtonID.ToString());
+      writer.Write((byte)0x20); // ' '
+      writer.Write((byte)0x7D); // '}'
+      buffer.Advance(writer.WrittenCount);
+    }
+  }
+}