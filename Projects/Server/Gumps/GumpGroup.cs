--- conflicted
+++ resolved
@@ -1,55 +1,47 @@
-/***************************************************************************
- *                                GumpGroup.cs
- *                            -------------------
- *   begin                : May 1, 2002
- *   copyright            : (C) The RunUO Software Team
- *   email                : info@runuo.com
- *
- *   $Id$
- *
- ***************************************************************************/
-
-/***************************************************************************
- *
- *   This program is free software; you can redistribute it and/or modify
- *   it under the terms of the GNU General Public License as published by
- *   the Free Software Foundation; either version 2 of the License, or
- *   (at your option) any later version.
- *
- ***************************************************************************/
-
-using System.Buffers;
-using Server.Buffers;
-using Server.Collections;
-
-namespace Server.Gumps
-{
-  public class GumpGroup : GumpEntry
-  {
-    public GumpGroup(int group) => Group = group;
-
-<<<<<<< HEAD
-    public int Group { get; set; }
-=======
-    public GumpGroup(int group) => m_Group = group;
->>>>>>> 64d59ce2
-
-    public override string Compile(ArraySet<string> strings) => $"{{ group {Group} }}";
-
-<<<<<<< HEAD
-    private static readonly byte[] m_LayoutName = Gump.StringToBuffer("{ group ");
-=======
-    public override string Compile(NetState ns) => $"{{ group {m_Group} }}";
->>>>>>> 64d59ce2
-
-    public override void AppendTo(ArrayBufferWriter<byte> buffer, ArraySet<string> strings, ref int entries, ref int switches)
-    {
-      SpanWriter writer = new SpanWriter(buffer.GetSpan(20));
-      writer.Write(m_LayoutName);
-      writer.WriteAscii(Group.ToString());
-      writer.Write((byte)0x20); // ' '
-      writer.Write((byte)0x7D); // '}'
-      buffer.Advance(writer.WrittenCount);
-    }
-  }
-}
+/***************************************************************************
+ *                                GumpGroup.cs
+ *                            -------------------
+ *   begin                : May 1, 2002
+ *   copyright            : (C) The RunUO Software Team
+ *   email                : info@runuo.com
+ *
+ *   $Id$
+ *
+ ***************************************************************************/
+
+/***************************************************************************
+ *
+ *   This program is free software; you can redistribute it and/or modify
+ *   it under the terms of the GNU General Public License as published by
+ *   the Free Software Foundation; either version 2 of the License, or
+ *   (at your option) any later version.
+ *
+ ***************************************************************************/
+
+using System.Buffers;
+using Server.Buffers;
+using Server.Collections;
+
+namespace Server.Gumps
+{
+  public class GumpGroup : GumpEntry
+  {
+    public GumpGroup(int group) => Group = group;
+
+    public GumpGroup(int group) => m_Group = group;
+
+    public override string Compile(ArraySet<string> strings) => $"{{ group {Group} }}";
+
+    public override string Compile(NetState ns) => $"{{ group {m_Group} }}";
+
+    public override void AppendTo(ArrayBufferWriter<byte> buffer, ArraySet<string> strings, ref int entries, ref int switches)
+    {
+      SpanWriter writer = new SpanWriter(buffer.GetSpan(20));
+      writer.Write(m_LayoutName);
+      writer.WriteAscii(Group.ToString());
+      writer.Write((byte)0x20); // ' '
+      writer.Write((byte)0x7D); // '}'
+      buffer.Advance(writer.WrittenCount);
+    }
+  }
+}