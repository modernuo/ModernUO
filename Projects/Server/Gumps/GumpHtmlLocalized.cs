/***************************************************************************
 *                            GumpHtmlLocalized.cs
 *                            -------------------
 *   begin                : May 1, 2002
 *   copyright            : (C) The RunUO Software Team
 *   email                : info@runuo.com
 *
 *   $Id$
 *
 ***************************************************************************/

/***************************************************************************
 *
 *   This program is free software; you can redistribute it and/or modify
 *   it under the terms of the GNU General Public License as published by
 *   the Free Software Foundation; either version 2 of the License, or
 *   (at your option) any later version.
 *
 ***************************************************************************/

using System.Buffers;
using Server.Buffers;
using Server.Collections;

namespace Server.Gumps
{
  public enum GumpHtmlLocalizedType
  {
    Plain,
    Color,
    Args
  }

  public class GumpHtmlLocalized : GumpEntry
  {
    public GumpHtmlLocalized(int x, int y, int width, int height, int number,
      bool background = false, bool scrollbar = false)
    {
      X = x;
      Y = y;
      Width = width;
      Height = height;
      Number = number;
      Background = background;
      Scrollbar = scrollbar;

      Type = GumpHtmlLocalizedType.Plain;
    }

    public GumpHtmlLocalized(int x, int y, int width, int height, int number, int color,
      bool background = false, bool scrollbar = false)
    {
      X = x;
      Y = y;
      Width = width;
      Height = height;
      Number = number;
      Color = color;
      Background = background;
      Scrollbar = scrollbar;

      Type = GumpHtmlLocalizedType.Color;
    }

    public GumpHtmlLocalized(int x, int y, int width, int height, int number, string args, int color,
      bool background = false, bool scrollbar = false)
    {
      // Are multiple arguments unsupported? And what about non ASCII arguments?

      X = x;
      Y = y;
      Width = width;
      Height = height;
      Number = number;
      Args = args;
      Color = color;
      Background = background;
      Scrollbar = scrollbar;

      Type = GumpHtmlLocalizedType.Args;
    }

    public int X { get; set; }

    public int Y { get; set; }

    public int Width { get; set; }

    public int Height { get; set; }

    public int Number { get; set; }

    public string Args { get; set; }

    public int Color { get; set; }

    public bool Background { get; set; }

    public bool Scrollbar { get; set; }

    public GumpHtmlLocalizedType Type { get; set; }

<<<<<<< HEAD
    public override string Compile(ArraySet<string> strings) =>
      Type switch
      {
        GumpHtmlLocalizedType.Plain =>
        $"{{ xmfhtmlgump {X} {Y} {Width} {Height} {Number} {(Background ? 1 : 0)} {(Scrollbar ? 1 : 0)} }}",
        GumpHtmlLocalizedType.Color =>
        $"{{ xmfhtmlgumpcolor {X} {Y} {Width} {Height} {Number} {(Background ? 1 : 0)} {(Scrollbar ? 1 : 0)} {Color} }}",
        _ =>
        $"{{ xmfhtmltok {X} {Y} {Width} {Height} {(Background ? 1 : 0)} {(Scrollbar ? 1 : 0)} {Color} {Number} @{Args}@ }}"
      };

    private static readonly byte[] m_LayoutNamePlain = Gump.StringToBuffer("{ xmfhtmlgump ");
    private static readonly byte[] m_LayoutNameColor = Gump.StringToBuffer("{ xmfhtmlgumpcolor ");
    private static readonly byte[] m_LayoutNameArgs = Gump.StringToBuffer("{ xmfhtmltok ");

    public override void AppendTo(ArrayBufferWriter<byte> buffer, ArraySet<string> strings, ref int entries, ref int switches)
=======
          Parent?.Invalidate();
        }
      }
    }

    public override string Compile(NetState ns)
    {
      return m_Type switch
      {
        GumpHtmlLocalizedType.Plain =>
        $"{{ xmfhtmlgump {m_X} {m_Y} {m_Width} {m_Height} {m_Number} {(m_Background ? 1 : 0)} {(m_Scrollbar ? 1 : 0)} }}",
        GumpHtmlLocalizedType.Color =>
        $"{{ xmfhtmlgumpcolor {m_X} {m_Y} {m_Width} {m_Height} {m_Number} {(m_Background ? 1 : 0)} {(m_Scrollbar ? 1 : 0)} {m_Color} }}",
        _ =>
        $"{{ xmfhtmltok {m_X} {m_Y} {m_Width} {m_Height} {(m_Background ? 1 : 0)} {(m_Scrollbar ? 1 : 0)} {m_Color} {m_Number} @{m_Args}@ }}"
      };
    }

    public override void AppendTo(NetState ns, IGumpWriter disp)
>>>>>>> 64d59ce2
    {
      SpanWriter writer = new SpanWriter(buffer.GetSpan(90 + Args?.Length ?? 0));
      switch (Type)
      {
        case GumpHtmlLocalizedType.Plain:
        {
          writer.Write(m_LayoutNamePlain);
          writer.WriteAscii(X.ToString());
          writer.Write((byte)0x20); // ' '
          writer.WriteAscii(Y.ToString());
          writer.Write((byte)0x20); // ' '
          writer.WriteAscii(Width.ToString());
          writer.Write((byte)0x20); // ' '
          writer.WriteAscii(Height.ToString());
          writer.Write((byte)0x20); // ' '
          writer.WriteAscii(Number.ToString());
          writer.Write((byte)0x20); // ' '
          writer.WriteAscii(Background ? "1" : "0");
          writer.Write((byte)0x20); // ' '
          writer.WriteAscii(Scrollbar ? "1" : "0");

          break;
        }

        case GumpHtmlLocalizedType.Color:
        {
          writer.Write(m_LayoutNameColor);
          writer.WriteAscii(X.ToString());
          writer.Write((byte)0x20); // ' '
          writer.WriteAscii(Y.ToString());
          writer.Write((byte)0x20); // ' '
          writer.WriteAscii(Width.ToString());
          writer.Write((byte)0x20); // ' '
          writer.WriteAscii(Height.ToString());
          writer.Write((byte)0x20); // ' '
          writer.WriteAscii(Number.ToString());
          writer.Write((byte)0x20); // ' '
          writer.WriteAscii(Background ? "1" : "0");
          writer.Write((byte)0x20); // ' '
          writer.WriteAscii(Scrollbar ? "1" : "0");
          writer.Write((byte)0x20); // ' '
          writer.WriteAscii(Color.ToString());

          break;
        }

        case GumpHtmlLocalizedType.Args:
        {
          writer.Write(m_LayoutNameArgs);
          writer.WriteAscii(X.ToString());
          writer.Write((byte)0x20); // ' '
          writer.WriteAscii(Y.ToString());
          writer.Write((byte)0x20); // ' '
          writer.WriteAscii(Width.ToString());
          writer.Write((byte)0x20); // ' '
          writer.WriteAscii(Height.ToString());
          writer.Write((byte)0x20); // ' '
          writer.WriteAscii(Background ? "1" : "0");
          writer.Write((byte)0x20); // ' '
          writer.WriteAscii(Scrollbar ? "1" : "0");
          writer.Write((byte)0x20); // ' '
          writer.WriteAscii(Color.ToString());
          writer.Write((byte)0x20); // ' '
          writer.WriteAscii(Number.ToString());
          writer.Write((byte)0x20); // ' '
          writer.Write((byte)0x40); // '@'
          writer.WriteAscii(Args ?? "");
          writer.Write((byte)0x40); // '@'

          break;
        }
      }

      writer.Write((byte)0x20); // ' '
      writer.Write((byte)0x7D); // '}'
      buffer.Advance(writer.WrittenCount);
    }
  }
}
<|MERGE_RESOLUTION|>--- conflicted
+++ resolved
@@ -1,219 +1,200 @@
-/***************************************************************************
- *                            GumpHtmlLocalized.cs
- *                            -------------------
- *   begin                : May 1, 2002
- *   copyright            : (C) The RunUO Software Team
- *   email                : info@runuo.com
- *
- *   $Id$
- *
- ***************************************************************************/
-
-/***************************************************************************
- *
- *   This program is free software; you can redistribute it and/or modify
- *   it under the terms of the GNU General Public License as published by
- *   the Free Software Foundation; either version 2 of the License, or
- *   (at your option) any later version.
- *
- ***************************************************************************/
-
-using System.Buffers;
-using Server.Buffers;
-using Server.Collections;
-
-namespace Server.Gumps
-{
-  public enum GumpHtmlLocalizedType
-  {
-    Plain,
-    Color,
-    Args
-  }
-
-  public class GumpHtmlLocalized : GumpEntry
-  {
-    public GumpHtmlLocalized(int x, int y, int width, int height, int number,
-      bool background = false, bool scrollbar = false)
-    {
-      X = x;
-      Y = y;
-      Width = width;
-      Height = height;
-      Number = number;
-      Background = background;
-      Scrollbar = scrollbar;
-
-      Type = GumpHtmlLocalizedType.Plain;
-    }
-
-    public GumpHtmlLocalized(int x, int y, int width, int height, int number, int color,
-      bool background = false, bool scrollbar = false)
-    {
-      X = x;
-      Y = y;
-      Width = width;
-      Height = height;
-      Number = number;
-      Color = color;
-      Background = background;
-      Scrollbar = scrollbar;
-
-      Type = GumpHtmlLocalizedType.Color;
-    }
-
-    public GumpHtmlLocalized(int x, int y, int width, int height, int number, string args, int color,
-      bool background = false, bool scrollbar = false)
-    {
-      // Are multiple arguments unsupported? And what about non ASCII arguments?
-
-      X = x;
-      Y = y;
-      Width = width;
-      Height = height;
-      Number = number;
-      Args = args;
-      Color = color;
-      Background = background;
-      Scrollbar = scrollbar;
-
-      Type = GumpHtmlLocalizedType.Args;
-    }
-
-    public int X { get; set; }
-
-    public int Y { get; set; }
-
-    public int Width { get; set; }
-
-    public int Height { get; set; }
-
-    public int Number { get; set; }
-
-    public string Args { get; set; }
-
-    public int Color { get; set; }
-
-    public bool Background { get; set; }
-
-    public bool Scrollbar { get; set; }
-
-    public GumpHtmlLocalizedType Type { get; set; }
-
-<<<<<<< HEAD
-    public override string Compile(ArraySet<string> strings) =>
-      Type switch
-      {
-        GumpHtmlLocalizedType.Plain =>
-        $"{{ xmfhtmlgump {X} {Y} {Width} {Height} {Number} {(Background ? 1 : 0)} {(Scrollbar ? 1 : 0)} }}",
-        GumpHtmlLocalizedType.Color =>
-        $"{{ xmfhtmlgumpcolor {X} {Y} {Width} {Height} {Number} {(Background ? 1 : 0)} {(Scrollbar ? 1 : 0)} {Color} }}",
-        _ =>
-        $"{{ xmfhtmltok {X} {Y} {Width} {Height} {(Background ? 1 : 0)} {(Scrollbar ? 1 : 0)} {Color} {Number} @{Args}@ }}"
-      };
-
-    private static readonly byte[] m_LayoutNamePlain = Gump.StringToBuffer("{ xmfhtmlgump ");
-    private static readonly byte[] m_LayoutNameColor = Gump.StringToBuffer("{ xmfhtmlgumpcolor ");
-    private static readonly byte[] m_LayoutNameArgs = Gump.StringToBuffer("{ xmfhtmltok ");
-
-    public override void AppendTo(ArrayBufferWriter<byte> buffer, ArraySet<string> strings, ref int entries, ref int switches)
-=======
-          Parent?.Invalidate();
-        }
-      }
-    }
-
-    public override string Compile(NetState ns)
-    {
-      return m_Type switch
-      {
-        GumpHtmlLocalizedType.Plain =>
-        $"{{ xmfhtmlgump {m_X} {m_Y} {m_Width} {m_Height} {m_Number} {(m_Background ? 1 : 0)} {(m_Scrollbar ? 1 : 0)} }}",
-        GumpHtmlLocalizedType.Color =>
-        $"{{ xmfhtmlgumpcolor {m_X} {m_Y} {m_Width} {m_Height} {m_Number} {(m_Background ? 1 : 0)} {(m_Scrollbar ? 1 : 0)} {m_Color} }}",
-        _ =>
-        $"{{ xmfhtmltok {m_X} {m_Y} {m_Width} {m_Height} {(m_Background ? 1 : 0)} {(m_Scrollbar ? 1 : 0)} {m_Color} {m_Number} @{m_Args}@ }}"
-      };
-    }
-
-    public override void AppendTo(NetState ns, IGumpWriter disp)
->>>>>>> 64d59ce2
-    {
-      SpanWriter writer = new SpanWriter(buffer.GetSpan(90 + Args?.Length ?? 0));
-      switch (Type)
-      {
-        case GumpHtmlLocalizedType.Plain:
-        {
-          writer.Write(m_LayoutNamePlain);
-          writer.WriteAscii(X.ToString());
-          writer.Write((byte)0x20); // ' '
-          writer.WriteAscii(Y.ToString());
-          writer.Write((byte)0x20); // ' '
-          writer.WriteAscii(Width.ToString());
-          writer.Write((byte)0x20); // ' '
-          writer.WriteAscii(Height.ToString());
-          writer.Write((byte)0x20); // ' '
-          writer.WriteAscii(Number.ToString());
-          writer.Write((byte)0x20); // ' '
-          writer.WriteAscii(Background ? "1" : "0");
-          writer.Write((byte)0x20); // ' '
-          writer.WriteAscii(Scrollbar ? "1" : "0");
-
-          break;
-        }
-
-        case GumpHtmlLocalizedType.Color:
-        {
-          writer.Write(m_LayoutNameColor);
-          writer.WriteAscii(X.ToString());
-          writer.Write((byte)0x20); // ' '
-          writer.WriteAscii(Y.ToString());
-          writer.Write((byte)0x20); // ' '
-          writer.WriteAscii(Width.ToString());
-          writer.Write((byte)0x20); // ' '
-          writer.WriteAscii(Height.ToString());
-          writer.Write((byte)0x20); // ' '
-          writer.WriteAscii(Number.ToString());
-          writer.Write((byte)0x20); // ' '
-          writer.WriteAscii(Background ? "1" : "0");
-          writer.Write((byte)0x20); // ' '
-          writer.WriteAscii(Scrollbar ? "1" : "0");
-          writer.Write((byte)0x20); // ' '
-          writer.WriteAscii(Color.ToString());
-
-          break;
-        }
-
-        case GumpHtmlLocalizedType.Args:
-        {
-          writer.Write(m_LayoutNameArgs);
-          writer.WriteAscii(X.ToString());
-          writer.Write((byte)0x20); // ' '
-          writer.WriteAscii(Y.ToString());
-          writer.Write((byte)0x20); // ' '
-          writer.WriteAscii(Width.ToString());
-          writer.Write((byte)0x20); // ' '
-          writer.WriteAscii(Height.ToString());
-          writer.Write((byte)0x20); // ' '
-          writer.WriteAscii(Background ? "1" : "0");
-          writer.Write((byte)0x20); // ' '
-          writer.WriteAscii(Scrollbar ? "1" : "0");
-          writer.Write((byte)0x20); // ' '
-          writer.WriteAscii(Color.ToString());
-          writer.Write((byte)0x20); // ' '
-          writer.WriteAscii(Number.ToString());
-          writer.Write((byte)0x20); // ' '
-          writer.Write((byte)0x40); // '@'
-          writer.WriteAscii(Args ?? "");
-          writer.Write((byte)0x40); // '@'
-
-          break;
-        }
-      }
-
-      writer.Write((byte)0x20); // ' '
-      writer.Write((byte)0x7D); // '}'
-      buffer.Advance(writer.WrittenCount);
-    }
-  }
-}
+/***************************************************************************
+ *                            GumpHtmlLocalized.cs
+ *                            -------------------
+ *   begin                : May 1, 2002
+ *   copyright            : (C) The RunUO Software Team
+ *   email                : info@runuo.com
+ *
+ *   $Id$
+ *
+ ***************************************************************************/
+
+/***************************************************************************
+ *
+ *   This program is free software; you can redistribute it and/or modify
+ *   it under the terms of the GNU General Public License as published by
+ *   the Free Software Foundation; either version 2 of the License, or
+ *   (at your option) any later version.
+ *
+ ***************************************************************************/
+
+using System.Buffers;
+using Server.Buffers;
+using Server.Collections;
+
+namespace Server.Gumps
+{
+  public enum GumpHtmlLocalizedType
+  {
+    Plain,
+    Color,
+    Args
+  }
+
+  public class GumpHtmlLocalized : GumpEntry
+  {
+    public GumpHtmlLocalized(int x, int y, int width, int height, int number,
+      bool background = false, bool scrollbar = false)
+    {
+      X = x;
+      Y = y;
+      Width = width;
+      Height = height;
+      Number = number;
+      Background = background;
+      Scrollbar = scrollbar;
+
+      Type = GumpHtmlLocalizedType.Plain;
+    }
+
+    public GumpHtmlLocalized(int x, int y, int width, int height, int number, int color,
+      bool background = false, bool scrollbar = false)
+    {
+      X = x;
+      Y = y;
+      Width = width;
+      Height = height;
+      Number = number;
+      Color = color;
+      Background = background;
+      Scrollbar = scrollbar;
+
+      Type = GumpHtmlLocalizedType.Color;
+    }
+
+    public GumpHtmlLocalized(int x, int y, int width, int height, int number, string args, int color,
+      bool background = false, bool scrollbar = false)
+    {
+      // Are multiple arguments unsupported? And what about non ASCII arguments?
+
+      X = x;
+      Y = y;
+      Width = width;
+      Height = height;
+      Number = number;
+      Args = args;
+      Color = color;
+      Background = background;
+      Scrollbar = scrollbar;
+
+      Type = GumpHtmlLocalizedType.Args;
+    }
+
+    public int X { get; set; }
+
+    public int Y { get; set; }
+
+    public int Width { get; set; }
+
+    public int Height { get; set; }
+
+    public int Number { get; set; }
+
+    public string Args { get; set; }
+
+    public int Color { get; set; }
+
+    public bool Background { get; set; }
+
+    public bool Scrollbar { get; set; }
+
+    public GumpHtmlLocalizedType Type { get; set; }
+
+          Parent?.Invalidate();
+        }
+      }
+    }
+
+    public override string Compile(NetState ns)
+    {
+      return m_Type switch
+      {
+        GumpHtmlLocalizedType.Plain =>
+        $"{{ xmfhtmlgump {m_X} {m_Y} {m_Width} {m_Height} {m_Number} {(m_Background ? 1 : 0)} {(m_Scrollbar ? 1 : 0)} }}",
+        GumpHtmlLocalizedType.Color =>
+        $"{{ xmfhtmlgumpcolor {m_X} {m_Y} {m_Width} {m_Height} {m_Number} {(m_Background ? 1 : 0)} {(m_Scrollbar ? 1 : 0)} {m_Color} }}",
+        _ =>
+        $"{{ xmfhtmltok {m_X} {m_Y} {m_Width} {m_Height} {(m_Background ? 1 : 0)} {(m_Scrollbar ? 1 : 0)} {m_Color} {m_Number} @{m_Args}@ }}"
+      };
+    }
+
+    public override void AppendTo(NetState ns, IGumpWriter disp)
+    {
+      SpanWriter writer = new SpanWriter(buffer.GetSpan(90 + Args?.Length ?? 0));
+      switch (Type)
+      {
+        case GumpHtmlLocalizedType.Plain:
+        {
+          writer.Write(m_LayoutNamePlain);
+          writer.WriteAscii(X.ToString());
+          writer.Write((byte)0x20); // ' '
+          writer.WriteAscii(Y.ToString());
+          writer.Write((byte)0x20); // ' '
+          writer.WriteAscii(Width.ToString());
+          writer.Write((byte)0x20); // ' '
+          writer.WriteAscii(Height.ToString());
+          writer.Write((byte)0x20); // ' '
+          writer.WriteAscii(Number.ToString());
+          writer.Write((byte)0x20); // ' '
+          writer.WriteAscii(Background ? "1" : "0");
+          writer.Write((byte)0x20); // ' '
+          writer.WriteAscii(Scrollbar ? "1" : "0");
+
+          break;
+        }
+
+        case GumpHtmlLocalizedType.Color:
+        {
+          writer.Write(m_LayoutNameColor);
+          writer.WriteAscii(X.ToString());
+          writer.Write((byte)0x20); // ' '
+          writer.WriteAscii(Y.ToString());
+          writer.Write((byte)0x20); // ' '
+          writer.WriteAscii(Width.ToString());
+          writer.Write((byte)0x20); // ' '
+          writer.WriteAscii(Height.ToString());
+          writer.Write((byte)0x20); // ' '
+          writer.WriteAscii(Number.ToString());
+          writer.Write((byte)0x20); // ' '
+          writer.WriteAscii(Background ? "1" : "0");
+          writer.Write((byte)0x20); // ' '
+          writer.WriteAscii(Scrollbar ? "1" : "0");
+          writer.Write((byte)0x20); // ' '
+          writer.WriteAscii(Color.ToString());
+
+          break;
+        }
+
+        case GumpHtmlLocalizedType.Args:
+        {
+          writer.Write(m_LayoutNameArgs);
+          writer.WriteAscii(X.ToString());
+          writer.Write((byte)0x20); // ' '
+          writer.WriteAscii(Y.ToString());
+          writer.Write((byte)0x20); // ' '
+          writer.WriteAscii(Width.ToString());
+          writer.Write((byte)0x20); // ' '
+          writer.WriteAscii(Height.ToString());
+          writer.Write((byte)0x20); // ' '
+          writer.WriteAscii(Background ? "1" : "0");
+          writer.Write((byte)0x20); // ' '
+          writer.WriteAscii(Scrollbar ? "1" : "0");
+          writer.Write((byte)0x20); // ' '
+          writer.WriteAscii(Color.ToString());
+          writer.Write((byte)0x20); // ' '
+          writer.WriteAscii(Number.ToString());
+          writer.Write((byte)0x20); // ' '
+          writer.Write((byte)0x40); // '@'
+          writer.WriteAscii(Args ?? "");
+          writer.Write((byte)0x40); // '@'
+
+          break;
+        }
+      }
+
+      writer.Write((byte)0x20); // ' '
+      writer.Write((byte)0x7D); // '}'
+      buffer.Advance(writer.WrittenCount);
+    }
+  }
+}