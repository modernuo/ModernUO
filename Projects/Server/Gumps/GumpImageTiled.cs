--- conflicted
+++ resolved
@@ -1,74 +1,68 @@
-/***************************************************************************
- *                             GumpImageTiled.cs
- *                            -------------------
- *   begin                : May 1, 2002
- *   copyright            : (C) The RunUO Software Team
- *   email                : info@runuo.com
- *
- *   $Id$
- *
- ***************************************************************************/
-
-/***************************************************************************
- *
- *   This program is free software; you can redistribute it and/or modify
- *   it under the terms of the GNU General Public License as published by
- *   the Free Software Foundation; either version 2 of the License, or
- *   (at your option) any later version.
- *
- ***************************************************************************/
-
-using System.Buffers;
-using Server.Buffers;
-using Server.Collections;
-
-namespace Server.Gumps
-{
-  public class GumpImageTiled : GumpEntry
-  {
-    public GumpImageTiled(int x, int y, int width, int height, int gumpID)
-    {
-      X = x;
-      Y = y;
-      Width = width;
-      Height = height;
-      GumpID = gumpID;
-    }
-
-    public int X { get; set; }
-
-    public int Y { get; set; }
-
-    public int Width { get; set; }
-
-    public int Height { get; set; }
-
-    public int GumpID { get; set; }
-
-<<<<<<< HEAD
-    public override string Compile(ArraySet<string> strings) => $"{{ gumppictiled {X} {Y} {Width} {Height} {GumpID} }}";
-
-    private static readonly byte[] m_LayoutName = Gump.StringToBuffer("{ gumppictiled ");
-=======
-    public override string Compile(NetState ns) => $"{{ gumppictiled {m_X} {m_Y} {m_Width} {m_Height} {m_GumpID} }}";
->>>>>>> 64d59ce2
-
-    public override void AppendTo(ArrayBufferWriter<byte> buffer, ArraySet<string> strings, ref int entries, ref int switches)
-    {
-      SpanWriter writer = new SpanWriter(buffer.GetSpan(71));
-      writer.Write(m_LayoutName);
-      writer.WriteAscii(X.ToString());
-      writer.Write((byte)0x20); // ' '
-      writer.WriteAscii(Y.ToString());
-      writer.Write((byte)0x20); // ' '
-      writer.WriteAscii(Width.ToString());
-      writer.Write((byte)0x20); // ' '
-      writer.WriteAscii(Height.ToString());
-      writer.Write((byte)0x20); // ' '
-      writer.WriteAscii(GumpID.ToString());
-      writer.Write((byte)0x20); // ' '
-      writer.Write((byte)0x7D); // '}'
-      buffer.Advance(writer.WrittenCount);
-    }
-  }
-}
+/***************************************************************************
+ *                             GumpImageTiled.cs
+ *                            -------------------
+ *   begin                : May 1, 2002
+ *   copyright            : (C) The RunUO Software Team
+ *   email                : info@runuo.com
+ *
+ *   $Id$
+ *
+ ***************************************************************************/
+
+/***************************************************************************
+ *
+ *   This program is free software; you can redistribute it and/or modify
+ *   it under the terms of the GNU General Public License as published by
+ *   the Free Software Foundation; either version 2 of the License, or
+ *   (at your option) any later version.
+ *
+ ***************************************************************************/
+
+using System.Buffers;
+using Server.Buffers;
+using Server.Collections;
+
+namespace Server.Gumps
+{
+  public class GumpImageTiled : GumpEntry
+  {
+    public GumpImageTiled(int x, int y, int width, int height, int gumpID)
+    {
+      X = x;
+      Y = y;
+      Width = width;
+      Height = height;
+      GumpID = gumpID;
+    }
+
+    public int X { get; set; }
+
+    public int Y { get; set; }
+
+    public int Width { get; set; }
+
+    public int Height { get; set; }
+
+    public int GumpID { get; set; }
+
+    public override string Compile(NetState ns) => $"{{ gumppictiled {m_X} {m_Y} {m_Width} {m_Height} {m_GumpID} }}";
+
+    public override void AppendTo(ArrayBufferWriter<byte> buffer, ArraySet<string> strings, ref int entries, ref int switches)
+    {
+      SpanWriter writer = new SpanWriter(buffer.GetSpan(71));
+      writer.Write(m_LayoutName);
+      writer.WriteAscii(X.ToString());
+      writer.Write((byte)0x20); // ' '
+      writer.WriteAscii(Y.ToString());
+      writer.Write((byte)0x20); // ' '
+      writer.WriteAscii(Width.ToString());
+      writer.Write((byte)0x20); // ' '
+      writer.WriteAscii(Height.ToString());
+      writer.Write((byte)0x20); // ' '
+      writer.WriteAscii(GumpID.ToString());
+      writer.Write((byte)0x20); // ' '
+      writer.Write((byte)0x7D); // '}'
+      buffer.Advance(writer.WrittenCount);
+    }
+  }
+}