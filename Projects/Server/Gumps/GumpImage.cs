--- conflicted
+++ resolved
@@ -1,99 +1,85 @@
-/***************************************************************************
- *                               GumpImage.cs
- *                            -------------------
- *   begin                : May 1, 2002
- *   copyright            : (C) The RunUO Software Team
- *   email                : info@runuo.com
- *
- *   $Id$
- *
- ***************************************************************************/
-
-/***************************************************************************
- *
- *   This program is free software; you can redistribute it and/or modify
- *   it under the terms of the GNU General Public License as published by
- *   the Free Software Foundation; either version 2 of the License, or
- *   (at your option) any later version.
- *
- ***************************************************************************/
-
-using System.Buffers;
-using Server.Buffers;
-using Server.Collections;
-
-namespace Server.Gumps
-{
-  public class GumpImage : GumpEntry
-  {
-    public GumpImage(int x, int y, int gumpID, int hue = 0)
-    {
-      X = x;
-      Y = y;
-      GumpID = gumpID;
-      Hue = hue;
-    }
-
-    public GumpImage(int x, int y, int gumpID, int hue = 0, string cls = null)
-    {
-      X = x;
-      Y = y;
-      GumpID = gumpID;
-      Hue = hue;
-      Class = cls;
-    }
-
-    public int X { get; set; }
-
-    public int Y { get; set; }
-
-    public int GumpID { get; set; }
-
-<<<<<<< HEAD
-    public int Hue { get; set; }
-
-    public string Class { get; set; }
-
-    public override string Compile(ArraySet<string> strings) => Hue == 0 ?
-      $"{{ gumppic {X} {Y} {GumpID} }}" :
-      $"{{ gumppic {X} {Y} {GumpID} hue={Hue} }}";
-
-    private static readonly byte[] m_LayoutName = Gump.StringToBuffer("{ gumppic ");
-    private static readonly byte[] m_HueEquals = Gump.StringToBuffer(" hue=");
-    private static readonly byte[] m_ClassEquals = Gump.StringToBuffer(" class=");
-=======
-    public override string Compile(NetState ns) =>
-      m_Hue == 0 ? $"{{ gumppic {m_X} {m_Y} {m_GumpID} }}" :
-        $"{{ gumppic {m_X} {m_Y} {m_GumpID} hue={m_Hue} }}";
->>>>>>> 64d59ce2
-
-    public override void AppendTo(ArrayBufferWriter<byte> buffer, ArraySet<string> strings, ref int entries, ref int switches)
-    {
-      SpanWriter writer = new SpanWriter(buffer.GetSpan(66 + Class?.Length ?? 0));
-      writer.Write(m_LayoutName);
-      writer.WriteAscii(X.ToString());
-      writer.Write((byte)0x20); // ' '
-      writer.WriteAscii(Y.ToString());
-      writer.Write((byte)0x20); // ' '
-      writer.WriteAscii(GumpID.ToString());
-      writer.Write((byte)0x20); // ' '
-
-      if (Hue != 0)
-      {
-        writer.Write(m_HueEquals);
-        writer.WriteAscii(Hue.ToString());
-        writer.Write((byte)0x20); // ' '
-      }
-
-      if (!string.IsNullOrWhiteSpace(Class))
-      {
-        writer.Write(m_ClassEquals);
-        writer.WriteAscii(Class);
-        writer.Write((byte)0x20); // ' '
-      }
-
-      writer.Write((byte)0x7D); // '}'
-      buffer.Advance(writer.WrittenCount);
-    }
-  }
-}
+/***************************************************************************
+ *                               GumpImage.cs
+ *                            -------------------
+ *   begin                : May 1, 2002
+ *   copyright            : (C) The RunUO Software Team
+ *   email                : info@runuo.com
+ *
+ *   $Id$
+ *
+ ***************************************************************************/
+
+/***************************************************************************
+ *
+ *   This program is free software; you can redistribute it and/or modify
+ *   it under the terms of the GNU General Public License as published by
+ *   the Free Software Foundation; either version 2 of the License, or
+ *   (at your option) any later version.
+ *
+ ***************************************************************************/
+
+using System.Buffers;
+using Server.Buffers;
+using Server.Collections;
+
+namespace Server.Gumps
+{
+  public class GumpImage : GumpEntry
+  {
+    public GumpImage(int x, int y, int gumpID, int hue = 0)
+    {
+      X = x;
+      Y = y;
+      GumpID = gumpID;
+      Hue = hue;
+    }
+
+    public GumpImage(int x, int y, int gumpID, int hue = 0, string cls = null)
+    {
+      X = x;
+      Y = y;
+      GumpID = gumpID;
+      Hue = hue;
+      Class = cls;
+    }
+
+    public int X { get; set; }
+
+    public int Y { get; set; }
+
+    public int GumpID { get; set; }
+
+    public override string Compile(NetState ns) =>
+      m_Hue == 0 ? $"{{ gumppic {m_X} {m_Y} {m_GumpID} }}" :
+        $"{{ gumppic {m_X} {m_Y} {m_GumpID} hue={m_Hue} }}";
+
+    public override void AppendTo(ArrayBufferWriter<byte> buffer, ArraySet<string> strings, ref int entries, ref int switches)
+    {
+      SpanWriter writer = new SpanWriter(buffer.GetSpan(66 + Class?.Length ?? 0));
+      writer.Write(m_LayoutName);
+      writer.WriteAscii(X.ToString());
+      writer.Write((byte)0x20); // ' '
+      writer.WriteAscii(Y.ToString());
+      writer.Write((byte)0x20); // ' '
+      writer.WriteAscii(GumpID.ToString());
+      writer.Write((byte)0x20); // ' '
+
+      if (Hue != 0)
+      {
+        writer.Write(m_HueEquals);
+        writer.WriteAscii(Hue.ToString());
+        writer.Write((byte)0x20); // ' '
+      }
+
+      if (!string.IsNullOrWhiteSpace(Class))
+      {
+        writer.Write(m_ClassEquals);
+        writer.WriteAscii(Class);
+        writer.Write((byte)0x20); // ' '
+      }
+
+      writer.Write((byte)0x7D); // '}'
+      buffer.Advance(writer.WrittenCount);
+    }
+  }
+}