--- conflicted
+++ resolved
@@ -1,55 +1,42 @@
-/***************************************************************************
- *                               Insensitive.cs
- *                            -------------------
- *   begin                : May 1, 2002
- *   copyright            : (C) The RunUO Software Team
- *   email                : info@runuo.com
- *
- *   $Id$
- *
- ***************************************************************************/
-
-/***************************************************************************
- *
- *   This program is free software; you can redistribute it and/or modify
- *   it under the terms of the GNU General Public License as published by
- *   the Free Software Foundation; either version 2 of the License, or
- *   (at your option) any later version.
- *
- ***************************************************************************/
-
-using System;
-using System.Collections.Generic;
-
-namespace Server
-{
-  public static class Insensitive
-  {
-    public static IComparer<string> Comparer { get; } = StringComparer.OrdinalIgnoreCase;
-
-    public static int Compare(string a, string b) => Comparer.Compare(a, b);
-
-<<<<<<< HEAD
-    public static bool Equals(string a, string b) => a == null && b == null
-        || a != null && b != null && a.Length == b.Length && Comparer.Compare(a, b) == 0;
-
-    public static bool StartsWith(string a, string b) => a != null && b != null && a.Length >= b.Length && Comparer.Compare(a.Substring(0, b.Length), b) == 0;
-
-    public static bool EndsWith(string a, string b) => a != null && b != null && a.Length >= b.Length && Comparer.Compare(a.Substring(a.Length - b.Length), b) == 0;
-
-    public static bool Contains(string a, string b) => a != null && b != null && a.Length >= b.Length && a.IndexOf(b, StringComparison.OrdinalIgnoreCase) >= 0;
-=======
-    public static bool Equals(string a, string b) =>
-      a == null && b == null || a != null && b != null && a.Length == b.Length && Comparer.Compare(a, b) == 0;
-
-    public static bool StartsWith(string a, string b) =>
-      a != null && b != null && a.Length >= b.Length && Comparer.Compare(a.Substring(0, b.Length), b) == 0;
-
-    public static bool EndsWith(string a, string b) =>
-      a != null && b != null && a.Length >= b.Length && Comparer.Compare(a.Substring(a.Length - b.Length), b) == 0;
-
-    public static bool Contains(string a, string b) =>
-      a != null && b != null && a.Length >= b.Length && a.IndexOf(b, StringComparison.OrdinalIgnoreCase) >= 0;
->>>>>>> 7aa8fd3d
-  }
-}
+/***************************************************************************
+ *                               Insensitive.cs
+ *                            -------------------
+ *   begin                : May 1, 2002
+ *   copyright            : (C) The RunUO Software Team
+ *   email                : info@runuo.com
+ *
+ *   $Id$
+ *
+ ***************************************************************************/
+
+/***************************************************************************
+ *
+ *   This program is free software; you can redistribute it and/or modify
+ *   it under the terms of the GNU General Public License as published by
+ *   the Free Software Foundation; either version 2 of the License, or
+ *   (at your option) any later version.
+ *
+ ***************************************************************************/
+
+using System;
+using System.Collections.Generic;
+
+namespace Server
+{
+  public static class Insensitive
+  {
+    public static IComparer<string> Comparer { get; } = StringComparer.OrdinalIgnoreCase;
+
+    public static int Compare(string a, string b) => Comparer.Compare(a, b);
+
+    public static bool Equals(string a, string b) => a == null && b == null
+        || a != null && b != null && a.Length == b.Length && Comparer.Compare(a, b) == 0;
+
+    public static bool StartsWith(string a, string b) => a != null && b != null && a.Length >= b.Length && Comparer.Compare(a.Substring(0, b.Length), b) == 0;
+
+    public static bool EndsWith(string a, string b) => a != null && b != null && a.Length >= b.Length && Comparer.Compare(a.Substring(a.Length - b.Length), b) == 0;
+
+    public static bool Contains(string a, string b) => a != null && b != null && a.Length >= b.Length && a.IndexOf(b, StringComparison.OrdinalIgnoreCase) >= 0;
+
+  }
+}