{
  "version": 1,
  "dependencies": {
    ".NETCoreApp,Version=v3.1": {
      "Zlib.Bindings": {
        "type": "Direct",
<<<<<<< HEAD
        "requested": "[1.1.0, )",
        "resolved": "1.1.0",
        "contentHash": "hLmHUTlZR3rnJ95FboiyJdLR8MJbfHdmapnRZHWLvkxB48jDgRBBJG1w5NYRiNBteVY4uksacXM7/V8nu1byBw=="
=======
        "requested": "[1.2.0, )",
        "resolved": "1.2.0",
        "contentHash": "z1/D7sNbpq3E6B+YLvV99vx9fa6cnOtxVLKMBVFJ8i/dGZG/y8bE+7lyOwLaDmQlTendwidPvjKfUKhLYgBryg=="
      },
      "Libuv": {
        "type": "Transitive",
        "resolved": "1.10.0",
        "contentHash": "GsCf4q+eyaI49rCPlgYxdxa1SQCysXFFdSJWdstrwxytg4+VPYLYrXD4AT2rjHVJ+UF7SSWX9CapWEYaU4ejVQ==",
        "dependencies": {
          "Microsoft.NETCore.Platforms": "1.0.1"
        }
      },
      "Microsoft.AspNetCore.Http.Features": {
        "type": "Transitive",
        "resolved": "3.1.5",
        "contentHash": "I+G1L5363H2oCdMxHv2vtbluRgb4e33Gv6zJd8Uj93bBRFbE4MZlb3cB9PvRAYpSB0xbK216/qRtHmQJBzWIcg==",
        "dependencies": {
          "Microsoft.Extensions.Primitives": "3.1.5",
          "System.IO.Pipelines": "4.7.1"
        }
      },
      "Microsoft.Extensions.Configuration.Abstractions": {
        "type": "Transitive",
        "resolved": "3.1.5",
        "contentHash": "VBcAk6s9izZr04WCzNqOh1Sxz2RbVSh0G79MfpHSDv16cUJtSEYEHody9ZnF71LBEktzdu6cvDFBOFMh43q0iA==",
        "dependencies": {
          "Microsoft.Extensions.Primitives": "3.1.5"
        }
      },
      "Microsoft.Extensions.DependencyInjection.Abstractions": {
        "type": "Transitive",
        "resolved": "3.1.5",
        "contentHash": "2VSCj2TZPMdeEi279Lawi6qJQu4+sEWizSOYrhY6hapyS1jxn1jVUZT1Ugv68bya+x8+3lD4+RqhUZql9PhISQ=="
      },
      "Microsoft.Extensions.FileProviders.Abstractions": {
        "type": "Transitive",
        "resolved": "3.1.5",
        "contentHash": "LrEQ97jhSWw84Y1m+CJfvh9qTUUswt27au54QYn2x5PCMPPgR+yAv/4VTJKMGSSI9T4scSLBXZ/fVhT4fPTCtA==",
        "dependencies": {
          "Microsoft.Extensions.Primitives": "3.1.5"
        }
      },
      "Microsoft.Extensions.Logging.Abstractions": {
        "type": "Transitive",
        "resolved": "3.1.5",
        "contentHash": "ZvwowjRSWXewdPI+whPFXgwF4Qme6Q9KV9SCPEITSGiqHLArct7q5hTBtTzj3GPsVLjTqehvTg6Bd/EQk9JS0A=="
      },
      "Microsoft.Extensions.Options": {
        "type": "Transitive",
        "resolved": "3.1.5",
        "contentHash": "f+JT/7lkKBMp/Ak2tVjO+TD7o+UoCfjnExkZNn0PZIso8kIXrqNy6x42Lrxf4Q0pW3JMf9ExmL2EQlvk2XnFAg==",
        "dependencies": {
          "Microsoft.Extensions.DependencyInjection.Abstractions": "3.1.5",
          "Microsoft.Extensions.Primitives": "3.1.5"
        }
      },
      "Microsoft.Extensions.Primitives": {
        "type": "Transitive",
        "resolved": "3.1.5",
        "contentHash": "6bLdjSAQix82oP2tsuX9MM2yjgUFFOkSZYyRSKoUULilw2cg0Y0H+dnugwYlfj8Jd7yjd/+QSdNBqEyYhTYv0w=="
      },
      "Microsoft.NETCore.Platforms": {
        "type": "Transitive",
        "resolved": "1.0.1",
        "contentHash": "2G6OjjJzwBfNOO8myRV/nFrbTw5iA+DEm0N+qUqhrOmaVtn4pC77h38I1jsXGw5VH55+dPfQsqHD0We9sCl9FQ=="
>>>>>>> 9c893eb5
      }
    },
    ".NETCoreApp,Version=v3.1/centos.7-x64": {
      "Zlib.Bindings": {
        "type": "Direct",
<<<<<<< HEAD
        "requested": "[1.1.0, )",
        "resolved": "1.1.0",
        "contentHash": "hLmHUTlZR3rnJ95FboiyJdLR8MJbfHdmapnRZHWLvkxB48jDgRBBJG1w5NYRiNBteVY4uksacXM7/V8nu1byBw=="
=======
        "requested": "[1.2.0, )",
        "resolved": "1.2.0",
        "contentHash": "z1/D7sNbpq3E6B+YLvV99vx9fa6cnOtxVLKMBVFJ8i/dGZG/y8bE+7lyOwLaDmQlTendwidPvjKfUKhLYgBryg=="
      },
      "Libuv": {
        "type": "Transitive",
        "resolved": "1.10.0",
        "contentHash": "GsCf4q+eyaI49rCPlgYxdxa1SQCysXFFdSJWdstrwxytg4+VPYLYrXD4AT2rjHVJ+UF7SSWX9CapWEYaU4ejVQ==",
        "dependencies": {
          "Microsoft.NETCore.Platforms": "1.0.1"
        }
>>>>>>> 9c893eb5
      }
    },
    ".NETCoreApp,Version=v3.1/centos.8-x64": {
      "Zlib.Bindings": {
        "type": "Direct",
<<<<<<< HEAD
        "requested": "[1.1.0, )",
        "resolved": "1.1.0",
        "contentHash": "hLmHUTlZR3rnJ95FboiyJdLR8MJbfHdmapnRZHWLvkxB48jDgRBBJG1w5NYRiNBteVY4uksacXM7/V8nu1byBw=="
=======
        "requested": "[1.2.0, )",
        "resolved": "1.2.0",
        "contentHash": "z1/D7sNbpq3E6B+YLvV99vx9fa6cnOtxVLKMBVFJ8i/dGZG/y8bE+7lyOwLaDmQlTendwidPvjKfUKhLYgBryg=="
      },
      "Libuv": {
        "type": "Transitive",
        "resolved": "1.10.0",
        "contentHash": "GsCf4q+eyaI49rCPlgYxdxa1SQCysXFFdSJWdstrwxytg4+VPYLYrXD4AT2rjHVJ+UF7SSWX9CapWEYaU4ejVQ==",
        "dependencies": {
          "Microsoft.NETCore.Platforms": "1.0.1"
        }
>>>>>>> 9c893eb5
      }
    },
    ".NETCoreApp,Version=v3.1/debian.10-x64": {
      "Zlib.Bindings": {
        "type": "Direct",
<<<<<<< HEAD
        "requested": "[1.1.0, )",
        "resolved": "1.1.0",
        "contentHash": "hLmHUTlZR3rnJ95FboiyJdLR8MJbfHdmapnRZHWLvkxB48jDgRBBJG1w5NYRiNBteVY4uksacXM7/V8nu1byBw=="
=======
        "requested": "[1.2.0, )",
        "resolved": "1.2.0",
        "contentHash": "z1/D7sNbpq3E6B+YLvV99vx9fa6cnOtxVLKMBVFJ8i/dGZG/y8bE+7lyOwLaDmQlTendwidPvjKfUKhLYgBryg=="
      },
      "Libuv": {
        "type": "Transitive",
        "resolved": "1.10.0",
        "contentHash": "GsCf4q+eyaI49rCPlgYxdxa1SQCysXFFdSJWdstrwxytg4+VPYLYrXD4AT2rjHVJ+UF7SSWX9CapWEYaU4ejVQ==",
        "dependencies": {
          "Microsoft.NETCore.Platforms": "1.0.1"
        }
>>>>>>> 9c893eb5
      }
    },
    ".NETCoreApp,Version=v3.1/debian.9-x64": {
      "Zlib.Bindings": {
        "type": "Direct",
<<<<<<< HEAD
        "requested": "[1.1.0, )",
        "resolved": "1.1.0",
        "contentHash": "hLmHUTlZR3rnJ95FboiyJdLR8MJbfHdmapnRZHWLvkxB48jDgRBBJG1w5NYRiNBteVY4uksacXM7/V8nu1byBw=="
=======
        "requested": "[1.2.0, )",
        "resolved": "1.2.0",
        "contentHash": "z1/D7sNbpq3E6B+YLvV99vx9fa6cnOtxVLKMBVFJ8i/dGZG/y8bE+7lyOwLaDmQlTendwidPvjKfUKhLYgBryg=="
      },
      "Libuv": {
        "type": "Transitive",
        "resolved": "1.10.0",
        "contentHash": "GsCf4q+eyaI49rCPlgYxdxa1SQCysXFFdSJWdstrwxytg4+VPYLYrXD4AT2rjHVJ+UF7SSWX9CapWEYaU4ejVQ==",
        "dependencies": {
          "Microsoft.NETCore.Platforms": "1.0.1"
        }
>>>>>>> 9c893eb5
      }
    },
    ".NETCoreApp,Version=v3.1/osx-x64": {
      "Zlib.Bindings": {
        "type": "Direct",
<<<<<<< HEAD
        "requested": "[1.1.0, )",
        "resolved": "1.1.0",
        "contentHash": "hLmHUTlZR3rnJ95FboiyJdLR8MJbfHdmapnRZHWLvkxB48jDgRBBJG1w5NYRiNBteVY4uksacXM7/V8nu1byBw=="
=======
        "requested": "[1.2.0, )",
        "resolved": "1.2.0",
        "contentHash": "z1/D7sNbpq3E6B+YLvV99vx9fa6cnOtxVLKMBVFJ8i/dGZG/y8bE+7lyOwLaDmQlTendwidPvjKfUKhLYgBryg=="
      },
      "Libuv": {
        "type": "Transitive",
        "resolved": "1.10.0",
        "contentHash": "GsCf4q+eyaI49rCPlgYxdxa1SQCysXFFdSJWdstrwxytg4+VPYLYrXD4AT2rjHVJ+UF7SSWX9CapWEYaU4ejVQ==",
        "dependencies": {
          "Microsoft.NETCore.Platforms": "1.0.1"
        }
>>>>>>> 9c893eb5
      }
    },
    ".NETCoreApp,Version=v3.1/ubuntu.16.04-x64": {
      "Zlib.Bindings": {
        "type": "Direct",
<<<<<<< HEAD
        "requested": "[1.1.0, )",
        "resolved": "1.1.0",
        "contentHash": "hLmHUTlZR3rnJ95FboiyJdLR8MJbfHdmapnRZHWLvkxB48jDgRBBJG1w5NYRiNBteVY4uksacXM7/V8nu1byBw=="
=======
        "requested": "[1.2.0, )",
        "resolved": "1.2.0",
        "contentHash": "z1/D7sNbpq3E6B+YLvV99vx9fa6cnOtxVLKMBVFJ8i/dGZG/y8bE+7lyOwLaDmQlTendwidPvjKfUKhLYgBryg=="
      },
      "Libuv": {
        "type": "Transitive",
        "resolved": "1.10.0",
        "contentHash": "GsCf4q+eyaI49rCPlgYxdxa1SQCysXFFdSJWdstrwxytg4+VPYLYrXD4AT2rjHVJ+UF7SSWX9CapWEYaU4ejVQ==",
        "dependencies": {
          "Microsoft.NETCore.Platforms": "1.0.1"
        }
>>>>>>> 9c893eb5
      }
    },
    ".NETCoreApp,Version=v3.1/ubuntu.18.04-x64": {
      "Zlib.Bindings": {
        "type": "Direct",
<<<<<<< HEAD
        "requested": "[1.1.0, )",
        "resolved": "1.1.0",
        "contentHash": "hLmHUTlZR3rnJ95FboiyJdLR8MJbfHdmapnRZHWLvkxB48jDgRBBJG1w5NYRiNBteVY4uksacXM7/V8nu1byBw=="
=======
        "requested": "[1.2.0, )",
        "resolved": "1.2.0",
        "contentHash": "z1/D7sNbpq3E6B+YLvV99vx9fa6cnOtxVLKMBVFJ8i/dGZG/y8bE+7lyOwLaDmQlTendwidPvjKfUKhLYgBryg=="
      },
      "Libuv": {
        "type": "Transitive",
        "resolved": "1.10.0",
        "contentHash": "GsCf4q+eyaI49rCPlgYxdxa1SQCysXFFdSJWdstrwxytg4+VPYLYrXD4AT2rjHVJ+UF7SSWX9CapWEYaU4ejVQ==",
        "dependencies": {
          "Microsoft.NETCore.Platforms": "1.0.1"
        }
      }
    },
    ".NETCoreApp,Version=v3.1/ubuntu.20.04-x64": {
      "Zlib.Bindings": {
        "type": "Direct",
        "requested": "[1.2.0, )",
        "resolved": "1.2.0",
        "contentHash": "z1/D7sNbpq3E6B+YLvV99vx9fa6cnOtxVLKMBVFJ8i/dGZG/y8bE+7lyOwLaDmQlTendwidPvjKfUKhLYgBryg=="
      },
      "Libuv": {
        "type": "Transitive",
        "resolved": "1.10.0",
        "contentHash": "GsCf4q+eyaI49rCPlgYxdxa1SQCysXFFdSJWdstrwxytg4+VPYLYrXD4AT2rjHVJ+UF7SSWX9CapWEYaU4ejVQ==",
        "dependencies": {
          "Microsoft.NETCore.Platforms": "1.0.1"
        }
>>>>>>> 9c893eb5
      }
    },
    ".NETCoreApp,Version=v3.1/win-x64": {
      "Zlib.Bindings": {
        "type": "Direct",
<<<<<<< HEAD
        "requested": "[1.1.0, )",
        "resolved": "1.1.0",
        "contentHash": "hLmHUTlZR3rnJ95FboiyJdLR8MJbfHdmapnRZHWLvkxB48jDgRBBJG1w5NYRiNBteVY4uksacXM7/V8nu1byBw=="
=======
        "requested": "[1.2.0, )",
        "resolved": "1.2.0",
        "contentHash": "z1/D7sNbpq3E6B+YLvV99vx9fa6cnOtxVLKMBVFJ8i/dGZG/y8bE+7lyOwLaDmQlTendwidPvjKfUKhLYgBryg=="
      },
      "Libuv": {
        "type": "Transitive",
        "resolved": "1.10.0",
        "contentHash": "GsCf4q+eyaI49rCPlgYxdxa1SQCysXFFdSJWdstrwxytg4+VPYLYrXD4AT2rjHVJ+UF7SSWX9CapWEYaU4ejVQ==",
        "dependencies": {
          "Microsoft.NETCore.Platforms": "1.0.1"
        }
      }
    },
    ".NETCoreApp,Version=v5.0": {
      "Microsoft.AspNetCore.Connections.Abstractions": {
        "type": "Direct",
        "requested": "[3.1.5, )",
        "resolved": "3.1.5",
        "contentHash": "d9QNKLjOIb+O8fW+Xolhw0ZpOP1nzJi822qthXUhZqzb1PpL/xD4tmZfeE6IRXlRmQOAKDKg38mDEDTaMPGy1w==",
        "dependencies": {
          "Microsoft.AspNetCore.Http.Features": "3.1.5",
          "System.IO.Pipelines": "4.7.1"
        }
      },
      "Microsoft.AspNetCore.Server.Kestrel.Transport.Libuv": {
        "type": "Direct",
        "requested": "[3.1.5, )",
        "resolved": "3.1.5",
        "contentHash": "RmWkwrdmpquJa3Tvui4AhNEy+LeqeDgd85RPNjamwKNjVSUW+Yaz8n1pKPz4IiqDJ+3XfdmaLjP9TSVnXSDNuA==",
        "dependencies": {
          "Libuv": "1.10.0",
          "Microsoft.AspNetCore.Connections.Abstractions": "3.1.5",
          "Microsoft.Extensions.Logging.Abstractions": "3.1.5",
          "Microsoft.Extensions.Options": "3.1.5"
        }
      },
      "Microsoft.Extensions.Hosting.Abstractions": {
        "type": "Direct",
        "requested": "[3.1.5, )",
        "resolved": "3.1.5",
        "contentHash": "e57iK9spITqHE7qNgC3IowzK+PK5NC2rmVY4Sz+ZoDNO24nIsgllIRbanSbt2wQz7Iy/N8Jm3C1sXqKc8zEOMQ==",
        "dependencies": {
          "Microsoft.Extensions.Configuration.Abstractions": "3.1.5",
          "Microsoft.Extensions.DependencyInjection.Abstractions": "3.1.5",
          "Microsoft.Extensions.FileProviders.Abstractions": "3.1.5",
          "Microsoft.Extensions.Logging.Abstractions": "3.1.5"
        }
      },
      "System.IO.Pipelines": {
        "type": "Direct",
        "requested": "[4.7.2, )",
        "resolved": "4.7.2",
        "contentHash": "rGIIhoY3lUdn9rWeuGdgeZZ0P+SpJ1wZI5g8TnXqgvuhFgUP7iP9Nt5FZebYInQZQxqnwjPxdYYBE5l/8PJmqQ=="
      },
      "Zlib.Bindings": {
        "type": "Direct",
        "requested": "[1.2.0, )",
        "resolved": "1.2.0",
        "contentHash": "z1/D7sNbpq3E6B+YLvV99vx9fa6cnOtxVLKMBVFJ8i/dGZG/y8bE+7lyOwLaDmQlTendwidPvjKfUKhLYgBryg=="
      },
      "Libuv": {
        "type": "Transitive",
        "resolved": "1.10.0",
        "contentHash": "GsCf4q+eyaI49rCPlgYxdxa1SQCysXFFdSJWdstrwxytg4+VPYLYrXD4AT2rjHVJ+UF7SSWX9CapWEYaU4ejVQ==",
        "dependencies": {
          "Microsoft.NETCore.Platforms": "1.0.1"
        }
      },
      "Microsoft.AspNetCore.Http.Features": {
        "type": "Transitive",
        "resolved": "3.1.5",
        "contentHash": "I+G1L5363H2oCdMxHv2vtbluRgb4e33Gv6zJd8Uj93bBRFbE4MZlb3cB9PvRAYpSB0xbK216/qRtHmQJBzWIcg==",
        "dependencies": {
          "Microsoft.Extensions.Primitives": "3.1.5",
          "System.IO.Pipelines": "4.7.1"
        }
      },
      "Microsoft.Extensions.Configuration.Abstractions": {
        "type": "Transitive",
        "resolved": "3.1.5",
        "contentHash": "VBcAk6s9izZr04WCzNqOh1Sxz2RbVSh0G79MfpHSDv16cUJtSEYEHody9ZnF71LBEktzdu6cvDFBOFMh43q0iA==",
        "dependencies": {
          "Microsoft.Extensions.Primitives": "3.1.5"
        }
      },
      "Microsoft.Extensions.DependencyInjection.Abstractions": {
        "type": "Transitive",
        "resolved": "3.1.5",
        "contentHash": "2VSCj2TZPMdeEi279Lawi6qJQu4+sEWizSOYrhY6hapyS1jxn1jVUZT1Ugv68bya+x8+3lD4+RqhUZql9PhISQ=="
      },
      "Microsoft.Extensions.FileProviders.Abstractions": {
        "type": "Transitive",
        "resolved": "3.1.5",
        "contentHash": "LrEQ97jhSWw84Y1m+CJfvh9qTUUswt27au54QYn2x5PCMPPgR+yAv/4VTJKMGSSI9T4scSLBXZ/fVhT4fPTCtA==",
        "dependencies": {
          "Microsoft.Extensions.Primitives": "3.1.5"
        }
      },
      "Microsoft.Extensions.Logging.Abstractions": {
        "type": "Transitive",
        "resolved": "3.1.5",
        "contentHash": "ZvwowjRSWXewdPI+whPFXgwF4Qme6Q9KV9SCPEITSGiqHLArct7q5hTBtTzj3GPsVLjTqehvTg6Bd/EQk9JS0A=="
      },
      "Microsoft.Extensions.Options": {
        "type": "Transitive",
        "resolved": "3.1.5",
        "contentHash": "f+JT/7lkKBMp/Ak2tVjO+TD7o+UoCfjnExkZNn0PZIso8kIXrqNy6x42Lrxf4Q0pW3JMf9ExmL2EQlvk2XnFAg==",
        "dependencies": {
          "Microsoft.Extensions.DependencyInjection.Abstractions": "3.1.5",
          "Microsoft.Extensions.Primitives": "3.1.5"
        }
      },
      "Microsoft.Extensions.Primitives": {
        "type": "Transitive",
        "resolved": "3.1.5",
        "contentHash": "6bLdjSAQix82oP2tsuX9MM2yjgUFFOkSZYyRSKoUULilw2cg0Y0H+dnugwYlfj8Jd7yjd/+QSdNBqEyYhTYv0w=="
      },
      "Microsoft.NETCore.Platforms": {
        "type": "Transitive",
        "resolved": "1.0.1",
        "contentHash": "2G6OjjJzwBfNOO8myRV/nFrbTw5iA+DEm0N+qUqhrOmaVtn4pC77h38I1jsXGw5VH55+dPfQsqHD0We9sCl9FQ=="
      }
    },
    ".NETCoreApp,Version=v5.0/centos.7-x64": {
      "Zlib.Bindings": {
        "type": "Direct",
        "requested": "[1.2.0, )",
        "resolved": "1.2.0",
        "contentHash": "z1/D7sNbpq3E6B+YLvV99vx9fa6cnOtxVLKMBVFJ8i/dGZG/y8bE+7lyOwLaDmQlTendwidPvjKfUKhLYgBryg=="
      },
      "Libuv": {
        "type": "Transitive",
        "resolved": "1.10.0",
        "contentHash": "GsCf4q+eyaI49rCPlgYxdxa1SQCysXFFdSJWdstrwxytg4+VPYLYrXD4AT2rjHVJ+UF7SSWX9CapWEYaU4ejVQ==",
        "dependencies": {
          "Microsoft.NETCore.Platforms": "1.0.1"
        }
      }
    },
    ".NETCoreApp,Version=v5.0/centos.8-x64": {
      "Zlib.Bindings": {
        "type": "Direct",
        "requested": "[1.2.0, )",
        "resolved": "1.2.0",
        "contentHash": "z1/D7sNbpq3E6B+YLvV99vx9fa6cnOtxVLKMBVFJ8i/dGZG/y8bE+7lyOwLaDmQlTendwidPvjKfUKhLYgBryg=="
      },
      "Libuv": {
        "type": "Transitive",
        "resolved": "1.10.0",
        "contentHash": "GsCf4q+eyaI49rCPlgYxdxa1SQCysXFFdSJWdstrwxytg4+VPYLYrXD4AT2rjHVJ+UF7SSWX9CapWEYaU4ejVQ==",
        "dependencies": {
          "Microsoft.NETCore.Platforms": "1.0.1"
        }
      }
    },
    ".NETCoreApp,Version=v5.0/debian.10-x64": {
      "Zlib.Bindings": {
        "type": "Direct",
        "requested": "[1.2.0, )",
        "resolved": "1.2.0",
        "contentHash": "z1/D7sNbpq3E6B+YLvV99vx9fa6cnOtxVLKMBVFJ8i/dGZG/y8bE+7lyOwLaDmQlTendwidPvjKfUKhLYgBryg=="
      },
      "Libuv": {
        "type": "Transitive",
        "resolved": "1.10.0",
        "contentHash": "GsCf4q+eyaI49rCPlgYxdxa1SQCysXFFdSJWdstrwxytg4+VPYLYrXD4AT2rjHVJ+UF7SSWX9CapWEYaU4ejVQ==",
        "dependencies": {
          "Microsoft.NETCore.Platforms": "1.0.1"
        }
      }
    },
    ".NETCoreApp,Version=v5.0/debian.9-x64": {
      "Zlib.Bindings": {
        "type": "Direct",
        "requested": "[1.2.0, )",
        "resolved": "1.2.0",
        "contentHash": "z1/D7sNbpq3E6B+YLvV99vx9fa6cnOtxVLKMBVFJ8i/dGZG/y8bE+7lyOwLaDmQlTendwidPvjKfUKhLYgBryg=="
      },
      "Libuv": {
        "type": "Transitive",
        "resolved": "1.10.0",
        "contentHash": "GsCf4q+eyaI49rCPlgYxdxa1SQCysXFFdSJWdstrwxytg4+VPYLYrXD4AT2rjHVJ+UF7SSWX9CapWEYaU4ejVQ==",
        "dependencies": {
          "Microsoft.NETCore.Platforms": "1.0.1"
        }
      }
    },
    ".NETCoreApp,Version=v5.0/osx-x64": {
      "Zlib.Bindings": {
        "type": "Direct",
        "requested": "[1.2.0, )",
        "resolved": "1.2.0",
        "contentHash": "z1/D7sNbpq3E6B+YLvV99vx9fa6cnOtxVLKMBVFJ8i/dGZG/y8bE+7lyOwLaDmQlTendwidPvjKfUKhLYgBryg=="
      },
      "Libuv": {
        "type": "Transitive",
        "resolved": "1.10.0",
        "contentHash": "GsCf4q+eyaI49rCPlgYxdxa1SQCysXFFdSJWdstrwxytg4+VPYLYrXD4AT2rjHVJ+UF7SSWX9CapWEYaU4ejVQ==",
        "dependencies": {
          "Microsoft.NETCore.Platforms": "1.0.1"
        }
      }
    },
    ".NETCoreApp,Version=v5.0/ubuntu.16.04-x64": {
      "Zlib.Bindings": {
        "type": "Direct",
        "requested": "[1.2.0, )",
        "resolved": "1.2.0",
        "contentHash": "z1/D7sNbpq3E6B+YLvV99vx9fa6cnOtxVLKMBVFJ8i/dGZG/y8bE+7lyOwLaDmQlTendwidPvjKfUKhLYgBryg=="
      },
      "Libuv": {
        "type": "Transitive",
        "resolved": "1.10.0",
        "contentHash": "GsCf4q+eyaI49rCPlgYxdxa1SQCysXFFdSJWdstrwxytg4+VPYLYrXD4AT2rjHVJ+UF7SSWX9CapWEYaU4ejVQ==",
        "dependencies": {
          "Microsoft.NETCore.Platforms": "1.0.1"
        }
      }
    },
    ".NETCoreApp,Version=v5.0/ubuntu.18.04-x64": {
      "Zlib.Bindings": {
        "type": "Direct",
        "requested": "[1.2.0, )",
        "resolved": "1.2.0",
        "contentHash": "z1/D7sNbpq3E6B+YLvV99vx9fa6cnOtxVLKMBVFJ8i/dGZG/y8bE+7lyOwLaDmQlTendwidPvjKfUKhLYgBryg=="
      },
      "Libuv": {
        "type": "Transitive",
        "resolved": "1.10.0",
        "contentHash": "GsCf4q+eyaI49rCPlgYxdxa1SQCysXFFdSJWdstrwxytg4+VPYLYrXD4AT2rjHVJ+UF7SSWX9CapWEYaU4ejVQ==",
        "dependencies": {
          "Microsoft.NETCore.Platforms": "1.0.1"
        }
      }
    },
    ".NETCoreApp,Version=v5.0/ubuntu.20.04-x64": {
      "Zlib.Bindings": {
        "type": "Direct",
        "requested": "[1.2.0, )",
        "resolved": "1.2.0",
        "contentHash": "z1/D7sNbpq3E6B+YLvV99vx9fa6cnOtxVLKMBVFJ8i/dGZG/y8bE+7lyOwLaDmQlTendwidPvjKfUKhLYgBryg=="
      },
      "Libuv": {
        "type": "Transitive",
        "resolved": "1.10.0",
        "contentHash": "GsCf4q+eyaI49rCPlgYxdxa1SQCysXFFdSJWdstrwxytg4+VPYLYrXD4AT2rjHVJ+UF7SSWX9CapWEYaU4ejVQ==",
        "dependencies": {
          "Microsoft.NETCore.Platforms": "1.0.1"
        }
      }
    },
    ".NETCoreApp,Version=v5.0/win-x64": {
      "Zlib.Bindings": {
        "type": "Direct",
        "requested": "[1.2.0, )",
        "resolved": "1.2.0",
        "contentHash": "z1/D7sNbpq3E6B+YLvV99vx9fa6cnOtxVLKMBVFJ8i/dGZG/y8bE+7lyOwLaDmQlTendwidPvjKfUKhLYgBryg=="
      },
      "Libuv": {
        "type": "Transitive",
        "resolved": "1.10.0",
        "contentHash": "GsCf4q+eyaI49rCPlgYxdxa1SQCysXFFdSJWdstrwxytg4+VPYLYrXD4AT2rjHVJ+UF7SSWX9CapWEYaU4ejVQ==",
        "dependencies": {
          "Microsoft.NETCore.Platforms": "1.0.1"
        }
>>>>>>> 9c893eb5
      }
    }
  }
}<|MERGE_RESOLUTION|>--- conflicted
+++ resolved
@@ -2,283 +2,6 @@
   "version": 1,
   "dependencies": {
     ".NETCoreApp,Version=v3.1": {
-      "Zlib.Bindings": {
-        "type": "Direct",
-<<<<<<< HEAD
-        "requested": "[1.1.0, )",
-        "resolved": "1.1.0",
-        "contentHash": "hLmHUTlZR3rnJ95FboiyJdLR8MJbfHdmapnRZHWLvkxB48jDgRBBJG1w5NYRiNBteVY4uksacXM7/V8nu1byBw=="
-=======
-        "requested": "[1.2.0, )",
-        "resolved": "1.2.0",
-        "contentHash": "z1/D7sNbpq3E6B+YLvV99vx9fa6cnOtxVLKMBVFJ8i/dGZG/y8bE+7lyOwLaDmQlTendwidPvjKfUKhLYgBryg=="
-      },
-      "Libuv": {
-        "type": "Transitive",
-        "resolved": "1.10.0",
-        "contentHash": "GsCf4q+eyaI49rCPlgYxdxa1SQCysXFFdSJWdstrwxytg4+VPYLYrXD4AT2rjHVJ+UF7SSWX9CapWEYaU4ejVQ==",
-        "dependencies": {
-          "Microsoft.NETCore.Platforms": "1.0.1"
-        }
-      },
-      "Microsoft.AspNetCore.Http.Features": {
-        "type": "Transitive",
-        "resolved": "3.1.5",
-        "contentHash": "I+G1L5363H2oCdMxHv2vtbluRgb4e33Gv6zJd8Uj93bBRFbE4MZlb3cB9PvRAYpSB0xbK216/qRtHmQJBzWIcg==",
-        "dependencies": {
-          "Microsoft.Extensions.Primitives": "3.1.5",
-          "System.IO.Pipelines": "4.7.1"
-        }
-      },
-      "Microsoft.Extensions.Configuration.Abstractions": {
-        "type": "Transitive",
-        "resolved": "3.1.5",
-        "contentHash": "VBcAk6s9izZr04WCzNqOh1Sxz2RbVSh0G79MfpHSDv16cUJtSEYEHody9ZnF71LBEktzdu6cvDFBOFMh43q0iA==",
-        "dependencies": {
-          "Microsoft.Extensions.Primitives": "3.1.5"
-        }
-      },
-      "Microsoft.Extensions.DependencyInjection.Abstractions": {
-        "type": "Transitive",
-        "resolved": "3.1.5",
-        "contentHash": "2VSCj2TZPMdeEi279Lawi6qJQu4+sEWizSOYrhY6hapyS1jxn1jVUZT1Ugv68bya+x8+3lD4+RqhUZql9PhISQ=="
-      },
-      "Microsoft.Extensions.FileProviders.Abstractions": {
-        "type": "Transitive",
-        "resolved": "3.1.5",
-        "contentHash": "LrEQ97jhSWw84Y1m+CJfvh9qTUUswt27au54QYn2x5PCMPPgR+yAv/4VTJKMGSSI9T4scSLBXZ/fVhT4fPTCtA==",
-        "dependencies": {
-          "Microsoft.Extensions.Primitives": "3.1.5"
-        }
-      },
-      "Microsoft.Extensions.Logging.Abstractions": {
-        "type": "Transitive",
-        "resolved": "3.1.5",
-        "contentHash": "ZvwowjRSWXewdPI+whPFXgwF4Qme6Q9KV9SCPEITSGiqHLArct7q5hTBtTzj3GPsVLjTqehvTg6Bd/EQk9JS0A=="
-      },
-      "Microsoft.Extensions.Options": {
-        "type": "Transitive",
-        "resolved": "3.1.5",
-        "contentHash": "f+JT/7lkKBMp/Ak2tVjO+TD7o+UoCfjnExkZNn0PZIso8kIXrqNy6x42Lrxf4Q0pW3JMf9ExmL2EQlvk2XnFAg==",
-        "dependencies": {
-          "Microsoft.Extensions.DependencyInjection.Abstractions": "3.1.5",
-          "Microsoft.Extensions.Primitives": "3.1.5"
-        }
-      },
-      "Microsoft.Extensions.Primitives": {
-        "type": "Transitive",
-        "resolved": "3.1.5",
-        "contentHash": "6bLdjSAQix82oP2tsuX9MM2yjgUFFOkSZYyRSKoUULilw2cg0Y0H+dnugwYlfj8Jd7yjd/+QSdNBqEyYhTYv0w=="
-      },
-      "Microsoft.NETCore.Platforms": {
-        "type": "Transitive",
-        "resolved": "1.0.1",
-        "contentHash": "2G6OjjJzwBfNOO8myRV/nFrbTw5iA+DEm0N+qUqhrOmaVtn4pC77h38I1jsXGw5VH55+dPfQsqHD0We9sCl9FQ=="
->>>>>>> 9c893eb5
-      }
-    },
-    ".NETCoreApp,Version=v3.1/centos.7-x64": {
-      "Zlib.Bindings": {
-        "type": "Direct",
-<<<<<<< HEAD
-        "requested": "[1.1.0, )",
-        "resolved": "1.1.0",
-        "contentHash": "hLmHUTlZR3rnJ95FboiyJdLR8MJbfHdmapnRZHWLvkxB48jDgRBBJG1w5NYRiNBteVY4uksacXM7/V8nu1byBw=="
-=======
-        "requested": "[1.2.0, )",
-        "resolved": "1.2.0",
-        "contentHash": "z1/D7sNbpq3E6B+YLvV99vx9fa6cnOtxVLKMBVFJ8i/dGZG/y8bE+7lyOwLaDmQlTendwidPvjKfUKhLYgBryg=="
-      },
-      "Libuv": {
-        "type": "Transitive",
-        "resolved": "1.10.0",
-        "contentHash": "GsCf4q+eyaI49rCPlgYxdxa1SQCysXFFdSJWdstrwxytg4+VPYLYrXD4AT2rjHVJ+UF7SSWX9CapWEYaU4ejVQ==",
-        "dependencies": {
-          "Microsoft.NETCore.Platforms": "1.0.1"
-        }
->>>>>>> 9c893eb5
-      }
-    },
-    ".NETCoreApp,Version=v3.1/centos.8-x64": {
-      "Zlib.Bindings": {
-        "type": "Direct",
-<<<<<<< HEAD
-        "requested": "[1.1.0, )",
-        "resolved": "1.1.0",
-        "contentHash": "hLmHUTlZR3rnJ95FboiyJdLR8MJbfHdmapnRZHWLvkxB48jDgRBBJG1w5NYRiNBteVY4uksacXM7/V8nu1byBw=="
-=======
-        "requested": "[1.2.0, )",
-        "resolved": "1.2.0",
-        "contentHash": "z1/D7sNbpq3E6B+YLvV99vx9fa6cnOtxVLKMBVFJ8i/dGZG/y8bE+7lyOwLaDmQlTendwidPvjKfUKhLYgBryg=="
-      },
-      "Libuv": {
-        "type": "Transitive",
-        "resolved": "1.10.0",
-        "contentHash": "GsCf4q+eyaI49rCPlgYxdxa1SQCysXFFdSJWdstrwxytg4+VPYLYrXD4AT2rjHVJ+UF7SSWX9CapWEYaU4ejVQ==",
-        "dependencies": {
-          "Microsoft.NETCore.Platforms": "1.0.1"
-        }
->>>>>>> 9c893eb5
-      }
-    },
-    ".NETCoreApp,Version=v3.1/debian.10-x64": {
-      "Zlib.Bindings": {
-        "type": "Direct",
-<<<<<<< HEAD
-        "requested": "[1.1.0, )",
-        "resolved": "1.1.0",
-        "contentHash": "hLmHUTlZR3rnJ95FboiyJdLR8MJbfHdmapnRZHWLvkxB48jDgRBBJG1w5NYRiNBteVY4uksacXM7/V8nu1byBw=="
-=======
-        "requested": "[1.2.0, )",
-        "resolved": "1.2.0",
-        "contentHash": "z1/D7sNbpq3E6B+YLvV99vx9fa6cnOtxVLKMBVFJ8i/dGZG/y8bE+7lyOwLaDmQlTendwidPvjKfUKhLYgBryg=="
-      },
-      "Libuv": {
-        "type": "Transitive",
-        "resolved": "1.10.0",
-        "contentHash": "GsCf4q+eyaI49rCPlgYxdxa1SQCysXFFdSJWdstrwxytg4+VPYLYrXD4AT2rjHVJ+UF7SSWX9CapWEYaU4ejVQ==",
-        "dependencies": {
-          "Microsoft.NETCore.Platforms": "1.0.1"
-        }
->>>>>>> 9c893eb5
-      }
-    },
-    ".NETCoreApp,Version=v3.1/debian.9-x64": {
-      "Zlib.Bindings": {
-        "type": "Direct",
-<<<<<<< HEAD
-        "requested": "[1.1.0, )",
-        "resolved": "1.1.0",
-        "contentHash": "hLmHUTlZR3rnJ95FboiyJdLR8MJbfHdmapnRZHWLvkxB48jDgRBBJG1w5NYRiNBteVY4uksacXM7/V8nu1byBw=="
-=======
-        "requested": "[1.2.0, )",
-        "resolved": "1.2.0",
-        "contentHash": "z1/D7sNbpq3E6B+YLvV99vx9fa6cnOtxVLKMBVFJ8i/dGZG/y8bE+7lyOwLaDmQlTendwidPvjKfUKhLYgBryg=="
-      },
-      "Libuv": {
-        "type": "Transitive",
-        "resolved": "1.10.0",
-        "contentHash": "GsCf4q+eyaI49rCPlgYxdxa1SQCysXFFdSJWdstrwxytg4+VPYLYrXD4AT2rjHVJ+UF7SSWX9CapWEYaU4ejVQ==",
-        "dependencies": {
-          "Microsoft.NETCore.Platforms": "1.0.1"
-        }
->>>>>>> 9c893eb5
-      }
-    },
-    ".NETCoreApp,Version=v3.1/osx-x64": {
-      "Zlib.Bindings": {
-        "type": "Direct",
-<<<<<<< HEAD
-        "requested": "[1.1.0, )",
-        "resolved": "1.1.0",
-        "contentHash": "hLmHUTlZR3rnJ95FboiyJdLR8MJbfHdmapnRZHWLvkxB48jDgRBBJG1w5NYRiNBteVY4uksacXM7/V8nu1byBw=="
-=======
-        "requested": "[1.2.0, )",
-        "resolved": "1.2.0",
-        "contentHash": "z1/D7sNbpq3E6B+YLvV99vx9fa6cnOtxVLKMBVFJ8i/dGZG/y8bE+7lyOwLaDmQlTendwidPvjKfUKhLYgBryg=="
-      },
-      "Libuv": {
-        "type": "Transitive",
-        "resolved": "1.10.0",
-        "contentHash": "GsCf4q+eyaI49rCPlgYxdxa1SQCysXFFdSJWdstrwxytg4+VPYLYrXD4AT2rjHVJ+UF7SSWX9CapWEYaU4ejVQ==",
-        "dependencies": {
-          "Microsoft.NETCore.Platforms": "1.0.1"
-        }
->>>>>>> 9c893eb5
-      }
-    },
-    ".NETCoreApp,Version=v3.1/ubuntu.16.04-x64": {
-      "Zlib.Bindings": {
-        "type": "Direct",
-<<<<<<< HEAD
-        "requested": "[1.1.0, )",
-        "resolved": "1.1.0",
-        "contentHash": "hLmHUTlZR3rnJ95FboiyJdLR8MJbfHdmapnRZHWLvkxB48jDgRBBJG1w5NYRiNBteVY4uksacXM7/V8nu1byBw=="
-=======
-        "requested": "[1.2.0, )",
-        "resolved": "1.2.0",
-        "contentHash": "z1/D7sNbpq3E6B+YLvV99vx9fa6cnOtxVLKMBVFJ8i/dGZG/y8bE+7lyOwLaDmQlTendwidPvjKfUKhLYgBryg=="
-      },
-      "Libuv": {
-        "type": "Transitive",
-        "resolved": "1.10.0",
-        "contentHash": "GsCf4q+eyaI49rCPlgYxdxa1SQCysXFFdSJWdstrwxytg4+VPYLYrXD4AT2rjHVJ+UF7SSWX9CapWEYaU4ejVQ==",
-        "dependencies": {
-          "Microsoft.NETCore.Platforms": "1.0.1"
-        }
->>>>>>> 9c893eb5
-      }
-    },
-    ".NETCoreApp,Version=v3.1/ubuntu.18.04-x64": {
-      "Zlib.Bindings": {
-        "type": "Direct",
-<<<<<<< HEAD
-        "requested": "[1.1.0, )",
-        "resolved": "1.1.0",
-        "contentHash": "hLmHUTlZR3rnJ95FboiyJdLR8MJbfHdmapnRZHWLvkxB48jDgRBBJG1w5NYRiNBteVY4uksacXM7/V8nu1byBw=="
-=======
-        "requested": "[1.2.0, )",
-        "resolved": "1.2.0",
-        "contentHash": "z1/D7sNbpq3E6B+YLvV99vx9fa6cnOtxVLKMBVFJ8i/dGZG/y8bE+7lyOwLaDmQlTendwidPvjKfUKhLYgBryg=="
-      },
-      "Libuv": {
-        "type": "Transitive",
-        "resolved": "1.10.0",
-        "contentHash": "GsCf4q+eyaI49rCPlgYxdxa1SQCysXFFdSJWdstrwxytg4+VPYLYrXD4AT2rjHVJ+UF7SSWX9CapWEYaU4ejVQ==",
-        "dependencies": {
-          "Microsoft.NETCore.Platforms": "1.0.1"
-        }
-      }
-    },
-    ".NETCoreApp,Version=v3.1/ubuntu.20.04-x64": {
-      "Zlib.Bindings": {
-        "type": "Direct",
-        "requested": "[1.2.0, )",
-        "resolved": "1.2.0",
-        "contentHash": "z1/D7sNbpq3E6B+YLvV99vx9fa6cnOtxVLKMBVFJ8i/dGZG/y8bE+7lyOwLaDmQlTendwidPvjKfUKhLYgBryg=="
-      },
-      "Libuv": {
-        "type": "Transitive",
-        "resolved": "1.10.0",
-        "contentHash": "GsCf4q+eyaI49rCPlgYxdxa1SQCysXFFdSJWdstrwxytg4+VPYLYrXD4AT2rjHVJ+UF7SSWX9CapWEYaU4ejVQ==",
-        "dependencies": {
-          "Microsoft.NETCore.Platforms": "1.0.1"
-        }
->>>>>>> 9c893eb5
-      }
-    },
-    ".NETCoreApp,Version=v3.1/win-x64": {
-      "Zlib.Bindings": {
-        "type": "Direct",
-<<<<<<< HEAD
-        "requested": "[1.1.0, )",
-        "resolved": "1.1.0",
-        "contentHash": "hLmHUTlZR3rnJ95FboiyJdLR8MJbfHdmapnRZHWLvkxB48jDgRBBJG1w5NYRiNBteVY4uksacXM7/V8nu1byBw=="
-=======
-        "requested": "[1.2.0, )",
-        "resolved": "1.2.0",
-        "contentHash": "z1/D7sNbpq3E6B+YLvV99vx9fa6cnOtxVLKMBVFJ8i/dGZG/y8bE+7lyOwLaDmQlTendwidPvjKfUKhLYgBryg=="
-      },
-      "Libuv": {
-        "type": "Transitive",
-        "resolved": "1.10.0",
-        "contentHash": "GsCf4q+eyaI49rCPlgYxdxa1SQCysXFFdSJWdstrwxytg4+VPYLYrXD4AT2rjHVJ+UF7SSWX9CapWEYaU4ejVQ==",
-        "dependencies": {
-          "Microsoft.NETCore.Platforms": "1.0.1"
-        }
-      }
-    },
-    ".NETCoreApp,Version=v5.0": {
-      "Microsoft.AspNetCore.Connections.Abstractions": {
-        "type": "Direct",
-        "requested": "[3.1.5, )",
-        "resolved": "3.1.5",
-        "contentHash": "d9QNKLjOIb+O8fW+Xolhw0ZpOP1nzJi822qthXUhZqzb1PpL/xD4tmZfeE6IRXlRmQOAKDKg38mDEDTaMPGy1w==",
-        "dependencies": {
-          "Microsoft.AspNetCore.Http.Features": "3.1.5",
-          "System.IO.Pipelines": "4.7.1"
-        }
-      },
       "Microsoft.AspNetCore.Server.Kestrel.Transport.Libuv": {
         "type": "Direct",
         "requested": "[3.1.5, )",
@@ -323,6 +46,15 @@
           "Microsoft.NETCore.Platforms": "1.0.1"
         }
       },
+      "Microsoft.AspNetCore.Connections.Abstractions": {
+        "type": "Transitive",
+        "resolved": "3.1.5",
+        "contentHash": "d9QNKLjOIb+O8fW+Xolhw0ZpOP1nzJi822qthXUhZqzb1PpL/xD4tmZfeE6IRXlRmQOAKDKg38mDEDTaMPGy1w==",
+        "dependencies": {
+          "Microsoft.AspNetCore.Http.Features": "3.1.5",
+          "System.IO.Pipelines": "4.7.1"
+        }
+      },
       "Microsoft.AspNetCore.Http.Features": {
         "type": "Transitive",
         "resolved": "3.1.5",
@@ -378,6 +110,259 @@
         "contentHash": "2G6OjjJzwBfNOO8myRV/nFrbTw5iA+DEm0N+qUqhrOmaVtn4pC77h38I1jsXGw5VH55+dPfQsqHD0We9sCl9FQ=="
       }
     },
+    ".NETCoreApp,Version=v3.1/centos.7-x64": {
+      "Zlib.Bindings": {
+        "type": "Direct",
+        "requested": "[1.2.0, )",
+        "resolved": "1.2.0",
+        "contentHash": "z1/D7sNbpq3E6B+YLvV99vx9fa6cnOtxVLKMBVFJ8i/dGZG/y8bE+7lyOwLaDmQlTendwidPvjKfUKhLYgBryg=="
+      },
+      "Libuv": {
+        "type": "Transitive",
+        "resolved": "1.10.0",
+        "contentHash": "GsCf4q+eyaI49rCPlgYxdxa1SQCysXFFdSJWdstrwxytg4+VPYLYrXD4AT2rjHVJ+UF7SSWX9CapWEYaU4ejVQ==",
+        "dependencies": {
+          "Microsoft.NETCore.Platforms": "1.0.1"
+        }
+      }
+    },
+    ".NETCoreApp,Version=v3.1/centos.8-x64": {
+      "Zlib.Bindings": {
+        "type": "Direct",
+        "requested": "[1.2.0, )",
+        "resolved": "1.2.0",
+        "contentHash": "z1/D7sNbpq3E6B+YLvV99vx9fa6cnOtxVLKMBVFJ8i/dGZG/y8bE+7lyOwLaDmQlTendwidPvjKfUKhLYgBryg=="
+      },
+      "Libuv": {
+        "type": "Transitive",
+        "resolved": "1.10.0",
+        "contentHash": "GsCf4q+eyaI49rCPlgYxdxa1SQCysXFFdSJWdstrwxytg4+VPYLYrXD4AT2rjHVJ+UF7SSWX9CapWEYaU4ejVQ==",
+        "dependencies": {
+          "Microsoft.NETCore.Platforms": "1.0.1"
+        }
+      }
+    },
+    ".NETCoreApp,Version=v3.1/debian.10-x64": {
+      "Zlib.Bindings": {
+        "type": "Direct",
+        "requested": "[1.2.0, )",
+        "resolved": "1.2.0",
+        "contentHash": "z1/D7sNbpq3E6B+YLvV99vx9fa6cnOtxVLKMBVFJ8i/dGZG/y8bE+7lyOwLaDmQlTendwidPvjKfUKhLYgBryg=="
+      },
+      "Libuv": {
+        "type": "Transitive",
+        "resolved": "1.10.0",
+        "contentHash": "GsCf4q+eyaI49rCPlgYxdxa1SQCysXFFdSJWdstrwxytg4+VPYLYrXD4AT2rjHVJ+UF7SSWX9CapWEYaU4ejVQ==",
+        "dependencies": {
+          "Microsoft.NETCore.Platforms": "1.0.1"
+        }
+      }
+    },
+    ".NETCoreApp,Version=v3.1/debian.9-x64": {
+      "Zlib.Bindings": {
+        "type": "Direct",
+        "requested": "[1.2.0, )",
+        "resolved": "1.2.0",
+        "contentHash": "z1/D7sNbpq3E6B+YLvV99vx9fa6cnOtxVLKMBVFJ8i/dGZG/y8bE+7lyOwLaDmQlTendwidPvjKfUKhLYgBryg=="
+      },
+      "Libuv": {
+        "type": "Transitive",
+        "resolved": "1.10.0",
+        "contentHash": "GsCf4q+eyaI49rCPlgYxdxa1SQCysXFFdSJWdstrwxytg4+VPYLYrXD4AT2rjHVJ+UF7SSWX9CapWEYaU4ejVQ==",
+        "dependencies": {
+          "Microsoft.NETCore.Platforms": "1.0.1"
+        }
+      }
+    },
+    ".NETCoreApp,Version=v3.1/osx-x64": {
+      "Zlib.Bindings": {
+        "type": "Direct",
+        "requested": "[1.2.0, )",
+        "resolved": "1.2.0",
+        "contentHash": "z1/D7sNbpq3E6B+YLvV99vx9fa6cnOtxVLKMBVFJ8i/dGZG/y8bE+7lyOwLaDmQlTendwidPvjKfUKhLYgBryg=="
+      },
+      "Libuv": {
+        "type": "Transitive",
+        "resolved": "1.10.0",
+        "contentHash": "GsCf4q+eyaI49rCPlgYxdxa1SQCysXFFdSJWdstrwxytg4+VPYLYrXD4AT2rjHVJ+UF7SSWX9CapWEYaU4ejVQ==",
+        "dependencies": {
+          "Microsoft.NETCore.Platforms": "1.0.1"
+        }
+      }
+    },
+    ".NETCoreApp,Version=v3.1/ubuntu.16.04-x64": {
+      "Zlib.Bindings": {
+        "type": "Direct",
+        "requested": "[1.2.0, )",
+        "resolved": "1.2.0",
+        "contentHash": "z1/D7sNbpq3E6B+YLvV99vx9fa6cnOtxVLKMBVFJ8i/dGZG/y8bE+7lyOwLaDmQlTendwidPvjKfUKhLYgBryg=="
+      },
+      "Libuv": {
+        "type": "Transitive",
+        "resolved": "1.10.0",
+        "contentHash": "GsCf4q+eyaI49rCPlgYxdxa1SQCysXFFdSJWdstrwxytg4+VPYLYrXD4AT2rjHVJ+UF7SSWX9CapWEYaU4ejVQ==",
+        "dependencies": {
+          "Microsoft.NETCore.Platforms": "1.0.1"
+        }
+      }
+    },
+    ".NETCoreApp,Version=v3.1/ubuntu.18.04-x64": {
+      "Zlib.Bindings": {
+        "type": "Direct",
+        "requested": "[1.2.0, )",
+        "resolved": "1.2.0",
+        "contentHash": "z1/D7sNbpq3E6B+YLvV99vx9fa6cnOtxVLKMBVFJ8i/dGZG/y8bE+7lyOwLaDmQlTendwidPvjKfUKhLYgBryg=="
+      },
+      "Libuv": {
+        "type": "Transitive",
+        "resolved": "1.10.0",
+        "contentHash": "GsCf4q+eyaI49rCPlgYxdxa1SQCysXFFdSJWdstrwxytg4+VPYLYrXD4AT2rjHVJ+UF7SSWX9CapWEYaU4ejVQ==",
+        "dependencies": {
+          "Microsoft.NETCore.Platforms": "1.0.1"
+        }
+      }
+    },
+    ".NETCoreApp,Version=v3.1/ubuntu.20.04-x64": {
+      "Zlib.Bindings": {
+        "type": "Direct",
+        "requested": "[1.2.0, )",
+        "resolved": "1.2.0",
+        "contentHash": "z1/D7sNbpq3E6B+YLvV99vx9fa6cnOtxVLKMBVFJ8i/dGZG/y8bE+7lyOwLaDmQlTendwidPvjKfUKhLYgBryg=="
+      },
+      "Libuv": {
+        "type": "Transitive",
+        "resolved": "1.10.0",
+        "contentHash": "GsCf4q+eyaI49rCPlgYxdxa1SQCysXFFdSJWdstrwxytg4+VPYLYrXD4AT2rjHVJ+UF7SSWX9CapWEYaU4ejVQ==",
+        "dependencies": {
+          "Microsoft.NETCore.Platforms": "1.0.1"
+        }
+      }
+    },
+    ".NETCoreApp,Version=v3.1/win-x64": {
+      "Zlib.Bindings": {
+        "type": "Direct",
+        "requested": "[1.2.0, )",
+        "resolved": "1.2.0",
+        "contentHash": "z1/D7sNbpq3E6B+YLvV99vx9fa6cnOtxVLKMBVFJ8i/dGZG/y8bE+7lyOwLaDmQlTendwidPvjKfUKhLYgBryg=="
+      },
+      "Libuv": {
+        "type": "Transitive",
+        "resolved": "1.10.0",
+        "contentHash": "GsCf4q+eyaI49rCPlgYxdxa1SQCysXFFdSJWdstrwxytg4+VPYLYrXD4AT2rjHVJ+UF7SSWX9CapWEYaU4ejVQ==",
+        "dependencies": {
+          "Microsoft.NETCore.Platforms": "1.0.1"
+        }
+      }
+    },
+    ".NETCoreApp,Version=v5.0": {
+      "Microsoft.AspNetCore.Server.Kestrel.Transport.Libuv": {
+        "type": "Direct",
+        "requested": "[3.1.5, )",
+        "resolved": "3.1.5",
+        "contentHash": "RmWkwrdmpquJa3Tvui4AhNEy+LeqeDgd85RPNjamwKNjVSUW+Yaz8n1pKPz4IiqDJ+3XfdmaLjP9TSVnXSDNuA==",
+        "dependencies": {
+          "Libuv": "1.10.0",
+          "Microsoft.AspNetCore.Connections.Abstractions": "3.1.5",
+          "Microsoft.Extensions.Logging.Abstractions": "3.1.5",
+          "Microsoft.Extensions.Options": "3.1.5"
+        }
+      },
+      "Microsoft.Extensions.Hosting.Abstractions": {
+        "type": "Direct",
+        "requested": "[3.1.5, )",
+        "resolved": "3.1.5",
+        "contentHash": "e57iK9spITqHE7qNgC3IowzK+PK5NC2rmVY4Sz+ZoDNO24nIsgllIRbanSbt2wQz7Iy/N8Jm3C1sXqKc8zEOMQ==",
+        "dependencies": {
+          "Microsoft.Extensions.Configuration.Abstractions": "3.1.5",
+          "Microsoft.Extensions.DependencyInjection.Abstractions": "3.1.5",
+          "Microsoft.Extensions.FileProviders.Abstractions": "3.1.5",
+          "Microsoft.Extensions.Logging.Abstractions": "3.1.5"
+        }
+      },
+      "System.IO.Pipelines": {
+        "type": "Direct",
+        "requested": "[4.7.2, )",
+        "resolved": "4.7.2",
+        "contentHash": "rGIIhoY3lUdn9rWeuGdgeZZ0P+SpJ1wZI5g8TnXqgvuhFgUP7iP9Nt5FZebYInQZQxqnwjPxdYYBE5l/8PJmqQ=="
+      },
+      "Zlib.Bindings": {
+        "type": "Direct",
+        "requested": "[1.2.0, )",
+        "resolved": "1.2.0",
+        "contentHash": "z1/D7sNbpq3E6B+YLvV99vx9fa6cnOtxVLKMBVFJ8i/dGZG/y8bE+7lyOwLaDmQlTendwidPvjKfUKhLYgBryg=="
+      },
+      "Libuv": {
+        "type": "Transitive",
+        "resolved": "1.10.0",
+        "contentHash": "GsCf4q+eyaI49rCPlgYxdxa1SQCysXFFdSJWdstrwxytg4+VPYLYrXD4AT2rjHVJ+UF7SSWX9CapWEYaU4ejVQ==",
+        "dependencies": {
+          "Microsoft.NETCore.Platforms": "1.0.1"
+        }
+      },
+      "Microsoft.AspNetCore.Connections.Abstractions": {
+        "type": "Transitive",
+        "resolved": "3.1.5",
+        "contentHash": "d9QNKLjOIb+O8fW+Xolhw0ZpOP1nzJi822qthXUhZqzb1PpL/xD4tmZfeE6IRXlRmQOAKDKg38mDEDTaMPGy1w==",
+        "dependencies": {
+          "Microsoft.AspNetCore.Http.Features": "3.1.5",
+          "System.IO.Pipelines": "4.7.1"
+        }
+      },
+      "Microsoft.AspNetCore.Http.Features": {
+        "type": "Transitive",
+        "resolved": "3.1.5",
+        "contentHash": "I+G1L5363H2oCdMxHv2vtbluRgb4e33Gv6zJd8Uj93bBRFbE4MZlb3cB9PvRAYpSB0xbK216/qRtHmQJBzWIcg==",
+        "dependencies": {
+          "Microsoft.Extensions.Primitives": "3.1.5",
+          "System.IO.Pipelines": "4.7.1"
+        }
+      },
+      "Microsoft.Extensions.Configuration.Abstractions": {
+        "type": "Transitive",
+        "resolved": "3.1.5",
+        "contentHash": "VBcAk6s9izZr04WCzNqOh1Sxz2RbVSh0G79MfpHSDv16cUJtSEYEHody9ZnF71LBEktzdu6cvDFBOFMh43q0iA==",
+        "dependencies": {
+          "Microsoft.Extensions.Primitives": "3.1.5"
+        }
+      },
+      "Microsoft.Extensions.DependencyInjection.Abstractions": {
+        "type": "Transitive",
+        "resolved": "3.1.5",
+        "contentHash": "2VSCj2TZPMdeEi279Lawi6qJQu4+sEWizSOYrhY6hapyS1jxn1jVUZT1Ugv68bya+x8+3lD4+RqhUZql9PhISQ=="
+      },
+      "Microsoft.Extensions.FileProviders.Abstractions": {
+        "type": "Transitive",
+        "resolved": "3.1.5",
+        "contentHash": "LrEQ97jhSWw84Y1m+CJfvh9qTUUswt27au54QYn2x5PCMPPgR+yAv/4VTJKMGSSI9T4scSLBXZ/fVhT4fPTCtA==",
+        "dependencies": {
+          "Microsoft.Extensions.Primitives": "3.1.5"
+        }
+      },
+      "Microsoft.Extensions.Logging.Abstractions": {
+        "type": "Transitive",
+        "resolved": "3.1.5",
+        "contentHash": "ZvwowjRSWXewdPI+whPFXgwF4Qme6Q9KV9SCPEITSGiqHLArct7q5hTBtTzj3GPsVLjTqehvTg6Bd/EQk9JS0A=="
+      },
+      "Microsoft.Extensions.Options": {
+        "type": "Transitive",
+        "resolved": "3.1.5",
+        "contentHash": "f+JT/7lkKBMp/Ak2tVjO+TD7o+UoCfjnExkZNn0PZIso8kIXrqNy6x42Lrxf4Q0pW3JMf9ExmL2EQlvk2XnFAg==",
+        "dependencies": {
+          "Microsoft.Extensions.DependencyInjection.Abstractions": "3.1.5",
+          "Microsoft.Extensions.Primitives": "3.1.5"
+        }
+      },
+      "Microsoft.Extensions.Primitives": {
+        "type": "Transitive",
+        "resolved": "3.1.5",
+        "contentHash": "6bLdjSAQix82oP2tsuX9MM2yjgUFFOkSZYyRSKoUULilw2cg0Y0H+dnugwYlfj8Jd7yjd/+QSdNBqEyYhTYv0w=="
+      },
+      "Microsoft.NETCore.Platforms": {
+        "type": "Transitive",
+        "resolved": "1.0.1",
+        "contentHash": "2G6OjjJzwBfNOO8myRV/nFrbTw5iA+DEm0N+qUqhrOmaVtn4pC77h38I1jsXGw5VH55+dPfQsqHD0We9sCl9FQ=="
+      }
+    },
     ".NETCoreApp,Version=v5.0/centos.7-x64": {
       "Zlib.Bindings": {
         "type": "Direct",
@@ -520,7 +505,6 @@
         "dependencies": {
           "Microsoft.NETCore.Platforms": "1.0.1"
         }
->>>>>>> 9c893eb5
       }
     }
   }
