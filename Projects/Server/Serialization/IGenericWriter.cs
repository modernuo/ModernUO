--- conflicted
+++ resolved
@@ -116,13 +116,9 @@
         void Write(Map value) => Write((byte)(value?.MapIndex ?? 0xFF));
         void Write(Race value) => Write((byte)(value?.RaceIndex ?? 0xFF));
         void Write(ReadOnlySpan<byte> bytes);
-<<<<<<< HEAD
-        void Write<T>(T value) where T : unmanaged, Enum;
-=======
         unsafe void Write<T>(T value) where T : unmanaged, Enum
         {
             var size = sizeof(T);
->>>>>>> cb66bef0
 
             switch (size)
             {
