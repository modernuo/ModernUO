/*************************************************************************
 * ModernUO                                                              *
 * Copyright 2019-2020 - ModernUO Development Team                       *
 * Email: hi@modernuo.com                                                *
 * File: IGenericReader.cs                                               *
 *                                                                       *
 * This program is free software: you can redistribute it and/or modify  *
 * it under the terms of the GNU General Public License as published by  *
 * the Free Software Foundation, either version 3 of the License, or     *
 * (at your option) any later version.                                   *
 *                                                                       *
 * You should have received a copy of the GNU General Public License     *
 * along with this program.  If not, see <http://www.gnu.org/licenses/>. *
 *************************************************************************/

using System;
using System.IO;
using System.Net;

namespace Server
{
    public interface IGenericReader
    {
        string ReadString(bool intern = false);
        long ReadLong();
        ulong ReadULong();
        int ReadInt();
        uint ReadUInt();
        short ReadShort();
        ushort ReadUShort();
        double ReadDouble();
        float ReadFloat();
        byte ReadByte();
        sbyte ReadSByte();
        bool ReadBool();

        DateTime ReadDateTime() => new(ReadLong(), DateTimeKind.Utc);
        TimeSpan ReadTimeSpan() => new(ReadLong());
        DateTime ReadDeltaTime() => new(ReadLong() + DateTime.UtcNow.Ticks, DateTimeKind.Utc);
        decimal ReadDecimal() => new(stackalloc int[4] { ReadInt(), ReadInt(), ReadInt(), ReadInt() });
        int ReadEncodedInt()
        {
            int v = 0, shift = 0;
            byte b;

            do
            {
                b = ReadByte();
                v |= (b & 0x7F) << shift;
                shift += 7;
            }
            while (b >= 0x80);

            return v;
        }
        IPAddress ReadIPAddress()
        {
            byte length = ReadByte();
            // Either 2 ushorts, or 8 ushorts
            Span<byte> integer = stackalloc byte[length];
            Read(integer);
            return Utility.Intern(new IPAddress(integer));
        }
        Point3D ReadPoint3D() => new(ReadInt(), ReadInt(), ReadInt());
        Point2D ReadPoint2D() => new(ReadInt(), ReadInt());
        Rectangle2D ReadRect2D() => new(ReadPoint2D(), ReadPoint2D());
        Rectangle3D ReadRect3D() => new(ReadPoint3D(), ReadPoint3D());
        Map ReadMap() => Map.Maps[ReadByte()];
        Race ReadRace() => Race.Races[ReadByte()];
        int Read(Span<byte> buffer);
<<<<<<< HEAD
        T ReadEnum<T>() where T : unmanaged, Enum;
=======
        unsafe T ReadEnum<T>() where T : unmanaged, Enum
        {
            switch (ReadByte())
            {
                case 1:
                    {
                        var num = ReadByte();
                        return *(T*)&num;
                    }
                case 2:
                    {
                        var num = ReadShort();
                        return *(T*)&num;
                    }
                case 3:
                    {
                        var num = ReadEncodedInt();
                        return *(T*)&num;
                    }
                case 4:
                    {
                        var num = ReadLong();
                        return *(T*)&num;
                    }
            }

            return default;
        }
>>>>>>> cb66bef0
        long Seek(long offset, SeekOrigin origin);
    }
}<|MERGE_RESOLUTION|>--- conflicted
+++ resolved
@@ -68,9 +68,6 @@
         Map ReadMap() => Map.Maps[ReadByte()];
         Race ReadRace() => Race.Races[ReadByte()];
         int Read(Span<byte> buffer);
-<<<<<<< HEAD
-        T ReadEnum<T>() where T : unmanaged, Enum;
-=======
         unsafe T ReadEnum<T>() where T : unmanaged, Enum
         {
             switch (ReadByte())
@@ -99,7 +96,6 @@
 
             return default;
         }
->>>>>>> cb66bef0
         long Seek(long offset, SeekOrigin origin);
     }
 }