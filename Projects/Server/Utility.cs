--- conflicted
+++ resolved
@@ -1,1090 +1,1068 @@
-/***************************************************************************
- *                                Utility.cs
- *                            -------------------
- *   begin                : May 1, 2002
- *   copyright            : (C) The RunUO Software Team
- *   email                : info@runuo.com
- *
- *   $Id$
- *
- ***************************************************************************/
-
-/***************************************************************************
- *
- *   This program is free software; you can redistribute it and/or modify
- *   it under the terms of the GNU General Public License as published by
- *   the Free Software Foundation; either version 2 of the License, or
- *   (at your option) any later version.
- *
- ***************************************************************************/
-
-using System;
-using System.Collections.Generic;
-using System.Globalization;
-using System.IO;
-using System.Linq;
-using System.Net;
-using System.Net.Sockets;
-using System.Text;
-using System.Xml;
-
-namespace Server
-{
-  public static class Utility
-  {
-    private static Encoding m_UTF8, m_UTF8WithEncoding;
-
-    private static Dictionary<IPAddress, IPAddress> _ipAddressTable;
-
-    private static SkillName[] m_AllSkills =
-    {
-      SkillName.Alchemy,
-      SkillName.Anatomy,
-      SkillName.AnimalLore,
-      SkillName.ItemID,
-      SkillName.ArmsLore,
-      SkillName.Parry,
-      SkillName.Begging,
-      SkillName.Blacksmith,
-      SkillName.Fletching,
-      SkillName.Peacemaking,
-      SkillName.Camping,
-      SkillName.Carpentry,
-      SkillName.Cartography,
-      SkillName.Cooking,
-      SkillName.DetectHidden,
-      SkillName.Discordance,
-      SkillName.EvalInt,
-      SkillName.Healing,
-      SkillName.Fishing,
-      SkillName.Forensics,
-      SkillName.Herding,
-      SkillName.Hiding,
-      SkillName.Provocation,
-      SkillName.Inscribe,
-      SkillName.Lockpicking,
-      SkillName.Magery,
-      SkillName.MagicResist,
-      SkillName.Tactics,
-      SkillName.Snooping,
-      SkillName.Musicianship,
-      SkillName.Poisoning,
-      SkillName.Archery,
-      SkillName.SpiritSpeak,
-      SkillName.Stealing,
-      SkillName.Tailoring,
-      SkillName.AnimalTaming,
-      SkillName.TasteID,
-      SkillName.Tinkering,
-      SkillName.Tracking,
-      SkillName.Veterinary,
-      SkillName.Swords,
-      SkillName.Macing,
-      SkillName.Fencing,
-      SkillName.Wrestling,
-      SkillName.Lumberjacking,
-      SkillName.Mining,
-      SkillName.Meditation,
-      SkillName.Stealth,
-      SkillName.RemoveTrap,
-      SkillName.Necromancy,
-      SkillName.Focus,
-      SkillName.Chivalry,
-      SkillName.Bushido,
-      SkillName.Ninjitsu,
-      SkillName.Spellweaving
-    };
-
-    private static SkillName[] m_CombatSkills =
-    {
-      SkillName.Archery,
-      SkillName.Swords,
-      SkillName.Macing,
-      SkillName.Fencing,
-      SkillName.Wrestling
-    };
-
-    private static SkillName[] m_CraftSkills =
-    {
-      SkillName.Alchemy,
-      SkillName.Blacksmith,
-      SkillName.Fletching,
-      SkillName.Carpentry,
-      SkillName.Cartography,
-      SkillName.Cooking,
-      SkillName.Inscribe,
-      SkillName.Tailoring,
-      SkillName.Tinkering
-    };
-
-    private static Stack<ConsoleColor> m_ConsoleColors = new Stack<ConsoleColor>();
-
-    public static Encoding UTF8 => m_UTF8 ??= new UTF8Encoding(false, false);
-    public static Encoding UTF8WithEncoding => m_UTF8WithEncoding ??= new UTF8Encoding(true, false);
-
-    public static void Separate(StringBuilder sb, string value, string separator)
-    {
-      if (sb.Length > 0)
-        sb.Append(separator);
-
-      sb.Append(value);
-    }
-
-    public static string Intern(string str) => str == null ? null : str.Length == 0 ? string.Empty : string.Intern(str);
-
-    public static void Intern(ref string str)
-    {
-      str = Intern(str);
-    }
-
-    public static IPAddress Intern(IPAddress ipAddress)
-    {
-      _ipAddressTable ??= new Dictionary<IPAddress, IPAddress>();
-
-      if (!_ipAddressTable.TryGetValue(ipAddress, out IPAddress interned))
-      {
-        interned = ipAddress;
-        _ipAddressTable[ipAddress] = interned;
-      }
-
-      return interned;
-    }
-
-    public static void Intern(ref IPAddress ipAddress)
-    {
-      ipAddress = Intern(ipAddress);
-    }
-
-    public static bool IsValidIP(string text)
-    {
-      IPMatch(text, IPAddress.None, out bool valid);
-
-      return valid;
-    }
-
-    public static bool IPMatch(string val, IPAddress ip) => IPMatch(val, ip, out _);
-
-    public static string FixHtml(string str)
-    {
-      if (str == null)
-        return "";
-
-      bool hasOpen = str.IndexOf('<') >= 0;
-      bool hasClose = str.IndexOf('>') >= 0;
-      bool hasPound = str.IndexOf('#') >= 0;
-
-      if (!hasOpen && !hasClose && !hasPound)
-        return str;
-
-      StringBuilder sb = new StringBuilder(str);
-
-      if (hasOpen)
-        sb.Replace('<', '(');
-
-      if (hasClose)
-        sb.Replace('>', ')');
-
-      if (hasPound)
-        sb.Replace('#', '-');
-
-      return sb.ToString();
-    }
-
-    public static bool IPMatchCIDR(string cidr, IPAddress ip)
-    {
-      if (ip == null || ip.AddressFamily == AddressFamily.InterNetworkV6)
-        return false; //Just worry about IPv4 for now
-
-
-      /*
-      string[] str = cidr.Split( '/' );
-
-      if ( str.Length != 2 )
-        return false;
-
-      /* **************************************************
-      IPAddress cidrPrefix;
-
-      if ( !IPAddress.TryParse( str[0], out cidrPrefix ) )
-        return false;
-       * */
-
-      /*
-      string[] dotSplit = str[0].Split( '.' );
-
-      if ( dotSplit.Length != 4 )		//At this point and time, and for speed sake, we'll only worry about IPv4
-        return false;
-
-      byte[] bytes = new byte[4];
-
-      for ( int i = 0; i < 4; i++ )
-      {
-        byte.TryParse( dotSplit[i], out bytes[i] );
-      }
-
-      uint cidrPrefix = OrderedAddressValue( bytes );
-
-      int cidrLength = Utility.ToInt32( str[1] );
-      //The below solution is the fastest solution of the three
-
-      */
-
-      byte[] bytes = new byte[4];
-      string[] split = cidr.Split('.');
-      bool cidrBits = false;
-      int cidrLength = 0;
-
-      for (int i = 0; i < 4; i++)
-      {
-        int part = 0;
-
-        int partBase = 10;
-
-        string pattern = split[i];
-
-        for (int j = 0; j < pattern.Length; j++)
-        {
-          char c = pattern[j];
-
-
-          if (c == 'x' || c == 'X')
-          {
-            partBase = 16;
-          }
-          else if (c >= '0' && c <= '9')
-          {
-            int offset = c - '0';
-
-            if (cidrBits)
-            {
-              cidrLength *= partBase;
-              cidrLength += offset;
-            }
-            else
-            {
-              part *= partBase;
-              part += offset;
-            }
-          }
-          else if (c >= 'a' && c <= 'f')
-          {
-            int offset = 10 + (c - 'a');
-
-            if (cidrBits)
-            {
-              cidrLength *= partBase;
-              cidrLength += offset;
-            }
-            else
-            {
-              part *= partBase;
-              part += offset;
-            }
-          }
-          else if (c >= 'A' && c <= 'F')
-          {
-            int offset = 10 + (c - 'A');
-
-            if (cidrBits)
-            {
-              cidrLength *= partBase;
-              cidrLength += offset;
-            }
-            else
-            {
-              part *= partBase;
-              part += offset;
-            }
-          }
-          else if (c == '/')
-          {
-            if (cidrBits || i != 3) //If there's two '/' or the '/' isn't in the last byte
-              return false;
-
-            partBase = 10;
-            cidrBits = true;
-          }
-          else
-          {
-            return false;
-          }
-        }
-
-        bytes[i] = (byte)part;
-      }
-
-      uint cidrPrefix = OrderedAddressValue(bytes);
-
-      return IPMatchCIDR(cidrPrefix, ip, cidrLength);
-    }
-
-    public static bool IPMatchCIDR(IPAddress cidrPrefix, IPAddress ip, int cidrLength)
-    {
-      if (cidrPrefix == null || ip == null || cidrPrefix.AddressFamily == AddressFamily.InterNetworkV6
-      ) //Ignore IPv6 for now
-        return false;
-
-      uint cidrValue = SwapUnsignedInt((uint)GetLongAddressValue(cidrPrefix));
-      uint ipValue = SwapUnsignedInt((uint)GetLongAddressValue(ip));
-
-      return IPMatchCIDR(cidrValue, ipValue, cidrLength);
-    }
-
-    public static bool IPMatchCIDR(uint cidrPrefixValue, IPAddress ip, int cidrLength)
-    {
-      if (ip == null || ip.AddressFamily == AddressFamily.InterNetworkV6)
-        return false;
-
-      uint ipValue = SwapUnsignedInt((uint)GetLongAddressValue(ip));
-
-      return IPMatchCIDR(cidrPrefixValue, ipValue, cidrLength);
-    }
-
-    public static bool IPMatchCIDR(uint cidrPrefixValue, uint ipValue, int cidrLength)
-    {
-      if (cidrLength <= 0 || cidrLength >= 32) //if invalid cidr Length, just compare IPs
-        return cidrPrefixValue == ipValue;
-
-      uint mask = uint.MaxValue << 32 - cidrLength;
-
-      return (cidrPrefixValue & mask) == (ipValue & mask);
-    }
-
-    private static uint OrderedAddressValue(byte[] bytes)
-    {
-      if (bytes.Length != 4)
-        return 0;
-
-      return (uint)(bytes[0] << 0x18 | bytes[1] << 0x10 | bytes[2] << 8 | bytes[3]) & 0xffffffff;
-    }
-
-    private static uint SwapUnsignedInt(uint source) =>
-<<<<<<< HEAD
-      ((source & 0x000000FF) << 0x18)
-      | ((source & 0x0000FF00) << 8)
-      | ((source & 0x00FF0000) >> 8)
-      | ((source & 0xFF000000) >> 0x18);
-=======
-      (source & 0x000000FF) << 0x18
-      | (source & 0x0000FF00) << 8
-      | (source & 0x00FF0000) >> 8
-      | (source & 0xFF000000) >> 0x18;
->>>>>>> 64d59ce2
-
-    public static bool TryConvertIPv6toIPv4(ref IPAddress address)
-    {
-      if (!Socket.OSSupportsIPv6 || address.AddressFamily == AddressFamily.InterNetwork)
-        return true;
-
-      byte[] addr = address.GetAddressBytes();
-      if (addr.Length == 16) //sanity 0 - 15 //10 11 //12 13 14 15
-      {
-        if (addr[10] != 0xFF || addr[11] != 0xFF)
-          return false;
-
-        for (int i = 0; i < 10; i++)
-          if (addr[i] != 0)
-            return false;
-
-        byte[] v4Addr = new byte[4];
-
-        for (int i = 0; i < 4; i++) v4Addr[i] = addr[12 + i];
-
-        address = new IPAddress(v4Addr);
-        return true;
-      }
-
-      return false;
-    }
-
-    public static bool IPMatch(string val, IPAddress ip, out bool valid)
-    {
-      valid = true;
-
-      string[] split = val.Split('.');
-
-      for (int i = 0; i < 4; ++i)
-      {
-        int lowPart, highPart;
-
-        if (i >= split.Length)
-        {
-          lowPart = 0;
-          highPart = 255;
-        }
-        else
-        {
-          string pattern = split[i];
-
-          if (pattern == "*")
-          {
-            lowPart = 0;
-            highPart = 255;
-          }
-          else
-          {
-            lowPart = 0;
-            highPart = 0;
-
-            bool highOnly = false;
-            int lowBase = 10;
-            int highBase = 10;
-
-            for (int j = 0; j < pattern.Length; ++j)
-            {
-              char c = pattern[j];
-
-              if (c == '?')
-              {
-                if (!highOnly)
-                {
-                  lowPart *= lowBase;
-                  lowPart += 0;
-                }
-
-                highPart *= highBase;
-                highPart += highBase - 1;
-              }
-              else if (c == '-')
-              {
-                highOnly = true;
-                highPart = 0;
-              }
-              else if (c == 'x' || c == 'X')
-              {
-                lowBase = 16;
-                highBase = 16;
-              }
-              else if (c >= '0' && c <= '9')
-              {
-                int offset = c - '0';
-
-                if (!highOnly)
-                {
-                  lowPart *= lowBase;
-                  lowPart += offset;
-                }
-
-                highPart *= highBase;
-                highPart += offset;
-              }
-              else if (c >= 'a' && c <= 'f')
-              {
-                int offset = 10 + (c - 'a');
-
-                if (!highOnly)
-                {
-                  lowPart *= lowBase;
-                  lowPart += offset;
-                }
-
-                highPart *= highBase;
-                highPart += offset;
-              }
-              else if (c >= 'A' && c <= 'F')
-              {
-                int offset = 10 + (c - 'A');
-
-                if (!highOnly)
-                {
-                  lowPart *= lowBase;
-                  lowPart += offset;
-                }
-
-                highPart *= highBase;
-                highPart += offset;
-              }
-              else
-              {
-                valid = false; //high & lowp art would be 0 if it got to here.
-              }
-            }
-          }
-        }
-
-        int b = (byte)(GetAddressValue(ip) >> i * 8);
-
-        if (b < lowPart || b > highPart)
-          return false;
-      }
-
-      return true;
-    }
-
-    public static bool IPMatchClassC(IPAddress ip1, IPAddress ip2) => (GetAddressValue(ip1) & 0xFFFFFF) == (GetAddressValue(ip2) & 0xFFFFFF);
-
-    public static int InsensitiveCompare(string first, string second) => Insensitive.Compare(first, second);
-
-    public static bool InsensitiveStartsWith(string first, string second) => Insensitive.StartsWith(first, second);
-
-    public static Direction GetDirection(IPoint2D from, IPoint2D to)
-    {
-      int dx = to.X - from.X;
-      int dy = to.Y - from.Y;
-
-      int adx = Math.Abs(dx);
-      int ady = Math.Abs(dy);
-
-      if (adx >= ady * 3) return dx > 0 ? Direction.East : Direction.West;
-
-      if (ady >= adx * 3) return dy > 0 ? Direction.South : Direction.North;
-
-      if (dx > 0) return dy > 0 ? Direction.Down : Direction.Right;
-
-      return dy > 0 ? Direction.Left : Direction.Up;
-    }
-
-    public static object GetArrayCap(Array array, int index, object emptyValue = null)
-    {
-      if (array.Length > 0)
-      {
-        if (index < 0)
-          index = 0;
-        else if (index >= array.Length) index = array.Length - 1;
-
-        return array.GetValue(index);
-      }
-
-      return emptyValue;
-    }
-
-    public static SkillName RandomSkill() => m_AllSkills[Random(m_AllSkills.Length - (Core.ML ? 0 : Core.SE ? 1 : Core.AOS ? 3 : 6))];
-
-    public static SkillName RandomCombatSkill() => m_CombatSkills[Random(m_CombatSkills.Length)];
-
-    public static SkillName RandomCraftSkill() => m_CraftSkills[Random(m_CraftSkills.Length)];
-
-    public static void FixPoints(ref Point3D top, ref Point3D bottom)
-    {
-      if (bottom.m_X < top.m_X)
-      {
-        int swap = top.m_X;
-        top.m_X = bottom.m_X;
-        bottom.m_X = swap;
-      }
-
-      if (bottom.m_Y < top.m_Y)
-      {
-        int swap = top.m_Y;
-        top.m_Y = bottom.m_Y;
-        bottom.m_Y = swap;
-      }
-
-      if (bottom.m_Z < top.m_Z)
-      {
-        int swap = top.m_Z;
-        top.m_Z = bottom.m_Z;
-        bottom.m_Z = swap;
-      }
-    }
-
-    public static bool RangeCheck(IPoint2D p1, IPoint2D p2, int range) =>
-      p1.X >= p2.X - range
-      && p1.X <= p2.X + range
-      && p1.Y >= p2.Y - range
-      && p2.Y <= p2.Y + range;
-
-    public static void FormatBuffer(TextWriter output, Stream input, int length)
-    {
-      output.WriteLine("        0  1  2  3  4  5  6  7   8  9  A  B  C  D  E  F");
-      output.WriteLine("       -- -- -- -- -- -- -- --  -- -- -- -- -- -- -- --");
-
-      int byteIndex = 0;
-
-      int whole = length >> 4;
-      int rem = length & 0xF;
-
-      for (int i = 0; i < whole; ++i, byteIndex += 16)
-      {
-        StringBuilder bytes = new StringBuilder(49);
-        StringBuilder chars = new StringBuilder(16);
-
-        for (int j = 0; j < 16; ++j)
-        {
-          int c = input.ReadByte();
-
-          bytes.Append(c.ToString("X2"));
-
-          if (j != 7)
-            bytes.Append(' ');
-          else
-            bytes.Append("  ");
-
-          if (c >= 0x20 && c < 0x7F)
-            chars.Append((char)c);
-          else
-            chars.Append('.');
-        }
-
-        output.Write(byteIndex.ToString("X4"));
-        output.Write("   ");
-        output.Write(bytes.ToString());
-        output.Write("  ");
-        output.WriteLine(chars.ToString());
-      }
-
-      if (rem != 0)
-      {
-        StringBuilder bytes = new StringBuilder(49);
-        StringBuilder chars = new StringBuilder(rem);
-
-        for (int j = 0; j < 16; ++j)
-          if (j < rem)
-          {
-            int c = input.ReadByte();
-
-            bytes.Append(c.ToString("X2"));
-
-            if (j != 7)
-              bytes.Append(' ');
-            else
-              bytes.Append("  ");
-
-            if (c >= 0x20 && c < 0x7F)
-              chars.Append((char)c);
-            else
-              chars.Append('.');
-          }
-          else
-          {
-            bytes.Append("   ");
-          }
-
-        output.Write(byteIndex.ToString("X4"));
-        output.Write("   ");
-        output.Write(bytes.ToString());
-        output.Write("  ");
-        output.WriteLine(chars.ToString());
-      }
-    }
-
-    public static void PushColor(ConsoleColor color)
-    {
-      try
-      {
-        m_ConsoleColors.Push(Console.ForegroundColor);
-        Console.ForegroundColor = color;
-      }
-      catch
-      {
-        // ignored
-      }
-    }
-
-    public static void PopColor()
-    {
-      try
-      {
-        Console.ForegroundColor = m_ConsoleColors.Pop();
-      }
-      catch
-      {
-        // ignored
-      }
-    }
-
-    public static bool NumberBetween(double num, int bound1, int bound2, double allowance)
-    {
-      if (bound1 > bound2)
-      {
-        int i = bound1;
-        bound1 = bound2;
-        bound2 = i;
-      }
-
-      return num < bound2 + allowance && num > bound1 - allowance;
-    }
-
-    public static void AssignRandomHair(Mobile m, int hue)
-    {
-      m.HairItemID = m.Race.RandomHair(m);
-      m.HairHue = hue;
-    }
-
-    public static void AssignRandomHair(Mobile m, bool randomHue = true)
-    {
-      m.HairItemID = m.Race.RandomHair(m);
-
-      if (randomHue)
-        m.HairHue = m.Race.RandomHairHue();
-    }
-
-    public static void AssignRandomFacialHair(Mobile m, int hue)
-    {
-      m.FacialHairItemID = m.Race.RandomFacialHair(m);
-      m.FacialHairHue = hue;
-    }
-
-    public static void AssignRandomFacialHair(Mobile m, bool randomHue = true)
-    {
-      m.FacialHairItemID = m.Race.RandomFacialHair(m);
-
-      if (randomHue)
-        m.FacialHairHue = m.Race.RandomHairHue();
-    }
-
-    public static List<TOutput> CastListContravariant<TInput, TOutput>(List<TInput> list) where TInput : TOutput
-    {
-      return list.ConvertAll(value => (TOutput)value);
-    }
-
-    public static List<TOutput> CastListCovariant<TInput, TOutput>(List<TInput> list) where TOutput : TInput
-    {
-      return list.ConvertAll(value => (TOutput)value);
-    }
-
-    public static List<TOutput> SafeConvertList<TInput, TOutput>(List<TInput> list) where TOutput : class
-    {
-      List<TOutput> output = new List<TOutput>(list.Capacity);
-      output.AddRange(list.OfType<TOutput>());
-
-      return output;
-    }
-
-    #region To[Something]
-
-    public static bool ToBoolean(string value)
-    {
-      bool.TryParse(value, out bool b);
-
-      return b;
-    }
-
-    public static double ToDouble(string value)
-    {
-      double.TryParse(value, out double d);
-
-      return d;
-    }
-
-    public static TimeSpan ToTimeSpan(string value)
-    {
-      TimeSpan.TryParse(value, out TimeSpan t);
-
-      return t;
-    }
-
-    public static int ToInt32(string value)
-    {
-      int i;
-
-      if (value.StartsWith("0x"))
-        int.TryParse(value.Substring(2), NumberStyles.HexNumber, null, out i);
-      else
-        int.TryParse(value, out i);
-
-      return i;
-    }
-
-    public static uint ToUInt32(string value)
-    {
-      uint i;
-
-      if (value.StartsWith("0x"))
-        uint.TryParse(value.Substring(2), NumberStyles.HexNumber, null, out i);
-      else
-        uint.TryParse(value, out i);
-
-      return i;
-    }
-
-    #endregion
-
-    #region Get[Something]
-
-    public static double GetXMLDouble(string doubleString, double defaultValue)
-    {
-      try
-      {
-        return XmlConvert.ToDouble(doubleString);
-      }
-      catch
-      {
-        return double.TryParse(doubleString, out double val) ? val : defaultValue;
-      }
-    }
-
-    public static int GetXMLInt32(string intString, int defaultValue)
-    {
-      try
-      {
-        return XmlConvert.ToInt32(intString);
-      }
-      catch
-      {
-        return int.TryParse(intString, out int val) ? val : defaultValue;
-      }
-    }
-
-    public static uint GetXMLUInt32(string uintString, uint defaultValue)
-    {
-      try
-      {
-        return XmlConvert.ToUInt32(uintString);
-      }
-      catch
-      {
-        return uint.TryParse(uintString, out uint val) ? val : defaultValue;
-      }
-    }
-
-    public static DateTime GetXMLDateTime(string dateTimeString, DateTime defaultValue)
-    {
-      try
-      {
-        return XmlConvert.ToDateTime(dateTimeString, XmlDateTimeSerializationMode.Utc);
-      }
-      catch
-      {
-        return DateTime.TryParse(dateTimeString, out DateTime d) ? d : defaultValue;
-      }
-    }
-
-    public static DateTimeOffset GetXMLDateTimeOffset(string dateTimeOffsetString, DateTimeOffset defaultValue)
-    {
-      try
-      {
-        return XmlConvert.ToDateTimeOffset(dateTimeOffsetString);
-      }
-      catch
-      {
-        return DateTimeOffset.TryParse(dateTimeOffsetString, out DateTimeOffset d) ? d : defaultValue;
-      }
-    }
-
-    public static TimeSpan GetXMLTimeSpan(string timeSpanString, TimeSpan defaultValue)
-    {
-      try
-      {
-        return XmlConvert.ToTimeSpan(timeSpanString);
-      }
-      catch
-      {
-        return defaultValue;
-      }
-    }
-
-    public static string GetAttribute(XmlElement node, string attributeName, string defaultValue = null) => node?.Attributes[attributeName]?.Value ?? defaultValue;
-
-    public static string GetText(XmlElement node, string defaultValue) => node == null ? defaultValue : node.InnerText;
-
-    public static int GetAddressValue(IPAddress address) => BitConverter.ToInt32(address.GetAddressBytes(), 0);
-
-    public static long GetLongAddressValue(IPAddress address) => BitConverter.ToInt64(address.GetAddressBytes(), 0);
-
-    #endregion
-
-    #region In[...]Range
-
-    public static bool InRange(Point3D p1, Point3D p2, int range) =>
-      p1.m_X >= p2.m_X - range
-      && p1.m_X <= p2.m_X + range
-      && p1.m_Y >= p2.m_Y - range
-      && p1.m_Y <= p2.m_Y + range;
-
-    public static bool InUpdateRange(Point3D p1, Point3D p2) =>
-      p1.m_X >= p2.m_X - 18
-      && p1.m_X <= p2.m_X + 18
-      && p1.m_Y >= p2.m_Y - 18
-      && p1.m_Y <= p2.m_Y + 18;
-
-    public static bool InUpdateRange(Point2D p1, Point2D p2) =>
-      p1.m_X >= p2.m_X - 18
-      && p1.m_X <= p2.m_X + 18
-      && p1.m_Y >= p2.m_Y - 18
-      && p1.m_Y <= p2.m_Y + 18;
-
-    public static bool InUpdateRange(IPoint2D p1, IPoint2D p2) =>
-      p1.X >= p2.X - 18
-      && p1.X <= p2.X + 18
-      && p1.Y >= p2.Y - 18
-      && p1.Y <= p2.Y + 18;
-
-    #endregion
-
-    #region Random
-
-    //4d6+8 would be: Utility.Dice( 4, 6, 8 )
-    public static int Dice(int numDice, int numSides, int bonus)
-    {
-      int total = 0;
-
-      for (int i = 0; i < numDice; ++i)
-        total += RandomImpl.Next(numSides) + 1;
-
-      total += bonus;
-      return total;
-    }
-
-    public static void Shuffle<T>(IList<T> list)
-    {
-      int count = list.Count;
-      for (int i = count - 1; i > 0; i--)
-      {
-        int r = RandomImpl.Next(count);
-        T swap = list[r];
-        list[r] = list[i];
-        list[i] = swap;
-      }
-    }
-
-    public static int RandomList(params int[] list) => RandomList<int>(list);
-
-    public static T RandomList<T>(IList<T> list) => list[RandomImpl.Next(list.Count)];
-
-    public static bool RandomBool() => RandomImpl.NextBool();
-
-    public static int RandomMinMax(int min, int max)
-    {
-      if (min > max)
-      {
-        int copy = min;
-        min = max;
-        max = copy;
-      }
-      else if (min == max)
-      {
-        return min;
-      }
-
-      return min + RandomImpl.Next(max - min + 1);
-    }
-
-    public static int Random(int from, int count)
-    {
-      if (count == 0) return from;
-
-      if (count > 0) return from + RandomImpl.Next(count);
-      return from - RandomImpl.Next(-count);
-    }
-
-    public static int Random(int count) => RandomImpl.Next(count);
-
-    public static void RandomBytes(byte[] buffer)
-    {
-      RandomImpl.NextBytes(buffer);
-    }
-
-<<<<<<< HEAD
-    public static void RandomBytes(Span<byte> buffer)
-    {
-      RandomImpl.NextBytes(buffer);
-    }
-=======
-    public static double RandomDouble() => RandomImpl.NextDouble();
->>>>>>> 64d59ce2
-
-    public static double RandomDouble() => RandomImpl.NextDouble();
-
-    #endregion
-
-    #region Random Hues
-
-    /// <summary>
-    ///   Random pink, blue, green, orange, red or yellow hue
-    /// </summary>
-<<<<<<< HEAD
-    public static int RandomNondyedHue() =>
-      Random(6) switch
-=======
-    public static int RandomNondyedHue()
-    {
-      return Random(6) switch
->>>>>>> 64d59ce2
-      {
-        0 => RandomPinkHue(),
-        1 => RandomBlueHue(),
-        2 => RandomGreenHue(),
-        3 => RandomOrangeHue(),
-        4 => RandomRedHue(),
-        5 => RandomYellowHue(),
-        _ => 0
-      };
-<<<<<<< HEAD
-=======
-    }
->>>>>>> 64d59ce2
-
-    /// <summary>
-    ///   Random hue in the range 1201-1254
-    /// </summary>
-    public static int RandomPinkHue() => Random(1201, 54);
-
-    /// <summary>
-    ///   Random hue in the range 1301-1354
-    /// </summary>
-    public static int RandomBlueHue() => Random(1301, 54);
-
-    /// <summary>
-    ///   Random hue in the range 1401-1454
-    /// </summary>
-    public static int RandomGreenHue() => Random(1401, 54);
-
-    /// <summary>
-    ///   Random hue in the range 1501-1554
-    /// </summary>
-    public static int RandomOrangeHue() => Random(1501, 54);
-
-    /// <summary>
-    ///   Random hue in the range 1601-1654
-    /// </summary>
-    public static int RandomRedHue() => Random(1601, 54);
-
-    /// <summary>
-    ///   Random hue in the range 1701-1754
-    /// </summary>
-    public static int RandomYellowHue() => Random(1701, 54);
-
-    /// <summary>
-    ///   Random hue in the range 1801-1908
-    /// </summary>
-    public static int RandomNeutralHue() => Random(1801, 108);
-
-    /// <summary>
-    ///   Random hue in the range 2001-2018
-    /// </summary>
-    public static int RandomSnakeHue() => Random(2001, 18);
-
-    /// <summary>
-    ///   Random hue in the range 2101-2130
-    /// </summary>
-    public static int RandomBirdHue() => Random(2101, 30);
-
-    /// <summary>
-    ///   Random hue in the range 2201-2224
-    /// </summary>
-    public static int RandomSlimeHue() => Random(2201, 24);
-
-    /// <summary>
-    ///   Random hue in the range 2301-2318
-    /// </summary>
-    public static int RandomAnimalHue() => Random(2301, 18);
-
-    /// <summary>
-    ///   Random hue in the range 2401-2430
-    /// </summary>
-    public static int RandomMetalHue() => Random(2401, 30);
-
-    public static int ClipDyedHue(int hue)
-    {
-      if (hue < 2)
-        return 2;
-
-      return hue > 1001 ? 1001 : hue;
-    }
-
-    /// <summary>
-    ///   Random hue in the range 2-1001
-    /// </summary>
-    public static int RandomDyedHue() => Random(2, 1000);
-
-    /// <summary>
-    ///   Random hue from 0x62, 0x71, 0x03, 0x0D, 0x13, 0x1C, 0x21, 0x30, 0x37, 0x3A, 0x44, 0x59
-    /// </summary>
-    public static int RandomBrightHue() =>
-      RandomDouble() < 0.1 ? RandomList(0x62, 0x71) :
-        RandomList(0x03, 0x0D, 0x13, 0x1C, 0x21, 0x30, 0x37, 0x3A, 0x44, 0x59);
-
-    #endregion
-  }
-}
+/***************************************************************************
+ *                                Utility.cs
+ *                            -------------------
+ *   begin                : May 1, 2002
+ *   copyright            : (C) The RunUO Software Team
+ *   email                : info@runuo.com
+ *
+ *   $Id$
+ *
+ ***************************************************************************/
+
+/***************************************************************************
+ *
+ *   This program is free software; you can redistribute it and/or modify
+ *   it under the terms of the GNU General Public License as published by
+ *   the Free Software Foundation; either version 2 of the License, or
+ *   (at your option) any later version.
+ *
+ ***************************************************************************/
+
+using System;
+using System.Collections.Generic;
+using System.Globalization;
+using System.IO;
+using System.Linq;
+using System.Net;
+using System.Net.Sockets;
+using System.Text;
+using System.Xml;
+
+namespace Server
+{
+  public static class Utility
+  {
+    private static Encoding m_UTF8, m_UTF8WithEncoding;
+
+    private static Dictionary<IPAddress, IPAddress> _ipAddressTable;
+
+    private static SkillName[] m_AllSkills =
+    {
+      SkillName.Alchemy,
+      SkillName.Anatomy,
+      SkillName.AnimalLore,
+      SkillName.ItemID,
+      SkillName.ArmsLore,
+      SkillName.Parry,
+      SkillName.Begging,
+      SkillName.Blacksmith,
+      SkillName.Fletching,
+      SkillName.Peacemaking,
+      SkillName.Camping,
+      SkillName.Carpentry,
+      SkillName.Cartography,
+      SkillName.Cooking,
+      SkillName.DetectHidden,
+      SkillName.Discordance,
+      SkillName.EvalInt,
+      SkillName.Healing,
+      SkillName.Fishing,
+      SkillName.Forensics,
+      SkillName.Herding,
+      SkillName.Hiding,
+      SkillName.Provocation,
+      SkillName.Inscribe,
+      SkillName.Lockpicking,
+      SkillName.Magery,
+      SkillName.MagicResist,
+      SkillName.Tactics,
+      SkillName.Snooping,
+      SkillName.Musicianship,
+      SkillName.Poisoning,
+      SkillName.Archery,
+      SkillName.SpiritSpeak,
+      SkillName.Stealing,
+      SkillName.Tailoring,
+      SkillName.AnimalTaming,
+      SkillName.TasteID,
+      SkillName.Tinkering,
+      SkillName.Tracking,
+      SkillName.Veterinary,
+      SkillName.Swords,
+      SkillName.Macing,
+      SkillName.Fencing,
+      SkillName.Wrestling,
+      SkillName.Lumberjacking,
+      SkillName.Mining,
+      SkillName.Meditation,
+      SkillName.Stealth,
+      SkillName.RemoveTrap,
+      SkillName.Necromancy,
+      SkillName.Focus,
+      SkillName.Chivalry,
+      SkillName.Bushido,
+      SkillName.Ninjitsu,
+      SkillName.Spellweaving
+    };
+
+    private static SkillName[] m_CombatSkills =
+    {
+      SkillName.Archery,
+      SkillName.Swords,
+      SkillName.Macing,
+      SkillName.Fencing,
+      SkillName.Wrestling
+    };
+
+    private static SkillName[] m_CraftSkills =
+    {
+      SkillName.Alchemy,
+      SkillName.Blacksmith,
+      SkillName.Fletching,
+      SkillName.Carpentry,
+      SkillName.Cartography,
+      SkillName.Cooking,
+      SkillName.Inscribe,
+      SkillName.Tailoring,
+      SkillName.Tinkering
+    };
+
+    private static Stack<ConsoleColor> m_ConsoleColors = new Stack<ConsoleColor>();
+
+    public static Encoding UTF8 => m_UTF8 ??= new UTF8Encoding(false, false);
+    public static Encoding UTF8WithEncoding => m_UTF8WithEncoding ??= new UTF8Encoding(true, false);
+
+    public static void Separate(StringBuilder sb, string value, string separator)
+    {
+      if (sb.Length > 0)
+        sb.Append(separator);
+
+      sb.Append(value);
+    }
+
+    public static string Intern(string str) => str == null ? null : str.Length == 0 ? string.Empty : string.Intern(str);
+
+    public static void Intern(ref string str)
+    {
+      str = Intern(str);
+    }
+
+    public static IPAddress Intern(IPAddress ipAddress)
+    {
+      _ipAddressTable ??= new Dictionary<IPAddress, IPAddress>();
+
+      if (!_ipAddressTable.TryGetValue(ipAddress, out IPAddress interned))
+      {
+        interned = ipAddress;
+        _ipAddressTable[ipAddress] = interned;
+      }
+
+      return interned;
+    }
+
+    public static void Intern(ref IPAddress ipAddress)
+    {
+      ipAddress = Intern(ipAddress);
+    }
+
+    public static bool IsValidIP(string text)
+    {
+      IPMatch(text, IPAddress.None, out bool valid);
+
+      return valid;
+    }
+
+    public static bool IPMatch(string val, IPAddress ip) => IPMatch(val, ip, out _);
+
+    public static string FixHtml(string str)
+    {
+      if (str == null)
+        return "";
+
+      bool hasOpen = str.IndexOf('<') >= 0;
+      bool hasClose = str.IndexOf('>') >= 0;
+      bool hasPound = str.IndexOf('#') >= 0;
+
+      if (!hasOpen && !hasClose && !hasPound)
+        return str;
+
+      StringBuilder sb = new StringBuilder(str);
+
+      if (hasOpen)
+        sb.Replace('<', '(');
+
+      if (hasClose)
+        sb.Replace('>', ')');
+
+      if (hasPound)
+        sb.Replace('#', '-');
+
+      return sb.ToString();
+    }
+
+    public static bool IPMatchCIDR(string cidr, IPAddress ip)
+    {
+      if (ip == null || ip.AddressFamily == AddressFamily.InterNetworkV6)
+        return false; //Just worry about IPv4 for now
+
+
+      /*
+      string[] str = cidr.Split( '/' );
+
+      if ( str.Length != 2 )
+        return false;
+
+      /* **************************************************
+      IPAddress cidrPrefix;
+
+      if ( !IPAddress.TryParse( str[0], out cidrPrefix ) )
+        return false;
+       * */
+
+      /*
+      string[] dotSplit = str[0].Split( '.' );
+
+      if ( dotSplit.Length != 4 )		//At this point and time, and for speed sake, we'll only worry about IPv4
+        return false;
+
+      byte[] bytes = new byte[4];
+
+      for ( int i = 0; i < 4; i++ )
+      {
+        byte.TryParse( dotSplit[i], out bytes[i] );
+      }
+
+      uint cidrPrefix = OrderedAddressValue( bytes );
+
+      int cidrLength = Utility.ToInt32( str[1] );
+      //The below solution is the fastest solution of the three
+
+      */
+
+      byte[] bytes = new byte[4];
+      string[] split = cidr.Split('.');
+      bool cidrBits = false;
+      int cidrLength = 0;
+
+      for (int i = 0; i < 4; i++)
+      {
+        int part = 0;
+
+        int partBase = 10;
+
+        string pattern = split[i];
+
+        for (int j = 0; j < pattern.Length; j++)
+        {
+          char c = pattern[j];
+
+
+          if (c == 'x' || c == 'X')
+          {
+            partBase = 16;
+          }
+          else if (c >= '0' && c <= '9')
+          {
+            int offset = c - '0';
+
+            if (cidrBits)
+            {
+              cidrLength *= partBase;
+              cidrLength += offset;
+            }
+            else
+            {
+              part *= partBase;
+              part += offset;
+            }
+          }
+          else if (c >= 'a' && c <= 'f')
+          {
+            int offset = 10 + (c - 'a');
+
+            if (cidrBits)
+            {
+              cidrLength *= partBase;
+              cidrLength += offset;
+            }
+            else
+            {
+              part *= partBase;
+              part += offset;
+            }
+          }
+          else if (c >= 'A' && c <= 'F')
+          {
+            int offset = 10 + (c - 'A');
+
+            if (cidrBits)
+            {
+              cidrLength *= partBase;
+              cidrLength += offset;
+            }
+            else
+            {
+              part *= partBase;
+              part += offset;
+            }
+          }
+          else if (c == '/')
+          {
+            if (cidrBits || i != 3) //If there's two '/' or the '/' isn't in the last byte
+              return false;
+
+            partBase = 10;
+            cidrBits = true;
+          }
+          else
+          {
+            return false;
+          }
+        }
+
+        bytes[i] = (byte)part;
+      }
+
+      uint cidrPrefix = OrderedAddressValue(bytes);
+
+      return IPMatchCIDR(cidrPrefix, ip, cidrLength);
+    }
+
+    public static bool IPMatchCIDR(IPAddress cidrPrefix, IPAddress ip, int cidrLength)
+    {
+      if (cidrPrefix == null || ip == null || cidrPrefix.AddressFamily == AddressFamily.InterNetworkV6
+      ) //Ignore IPv6 for now
+        return false;
+
+      uint cidrValue = SwapUnsignedInt((uint)GetLongAddressValue(cidrPrefix));
+      uint ipValue = SwapUnsignedInt((uint)GetLongAddressValue(ip));
+
+      return IPMatchCIDR(cidrValue, ipValue, cidrLength);
+    }
+
+    public static bool IPMatchCIDR(uint cidrPrefixValue, IPAddress ip, int cidrLength)
+    {
+      if (ip == null || ip.AddressFamily == AddressFamily.InterNetworkV6)
+        return false;
+
+      uint ipValue = SwapUnsignedInt((uint)GetLongAddressValue(ip));
+
+      return IPMatchCIDR(cidrPrefixValue, ipValue, cidrLength);
+    }
+
+    public static bool IPMatchCIDR(uint cidrPrefixValue, uint ipValue, int cidrLength)
+    {
+      if (cidrLength <= 0 || cidrLength >= 32) //if invalid cidr Length, just compare IPs
+        return cidrPrefixValue == ipValue;
+
+      uint mask = uint.MaxValue << 32 - cidrLength;
+
+      return (cidrPrefixValue & mask) == (ipValue & mask);
+    }
+
+    private static uint OrderedAddressValue(byte[] bytes)
+    {
+      if (bytes.Length != 4)
+        return 0;
+
+      return (uint)(bytes[0] << 0x18 | bytes[1] << 0x10 | bytes[2] << 8 | bytes[3]) & 0xffffffff;
+    }
+
+    private static uint SwapUnsignedInt(uint source) =>
+      (source & 0x000000FF) << 0x18
+      | (source & 0x0000FF00) << 8
+      | (source & 0x00FF0000) >> 8
+      | (source & 0xFF000000) >> 0x18;
+
+    public static bool TryConvertIPv6toIPv4(ref IPAddress address)
+    {
+      if (!Socket.OSSupportsIPv6 || address.AddressFamily == AddressFamily.InterNetwork)
+        return true;
+
+      byte[] addr = address.GetAddressBytes();
+      if (addr.Length == 16) //sanity 0 - 15 //10 11 //12 13 14 15
+      {
+        if (addr[10] != 0xFF || addr[11] != 0xFF)
+          return false;
+
+        for (int i = 0; i < 10; i++)
+          if (addr[i] != 0)
+            return false;
+
+        byte[] v4Addr = new byte[4];
+
+        for (int i = 0; i < 4; i++) v4Addr[i] = addr[12 + i];
+
+        address = new IPAddress(v4Addr);
+        return true;
+      }
+
+      return false;
+    }
+
+    public static bool IPMatch(string val, IPAddress ip, out bool valid)
+    {
+      valid = true;
+
+      string[] split = val.Split('.');
+
+      for (int i = 0; i < 4; ++i)
+      {
+        int lowPart, highPart;
+
+        if (i >= split.Length)
+        {
+          lowPart = 0;
+          highPart = 255;
+        }
+        else
+        {
+          string pattern = split[i];
+
+          if (pattern == "*")
+          {
+            lowPart = 0;
+            highPart = 255;
+          }
+          else
+          {
+            lowPart = 0;
+            highPart = 0;
+
+            bool highOnly = false;
+            int lowBase = 10;
+            int highBase = 10;
+
+            for (int j = 0; j < pattern.Length; ++j)
+            {
+              char c = pattern[j];
+
+              if (c == '?')
+              {
+                if (!highOnly)
+                {
+                  lowPart *= lowBase;
+                  lowPart += 0;
+                }
+
+                highPart *= highBase;
+                highPart += highBase - 1;
+              }
+              else if (c == '-')
+              {
+                highOnly = true;
+                highPart = 0;
+              }
+              else if (c == 'x' || c == 'X')
+              {
+                lowBase = 16;
+                highBase = 16;
+              }
+              else if (c >= '0' && c <= '9')
+              {
+                int offset = c - '0';
+
+                if (!highOnly)
+                {
+                  lowPart *= lowBase;
+                  lowPart += offset;
+                }
+
+                highPart *= highBase;
+                highPart += offset;
+              }
+              else if (c >= 'a' && c <= 'f')
+              {
+                int offset = 10 + (c - 'a');
+
+                if (!highOnly)
+                {
+                  lowPart *= lowBase;
+                  lowPart += offset;
+                }
+
+                highPart *= highBase;
+                highPart += offset;
+              }
+              else if (c >= 'A' && c <= 'F')
+              {
+                int offset = 10 + (c - 'A');
+
+                if (!highOnly)
+                {
+                  lowPart *= lowBase;
+                  lowPart += offset;
+                }
+
+                highPart *= highBase;
+                highPart += offset;
+              }
+              else
+              {
+                valid = false; //high & lowp art would be 0 if it got to here.
+              }
+            }
+          }
+        }
+
+        int b = (byte)(GetAddressValue(ip) >> i * 8);
+
+        if (b < lowPart || b > highPart)
+          return false;
+      }
+
+      return true;
+    }
+
+    public static bool IPMatchClassC(IPAddress ip1, IPAddress ip2) => (GetAddressValue(ip1) & 0xFFFFFF) == (GetAddressValue(ip2) & 0xFFFFFF);
+
+    public static int InsensitiveCompare(string first, string second) => Insensitive.Compare(first, second);
+
+    public static bool InsensitiveStartsWith(string first, string second) => Insensitive.StartsWith(first, second);
+
+    public static Direction GetDirection(IPoint2D from, IPoint2D to)
+    {
+      int dx = to.X - from.X;
+      int dy = to.Y - from.Y;
+
+      int adx = Math.Abs(dx);
+      int ady = Math.Abs(dy);
+
+      if (adx >= ady * 3) return dx > 0 ? Direction.East : Direction.West;
+
+      if (ady >= adx * 3) return dy > 0 ? Direction.South : Direction.North;
+
+      if (dx > 0) return dy > 0 ? Direction.Down : Direction.Right;
+
+      return dy > 0 ? Direction.Left : Direction.Up;
+    }
+
+    public static object GetArrayCap(Array array, int index, object emptyValue = null)
+    {
+      if (array.Length > 0)
+      {
+        if (index < 0)
+          index = 0;
+        else if (index >= array.Length) index = array.Length - 1;
+
+        return array.GetValue(index);
+      }
+
+      return emptyValue;
+    }
+
+    public static SkillName RandomSkill() => m_AllSkills[Random(m_AllSkills.Length - (Core.ML ? 0 : Core.SE ? 1 : Core.AOS ? 3 : 6))];
+
+    public static SkillName RandomCombatSkill() => m_CombatSkills[Random(m_CombatSkills.Length)];
+
+    public static SkillName RandomCraftSkill() => m_CraftSkills[Random(m_CraftSkills.Length)];
+
+    public static void FixPoints(ref Point3D top, ref Point3D bottom)
+    {
+      if (bottom.m_X < top.m_X)
+      {
+        int swap = top.m_X;
+        top.m_X = bottom.m_X;
+        bottom.m_X = swap;
+      }
+
+      if (bottom.m_Y < top.m_Y)
+      {
+        int swap = top.m_Y;
+        top.m_Y = bottom.m_Y;
+        bottom.m_Y = swap;
+      }
+
+      if (bottom.m_Z < top.m_Z)
+      {
+        int swap = top.m_Z;
+        top.m_Z = bottom.m_Z;
+        bottom.m_Z = swap;
+      }
+    }
+
+    public static bool RangeCheck(IPoint2D p1, IPoint2D p2, int range) =>
+      p1.X >= p2.X - range
+      && p1.X <= p2.X + range
+      && p1.Y >= p2.Y - range
+      && p2.Y <= p2.Y + range;
+
+    public static void FormatBuffer(TextWriter output, Stream input, int length)
+    {
+      output.WriteLine("        0  1  2  3  4  5  6  7   8  9  A  B  C  D  E  F");
+      output.WriteLine("       -- -- -- -- -- -- -- --  -- -- -- -- -- -- -- --");
+
+      int byteIndex = 0;
+
+      int whole = length >> 4;
+      int rem = length & 0xF;
+
+      for (int i = 0; i < whole; ++i, byteIndex += 16)
+      {
+        StringBuilder bytes = new StringBuilder(49);
+        StringBuilder chars = new StringBuilder(16);
+
+        for (int j = 0; j < 16; ++j)
+        {
+          int c = input.ReadByte();
+
+          bytes.Append(c.ToString("X2"));
+
+          if (j != 7)
+            bytes.Append(' ');
+          else
+            bytes.Append("  ");
+
+          if (c >= 0x20 && c < 0x7F)
+            chars.Append((char)c);
+          else
+            chars.Append('.');
+        }
+
+        output.Write(byteIndex.ToString("X4"));
+        output.Write("   ");
+        output.Write(bytes.ToString());
+        output.Write("  ");
+        output.WriteLine(chars.ToString());
+      }
+
+      if (rem != 0)
+      {
+        StringBuilder bytes = new StringBuilder(49);
+        StringBuilder chars = new StringBuilder(rem);
+
+        for (int j = 0; j < 16; ++j)
+          if (j < rem)
+          {
+            int c = input.ReadByte();
+
+            bytes.Append(c.ToString("X2"));
+
+            if (j != 7)
+              bytes.Append(' ');
+            else
+              bytes.Append("  ");
+
+            if (c >= 0x20 && c < 0x7F)
+              chars.Append((char)c);
+            else
+              chars.Append('.');
+          }
+          else
+          {
+            bytes.Append("   ");
+          }
+
+        output.Write(byteIndex.ToString("X4"));
+        output.Write("   ");
+        output.Write(bytes.ToString());
+        output.Write("  ");
+        output.WriteLine(chars.ToString());
+      }
+    }
+
+    public static void PushColor(ConsoleColor color)
+    {
+      try
+      {
+        m_ConsoleColors.Push(Console.ForegroundColor);
+        Console.ForegroundColor = color;
+      }
+      catch
+      {
+        // ignored
+      }
+    }
+
+    public static void PopColor()
+    {
+      try
+      {
+        Console.ForegroundColor = m_ConsoleColors.Pop();
+      }
+      catch
+      {
+        // ignored
+      }
+    }
+
+    public static bool NumberBetween(double num, int bound1, int bound2, double allowance)
+    {
+      if (bound1 > bound2)
+      {
+        int i = bound1;
+        bound1 = bound2;
+        bound2 = i;
+      }
+
+      return num < bound2 + allowance && num > bound1 - allowance;
+    }
+
+    public static void AssignRandomHair(Mobile m, int hue)
+    {
+      m.HairItemID = m.Race.RandomHair(m);
+      m.HairHue = hue;
+    }
+
+    public static void AssignRandomHair(Mobile m, bool randomHue = true)
+    {
+      m.HairItemID = m.Race.RandomHair(m);
+
+      if (randomHue)
+        m.HairHue = m.Race.RandomHairHue();
+    }
+
+    public static void AssignRandomFacialHair(Mobile m, int hue)
+    {
+      m.FacialHairItemID = m.Race.RandomFacialHair(m);
+      m.FacialHairHue = hue;
+    }
+
+    public static void AssignRandomFacialHair(Mobile m, bool randomHue = true)
+    {
+      m.FacialHairItemID = m.Race.RandomFacialHair(m);
+
+      if (randomHue)
+        m.FacialHairHue = m.Race.RandomHairHue();
+    }
+
+    public static List<TOutput> CastListContravariant<TInput, TOutput>(List<TInput> list) where TInput : TOutput
+    {
+      return list.ConvertAll(value => (TOutput)value);
+    }
+
+    public static List<TOutput> CastListCovariant<TInput, TOutput>(List<TInput> list) where TOutput : TInput
+    {
+      return list.ConvertAll(value => (TOutput)value);
+    }
+
+    public static List<TOutput> SafeConvertList<TInput, TOutput>(List<TInput> list) where TOutput : class
+    {
+      List<TOutput> output = new List<TOutput>(list.Capacity);
+      output.AddRange(list.OfType<TOutput>());
+
+      return output;
+    }
+
+    #region To[Something]
+
+    public static bool ToBoolean(string value)
+    {
+      bool.TryParse(value, out bool b);
+
+      return b;
+    }
+
+    public static double ToDouble(string value)
+    {
+      double.TryParse(value, out double d);
+
+      return d;
+    }
+
+    public static TimeSpan ToTimeSpan(string value)
+    {
+      TimeSpan.TryParse(value, out TimeSpan t);
+
+      return t;
+    }
+
+    public static int ToInt32(string value)
+    {
+      int i;
+
+      if (value.StartsWith("0x"))
+        int.TryParse(value.Substring(2), NumberStyles.HexNumber, null, out i);
+      else
+        int.TryParse(value, out i);
+
+      return i;
+    }
+
+    public static uint ToUInt32(string value)
+    {
+      uint i;
+
+      if (value.StartsWith("0x"))
+        uint.TryParse(value.Substring(2), NumberStyles.HexNumber, null, out i);
+      else
+        uint.TryParse(value, out i);
+
+      return i;
+    }
+
+    #endregion
+
+    #region Get[Something]
+
+    public static double GetXMLDouble(string doubleString, double defaultValue)
+    {
+      try
+      {
+        return XmlConvert.ToDouble(doubleString);
+      }
+      catch
+      {
+        return double.TryParse(doubleString, out double val) ? val : defaultValue;
+      }
+    }
+
+    public static int GetXMLInt32(string intString, int defaultValue)
+    {
+      try
+      {
+        return XmlConvert.ToInt32(intString);
+      }
+      catch
+      {
+        return int.TryParse(intString, out int val) ? val : defaultValue;
+      }
+    }
+
+    public static uint GetXMLUInt32(string uintString, uint defaultValue)
+    {
+      try
+      {
+        return XmlConvert.ToUInt32(uintString);
+      }
+      catch
+      {
+        return uint.TryParse(uintString, out uint val) ? val : defaultValue;
+      }
+    }
+
+    public static DateTime GetXMLDateTime(string dateTimeString, DateTime defaultValue)
+    {
+      try
+      {
+        return XmlConvert.ToDateTime(dateTimeString, XmlDateTimeSerializationMode.Utc);
+      }
+      catch
+      {
+        return DateTime.TryParse(dateTimeString, out DateTime d) ? d : defaultValue;
+      }
+    }
+
+    public static DateTimeOffset GetXMLDateTimeOffset(string dateTimeOffsetString, DateTimeOffset defaultValue)
+    {
+      try
+      {
+        return XmlConvert.ToDateTimeOffset(dateTimeOffsetString);
+      }
+      catch
+      {
+        return DateTimeOffset.TryParse(dateTimeOffsetString, out DateTimeOffset d) ? d : defaultValue;
+      }
+    }
+
+    public static TimeSpan GetXMLTimeSpan(string timeSpanString, TimeSpan defaultValue)
+    {
+      try
+      {
+        return XmlConvert.ToTimeSpan(timeSpanString);
+      }
+      catch
+      {
+        return defaultValue;
+      }
+    }
+
+    public static string GetAttribute(XmlElement node, string attributeName, string defaultValue = null) => node?.Attributes[attributeName]?.Value ?? defaultValue;
+
+    public static string GetText(XmlElement node, string defaultValue) => node == null ? defaultValue : node.InnerText;
+
+    public static int GetAddressValue(IPAddress address) => BitConverter.ToInt32(address.GetAddressBytes(), 0);
+
+    public static long GetLongAddressValue(IPAddress address) => BitConverter.ToInt64(address.GetAddressBytes(), 0);
+
+    #endregion
+
+    #region In[...]Range
+
+    public static bool InRange(Point3D p1, Point3D p2, int range) =>
+      p1.m_X >= p2.m_X - range
+      && p1.m_X <= p2.m_X + range
+      && p1.m_Y >= p2.m_Y - range
+      && p1.m_Y <= p2.m_Y + range;
+
+    public static bool InUpdateRange(Point3D p1, Point3D p2) =>
+      p1.m_X >= p2.m_X - 18
+      && p1.m_X <= p2.m_X + 18
+      && p1.m_Y >= p2.m_Y - 18
+      && p1.m_Y <= p2.m_Y + 18;
+
+    public static bool InUpdateRange(Point2D p1, Point2D p2) =>
+      p1.m_X >= p2.m_X - 18
+      && p1.m_X <= p2.m_X + 18
+      && p1.m_Y >= p2.m_Y - 18
+      && p1.m_Y <= p2.m_Y + 18;
+
+    public static bool InUpdateRange(IPoint2D p1, IPoint2D p2) =>
+      p1.X >= p2.X - 18
+      && p1.X <= p2.X + 18
+      && p1.Y >= p2.Y - 18
+      && p1.Y <= p2.Y + 18;
+
+    #endregion
+
+    #region Random
+
+    //4d6+8 would be: Utility.Dice( 4, 6, 8 )
+    public static int Dice(int numDice, int numSides, int bonus)
+    {
+      int total = 0;
+
+      for (int i = 0; i < numDice; ++i)
+        total += RandomImpl.Next(numSides) + 1;
+
+      total += bonus;
+      return total;
+    }
+
+    public static void Shuffle<T>(IList<T> list)
+    {
+      int count = list.Count;
+      for (int i = count - 1; i > 0; i--)
+      {
+        int r = RandomImpl.Next(count);
+        T swap = list[r];
+        list[r] = list[i];
+        list[i] = swap;
+      }
+    }
+
+    public static int RandomList(params int[] list) => RandomList<int>(list);
+
+    public static T RandomList<T>(IList<T> list) => list[RandomImpl.Next(list.Count)];
+
+    public static bool RandomBool() => RandomImpl.NextBool();
+
+    public static int RandomMinMax(int min, int max)
+    {
+      if (min > max)
+      {
+        int copy = min;
+        min = max;
+        max = copy;
+      }
+      else if (min == max)
+      {
+        return min;
+      }
+
+      return min + RandomImpl.Next(max - min + 1);
+    }
+
+    public static int Random(int from, int count)
+    {
+      if (count == 0) return from;
+
+      if (count > 0) return from + RandomImpl.Next(count);
+      return from - RandomImpl.Next(-count);
+    }
+
+    public static int Random(int count) => RandomImpl.Next(count);
+
+    public static void RandomBytes(byte[] buffer)
+    {
+      RandomImpl.NextBytes(buffer);
+    }
+
+    public static double RandomDouble() => RandomImpl.NextDouble();
+
+    public static double RandomDouble() => RandomImpl.NextDouble();
+
+    #endregion
+
+    #region Random Hues
+
+    /// <summary>
+    ///   Random pink, blue, green, orange, red or yellow hue
+    /// </summary>
+    public static int RandomNondyedHue()
+    {
+      return Random(6) switch
+      {
+        0 => RandomPinkHue(),
+        1 => RandomBlueHue(),
+        2 => RandomGreenHue(),
+        3 => RandomOrangeHue(),
+        4 => RandomRedHue(),
+        5 => RandomYellowHue(),
+        _ => 0
+      };
+    }
+
+    /// <summary>
+    ///   Random hue in the range 1201-1254
+    /// </summary>
+    public static int RandomPinkHue() => Random(1201, 54);
+
+    /// <summary>
+    ///   Random hue in the range 1301-1354
+    /// </summary>
+    public static int RandomBlueHue() => Random(1301, 54);
+
+    /// <summary>
+    ///   Random hue in the range 1401-1454
+    /// </summary>
+    public static int RandomGreenHue() => Random(1401, 54);
+
+    /// <summary>
+    ///   Random hue in the range 1501-1554
+    /// </summary>
+    public static int RandomOrangeHue() => Random(1501, 54);
+
+    /// <summary>
+    ///   Random hue in the range 1601-1654
+    /// </summary>
+    public static int RandomRedHue() => Random(1601, 54);
+
+    /// <summary>
+    ///   Random hue in the range 1701-1754
+    /// </summary>
+    public static int RandomYellowHue() => Random(1701, 54);
+
+    /// <summary>
+    ///   Random hue in the range 1801-1908
+    /// </summary>
+    public static int RandomNeutralHue() => Random(1801, 108);
+
+    /// <summary>
+    ///   Random hue in the range 2001-2018
+    /// </summary>
+    public static int RandomSnakeHue() => Random(2001, 18);
+
+    /// <summary>
+    ///   Random hue in the range 2101-2130
+    /// </summary>
+    public static int RandomBirdHue() => Random(2101, 30);
+
+    /// <summary>
+    ///   Random hue in the range 2201-2224
+    /// </summary>
+    public static int RandomSlimeHue() => Random(2201, 24);
+
+    /// <summary>
+    ///   Random hue in the range 2301-2318
+    /// </summary>
+    public static int RandomAnimalHue() => Random(2301, 18);
+
+    /// <summary>
+    ///   Random hue in the range 2401-2430
+    /// </summary>
+    public static int RandomMetalHue() => Random(2401, 30);
+
+    public static int ClipDyedHue(int hue)
+    {
+      if (hue < 2)
+        return 2;
+
+      return hue > 1001 ? 1001 : hue;
+    }
+
+    /// <summary>
+    ///   Random hue in the range 2-1001
+    /// </summary>
+    public static int RandomDyedHue() => Random(2, 1000);
+
+    /// <summary>
+    ///   Random hue from 0x62, 0x71, 0x03, 0x0D, 0x13, 0x1C, 0x21, 0x30, 0x37, 0x3A, 0x44, 0x59
+    /// </summary>
+    public static int RandomBrightHue() =>
+      RandomDouble() < 0.1 ? RandomList(0x62, 0x71) :
+        RandomList(0x03, 0x0D, 0x13, 0x1C, 0x21, 0x30, 0x37, 0x3A, 0x44, 0x59);
+
+    #endregion
+  }
+}