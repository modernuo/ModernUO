--- conflicted
+++ resolved
@@ -1,837 +1,796 @@
-/***************************************************************************
- *                                 World.cs
- *                            -------------------
- *   begin                : May 1, 2002
- *   copyright            : (C) The RunUO Software Team
- *   email                : info@runuo.com
- *
- *   $Id$
- *
- ***************************************************************************/
-
-/***************************************************************************
- *
- *   This program is free software; you can redistribute it and/or modify
- *   it under the terms of the GNU General Public License as published by
- *   the Free Software Foundation; either version 2 of the License, or
- *   (at your option) any later version.
- *
- ***************************************************************************/
-
-using System;
-using System.Collections.Generic;
-using System.Diagnostics;
-using System.IO;
-using System.Reflection;
-using System.Threading;
-using Server.Network;
-using Server.Persistence;
-
-namespace Server
-{
-  public static class World
-  {
-    private static readonly ManualResetEvent m_DiskWriteHandle = new ManualResetEvent(true);
-
-    private static Queue<IEntity> _addQueue, _deleteQueue;
-
-    public static readonly string MobileIndexPath = Path.Combine("Saves/Mobiles/", "Mobiles.idx");
-    public static readonly string MobileTypesPath = Path.Combine("Saves/Mobiles/", "Mobiles.tdb");
-    public static readonly string MobileDataPath = Path.Combine("Saves/Mobiles/", "Mobiles.bin");
-
-    public static readonly string ItemIndexPath = Path.Combine("Saves/Items/", "Items.idx");
-    public static readonly string ItemTypesPath = Path.Combine("Saves/Items/", "Items.tdb");
-    public static readonly string ItemDataPath = Path.Combine("Saves/Items/", "Items.bin");
-
-    public static readonly string GuildIndexPath = Path.Combine("Saves/Guilds/", "Guilds.idx");
-    public static readonly string GuildDataPath = Path.Combine("Saves/Guilds/", "Guilds.bin");
-
-    private static readonly Type[] m_SerialTypeArray = { typeof(Serial) };
-
-    internal static int m_Saves;
-
-    internal static List<Type> m_ItemTypes = new List<Type>();
-    internal static List<Type> m_MobileTypes = new List<Type>();
-
-    public static bool Saving{ get; private set; }
-
-    public static bool Loaded{ get; private set; }
-
-    public static bool Loading{ get; private set; }
-
-    public static Dictionary<Serial, Mobile> Mobiles{ get; private set; }
-
-    public static Dictionary<Serial, Item> Items{ get; private set; }
-
-    public static string LoadingType{ get; private set; }
-
-    public static void NotifyDiskWriteComplete()
-    {
-      if (m_DiskWriteHandle.Set()) Console.WriteLine("Closing Save Files. ");
-    }
-
-    public static void WaitForWriteCompletion()
-    {
-      m_DiskWriteHandle.WaitOne();
-    }
-
-    public static bool OnDelete(IEntity entity)
-    {
-      if (Saving || Loading)
-      {
-        if (Saving) AppendSafetyLog("delete", entity);
-
-        _deleteQueue.Enqueue(entity);
-
-        return false;
-      }
-
-      return true;
-    }
-
-    public static void Broadcast(int hue, bool ascii, string text)
-    {
-      List<NetState> list = NetState.Instances;
-
-      for (int i = 0; i < list.Count; ++i)
-      {
-        NetState state = list[i];
-        if (state == null)
-          continue;
-
-        if (ascii)
-          Packets.SendAsciiMessage(state, Serial.MinusOne, -1, MessageType.Regular, hue, 3, "System", text);
-        else
-          Packets.SendUnicodeMessage(state, Serial.MinusOne, -1, MessageType.Regular, hue, 3, "ENU", "System", text);
-      }
-    }
-
-    public static void Broadcast(int hue, bool ascii, string format, params object[] args)
-    {
-      Broadcast(hue, ascii, string.Format(format, args));
-    }
-
-    private static List<Tuple<ConstructorInfo, string>> ReadTypes(BinaryReader tdbReader)
-    {
-      int count = tdbReader.ReadInt32();
-
-      List<Tuple<ConstructorInfo, string>> types = new List<Tuple<ConstructorInfo, string>>(count);
-
-      for (int i = 0; i < count; ++i)
-      {
-        string typeName = tdbReader.ReadString();
-
-        Type t = AssemblyHandler.FindTypeByFullName(typeName);
-
-        if (t == null)
-        {
-          Console.WriteLine("failed");
-
-          if (!Core.Service)
-          {
-            Console.WriteLine("Error: Type '{0}' was not found. Delete all of those types? (y/n)", typeName);
-
-            if (Console.ReadKey(true).Key == ConsoleKey.Y)
-            {
-              types.Add(null);
-              Console.Write("World: Loading...");
-              continue;
-            }
-
-            Console.WriteLine("Types will not be deleted. An exception will be thrown.");
-          }
-          else
-          {
-            Console.WriteLine("Error: Type '{0}' was not found.", typeName);
-          }
-
-          throw new Exception($"Bad type '{typeName}'");
-        }
-
-        ConstructorInfo ctor = t.GetConstructor(m_SerialTypeArray);
-
-        if (ctor != null)
-          types.Add(new Tuple<ConstructorInfo, string>(ctor, typeName));
-        else
-          throw new Exception($"Type '{t}' does not have a serialization constructor");
-      }
-
-      return types;
-    }
-
-    public static void Load()
-    {
-      if (Loaded)
-        return;
-
-      Loaded = true;
-      LoadingType = null;
-
-      Console.Write("World: Loading...");
-
-      Stopwatch watch = Stopwatch.StartNew();
-
-      Loading = true;
-
-      _addQueue = new Queue<IEntity>();
-      _deleteQueue = new Queue<IEntity>();
-
-      object[] ctorArgs = new object[1];
-
-      List<ItemEntry> items = new List<ItemEntry>();
-      List<MobileEntry> mobiles = new List<MobileEntry>();
-      List<GuildEntry> guilds = new List<GuildEntry>();
-
-      if (File.Exists(MobileIndexPath) && File.Exists(MobileTypesPath))
-      {
-        using FileStream idx = new FileStream(MobileIndexPath, FileMode.Open, FileAccess.Read, FileShare.Read);
-        BinaryReader idxReader = new BinaryReader(idx);
-
-        using (FileStream tdb = new FileStream(MobileTypesPath, FileMode.Open, FileAccess.Read, FileShare.Read))
-        {
-          BinaryReader tdbReader = new BinaryReader(tdb);
-
-          List<Tuple<ConstructorInfo, string>> types = ReadTypes(tdbReader);
-
-<<<<<<< HEAD
-          int mobileCount = idxReader.ReadInt32();
-=======
-          mobileCount = idxReader.ReadInt32();
->>>>>>> 64d59ce2
-
-          Mobiles = new Dictionary<Serial, Mobile>(mobileCount);
-
-          for (int i = 0; i < mobileCount; ++i)
-          {
-            int typeID = idxReader.ReadInt32();
-            uint serial = idxReader.ReadUInt32();
-            long pos = idxReader.ReadInt64();
-            int length = idxReader.ReadInt32();
-
-            Tuple<ConstructorInfo, string> objs = types[typeID];
-
-            if (objs == null)
-              continue;
-
-            Mobile m = null;
-            ConstructorInfo ctor = objs.Item1;
-            string typeName = objs.Item2;
-
-            try
-            {
-              ctorArgs[0] = (Serial)serial;
-              m = (Mobile)ctor.Invoke(ctorArgs);
-            }
-            catch
-            {
-              // ignored
-            }
-
-            if (m != null)
-            {
-              mobiles.Add(new MobileEntry(m, typeID, typeName, pos, length));
-              AddMobile(m);
-            }
-          }
-
-          tdbReader.Close();
-        }
-
-        idxReader.Close();
-      }
-      else
-        Mobiles = new Dictionary<Serial, Mobile>();
-
-      if (File.Exists(ItemIndexPath) && File.Exists(ItemTypesPath))
-      {
-        using FileStream idx = new FileStream(ItemIndexPath, FileMode.Open, FileAccess.Read, FileShare.Read);
-        BinaryReader idxReader = new BinaryReader(idx);
-<<<<<<< HEAD
-
-        using (FileStream tdb = new FileStream(ItemTypesPath, FileMode.Open, FileAccess.Read, FileShare.Read))
-        {
-          BinaryReader tdbReader = new BinaryReader(tdb);
-
-          List<Tuple<ConstructorInfo, string>> types = ReadTypes(tdbReader);
-
-          int itemCount = idxReader.ReadInt32();
-
-          Items = new Dictionary<Serial, Item>(itemCount);
-
-          for (int i = 0; i < itemCount; ++i)
-          {
-            int typeID = idxReader.ReadInt32();
-            uint serial = idxReader.ReadUInt32();
-            long pos = idxReader.ReadInt64();
-            int length = idxReader.ReadInt32();
-
-            Tuple<ConstructorInfo, string> objs = types[typeID];
-
-            if (objs == null)
-              continue;
-
-            Item item = null;
-            ConstructorInfo ctor = objs.Item1;
-            string typeName = objs.Item2;
-
-=======
-
-        using (FileStream tdb = new FileStream(ItemTypesPath, FileMode.Open, FileAccess.Read, FileShare.Read))
-        {
-          BinaryReader tdbReader = new BinaryReader(tdb);
-
-          List<Tuple<ConstructorInfo, string>> types = ReadTypes(tdbReader);
-
-          itemCount = idxReader.ReadInt32();
-
-          Items = new Dictionary<Serial, Item>(itemCount);
-
-          for (int i = 0; i < itemCount; ++i)
-          {
-            int typeID = idxReader.ReadInt32();
-            uint serial = idxReader.ReadUInt32();
-            long pos = idxReader.ReadInt64();
-            int length = idxReader.ReadInt32();
-
-            Tuple<ConstructorInfo, string> objs = types[typeID];
-
-            if (objs == null)
-              continue;
-
-            Item item = null;
-            ConstructorInfo ctor = objs.Item1;
-            string typeName = objs.Item2;
-
->>>>>>> 64d59ce2
-            try
-            {
-              ctorArgs[0] = (Serial)serial;
-              item = (Item)ctor.Invoke(ctorArgs);
-            }
-            catch
-            {
-              // ignored
-            }
-
-            if (item != null)
-            {
-              items.Add(new ItemEntry(item, typeID, typeName, pos, length));
-              AddItem(item);
-            }
-          }
-
-          tdbReader.Close();
-        }
-
-        idxReader.Close();
-      }
-      else
-        Items = new Dictionary<Serial, Item>();
-
-      if (File.Exists(GuildIndexPath))
-      {
-        using FileStream idx = new FileStream(GuildIndexPath, FileMode.Open, FileAccess.Read, FileShare.Read);
-        BinaryReader idxReader = new BinaryReader(idx);
-
-<<<<<<< HEAD
-        int guildCount = idxReader.ReadInt32();
-=======
-        guildCount = idxReader.ReadInt32();
->>>>>>> 64d59ce2
-
-        CreateGuildEventArgs createEventArgs = new CreateGuildEventArgs(0xFFFFFFFF);
-        for (int i = 0; i < guildCount; ++i)
-        {
-          idxReader.ReadInt32(); //no typeid for guilds
-          uint id = idxReader.ReadUInt32();
-          long pos = idxReader.ReadInt64();
-          int length = idxReader.ReadInt32();
-
-          createEventArgs.Id = id;
-          EventSink.InvokeCreateGuild(createEventArgs);
-          BaseGuild guild = createEventArgs.Guild;
-          if (guild != null)
-            guilds.Add(new GuildEntry(guild, pos, length));
-        }
-
-        idxReader.Close();
-      }
-
-      bool failedMobiles = false, failedItems = false, failedGuilds = false;
-      Type failedType = null;
-      Serial failedSerial = Serial.Zero;
-      Exception failed = null;
-      int failedTypeID = 0;
-
-      if (File.Exists(MobileDataPath))
-      {
-        using FileStream bin = new FileStream(MobileDataPath, FileMode.Open, FileAccess.Read, FileShare.Read);
-        BinaryFileReader reader = new BinaryFileReader(new BinaryReader(bin));
-
-        for (int i = 0; i < mobiles.Count; ++i)
-        {
-          MobileEntry entry = mobiles[i];
-          Mobile m = entry.Mobile;
-
-          if (m != null)
-          {
-            reader.Seek(entry.Position, SeekOrigin.Begin);
-
-            try
-            {
-              LoadingType = entry.TypeName;
-              m.Deserialize(reader);
-
-              if (reader.Position != entry.Position + entry.Length)
-                throw new Exception($"***** Bad serialize on {m.GetType()} *****");
-            }
-            catch (Exception e)
-            {
-              mobiles.RemoveAt(i);
-
-              failed = e;
-              failedMobiles = true;
-              failedType = m.GetType();
-              failedTypeID = entry.TypeID;
-              failedSerial = m.Serial;
-
-              break;
-            }
-          }
-        }
-
-        reader.Close();
-      }
-
-      if (!failedMobiles && File.Exists(ItemDataPath))
-      {
-        using FileStream bin = new FileStream(ItemDataPath, FileMode.Open, FileAccess.Read, FileShare.Read);
-        BinaryFileReader reader = new BinaryFileReader(new BinaryReader(bin));
-
-        for (int i = 0; i < items.Count; ++i)
-        {
-          ItemEntry entry = items[i];
-          Item item = entry.Item;
-
-          if (item != null)
-          {
-            reader.Seek(entry.Position, SeekOrigin.Begin);
-
-            try
-            {
-              LoadingType = entry.TypeName;
-              item.Deserialize(reader);
-
-              if (reader.Position != entry.Position + entry.Length)
-                throw new Exception($"***** Bad serialize on {item.GetType()} *****");
-            }
-            catch (Exception e)
-            {
-              items.RemoveAt(i);
-
-              failed = e;
-              failedItems = true;
-              failedType = item.GetType();
-              failedTypeID = entry.TypeID;
-              failedSerial = item.Serial;
-
-              break;
-            }
-          }
-        }
-
-        reader.Close();
-      }
-
-      LoadingType = null;
-
-      if (!failedMobiles && !failedItems && File.Exists(GuildDataPath))
-      {
-        using FileStream bin = new FileStream(GuildDataPath, FileMode.Open, FileAccess.Read, FileShare.Read);
-        BinaryFileReader reader = new BinaryFileReader(new BinaryReader(bin));
-
-        for (int i = 0; i < guilds.Count; ++i)
-        {
-          GuildEntry entry = guilds[i];
-          BaseGuild g = entry.Guild;
-
-          if (g != null)
-          {
-            reader.Seek(entry.Position, SeekOrigin.Begin);
-
-            try
-            {
-              g.Deserialize(reader);
-
-              if (reader.Position != entry.Position + entry.Length)
-                throw new Exception($"***** Bad serialize on Guild {g.Id} *****");
-            }
-            catch (Exception e)
-            {
-              guilds.RemoveAt(i);
-
-              failed = e;
-              failedGuilds = true;
-              failedType = typeof(BaseGuild);
-              failedTypeID = (int)g.Id;
-              failedSerial = g.Id;
-
-              break;
-            }
-          }
-        }
-
-        reader.Close();
-      }
-
-      if (failedItems || failedMobiles || failedGuilds)
-      {
-        Console.WriteLine("An error was encountered while loading a saved object");
-
-        Console.WriteLine(" - Type: {0}", failedType);
-        Console.WriteLine(" - Serial: {0}", failedSerial);
-
-        if (!Core.Service)
-        {
-          Console.WriteLine("Delete the object? (y/n)");
-
-          if (Console.ReadKey(true).Key == ConsoleKey.Y)
-          {
-            if (failedType != typeof(BaseGuild))
-            {
-              Console.WriteLine("Delete all objects of that type? (y/n)");
-
-              if (Console.ReadKey(true).Key == ConsoleKey.Y)
-              {
-                if (failedMobiles)
-                  for (int i = 0; i < mobiles.Count;)
-                    if (mobiles[i].TypeID == failedTypeID)
-                      mobiles.RemoveAt(i);
-                    else
-                      ++i;
-                else if (failedItems)
-                  for (int i = 0; i < items.Count;)
-                    if (items[i].TypeID == failedTypeID)
-                      items.RemoveAt(i);
-                    else
-                      ++i;
-              }
-            }
-
-            SaveIndex(mobiles, MobileIndexPath);
-            SaveIndex(items, ItemIndexPath);
-            SaveIndex(guilds, GuildIndexPath);
-          }
-
-          Console.WriteLine("After pressing return an exception will be thrown and the server will terminate.");
-          Console.ReadLine();
-        }
-        else
-        {
-          Console.WriteLine("An exception will be thrown and the server will terminate.");
-        }
-
-        throw new Exception(
-          $"Load failed (items={failedItems}, mobiles={failedMobiles}, guilds={failedGuilds}, type={failedType}, serial={failedSerial})",
-          failed);
-      }
-
-      EventSink.InvokeWorldLoad();
-
-      Loading = false;
-
-      ProcessSafetyQueues();
-
-      foreach (Item item in Items.Values)
-      {
-        if (item.Parent == null)
-          item.UpdateTotals();
-
-        item.ClearProperties();
-      }
-
-      foreach (Mobile m in Mobiles.Values)
-      {
-        m.UpdateRegion(); // Is this really needed?
-        m.UpdateTotals();
-
-        m.ClearProperties();
-      }
-
-      watch.Stop();
-
-      Console.WriteLine("done ({1} items, {2} mobiles) ({0:F2} seconds)", watch.Elapsed.TotalSeconds, Items.Count,
-        Mobiles.Count);
-    }
-
-    private static void ProcessSafetyQueues()
-    {
-      while (_addQueue.Count > 0)
-      {
-        IEntity entity = _addQueue.Dequeue();
-
-        if (entity is Item item)
-          AddItem(item);
-        else if (entity is Mobile mob)
-          AddMobile(mob);
-      }
-
-      while (_deleteQueue.Count > 0)
-      {
-        IEntity entity = _deleteQueue.Dequeue();
-
-        if (entity is Item item)
-          item.Delete();
-        else if (entity is Mobile mob)
-          mob.Delete();
-      }
-    }
-
-    private static void AppendSafetyLog(string action, IEntity entity)
-    {
-      string message =
-        $"Warning: Attempted to {action} {entity} during world save.{Environment.NewLine}This action could cause inconsistent state.{Environment.NewLine}It is strongly advised that the offending scripts be corrected.";
-
-      Console.WriteLine(message);
-
-      try
-      {
-        using StreamWriter op = new StreamWriter("world-save-errors.log", true);
-        op.WriteLine("{0}\t{1}", DateTime.UtcNow, message);
-        op.WriteLine(new StackTrace(2).ToString());
-        op.WriteLine();
-      }
-      catch
-      {
-        // ignored
-      }
-    }
-
-    private static void SaveIndex<T>(IReadOnlyList<T> list, string path) where T : IEntityEntry
-    {
-      if (!Directory.Exists("Saves/Mobiles/"))
-        Directory.CreateDirectory("Saves/Mobiles/");
-
-      if (!Directory.Exists("Saves/Items/"))
-        Directory.CreateDirectory("Saves/Items/");
-
-      if (!Directory.Exists("Saves/Guilds/"))
-        Directory.CreateDirectory("Saves/Guilds/");
-
-      using FileStream idx = new FileStream(path, FileMode.Create, FileAccess.Write, FileShare.None);
-      BinaryWriter idxWriter = new BinaryWriter(idx);
-
-      idxWriter.Write(list.Count);
-
-      for (int i = 0; i < list.Count; ++i)
-      {
-        T e = list[i];
-
-        idxWriter.Write(e.TypeID);
-        idxWriter.Write(e.Serial);
-        idxWriter.Write(e.Position);
-        idxWriter.Write(e.Length);
-      }
-<<<<<<< HEAD
-=======
-
-      idxWriter.Close();
-    }
->>>>>>> 64d59ce2
-
-      idxWriter.Close();
-    }
-
-    public static void Save(bool message = true, bool permitBackgroundWrite = false)
-    {
-      if (Saving)
-        return;
-
-      ++m_Saves;
-
-      NetState.Pause();
-
-      WaitForWriteCompletion(); //Blocks Save until current disk flush is done.
-
-      Saving = true;
-
-      m_DiskWriteHandle.Reset();
-
-      if (message)
-        Broadcast(0x35, true, "The world is saving, please wait.");
-
-      SaveStrategy strategy = SaveStrategy.Acquire();
-      Console.WriteLine("Core: Using {0} save strategy", strategy.Name.ToLowerInvariant());
-
-      Console.Write("World: Saving...");
-
-      Stopwatch watch = Stopwatch.StartNew();
-
-      if (!Directory.Exists("Saves/Mobiles/"))
-        Directory.CreateDirectory("Saves/Mobiles/");
-      if (!Directory.Exists("Saves/Items/"))
-        Directory.CreateDirectory("Saves/Items/");
-      if (!Directory.Exists("Saves/Guilds/"))
-        Directory.CreateDirectory("Saves/Guilds/");
-
-
-      strategy.Save(permitBackgroundWrite);
-
-      try
-      {
-        EventSink.InvokeWorldSave(new WorldSaveEventArgs(message));
-      }
-      catch (Exception e)
-      {
-        throw new Exception("World Save event threw an exception.  Save failed!", e);
-      }
-
-      watch.Stop();
-
-      Saving = false;
-
-      if (!permitBackgroundWrite)
-        NotifyDiskWriteComplete(); //Sets the DiskWriteHandle.  If we allow background writes, we leave this upto the individual save strategies.
-
-      ProcessSafetyQueues();
-
-      strategy.ProcessDecay();
-
-      Console.WriteLine("Save done in {0:F2} seconds.", watch.Elapsed.TotalSeconds);
-
-      if (message)
-        Broadcast(0x35, true, "World save complete. The entire process took {0:F1} seconds.",
-          watch.Elapsed.TotalSeconds);
-
-      NetState.Resume();
-    }
-
-    public static IEntity FindEntity(Serial serial) => serial.IsItem ? (IEntity)FindItem(serial) : serial.IsMobile ? FindMobile(serial) : null;
-
-    public static Mobile FindMobile(Serial serial)
-    {
-      Mobiles.TryGetValue(serial, out Mobile mob);
-
-      return mob;
-    }
-
-    public static void AddMobile(Mobile m)
-    {
-      if (Saving)
-      {
-        AppendSafetyLog("add", m);
-        _addQueue.Enqueue(m);
-      }
-      else
-      {
-        Mobiles.Add(m.Serial, m);
-      }
-    }
-
-    public static Item FindItem(Serial serial)
-    {
-      Items.TryGetValue(serial, out Item item);
-
-      return item;
-    }
-
-    public static void AddItem(Item item)
-    {
-      if (Saving)
-      {
-        AppendSafetyLog("add", item);
-        _addQueue.Enqueue(item);
-      }
-      else
-      {
-        Items.Add(item.Serial, item);
-      }
-    }
-
-    public static void RemoveMobile(Mobile m)
-    {
-      Mobiles.Remove(m.Serial);
-    }
-
-    public static void RemoveItem(Item item)
-    {
-      Items.Remove(item.Serial);
-    }
-
-    private interface IEntityEntry
-    {
-      Serial Serial{ get; }
-      int TypeID{ get; }
-      long Position{ get; }
-      int Length{ get; }
-    }
-
-    private sealed class GuildEntry : IEntityEntry
-    {
-      public GuildEntry(BaseGuild g, long pos, int length)
-      {
-        Guild = g;
-        Position = pos;
-        Length = length;
-      }
-
-      public BaseGuild Guild{ get; }
-
-      public Serial Serial => Guild?.Id ?? 0;
-
-      public int TypeID => 0;
-
-      public long Position{ get; }
-
-      public int Length{ get; }
-    }
-
-    private sealed class ItemEntry : IEntityEntry
-    {
-      public ItemEntry(Item item, int typeID, string typeName, long pos, int length)
-      {
-        Item = item;
-        TypeID = typeID;
-        TypeName = typeName;
-        Position = pos;
-        Length = length;
-      }
-
-      public Item Item{ get; }
-
-      public string TypeName{ get; }
-
-      public Serial Serial => Item?.Serial ?? Serial.MinusOne;
-
-      public int TypeID{ get; }
-
-      public long Position{ get; }
-
-      public int Length{ get; }
-    }
-
-    private sealed class MobileEntry : IEntityEntry
-    {
-      public MobileEntry(Mobile mobile, int typeID, string typeName, long pos, int length)
-      {
-        Mobile = mobile;
-        TypeID = typeID;
-        TypeName = typeName;
-        Position = pos;
-        Length = length;
-      }
-
-      public Mobile Mobile{ get; }
-
-      public string TypeName{ get; }
-
-      public Serial Serial => Mobile?.Serial ?? Serial.MinusOne;
-
-      public int TypeID{ get; }
-
-      public long Position{ get; }
-
-      public int Length{ get; }
-    }
-  }
-}
+/***************************************************************************
+ *                                 World.cs
+ *                            -------------------
+ *   begin                : May 1, 2002
+ *   copyright            : (C) The RunUO Software Team
+ *   email                : info@runuo.com
+ *
+ *   $Id$
+ *
+ ***************************************************************************/
+
+/***************************************************************************
+ *
+ *   This program is free software; you can redistribute it and/or modify
+ *   it under the terms of the GNU General Public License as published by
+ *   the Free Software Foundation; either version 2 of the License, or
+ *   (at your option) any later version.
+ *
+ ***************************************************************************/
+
+using System;
+using System.Collections.Generic;
+using System.Diagnostics;
+using System.IO;
+using System.Reflection;
+using System.Threading;
+using Server.Network;
+using Server.Persistence;
+
+namespace Server
+{
+  public static class World
+  {
+    private static readonly ManualResetEvent m_DiskWriteHandle = new ManualResetEvent(true);
+
+    private static Queue<IEntity> _addQueue, _deleteQueue;
+
+    public static readonly string MobileIndexPath = Path.Combine("Saves/Mobiles/", "Mobiles.idx");
+    public static readonly string MobileTypesPath = Path.Combine("Saves/Mobiles/", "Mobiles.tdb");
+    public static readonly string MobileDataPath = Path.Combine("Saves/Mobiles/", "Mobiles.bin");
+
+    public static readonly string ItemIndexPath = Path.Combine("Saves/Items/", "Items.idx");
+    public static readonly string ItemTypesPath = Path.Combine("Saves/Items/", "Items.tdb");
+    public static readonly string ItemDataPath = Path.Combine("Saves/Items/", "Items.bin");
+
+    public static readonly string GuildIndexPath = Path.Combine("Saves/Guilds/", "Guilds.idx");
+    public static readonly string GuildDataPath = Path.Combine("Saves/Guilds/", "Guilds.bin");
+
+    private static readonly Type[] m_SerialTypeArray = { typeof(Serial) };
+
+    internal static int m_Saves;
+
+    internal static List<Type> m_ItemTypes = new List<Type>();
+    internal static List<Type> m_MobileTypes = new List<Type>();
+
+    public static bool Saving{ get; private set; }
+
+    public static bool Loaded{ get; private set; }
+
+    public static bool Loading{ get; private set; }
+
+    public static Dictionary<Serial, Mobile> Mobiles{ get; private set; }
+
+    public static Dictionary<Serial, Item> Items{ get; private set; }
+
+    public static string LoadingType{ get; private set; }
+
+    public static void NotifyDiskWriteComplete()
+    {
+      if (m_DiskWriteHandle.Set()) Console.WriteLine("Closing Save Files. ");
+    }
+
+    public static void WaitForWriteCompletion()
+    {
+      m_DiskWriteHandle.WaitOne();
+    }
+
+    public static bool OnDelete(IEntity entity)
+    {
+      if (Saving || Loading)
+      {
+        if (Saving) AppendSafetyLog("delete", entity);
+
+        _deleteQueue.Enqueue(entity);
+
+        return false;
+      }
+
+      return true;
+    }
+
+    public static void Broadcast(int hue, bool ascii, string text)
+    {
+      List<NetState> list = NetState.Instances;
+
+      for (int i = 0; i < list.Count; ++i)
+      {
+        NetState state = list[i];
+        if (state == null)
+          continue;
+
+        if (ascii)
+          Packets.SendAsciiMessage(state, Serial.MinusOne, -1, MessageType.Regular, hue, 3, "System", text);
+        else
+          Packets.SendUnicodeMessage(state, Serial.MinusOne, -1, MessageType.Regular, hue, 3, "ENU", "System", text);
+      }
+    }
+
+    public static void Broadcast(int hue, bool ascii, string format, params object[] args)
+    {
+      Broadcast(hue, ascii, string.Format(format, args));
+    }
+
+    private static List<Tuple<ConstructorInfo, string>> ReadTypes(BinaryReader tdbReader)
+    {
+      int count = tdbReader.ReadInt32();
+
+      List<Tuple<ConstructorInfo, string>> types = new List<Tuple<ConstructorInfo, string>>(count);
+
+      for (int i = 0; i < count; ++i)
+      {
+        string typeName = tdbReader.ReadString();
+
+        Type t = AssemblyHandler.FindTypeByFullName(typeName);
+
+        if (t == null)
+        {
+          Console.WriteLine("failed");
+
+          if (!Core.Service)
+          {
+            Console.WriteLine("Error: Type '{0}' was not found. Delete all of those types? (y/n)", typeName);
+
+            if (Console.ReadKey(true).Key == ConsoleKey.Y)
+            {
+              types.Add(null);
+              Console.Write("World: Loading...");
+              continue;
+            }
+
+            Console.WriteLine("Types will not be deleted. An exception will be thrown.");
+          }
+          else
+          {
+            Console.WriteLine("Error: Type '{0}' was not found.", typeName);
+          }
+
+          throw new Exception($"Bad type '{typeName}'");
+        }
+
+        ConstructorInfo ctor = t.GetConstructor(m_SerialTypeArray);
+
+        if (ctor != null)
+          types.Add(new Tuple<ConstructorInfo, string>(ctor, typeName));
+        else
+          throw new Exception($"Type '{t}' does not have a serialization constructor");
+      }
+
+      return types;
+    }
+
+    public static void Load()
+    {
+      if (Loaded)
+        return;
+
+      Loaded = true;
+      LoadingType = null;
+
+      Console.Write("World: Loading...");
+
+      Stopwatch watch = Stopwatch.StartNew();
+
+      Loading = true;
+
+      _addQueue = new Queue<IEntity>();
+      _deleteQueue = new Queue<IEntity>();
+
+      object[] ctorArgs = new object[1];
+
+      List<ItemEntry> items = new List<ItemEntry>();
+      List<MobileEntry> mobiles = new List<MobileEntry>();
+      List<GuildEntry> guilds = new List<GuildEntry>();
+
+      if (File.Exists(MobileIndexPath) && File.Exists(MobileTypesPath))
+      {
+        using FileStream idx = new FileStream(MobileIndexPath, FileMode.Open, FileAccess.Read, FileShare.Read);
+        BinaryReader idxReader = new BinaryReader(idx);
+
+        using (FileStream tdb = new FileStream(MobileTypesPath, FileMode.Open, FileAccess.Read, FileShare.Read))
+        {
+          BinaryReader tdbReader = new BinaryReader(tdb);
+
+          List<Tuple<ConstructorInfo, string>> types = ReadTypes(tdbReader);
+
+          mobileCount = idxReader.ReadInt32();
+
+          Mobiles = new Dictionary<Serial, Mobile>(mobileCount);
+
+          for (int i = 0; i < mobileCount; ++i)
+          {
+            int typeID = idxReader.ReadInt32();
+            uint serial = idxReader.ReadUInt32();
+            long pos = idxReader.ReadInt64();
+            int length = idxReader.ReadInt32();
+
+            Tuple<ConstructorInfo, string> objs = types[typeID];
+
+            if (objs == null)
+              continue;
+
+            Mobile m = null;
+            ConstructorInfo ctor = objs.Item1;
+            string typeName = objs.Item2;
+
+            try
+            {
+              ctorArgs[0] = (Serial)serial;
+              m = (Mobile)ctor.Invoke(ctorArgs);
+            }
+            catch
+            {
+              // ignored
+            }
+
+            if (m != null)
+            {
+              mobiles.Add(new MobileEntry(m, typeID, typeName, pos, length));
+              AddMobile(m);
+            }
+          }
+
+          tdbReader.Close();
+        }
+
+        idxReader.Close();
+      }
+      else
+        Mobiles = new Dictionary<Serial, Mobile>();
+
+      if (File.Exists(ItemIndexPath) && File.Exists(ItemTypesPath))
+      {
+        using FileStream idx = new FileStream(ItemIndexPath, FileMode.Open, FileAccess.Read, FileShare.Read);
+        BinaryReader idxReader = new BinaryReader(idx);
+
+        using (FileStream tdb = new FileStream(ItemTypesPath, FileMode.Open, FileAccess.Read, FileShare.Read))
+        {
+          BinaryReader tdbReader = new BinaryReader(tdb);
+
+          List<Tuple<ConstructorInfo, string>> types = ReadTypes(tdbReader);
+
+          itemCount = idxReader.ReadInt32();
+
+          Items = new Dictionary<Serial, Item>(itemCount);
+
+          for (int i = 0; i < itemCount; ++i)
+          {
+            int typeID = idxReader.ReadInt32();
+            uint serial = idxReader.ReadUInt32();
+            long pos = idxReader.ReadInt64();
+            int length = idxReader.ReadInt32();
+
+            Tuple<ConstructorInfo, string> objs = types[typeID];
+
+            if (objs == null)
+              continue;
+
+            Item item = null;
+            ConstructorInfo ctor = objs.Item1;
+            string typeName = objs.Item2;
+
+            try
+            {
+              ctorArgs[0] = (Serial)serial;
+              item = (Item)ctor.Invoke(ctorArgs);
+            }
+            catch
+            {
+              // ignored
+            }
+
+            if (item != null)
+            {
+              items.Add(new ItemEntry(item, typeID, typeName, pos, length));
+              AddItem(item);
+            }
+          }
+
+          tdbReader.Close();
+        }
+
+        idxReader.Close();
+      }
+      else
+        Items = new Dictionary<Serial, Item>();
+
+      if (File.Exists(GuildIndexPath))
+      {
+        using FileStream idx = new FileStream(GuildIndexPath, FileMode.Open, FileAccess.Read, FileShare.Read);
+        BinaryReader idxReader = new BinaryReader(idx);
+
+        guildCount = idxReader.ReadInt32();
+
+        CreateGuildEventArgs createEventArgs = new CreateGuildEventArgs(0xFFFFFFFF);
+        for (int i = 0; i < guildCount; ++i)
+        {
+          idxReader.ReadInt32(); //no typeid for guilds
+          uint id = idxReader.ReadUInt32();
+          long pos = idxReader.ReadInt64();
+          int length = idxReader.ReadInt32();
+
+          createEventArgs.Id = id;
+          EventSink.InvokeCreateGuild(createEventArgs);
+          BaseGuild guild = createEventArgs.Guild;
+          if (guild != null)
+            guilds.Add(new GuildEntry(guild, pos, length));
+        }
+
+        idxReader.Close();
+      }
+
+      bool failedMobiles = false, failedItems = false, failedGuilds = false;
+      Type failedType = null;
+      Serial failedSerial = Serial.Zero;
+      Exception failed = null;
+      int failedTypeID = 0;
+
+      if (File.Exists(MobileDataPath))
+      {
+        using FileStream bin = new FileStream(MobileDataPath, FileMode.Open, FileAccess.Read, FileShare.Read);
+        BinaryFileReader reader = new BinaryFileReader(new BinaryReader(bin));
+
+        for (int i = 0; i < mobiles.Count; ++i)
+        {
+          MobileEntry entry = mobiles[i];
+          Mobile m = entry.Mobile;
+
+          if (m != null)
+          {
+            reader.Seek(entry.Position, SeekOrigin.Begin);
+
+            try
+            {
+              LoadingType = entry.TypeName;
+              m.Deserialize(reader);
+
+              if (reader.Position != entry.Position + entry.Length)
+                throw new Exception($"***** Bad serialize on {m.GetType()} *****");
+            }
+            catch (Exception e)
+            {
+              mobiles.RemoveAt(i);
+
+              failed = e;
+              failedMobiles = true;
+              failedType = m.GetType();
+              failedTypeID = entry.TypeID;
+              failedSerial = m.Serial;
+
+              break;
+            }
+          }
+        }
+
+        reader.Close();
+      }
+
+      if (!failedMobiles && File.Exists(ItemDataPath))
+      {
+        using FileStream bin = new FileStream(ItemDataPath, FileMode.Open, FileAccess.Read, FileShare.Read);
+        BinaryFileReader reader = new BinaryFileReader(new BinaryReader(bin));
+
+        for (int i = 0; i < items.Count; ++i)
+        {
+          ItemEntry entry = items[i];
+          Item item = entry.Item;
+
+          if (item != null)
+          {
+            reader.Seek(entry.Position, SeekOrigin.Begin);
+
+            try
+            {
+              LoadingType = entry.TypeName;
+              item.Deserialize(reader);
+
+              if (reader.Position != entry.Position + entry.Length)
+                throw new Exception($"***** Bad serialize on {item.GetType()} *****");
+            }
+            catch (Exception e)
+            {
+              items.RemoveAt(i);
+
+              failed = e;
+              failedItems = true;
+              failedType = item.GetType();
+              failedTypeID = entry.TypeID;
+              failedSerial = item.Serial;
+
+              break;
+            }
+          }
+        }
+
+        reader.Close();
+      }
+
+      LoadingType = null;
+
+      if (!failedMobiles && !failedItems && File.Exists(GuildDataPath))
+      {
+        using FileStream bin = new FileStream(GuildDataPath, FileMode.Open, FileAccess.Read, FileShare.Read);
+        BinaryFileReader reader = new BinaryFileReader(new BinaryReader(bin));
+
+        for (int i = 0; i < guilds.Count; ++i)
+        {
+          GuildEntry entry = guilds[i];
+          BaseGuild g = entry.Guild;
+
+          if (g != null)
+          {
+            reader.Seek(entry.Position, SeekOrigin.Begin);
+
+            try
+            {
+              g.Deserialize(reader);
+
+              if (reader.Position != entry.Position + entry.Length)
+                throw new Exception($"***** Bad serialize on Guild {g.Id} *****");
+            }
+            catch (Exception e)
+            {
+              guilds.RemoveAt(i);
+
+              failed = e;
+              failedGuilds = true;
+              failedType = typeof(BaseGuild);
+              failedTypeID = (int)g.Id;
+              failedSerial = g.Id;
+
+              break;
+            }
+          }
+        }
+
+        reader.Close();
+      }
+
+      if (failedItems || failedMobiles || failedGuilds)
+      {
+        Console.WriteLine("An error was encountered while loading a saved object");
+
+        Console.WriteLine(" - Type: {0}", failedType);
+        Console.WriteLine(" - Serial: {0}", failedSerial);
+
+        if (!Core.Service)
+        {
+          Console.WriteLine("Delete the object? (y/n)");
+
+          if (Console.ReadKey(true).Key == ConsoleKey.Y)
+          {
+            if (failedType != typeof(BaseGuild))
+            {
+              Console.WriteLine("Delete all objects of that type? (y/n)");
+
+              if (Console.ReadKey(true).Key == ConsoleKey.Y)
+              {
+                if (failedMobiles)
+                  for (int i = 0; i < mobiles.Count;)
+                    if (mobiles[i].TypeID == failedTypeID)
+                      mobiles.RemoveAt(i);
+                    else
+                      ++i;
+                else if (failedItems)
+                  for (int i = 0; i < items.Count;)
+                    if (items[i].TypeID == failedTypeID)
+                      items.RemoveAt(i);
+                    else
+                      ++i;
+              }
+            }
+
+            SaveIndex(mobiles, MobileIndexPath);
+            SaveIndex(items, ItemIndexPath);
+            SaveIndex(guilds, GuildIndexPath);
+          }
+
+          Console.WriteLine("After pressing return an exception will be thrown and the server will terminate.");
+          Console.ReadLine();
+        }
+        else
+        {
+          Console.WriteLine("An exception will be thrown and the server will terminate.");
+        }
+
+        throw new Exception(
+          $"Load failed (items={failedItems}, mobiles={failedMobiles}, guilds={failedGuilds}, type={failedType}, serial={failedSerial})",
+          failed);
+      }
+
+      EventSink.InvokeWorldLoad();
+
+      Loading = false;
+
+      ProcessSafetyQueues();
+
+      foreach (Item item in Items.Values)
+      {
+        if (item.Parent == null)
+          item.UpdateTotals();
+
+        item.ClearProperties();
+      }
+
+      foreach (Mobile m in Mobiles.Values)
+      {
+        m.UpdateRegion(); // Is this really needed?
+        m.UpdateTotals();
+
+        m.ClearProperties();
+      }
+
+      watch.Stop();
+
+      Console.WriteLine("done ({1} items, {2} mobiles) ({0:F2} seconds)", watch.Elapsed.TotalSeconds, Items.Count,
+        Mobiles.Count);
+    }
+
+    private static void ProcessSafetyQueues()
+    {
+      while (_addQueue.Count > 0)
+      {
+        IEntity entity = _addQueue.Dequeue();
+
+        if (entity is Item item)
+          AddItem(item);
+        else if (entity is Mobile mob)
+          AddMobile(mob);
+      }
+
+      while (_deleteQueue.Count > 0)
+      {
+        IEntity entity = _deleteQueue.Dequeue();
+
+        if (entity is Item item)
+          item.Delete();
+        else if (entity is Mobile mob)
+          mob.Delete();
+      }
+    }
+
+    private static void AppendSafetyLog(string action, IEntity entity)
+    {
+      string message =
+        $"Warning: Attempted to {action} {entity} during world save.{Environment.NewLine}This action could cause inconsistent state.{Environment.NewLine}It is strongly advised that the offending scripts be corrected.";
+
+      Console.WriteLine(message);
+
+      try
+      {
+        using StreamWriter op = new StreamWriter("world-save-errors.log", true);
+        op.WriteLine("{0}\t{1}", DateTime.UtcNow, message);
+        op.WriteLine(new StackTrace(2).ToString());
+        op.WriteLine();
+      }
+      catch
+      {
+        // ignored
+      }
+    }
+
+    private static void SaveIndex<T>(IReadOnlyList<T> list, string path) where T : IEntityEntry
+    {
+      if (!Directory.Exists("Saves/Mobiles/"))
+        Directory.CreateDirectory("Saves/Mobiles/");
+
+      if (!Directory.Exists("Saves/Items/"))
+        Directory.CreateDirectory("Saves/Items/");
+
+      if (!Directory.Exists("Saves/Guilds/"))
+        Directory.CreateDirectory("Saves/Guilds/");
+
+      using FileStream idx = new FileStream(path, FileMode.Create, FileAccess.Write, FileShare.None);
+      BinaryWriter idxWriter = new BinaryWriter(idx);
+
+      idxWriter.Write(list.Count);
+
+      for (int i = 0; i < list.Count; ++i)
+      {
+        T e = list[i];
+
+        idxWriter.Write(e.TypeID);
+        idxWriter.Write(e.Serial);
+        idxWriter.Write(e.Position);
+        idxWriter.Write(e.Length);
+      }
+
+      idxWriter.Close();
+    }
+
+      idxWriter.Close();
+    }
+
+    public static void Save(bool message = true, bool permitBackgroundWrite = false)
+    {
+      if (Saving)
+        return;
+
+      ++m_Saves;
+
+      NetState.Pause();
+
+      WaitForWriteCompletion(); //Blocks Save until current disk flush is done.
+
+      Saving = true;
+
+      m_DiskWriteHandle.Reset();
+
+      if (message)
+        Broadcast(0x35, true, "The world is saving, please wait.");
+
+      SaveStrategy strategy = SaveStrategy.Acquire();
+      Console.WriteLine("Core: Using {0} save strategy", strategy.Name.ToLowerInvariant());
+
+      Console.Write("World: Saving...");
+
+      Stopwatch watch = Stopwatch.StartNew();
+
+      if (!Directory.Exists("Saves/Mobiles/"))
+        Directory.CreateDirectory("Saves/Mobiles/");
+      if (!Directory.Exists("Saves/Items/"))
+        Directory.CreateDirectory("Saves/Items/");
+      if (!Directory.Exists("Saves/Guilds/"))
+        Directory.CreateDirectory("Saves/Guilds/");
+
+
+      strategy.Save(permitBackgroundWrite);
+
+      try
+      {
+        EventSink.InvokeWorldSave(new WorldSaveEventArgs(message));
+      }
+      catch (Exception e)
+      {
+        throw new Exception("World Save event threw an exception.  Save failed!", e);
+      }
+
+      watch.Stop();
+
+      Saving = false;
+
+      if (!permitBackgroundWrite)
+        NotifyDiskWriteComplete(); //Sets the DiskWriteHandle.  If we allow background writes, we leave this upto the individual save strategies.
+
+      ProcessSafetyQueues();
+
+      strategy.ProcessDecay();
+
+      Console.WriteLine("Save done in {0:F2} seconds.", watch.Elapsed.TotalSeconds);
+
+      if (message)
+        Broadcast(0x35, true, "World save complete. The entire process took {0:F1} seconds.",
+          watch.Elapsed.TotalSeconds);
+
+      NetState.Resume();
+    }
+
+    public static IEntity FindEntity(Serial serial) => serial.IsItem ? (IEntity)FindItem(serial) : serial.IsMobile ? FindMobile(serial) : null;
+
+    public static Mobile FindMobile(Serial serial)
+    {
+      Mobiles.TryGetValue(serial, out Mobile mob);
+
+      return mob;
+    }
+
+    public static void AddMobile(Mobile m)
+    {
+      if (Saving)
+      {
+        AppendSafetyLog("add", m);
+        _addQueue.Enqueue(m);
+      }
+      else
+      {
+        Mobiles.Add(m.Serial, m);
+      }
+    }
+
+    public static Item FindItem(Serial serial)
+    {
+      Items.TryGetValue(serial, out Item item);
+
+      return item;
+    }
+
+    public static void AddItem(Item item)
+    {
+      if (Saving)
+      {
+        AppendSafetyLog("add", item);
+        _addQueue.Enqueue(item);
+      }
+      else
+      {
+        Items.Add(item.Serial, item);
+      }
+    }
+
+    public static void RemoveMobile(Mobile m)
+    {
+      Mobiles.Remove(m.Serial);
+    }
+
+    public static void RemoveItem(Item item)
+    {
+      Items.Remove(item.Serial);
+    }
+
+    private interface IEntityEntry
+    {
+      Serial Serial{ get; }
+      int TypeID{ get; }
+      long Position{ get; }
+      int Length{ get; }
+    }
+
+    private sealed class GuildEntry : IEntityEntry
+    {
+      public GuildEntry(BaseGuild g, long pos, int length)
+      {
+        Guild = g;
+        Position = pos;
+        Length = length;
+      }
+
+      public BaseGuild Guild{ get; }
+
+      public Serial Serial => Guild?.Id ?? 0;
+
+      public int TypeID => 0;
+
+      public long Position{ get; }
+
+      public int Length{ get; }
+    }
+
+    private sealed class ItemEntry : IEntityEntry
+    {
+      public ItemEntry(Item item, int typeID, string typeName, long pos, int length)
+      {
+        Item = item;
+        TypeID = typeID;
+        TypeName = typeName;
+        Position = pos;
+        Length = length;
+      }
+
+      public Item Item{ get; }
+
+      public string TypeName{ get; }
+
+      public Serial Serial => Item?.Serial ?? Serial.MinusOne;
+
+      public int TypeID{ get; }
+
+      public long Position{ get; }
+
+      public int Length{ get; }
+    }
+
+    private sealed class MobileEntry : IEntityEntry
+    {
+      public MobileEntry(Mobile mobile, int typeID, string typeName, long pos, int length)
+      {
+        Mobile = mobile;
+        TypeID = typeID;
+        TypeName = typeName;
+        Position = pos;
+        Length = length;
+      }
+
+      public Mobile Mobile{ get; }
+
+      public string TypeName{ get; }
+
+      public Serial Serial => Mobile?.Serial ?? Serial.MinusOne;
+
+      public int TypeID{ get; }
+
+      public long Position{ get; }
+
+      public int Length{ get; }
+    }
+  }
+}