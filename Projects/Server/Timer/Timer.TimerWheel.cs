--- conflicted
+++ resolved
@@ -108,19 +108,6 @@
                 var next = timer._nextTimer;
                 var prof = timer.GetProfile();
                 var finished = timer.Count != 0 && ++timer.Index >= timer.Count;
-<<<<<<< HEAD
-
-                // We remove it before `OnTick()` so time references can be nulled and returned to cache safely from within OnTick.
-                // This can be done by checking if Index < Count - 1 (still more iterations)
-                if (timer.Running)
-                {
-                    RemoveTimer(timer);
-
-                    if (finished)
-                    {
-                        timer.InternalStop();
-                    }
-=======
 
                 // We remove it before `OnTick()` so time references can be nulled and returned to cache safely from within OnTick.
                 // This can be done in OnTick by checking if Index < Count - 1 (still more iterations left)
@@ -136,18 +123,6 @@
                 prof?.Finish();
 
                 if (timer.Running && !finished)
-                {
-                    timer.Delay = timer.Interval;
-                    timer.Next = Core.Now + timer.Interval;
-                    AddTimer(timer, (long)timer.Delay.TotalMilliseconds);
->>>>>>> 4bad7333
-                }
-
-                prof?.Start();
-                timer.OnTick();
-                prof?.Finish();
-
-                if (!finished)
                 {
                     timer.Delay = timer.Interval;
                     timer.Next = Core.Now + timer.Interval;
