/***************************************************************************
 *                               SecureTrade.cs
 *                            -------------------
 *   begin                : May 1, 2002
 *   copyright            : (C) The RunUO Software Team
 *   email                : info@runuo.com
 *
 *   $Id$
 *
 ***************************************************************************/

/***************************************************************************
 *
 *   This program is free software; you can redistribute it and/or modify
 *   it under the terms of the GNU General Public License as published by
 *   the Free Software Foundation; either version 2 of the License, or
 *   (at your option) any later version.
 *
 ***************************************************************************/

using System;
using System.Collections.Generic;
using Server.Items;
using Server.Network;

namespace Server
{
  public class SecureTrade
  {
    public SecureTrade(Mobile from, Mobile to)
    {
      Valid = true;

      From = new SecureTradeInfo(this, from, new SecureTradeContainer(this));
      To = new SecureTradeInfo(this, to, new SecureTradeContainer(this));

      NetState fromNS = from.NetState;
      NetState toNS = to.NetState;

      bool from704565 = fromNS?.NewSecureTrading == true;
      bool to704565 = toNS?.NewSecureTrading == true;

      Packets.SendMobileStatus(fromNS, from, to);
      Packets.SendUpdateSecureTrade(fromNS, From.Container.Serial, false, false);
      Packets.SendSecureTradeEquip(fromNS, To.Container, to.Serial);
      Packets.SendUpdateSecureTrade(fromNS, From.Container.Serial, false, false);
      Packets.SendSecureTradeEquip(fromNS, To.Container, from.Serial);
      Packets.SendDisplaySecureTrade(fromNS, to.Serial, From.Container.Serial, To.Container.Serial, to.Name);
      Packets.SendUpdateSecureTrade(fromNS, From.Container.Serial, false, false);
      if (from.Account != null && from704565)
        Packets.SendUpdateSecureTrade(fromNS, From.Container.Serial, TradeFlag.UpdateLedger,from.Account.TotalGold,
          from.Account.TotalPlat);

      Packets.SendMobileStatus(toNS, to, from);
      Packets.SendUpdateSecureTrade(toNS, To.Container.Serial, false, false);
      Packets.SendSecureTradeEquip(toNS, From.Container, from.Serial);
      Packets.SendUpdateSecureTrade(toNS, To.Container.Serial, false, false);
      Packets.SendSecureTradeEquip(toNS, From.Container, to.Serial);
      Packets.SendDisplaySecureTrade(toNS, from.Serial, To.Container.Serial, From.Container.Serial, from.Name);
      Packets.SendUpdateSecureTrade(toNS, To.Container.Serial, false, false);
      if (to.Account != null && to704565)
        Packets.SendUpdateSecureTrade(toNS, To.Container.Serial, TradeFlag.UpdateLedger,to.Account.TotalGold,
          to.Account.TotalPlat);
    }

    public SecureTradeInfo From{ get; }

    public SecureTradeInfo To{ get; }

    public bool Valid{ get; private set; }

    public void Cancel()
    {
      if (!Valid) return;

      List<Item> list = From.Container.Items;

      for (int i = list.Count - 1; i >= 0; --i)
        if (i < list.Count)
        {
          Item item = list[i];

          if (item == From.VirtualCheck) continue;

          item.OnSecureTrade(From.Mobile, To.Mobile, From.Mobile, false);

          if (!item.Deleted)
            From.Mobile.AddToBackpack(item);
        }

      list = To.Container.Items;

      for (int i = list.Count - 1; i >= 0; --i)
        if (i < list.Count)
        {
          Item item = list[i];

          if (item == To.VirtualCheck) continue;

          item.OnSecureTrade(To.Mobile, From.Mobile, To.Mobile, false);

          if (!item.Deleted) To.Mobile.AddToBackpack(item);
        }

      Close();
    }

    public void Close()
    {
      if (!Valid) return;

      Valid = false;

      NetState ns = From.Mobile.NetState;
      Packets.SendCloseSecureTrade(ns, From.Container.Serial);

      ns?.RemoveTrade(this);

      ns = To.Mobile.NetState;
      Packets.SendCloseSecureTrade(ns, To.Container.Serial);

      ns?.RemoveTrade(this);

      Timer.DelayCall(From.Dispose);
      Timer.DelayCall(To.Dispose);
    }

    public void UpdateFromCurrency()
    {
      UpdateCurrency(From, To);
    }

    public void UpdateToCurrency()
    {
      UpdateCurrency(To, From);
    }

    private static void UpdateCurrency(SecureTradeInfo left, SecureTradeInfo right)
    {
<<<<<<< HEAD
      Mobile from = left.Mobile;
      Mobile to = right.Mobile;
=======
      if (left.Mobile.NetState?.NewSecureTrading == true)
      {
        int plat = left.Mobile.Account.TotalPlat;
        int gold = left.Mobile.Account.TotalGold;
>>>>>>> 64d59ce2

      if (from.NetState?.NewSecureTrading == true)
        Packets.SendUpdateSecureTrade(from.NetState, left.Container.Serial, TradeFlag.UpdateLedger,
          from.Account.TotalPlat, from.Account.TotalGold);

<<<<<<< HEAD
      if (to.NetState?.NewSecureTrading == true)
        Packets.SendUpdateSecureTrade(to.NetState, right.Container.Serial, TradeFlag.UpdateLedger,
          left.Plat, left.Gold);
=======
      if (right.Mobile.NetState?.NewSecureTrading == true)
        right.Mobile.Send(new UpdateSecureTrade(right.Container, TradeFlag.UpdateGold, left.Gold, left.Plat));
>>>>>>> 64d59ce2
    }

    public void Update()
    {
      if (!Valid) return;

      if (!From.IsDisposed && From.Accepted && !To.IsDisposed && To.Accepted)
      {
        List<Item> list = From.Container.Items;

        bool allowed = true;

        for (int i = list.Count - 1; allowed && i >= 0; --i)
          if (i < list.Count)
          {
            Item item = list[i];

            if (item == From.VirtualCheck) continue;

            if (!item.AllowSecureTrade(From.Mobile, To.Mobile, To.Mobile, true)) allowed = false;
          }

        list = To.Container.Items;

        for (int i = list.Count - 1; allowed && i >= 0; --i)
          if (i < list.Count)
          {
            Item item = list[i];

            if (item == To.VirtualCheck) continue;

            if (!item.AllowSecureTrade(To.Mobile, From.Mobile, From.Mobile, true)) allowed = false;
          }

        if (AccountGold.Enabled)
        {
          if (From.Mobile.Account != null)
          {
            int totalPlat = From.Mobile.Account.TotalPlat;
            int totalGold = From.Mobile.Account.TotalGold;

            if (totalPlat < From.Plat || totalGold < From.Gold)
            {
              allowed = false;
              From.Mobile.SendMessage("You do not have enough currency to complete this trade.");
            }
          }

          if (To.Mobile.Account != null)
          {
            int totalPlat = To.Mobile.Account.TotalPlat;
            int totalGold = To.Mobile.Account.TotalGold;

            if (totalPlat < To.Plat || totalGold < To.Gold)
            {
              allowed = false;
              To.Mobile.SendMessage("You do not have enough currency to complete this trade.");
            }
          }
        }

        if (!allowed)
        {
          From.Accepted = false;
          To.Accepted = false;

          Packets.SendUpdateSecureTrade(From.Mobile.NetState, From.Container.Serial, From.Accepted, To.Accepted);
          Packets.SendUpdateSecureTrade(To.Mobile.NetState, To.Container.Serial, To.Accepted, From.Accepted);

          return;
        }

        if (AccountGold.Enabled && From.Mobile.Account != null && To.Mobile.Account != null)
          HandleAccountGoldTrade();

        list = From.Container.Items;

        for (int i = list.Count - 1; i >= 0; --i)
          if (i < list.Count)
          {
            Item item = list[i];

            if (item == From.VirtualCheck) continue;

            item.OnSecureTrade(From.Mobile, To.Mobile, To.Mobile, true);

            if (!item.Deleted) To.Mobile.AddToBackpack(item);
          }

        list = To.Container.Items;

        for (int i = list.Count - 1; i >= 0; --i)
          if (i < list.Count)
          {
            Item item = list[i];

            if (item == To.VirtualCheck) continue;

            item.OnSecureTrade(To.Mobile, From.Mobile, From.Mobile, true);

            if (!item.Deleted) From.Mobile.AddToBackpack(item);
          }

        Close();
      }
      else if (!From.IsDisposed && !To.IsDisposed)
      {
        Packets.SendUpdateSecureTrade(From.Mobile.NetState, From.Container.Serial, From.Accepted, To.Accepted);
        Packets.SendUpdateSecureTrade(To.Mobile.NetState, To.Container.Serial, To.Accepted, From.Accepted);
      }
    }

    private void HandleAccountGoldTrade()
    {
      int fromPlatSend = 0, fromGoldSend = 0, fromPlatRecv = 0, fromGoldRecv = 0;
      int toPlatSend = 0, toGoldSend = 0, toPlatRecv = 0, toGoldRecv = 0;

      if (From.Plat > 0 & From.Mobile.Account.WithdrawPlat(From.Plat))
      {
        fromPlatSend = From.Plat;

        if (To.Mobile.Account.DepositPlat(From.Plat)) toPlatRecv = fromPlatSend;
      }

      if (From.Gold > 0 & From.Mobile.Account.WithdrawGold(From.Gold))
      {
        fromGoldSend = From.Gold;

        if (To.Mobile.Account.DepositGold(From.Gold)) toGoldRecv = fromGoldSend;
      }

      if (To.Plat > 0 & To.Mobile.Account.WithdrawPlat(To.Plat))
      {
        toPlatSend = To.Plat;

        if (From.Mobile.Account.DepositPlat(To.Plat)) fromPlatRecv = toPlatSend;
      }

      if (To.Gold > 0 & To.Mobile.Account.WithdrawGold(To.Gold))
      {
        toGoldSend = To.Gold;

        if (From.Mobile.Account.DepositGold(To.Gold)) fromGoldRecv = toGoldSend;
      }

      HandleAccountGoldTrade(From.Mobile, To.Mobile, fromPlatSend, fromGoldSend, fromPlatRecv, fromGoldRecv);
      HandleAccountGoldTrade(To.Mobile, From.Mobile, toPlatSend, toGoldSend, toPlatRecv, toGoldRecv);
    }

    private static void HandleAccountGoldTrade(
      Mobile left,
      Mobile right,
      int platSend,
      int goldSend,
      int platRecv,
      int goldRecv)
    {
      if (platSend > 0 || goldSend > 0)
      {
        if (platSend > 0 && goldSend > 0)
          left.SendMessage("You traded {0:#,0} platinum and {1:#,0} gold to {2}.", platSend, goldSend,
            right.RawName);
        else if (platSend > 0)
          left.SendMessage("You traded {0:#,0} platinum to {1}.", platSend, right.RawName);
        else if (goldSend > 0) left.SendMessage("You traded {0:#,0} gold to {1}.", goldSend, right.RawName);
      }

      if (platRecv > 0 || goldRecv > 0)
      {
        if (platRecv > 0 && goldRecv > 0)
          left.SendMessage("You received {0:#,0} platinum and {1:#,0} gold from {2}.", platRecv, goldRecv,
            right.RawName);
        else if (platRecv > 0)
          left.SendMessage("You received {0:#,0} platinum from {1}.", platRecv, right.RawName);
        else if (goldRecv > 0) left.SendMessage("You received {0:#,0} gold from {1}.", goldRecv, right.RawName);
      }
    }
  }

  public class SecureTradeInfo : IDisposable
  {
    public SecureTradeInfo(SecureTrade owner, Mobile m, SecureTradeContainer c)
    {
      Owner = owner;
      Mobile = m;
      Container = c;

      Mobile.AddItem(Container);

      VirtualCheck = new VirtualCheck();
      Container.DropItem(VirtualCheck);
    }

    public SecureTrade Owner{ get; private set; }
    public Mobile Mobile{ get; private set; }
    public SecureTradeContainer Container{ get; private set; }
    public VirtualCheck VirtualCheck{ get; private set; }

    public int Gold
    {
      get => VirtualCheck.Gold;
      set => VirtualCheck.Gold = value;
    }

    public int Plat
    {
      get => VirtualCheck.Plat;
      set => VirtualCheck.Plat = value;
    }

    public bool Accepted{ get; set; }

    public bool IsDisposed{ get; private set; }

    public void Dispose()
    {
      VirtualCheck.Delete();
      VirtualCheck = null;

      Container.Delete();
      Container = null;

      Mobile = null;
      Owner = null;

      IsDisposed = true;
    }
  }
}
<|MERGE_RESOLUTION|>--- conflicted
+++ resolved
@@ -1,390 +1,379 @@
-/***************************************************************************
- *                               SecureTrade.cs
- *                            -------------------
- *   begin                : May 1, 2002
- *   copyright            : (C) The RunUO Software Team
- *   email                : info@runuo.com
- *
- *   $Id$
- *
- ***************************************************************************/
-
-/***************************************************************************
- *
- *   This program is free software; you can redistribute it and/or modify
- *   it under the terms of the GNU General Public License as published by
- *   the Free Software Foundation; either version 2 of the License, or
- *   (at your option) any later version.
- *
- ***************************************************************************/
-
-using System;
-using System.Collections.Generic;
-using Server.Items;
-using Server.Network;
-
-namespace Server
-{
-  public class SecureTrade
-  {
-    public SecureTrade(Mobile from, Mobile to)
-    {
-      Valid = true;
-
-      From = new SecureTradeInfo(this, from, new SecureTradeContainer(this));
-      To = new SecureTradeInfo(this, to, new SecureTradeContainer(this));
-
-      NetState fromNS = from.NetState;
-      NetState toNS = to.NetState;
-
-      bool from704565 = fromNS?.NewSecureTrading == true;
-      bool to704565 = toNS?.NewSecureTrading == true;
-
-      Packets.SendMobileStatus(fromNS, from, to);
-      Packets.SendUpdateSecureTrade(fromNS, From.Container.Serial, false, false);
-      Packets.SendSecureTradeEquip(fromNS, To.Container, to.Serial);
-      Packets.SendUpdateSecureTrade(fromNS, From.Container.Serial, false, false);
-      Packets.SendSecureTradeEquip(fromNS, To.Container, from.Serial);
-      Packets.SendDisplaySecureTrade(fromNS, to.Serial, From.Container.Serial, To.Container.Serial, to.Name);
-      Packets.SendUpdateSecureTrade(fromNS, From.Container.Serial, false, false);
-      if (from.Account != null && from704565)
-        Packets.SendUpdateSecureTrade(fromNS, From.Container.Serial, TradeFlag.UpdateLedger,from.Account.TotalGold,
-          from.Account.TotalPlat);
-
-      Packets.SendMobileStatus(toNS, to, from);
-      Packets.SendUpdateSecureTrade(toNS, To.Container.Serial, false, false);
-      Packets.SendSecureTradeEquip(toNS, From.Container, from.Serial);
-      Packets.SendUpdateSecureTrade(toNS, To.Container.Serial, false, false);
-      Packets.SendSecureTradeEquip(toNS, From.Container, to.Serial);
-      Packets.SendDisplaySecureTrade(toNS, from.Serial, To.Container.Serial, From.Container.Serial, from.Name);
-      Packets.SendUpdateSecureTrade(toNS, To.Container.Serial, false, false);
-      if (to.Account != null && to704565)
-        Packets.SendUpdateSecureTrade(toNS, To.Container.Serial, TradeFlag.UpdateLedger,to.Account.TotalGold,
-          to.Account.TotalPlat);
-    }
-
-    public SecureTradeInfo From{ get; }
-
-    public SecureTradeInfo To{ get; }
-
-    public bool Valid{ get; private set; }
-
-    public void Cancel()
-    {
-      if (!Valid) return;
-
-      List<Item> list = From.Container.Items;
-
-      for (int i = list.Count - 1; i >= 0; --i)
-        if (i < list.Count)
-        {
-          Item item = list[i];
-
-          if (item == From.VirtualCheck) continue;
-
-          item.OnSecureTrade(From.Mobile, To.Mobile, From.Mobile, false);
-
-          if (!item.Deleted)
-            From.Mobile.AddToBackpack(item);
-        }
-
-      list = To.Container.Items;
-
-      for (int i = list.Count - 1; i >= 0; --i)
-        if (i < list.Count)
-        {
-          Item item = list[i];
-
-          if (item == To.VirtualCheck) continue;
-
-          item.OnSecureTrade(To.Mobile, From.Mobile, To.Mobile, false);
-
-          if (!item.Deleted) To.Mobile.AddToBackpack(item);
-        }
-
-      Close();
-    }
-
-    public void Close()
-    {
-      if (!Valid) return;
-
-      Valid = false;
-
-      NetState ns = From.Mobile.NetState;
-      Packets.SendCloseSecureTrade(ns, From.Container.Serial);
-
-      ns?.RemoveTrade(this);
-
-      ns = To.Mobile.NetState;
-      Packets.SendCloseSecureTrade(ns, To.Container.Serial);
-
-      ns?.RemoveTrade(this);
-
-      Timer.DelayCall(From.Dispose);
-      Timer.DelayCall(To.Dispose);
-    }
-
-    public void UpdateFromCurrency()
-    {
-      UpdateCurrency(From, To);
-    }
-
-    public void UpdateToCurrency()
-    {
-      UpdateCurrency(To, From);
-    }
-
-    private static void UpdateCurrency(SecureTradeInfo left, SecureTradeInfo right)
-    {
-<<<<<<< HEAD
-      Mobile from = left.Mobile;
-      Mobile to = right.Mobile;
-=======
-      if (left.Mobile.NetState?.NewSecureTrading == true)
-      {
-        int plat = left.Mobile.Account.TotalPlat;
-        int gold = left.Mobile.Account.TotalGold;
->>>>>>> 64d59ce2
-
-      if (from.NetState?.NewSecureTrading == true)
-        Packets.SendUpdateSecureTrade(from.NetState, left.Container.Serial, TradeFlag.UpdateLedger,
-          from.Account.TotalPlat, from.Account.TotalGold);
-
-<<<<<<< HEAD
-      if (to.NetState?.NewSecureTrading == true)
-        Packets.SendUpdateSecureTrade(to.NetState, right.Container.Serial, TradeFlag.UpdateLedger,
-          left.Plat, left.Gold);
-=======
-      if (right.Mobile.NetState?.NewSecureTrading == true)
-        right.Mobile.Send(new UpdateSecureTrade(right.Container, TradeFlag.UpdateGold, left.Gold, left.Plat));
->>>>>>> 64d59ce2
-    }
-
-    public void Update()
-    {
-      if (!Valid) return;
-
-      if (!From.IsDisposed && From.Accepted && !To.IsDisposed && To.Accepted)
-      {
-        List<Item> list = From.Container.Items;
-
-        bool allowed = true;
-
-        for (int i = list.Count - 1; allowed && i >= 0; --i)
-          if (i < list.Count)
-          {
-            Item item = list[i];
-
-            if (item == From.VirtualCheck) continue;
-
-            if (!item.AllowSecureTrade(From.Mobile, To.Mobile, To.Mobile, true)) allowed = false;
-          }
-
-        list = To.Container.Items;
-
-        for (int i = list.Count - 1; allowed && i >= 0; --i)
-          if (i < list.Count)
-          {
-            Item item = list[i];
-
-            if (item == To.VirtualCheck) continue;
-
-            if (!item.AllowSecureTrade(To.Mobile, From.Mobile, From.Mobile, true)) allowed = false;
-          }
-
-        if (AccountGold.Enabled)
-        {
-          if (From.Mobile.Account != null)
-          {
-            int totalPlat = From.Mobile.Account.TotalPlat;
-            int totalGold = From.Mobile.Account.TotalGold;
-
-            if (totalPlat < From.Plat || totalGold < From.Gold)
-            {
-              allowed = false;
-              From.Mobile.SendMessage("You do not have enough currency to complete this trade.");
-            }
-          }
-
-          if (To.Mobile.Account != null)
-          {
-            int totalPlat = To.Mobile.Account.TotalPlat;
-            int totalGold = To.Mobile.Account.TotalGold;
-
-            if (totalPlat < To.Plat || totalGold < To.Gold)
-            {
-              allowed = false;
-              To.Mobile.SendMessage("You do not have enough currency to complete this trade.");
-            }
-          }
-        }
-
-        if (!allowed)
-        {
-          From.Accepted = false;
-          To.Accepted = false;
-
-          Packets.SendUpdateSecureTrade(From.Mobile.NetState, From.Container.Serial, From.Accepted, To.Accepted);
-          Packets.SendUpdateSecureTrade(To.Mobile.NetState, To.Container.Serial, To.Accepted, From.Accepted);
-
-          return;
-        }
-
-        if (AccountGold.Enabled && From.Mobile.Account != null && To.Mobile.Account != null)
-          HandleAccountGoldTrade();
-
-        list = From.Container.Items;
-
-        for (int i = list.Count - 1; i >= 0; --i)
-          if (i < list.Count)
-          {
-            Item item = list[i];
-
-            if (item == From.VirtualCheck) continue;
-
-            item.OnSecureTrade(From.Mobile, To.Mobile, To.Mobile, true);
-
-            if (!item.Deleted) To.Mobile.AddToBackpack(item);
-          }
-
-        list = To.Container.Items;
-
-        for (int i = list.Count - 1; i >= 0; --i)
-          if (i < list.Count)
-          {
-            Item item = list[i];
-
-            if (item == To.VirtualCheck) continue;
-
-            item.OnSecureTrade(To.Mobile, From.Mobile, From.Mobile, true);
-
-            if (!item.Deleted) From.Mobile.AddToBackpack(item);
-          }
-
-        Close();
-      }
-      else if (!From.IsDisposed && !To.IsDisposed)
-      {
-        Packets.SendUpdateSecureTrade(From.Mobile.NetState, From.Container.Serial, From.Accepted, To.Accepted);
-        Packets.SendUpdateSecureTrade(To.Mobile.NetState, To.Container.Serial, To.Accepted, From.Accepted);
-      }
-    }
-
-    private void HandleAccountGoldTrade()
-    {
-      int fromPlatSend = 0, fromGoldSend = 0, fromPlatRecv = 0, fromGoldRecv = 0;
-      int toPlatSend = 0, toGoldSend = 0, toPlatRecv = 0, toGoldRecv = 0;
-
-      if (From.Plat > 0 & From.Mobile.Account.WithdrawPlat(From.Plat))
-      {
-        fromPlatSend = From.Plat;
-
-        if (To.Mobile.Account.DepositPlat(From.Plat)) toPlatRecv = fromPlatSend;
-      }
-
-      if (From.Gold > 0 & From.Mobile.Account.WithdrawGold(From.Gold))
-      {
-        fromGoldSend = From.Gold;
-
-        if (To.Mobile.Account.DepositGold(From.Gold)) toGoldRecv = fromGoldSend;
-      }
-
-      if (To.Plat > 0 & To.Mobile.Account.WithdrawPlat(To.Plat))
-      {
-        toPlatSend = To.Plat;
-
-        if (From.Mobile.Account.DepositPlat(To.Plat)) fromPlatRecv = toPlatSend;
-      }
-
-      if (To.Gold > 0 & To.Mobile.Account.WithdrawGold(To.Gold))
-      {
-        toGoldSend = To.Gold;
-
-        if (From.Mobile.Account.DepositGold(To.Gold)) fromGoldRecv = toGoldSend;
-      }
-
-      HandleAccountGoldTrade(From.Mobile, To.Mobile, fromPlatSend, fromGoldSend, fromPlatRecv, fromGoldRecv);
-      HandleAccountGoldTrade(To.Mobile, From.Mobile, toPlatSend, toGoldSend, toPlatRecv, toGoldRecv);
-    }
-
-    private static void HandleAccountGoldTrade(
-      Mobile left,
-      Mobile right,
-      int platSend,
-      int goldSend,
-      int platRecv,
-      int goldRecv)
-    {
-      if (platSend > 0 || goldSend > 0)
-      {
-        if (platSend > 0 && goldSend > 0)
-          left.SendMessage("You traded {0:#,0} platinum and {1:#,0} gold to {2}.", platSend, goldSend,
-            right.RawName);
-        else if (platSend > 0)
-          left.SendMessage("You traded {0:#,0} platinum to {1}.", platSend, right.RawName);
-        else if (goldSend > 0) left.SendMessage("You traded {0:#,0} gold to {1}.", goldSend, right.RawName);
-      }
-
-      if (platRecv > 0 || goldRecv > 0)
-      {
-        if (platRecv > 0 && goldRecv > 0)
-          left.SendMessage("You received {0:#,0} platinum and {1:#,0} gold from {2}.", platRecv, goldRecv,
-            right.RawName);
-        else if (platRecv > 0)
-          left.SendMessage("You received {0:#,0} platinum from {1}.", platRecv, right.RawName);
-        else if (goldRecv > 0) left.SendMessage("You received {0:#,0} gold from {1}.", goldRecv, right.RawName);
-      }
-    }
-  }
-
-  public class SecureTradeInfo : IDisposable
-  {
-    public SecureTradeInfo(SecureTrade owner, Mobile m, SecureTradeContainer c)
-    {
-      Owner = owner;
-      Mobile = m;
-      Container = c;
-
-      Mobile.AddItem(Container);
-
-      VirtualCheck = new VirtualCheck();
-      Container.DropItem(VirtualCheck);
-    }
-
-    public SecureTrade Owner{ get; private set; }
-    public Mobile Mobile{ get; private set; }
-    public SecureTradeContainer Container{ get; private set; }
-    public VirtualCheck VirtualCheck{ get; private set; }
-
-    public int Gold
-    {
-      get => VirtualCheck.Gold;
-      set => VirtualCheck.Gold = value;
-    }
-
-    public int Plat
-    {
-      get => VirtualCheck.Plat;
-      set => VirtualCheck.Plat = value;
-    }
-
-    public bool Accepted{ get; set; }
-
-    public bool IsDisposed{ get; private set; }
-
-    public void Dispose()
-    {
-      VirtualCheck.Delete();
-      VirtualCheck = null;
-
-      Container.Delete();
-      Container = null;
-
-      Mobile = null;
-      Owner = null;
-
-      IsDisposed = true;
-    }
-  }
-}
+/***************************************************************************
+ *                               SecureTrade.cs
+ *                            -------------------
+ *   begin                : May 1, 2002
+ *   copyright            : (C) The RunUO Software Team
+ *   email                : info@runuo.com
+ *
+ *   $Id$
+ *
+ ***************************************************************************/
+
+/***************************************************************************
+ *
+ *   This program is free software; you can redistribute it and/or modify
+ *   it under the terms of the GNU General Public License as published by
+ *   the Free Software Foundation; either version 2 of the License, or
+ *   (at your option) any later version.
+ *
+ ***************************************************************************/
+
+using System;
+using System.Collections.Generic;
+using Server.Items;
+using Server.Network;
+
+namespace Server
+{
+  public class SecureTrade
+  {
+    public SecureTrade(Mobile from, Mobile to)
+    {
+      Valid = true;
+
+      From = new SecureTradeInfo(this, from, new SecureTradeContainer(this));
+      To = new SecureTradeInfo(this, to, new SecureTradeContainer(this));
+
+      NetState fromNS = from.NetState;
+      NetState toNS = to.NetState;
+
+      bool from704565 = fromNS?.NewSecureTrading == true;
+      bool to704565 = toNS?.NewSecureTrading == true;
+
+      Packets.SendMobileStatus(fromNS, from, to);
+      Packets.SendUpdateSecureTrade(fromNS, From.Container.Serial, false, false);
+      Packets.SendSecureTradeEquip(fromNS, To.Container, to.Serial);
+      Packets.SendUpdateSecureTrade(fromNS, From.Container.Serial, false, false);
+      Packets.SendSecureTradeEquip(fromNS, To.Container, from.Serial);
+      Packets.SendDisplaySecureTrade(fromNS, to.Serial, From.Container.Serial, To.Container.Serial, to.Name);
+      Packets.SendUpdateSecureTrade(fromNS, From.Container.Serial, false, false);
+      if (from.Account != null && from704565)
+        Packets.SendUpdateSecureTrade(fromNS, From.Container.Serial, TradeFlag.UpdateLedger,from.Account.TotalGold,
+          from.Account.TotalPlat);
+
+      Packets.SendMobileStatus(toNS, to, from);
+      Packets.SendUpdateSecureTrade(toNS, To.Container.Serial, false, false);
+      Packets.SendSecureTradeEquip(toNS, From.Container, from.Serial);
+      Packets.SendUpdateSecureTrade(toNS, To.Container.Serial, false, false);
+      Packets.SendSecureTradeEquip(toNS, From.Container, to.Serial);
+      Packets.SendDisplaySecureTrade(toNS, from.Serial, To.Container.Serial, From.Container.Serial, from.Name);
+      Packets.SendUpdateSecureTrade(toNS, To.Container.Serial, false, false);
+      if (to.Account != null && to704565)
+        Packets.SendUpdateSecureTrade(toNS, To.Container.Serial, TradeFlag.UpdateLedger,to.Account.TotalGold,
+          to.Account.TotalPlat);
+    }
+
+    public SecureTradeInfo From{ get; }
+
+    public SecureTradeInfo To{ get; }
+
+    public bool Valid{ get; private set; }
+
+    public void Cancel()
+    {
+      if (!Valid) return;
+
+      List<Item> list = From.Container.Items;
+
+      for (int i = list.Count - 1; i >= 0; --i)
+        if (i < list.Count)
+        {
+          Item item = list[i];
+
+          if (item == From.VirtualCheck) continue;
+
+          item.OnSecureTrade(From.Mobile, To.Mobile, From.Mobile, false);
+
+          if (!item.Deleted)
+            From.Mobile.AddToBackpack(item);
+        }
+
+      list = To.Container.Items;
+
+      for (int i = list.Count - 1; i >= 0; --i)
+        if (i < list.Count)
+        {
+          Item item = list[i];
+
+          if (item == To.VirtualCheck) continue;
+
+          item.OnSecureTrade(To.Mobile, From.Mobile, To.Mobile, false);
+
+          if (!item.Deleted) To.Mobile.AddToBackpack(item);
+        }
+
+      Close();
+    }
+
+    public void Close()
+    {
+      if (!Valid) return;
+
+      Valid = false;
+
+      NetState ns = From.Mobile.NetState;
+      Packets.SendCloseSecureTrade(ns, From.Container.Serial);
+
+      ns?.RemoveTrade(this);
+
+      ns = To.Mobile.NetState;
+      Packets.SendCloseSecureTrade(ns, To.Container.Serial);
+
+      ns?.RemoveTrade(this);
+
+      Timer.DelayCall(From.Dispose);
+      Timer.DelayCall(To.Dispose);
+    }
+
+    public void UpdateFromCurrency()
+    {
+      UpdateCurrency(From, To);
+    }
+
+    public void UpdateToCurrency()
+    {
+      UpdateCurrency(To, From);
+    }
+
+    private static void UpdateCurrency(SecureTradeInfo left, SecureTradeInfo right)
+    {
+      if (left.Mobile.NetState?.NewSecureTrading == true)
+      {
+        int plat = left.Mobile.Account.TotalPlat;
+        int gold = left.Mobile.Account.TotalGold;
+
+      if (from.NetState?.NewSecureTrading == true)
+        Packets.SendUpdateSecureTrade(from.NetState, left.Container.Serial, TradeFlag.UpdateLedger,
+          from.Account.TotalPlat, from.Account.TotalGold);
+
+      if (right.Mobile.NetState?.NewSecureTrading == true)
+        right.Mobile.Send(new UpdateSecureTrade(right.Container, TradeFlag.UpdateGold, left.Gold, left.Plat));
+    }
+
+    public void Update()
+    {
+      if (!Valid) return;
+
+      if (!From.IsDisposed && From.Accepted && !To.IsDisposed && To.Accepted)
+      {
+        List<Item> list = From.Container.Items;
+
+        bool allowed = true;
+
+        for (int i = list.Count - 1; allowed && i >= 0; --i)
+          if (i < list.Count)
+          {
+            Item item = list[i];
+
+            if (item == From.VirtualCheck) continue;
+
+            if (!item.AllowSecureTrade(From.Mobile, To.Mobile, To.Mobile, true)) allowed = false;
+          }
+
+        list = To.Container.Items;
+
+        for (int i = list.Count - 1; allowed && i >= 0; --i)
+          if (i < list.Count)
+          {
+            Item item = list[i];
+
+            if (item == To.VirtualCheck) continue;
+
+            if (!item.AllowSecureTrade(To.Mobile, From.Mobile, From.Mobile, true)) allowed = false;
+          }
+
+        if (AccountGold.Enabled)
+        {
+          if (From.Mobile.Account != null)
+          {
+            int totalPlat = From.Mobile.Account.TotalPlat;
+            int totalGold = From.Mobile.Account.TotalGold;
+
+            if (totalPlat < From.Plat || totalGold < From.Gold)
+            {
+              allowed = false;
+              From.Mobile.SendMessage("You do not have enough currency to complete this trade.");
+            }
+          }
+
+          if (To.Mobile.Account != null)
+          {
+            int totalPlat = To.Mobile.Account.TotalPlat;
+            int totalGold = To.Mobile.Account.TotalGold;
+
+            if (totalPlat < To.Plat || totalGold < To.Gold)
+            {
+              allowed = false;
+              To.Mobile.SendMessage("You do not have enough currency to complete this trade.");
+            }
+          }
+        }
+
+        if (!allowed)
+        {
+          From.Accepted = false;
+          To.Accepted = false;
+
+          Packets.SendUpdateSecureTrade(From.Mobile.NetState, From.Container.Serial, From.Accepted, To.Accepted);
+          Packets.SendUpdateSecureTrade(To.Mobile.NetState, To.Container.Serial, To.Accepted, From.Accepted);
+
+          return;
+        }
+
+        if (AccountGold.Enabled && From.Mobile.Account != null && To.Mobile.Account != null)
+          HandleAccountGoldTrade();
+
+        list = From.Container.Items;
+
+        for (int i = list.Count - 1; i >= 0; --i)
+          if (i < list.Count)
+          {
+            Item item = list[i];
+
+            if (item == From.VirtualCheck) continue;
+
+            item.OnSecureTrade(From.Mobile, To.Mobile, To.Mobile, true);
+
+            if (!item.Deleted) To.Mobile.AddToBackpack(item);
+          }
+
+        list = To.Container.Items;
+
+        for (int i = list.Count - 1; i >= 0; --i)
+          if (i < list.Count)
+          {
+            Item item = list[i];
+
+            if (item == To.VirtualCheck) continue;
+
+            item.OnSecureTrade(To.Mobile, From.Mobile, From.Mobile, true);
+
+            if (!item.Deleted) From.Mobile.AddToBackpack(item);
+          }
+
+        Close();
+      }
+      else if (!From.IsDisposed && !To.IsDisposed)
+      {
+        Packets.SendUpdateSecureTrade(From.Mobile.NetState, From.Container.Serial, From.Accepted, To.Accepted);
+        Packets.SendUpdateSecureTrade(To.Mobile.NetState, To.Container.Serial, To.Accepted, From.Accepted);
+      }
+    }
+
+    private void HandleAccountGoldTrade()
+    {
+      int fromPlatSend = 0, fromGoldSend = 0, fromPlatRecv = 0, fromGoldRecv = 0;
+      int toPlatSend = 0, toGoldSend = 0, toPlatRecv = 0, toGoldRecv = 0;
+
+      if (From.Plat > 0 & From.Mobile.Account.WithdrawPlat(From.Plat))
+      {
+        fromPlatSend = From.Plat;
+
+        if (To.Mobile.Account.DepositPlat(From.Plat)) toPlatRecv = fromPlatSend;
+      }
+
+      if (From.Gold > 0 & From.Mobile.Account.WithdrawGold(From.Gold))
+      {
+        fromGoldSend = From.Gold;
+
+        if (To.Mobile.Account.DepositGold(From.Gold)) toGoldRecv = fromGoldSend;
+      }
+
+      if (To.Plat > 0 & To.Mobile.Account.WithdrawPlat(To.Plat))
+      {
+        toPlatSend = To.Plat;
+
+        if (From.Mobile.Account.DepositPlat(To.Plat)) fromPlatRecv = toPlatSend;
+      }
+
+      if (To.Gold > 0 & To.Mobile.Account.WithdrawGold(To.Gold))
+      {
+        toGoldSend = To.Gold;
+
+        if (From.Mobile.Account.DepositGold(To.Gold)) fromGoldRecv = toGoldSend;
+      }
+
+      HandleAccountGoldTrade(From.Mobile, To.Mobile, fromPlatSend, fromGoldSend, fromPlatRecv, fromGoldRecv);
+      HandleAccountGoldTrade(To.Mobile, From.Mobile, toPlatSend, toGoldSend, toPlatRecv, toGoldRecv);
+    }
+
+    private static void HandleAccountGoldTrade(
+      Mobile left,
+      Mobile right,
+      int platSend,
+      int goldSend,
+      int platRecv,
+      int goldRecv)
+    {
+      if (platSend > 0 || goldSend > 0)
+      {
+        if (platSend > 0 && goldSend > 0)
+          left.SendMessage("You traded {0:#,0} platinum and {1:#,0} gold to {2}.", platSend, goldSend,
+            right.RawName);
+        else if (platSend > 0)
+          left.SendMessage("You traded {0:#,0} platinum to {1}.", platSend, right.RawName);
+        else if (goldSend > 0) left.SendMessage("You traded {0:#,0} gold to {1}.", goldSend, right.RawName);
+      }
+
+      if (platRecv > 0 || goldRecv > 0)
+      {
+        if (platRecv > 0 && goldRecv > 0)
+          left.SendMessage("You received {0:#,0} platinum and {1:#,0} gold from {2}.", platRecv, goldRecv,
+            right.RawName);
+        else if (platRecv > 0)
+          left.SendMessage("You received {0:#,0} platinum from {1}.", platRecv, right.RawName);
+        else if (goldRecv > 0) left.SendMessage("You received {0:#,0} gold from {1}.", goldRecv, right.RawName);
+      }
+    }
+  }
+
+  public class SecureTradeInfo : IDisposable
+  {
+    public SecureTradeInfo(SecureTrade owner, Mobile m, SecureTradeContainer c)
+    {
+      Owner = owner;
+      Mobile = m;
+      Container = c;
+
+      Mobile.AddItem(Container);
+
+      VirtualCheck = new VirtualCheck();
+      Container.DropItem(VirtualCheck);
+    }
+
+    public SecureTrade Owner{ get; private set; }
+    public Mobile Mobile{ get; private set; }
+    public SecureTradeContainer Container{ get; private set; }
+    public VirtualCheck VirtualCheck{ get; private set; }
+
+    public int Gold
+    {
+      get => VirtualCheck.Gold;
+      set => VirtualCheck.Gold = value;
+    }
+
+    public int Plat
+    {
+      get => VirtualCheck.Plat;
+      set => VirtualCheck.Plat = value;
+    }
+
+    public bool Accepted{ get; set; }
+
+    public bool IsDisposed{ get; private set; }
+
+    public void Dispose()
+    {
+      VirtualCheck.Delete();
+      VirtualCheck = null;
+
+      Container.Delete();
+      Container = null;
+
+      Mobile = null;
+      Owner = null;
+
+      IsDisposed = true;
+    }
+  }
+}