/***************************************************************************
 *                               Container.cs
 *                            -------------------
 *   begin                : May 1, 2002
 *   copyright            : (C) The RunUO Software Team
 *   email                : info@runuo.com
 *
 *   $Id$
 *
 ***************************************************************************/

/***************************************************************************
 *
 *   This program is free software; you can redistribute it and/or modify
 *   it under the terms of the GNU General Public License as published by
 *   the Free Software Foundation; either version 2 of the License, or
 *   (at your option) any later version.
 *
 ***************************************************************************/

using System;
using System.Collections.Generic;
using System.IO;
using Server.Network;

namespace Server.Items
{
  public delegate void OnItemConsumed(Item item, int amount);

  public delegate int CheckItemGroup(Item a, Item b);

  public delegate void ContainerSnoopHandler(Container cont, Mobile from);

  public class Container : Item
  {
    private static List<Item> m_FindItemsList = new List<Item>();

    private ContainerData m_ContainerData;

    private int m_DropSound;
    private int m_GumpID;

    internal List<Item> m_Items;
    private int m_MaxItems;
    private int m_TotalGold;

    private int m_TotalItems;
    private int m_TotalWeight;

    public Container(int itemID) : base(itemID)
    {
      m_GumpID = -1;
      m_DropSound = -1;
      m_MaxItems = -1;

      UpdateContainerData();
    }

    public Container(Serial serial) : base(serial)
    {
    }

    public static ContainerSnoopHandler SnoopHandler{ get; set; }

    public ContainerData ContainerData
    {
      get
      {
        if (m_ContainerData == null)
          UpdateContainerData();

        return m_ContainerData;
      }
      set => m_ContainerData = value;
    }

    [CommandProperty(AccessLevel.GameMaster)]
    public override int ItemID
    {
      get => base.ItemID;
      set
      {
        int oldID = ItemID;

        base.ItemID = value;

        if (ItemID != oldID)
          UpdateContainerData();
      }
    }

    [CommandProperty(AccessLevel.GameMaster)]
    public int GumpID
    {
      get => m_GumpID == -1 ? DefaultGumpID : m_GumpID;
      set => m_GumpID = value;
    }

    [CommandProperty(AccessLevel.GameMaster)]
    public int DropSound
    {
      get => m_DropSound == -1 ? DefaultDropSound : m_DropSound;
      set => m_DropSound = value;
    }

    [CommandProperty(AccessLevel.GameMaster)]
    public int MaxItems
    {
      get => m_MaxItems == -1 ? DefaultMaxItems : m_MaxItems;
      set
      {
        m_MaxItems = value;
        InvalidateProperties();
      }
    }

    [CommandProperty(AccessLevel.GameMaster)]
    public virtual int MaxWeight
    {
      get
      {
        if (Parent is Container container && container.MaxWeight == 0) return 0;

        return DefaultMaxWeight;
      }
    }

    [CommandProperty(AccessLevel.GameMaster)]
    public bool LiftOverride{ get; set; }

    public virtual Rectangle2D Bounds => ContainerData.Bounds;

    [CommandProperty(AccessLevel.GameMaster)]
    public virtual int DefaultGumpID => ContainerData.GumpID;

    [CommandProperty(AccessLevel.GameMaster)]
    public virtual int DefaultDropSound => ContainerData.DropSound;

    public virtual int DefaultMaxItems => GlobalMaxItems;
    public virtual int DefaultMaxWeight => GlobalMaxWeight;

    public virtual bool IsDecoContainer => !Movable && !IsLockedDown && !IsSecure && Parent == null && !LiftOverride;

    public static int GlobalMaxItems{ get; set; } = 125;

    public static int GlobalMaxWeight{ get; set; } = 400;

    public virtual bool DisplaysContent => true;

    public List<Mobile> Openers{ get; set; }

    public virtual bool IsPublicContainer => false;

    public virtual void UpdateContainerData()
    {
      ContainerData = ContainerData.GetData(ItemID);
    }

    public virtual int GetDroppedSound(Item item)
    {
      int dropSound = item.GetDropSound();

      return dropSound != -1 ? dropSound : DropSound;
    }

    public override void OnSnoop(Mobile from)
    {
      SnoopHandler?.Invoke(this, from);
    }

    public override bool CheckLift(Mobile from, Item item, ref LRReason reject)
    {
      if (from.AccessLevel < AccessLevel.GameMaster && IsDecoContainer)
      {
        reject = LRReason.CannotLift;
        return false;
      }

      return base.CheckLift(from, item, ref reject);
    }

    public override bool CheckItemUse(Mobile from, Item item)
    {
      if (item != this && from.AccessLevel < AccessLevel.GameMaster && IsDecoContainer)
      {
        from.LocalOverheadMessage(MessageType.Regular, 0x3B2, 1019045); // I can't reach that.
        return false;
      }

      return base.CheckItemUse(from, item);
    }

    public bool CheckHold(Mobile m, Item item, bool message) => CheckHold(m, item, message, true, 0, 0);

    public bool CheckHold(Mobile m, Item item, bool message, bool checkItems) => CheckHold(m, item, message, checkItems, 0, 0);

    public virtual bool CheckHold(Mobile m, Item item, bool message, bool checkItems, int plusItems, int plusWeight)
    {
      if (m?.AccessLevel < AccessLevel.GameMaster)
      {
        if (IsDecoContainer)
        {
          if (message)
            SendCantStoreMessage(m, item);

          return false;
        }

        int maxItems = MaxItems;

        if (checkItems && maxItems != 0 &&
            TotalItems + plusItems + item.TotalItems + (item.IsVirtualItem ? 0 : 1) > maxItems)
        {
          if (message)
            SendFullItemsMessage(m, item);

          return false;
        }

        if (MaxWeight != 0 && TotalWeight + plusWeight + item.TotalWeight + item.PileWeight > MaxWeight)
        {
          if (message)
            SendFullWeightMessage(m, item);

          return false;
        }
      }

      IEntity parent = Parent;

      while (parent != null)
      {
        if (parent is Container container)
          return container.CheckHold(m, item, message, checkItems, plusItems, plusWeight);

        if (!(parent is Item parentItem))
          break;

        parent = parentItem.Parent;
      }

      return true;
    }

    public virtual void SendFullItemsMessage(Mobile to, Item item)
    {
      to.SendMessage("That container cannot hold more items.");
    }

    public virtual void SendFullWeightMessage(Mobile to, Item item)
    {
      to.SendMessage("That container cannot hold more weight.");
    }

    public virtual void SendCantStoreMessage(Mobile to, Item item)
    {
      to.SendLocalizedMessage(500176); // That is not your container, you can't store things here.
    }

    public virtual bool OnDragDropInto(Mobile from, Item item, Point3D p)
    {
      if (!CheckHold(from, item, true, true))
        return false;

      item.Location = new Point3D(p.m_X, p.m_Y, 0);
      AddItem(item);

      from.SendSound(GetDroppedSound(item), GetWorldLocation());

      return true;
    }


    private static bool InTypeList(Item item, Type[] types)
    {
      Type t = item.GetType();

      for (int i = 0; i < types.Length; ++i)
        if (types[i].IsAssignableFrom(t))
          return true;

      return false;
    }

    private static void SetSaveFlag(ref SaveFlag flags, SaveFlag toSet, bool setIf)
    {
      if (setIf)
        flags |= toSet;
    }

    private static bool GetSaveFlag(SaveFlag flags, SaveFlag toGet) => (flags & toGet) != 0;

    public override void Serialize(GenericWriter writer)
    {
      base.Serialize(writer);

      writer.Write(2); // version

      SaveFlag flags = SaveFlag.None;

      SetSaveFlag(ref flags, SaveFlag.MaxItems, m_MaxItems != -1);
      SetSaveFlag(ref flags, SaveFlag.GumpID, m_GumpID != -1);
      SetSaveFlag(ref flags, SaveFlag.DropSound, m_DropSound != -1);
      SetSaveFlag(ref flags, SaveFlag.LiftOverride, LiftOverride);

      writer.Write((byte)flags);

      if (GetSaveFlag(flags, SaveFlag.MaxItems))
        writer.WriteEncodedInt(m_MaxItems);

      if (GetSaveFlag(flags, SaveFlag.GumpID))
        writer.WriteEncodedInt(m_GumpID);

      if (GetSaveFlag(flags, SaveFlag.DropSound))
        writer.WriteEncodedInt(m_DropSound);
    }

    public override void Deserialize(GenericReader reader)
    {
      base.Deserialize(reader);

      int version = reader.ReadInt();

      switch (version)
      {
        case 2:
        {
          SaveFlag flags = (SaveFlag)reader.ReadByte();

          if (GetSaveFlag(flags, SaveFlag.MaxItems))
            m_MaxItems = reader.ReadEncodedInt();
          else
            m_MaxItems = -1;

          if (GetSaveFlag(flags, SaveFlag.GumpID))
            m_GumpID = reader.ReadEncodedInt();
          else
            m_GumpID = -1;

          if (GetSaveFlag(flags, SaveFlag.DropSound))
            m_DropSound = reader.ReadEncodedInt();
          else
            m_DropSound = -1;

          LiftOverride = GetSaveFlag(flags, SaveFlag.LiftOverride);

          break;
        }
        case 1:
        {
          m_MaxItems = reader.ReadInt();
          goto case 0;
        }
        case 0:
        {
          if (version < 1)
            m_MaxItems = GlobalMaxItems;

          m_GumpID = reader.ReadInt();
          m_DropSound = reader.ReadInt();

          if (m_GumpID == DefaultGumpID)
            m_GumpID = -1;

          if (m_DropSound == DefaultDropSound)
            m_DropSound = -1;

          if (m_MaxItems == DefaultMaxItems)
            m_MaxItems = -1;

          //m_Bounds = new Rectangle2D( reader.ReadPoint2D(), reader.ReadPoint2D() );
          reader.ReadPoint2D();
          reader.ReadPoint2D();

          break;
        }
      }

      UpdateContainerData();
    }

<<<<<<< HEAD
    public override int GetTotal(TotalType type) =>
      type switch
=======
    public override int GetTotal(TotalType type)
    {
      return type switch
>>>>>>> 64d59ce2
      {
        TotalType.Gold => m_TotalGold,
        TotalType.Items => m_TotalItems,
        TotalType.Weight => m_TotalWeight,
        _ => base.GetTotal(type)
      };
<<<<<<< HEAD
=======
    }
>>>>>>> 64d59ce2

    public override void UpdateTotal(Item sender, TotalType type, int delta)
    {
      if (sender != this && delta != 0 && !sender.IsVirtualItem)
        switch (type)
        {
          case TotalType.Gold:
            m_TotalGold += delta;
            break;

          case TotalType.Items:
            m_TotalItems += delta;
            InvalidateProperties();
            break;

          case TotalType.Weight:
            m_TotalWeight += delta;
            InvalidateProperties();
            break;
        }

      base.UpdateTotal(sender, type, delta);
    }

    public override void UpdateTotals()
    {
      m_TotalGold = 0;
      m_TotalItems = 0;
      m_TotalWeight = 0;

      List<Item> items = m_Items;

      if (items == null)
        return;

      for (int i = 0; i < items.Count; ++i)
      {
        Item item = items[i];

        item.UpdateTotals();

        if (item.IsVirtualItem)
          continue;

        m_TotalGold += item.TotalGold;
        m_TotalItems += item.TotalItems + 1;
        m_TotalWeight += item.TotalWeight + item.PileWeight;
      }
    }

    public virtual bool OnStackAttempt(Mobile from, Item stack, Item dropped) => CheckHold(from, dropped, true, false) && stack.StackWith(from, dropped);

    public override bool OnDragDrop(Mobile from, Item dropped)
    {
      if (TryDropItem(from, dropped, true))
      {
        from.SendSound(GetDroppedSound(dropped), GetWorldLocation());

        return true;
      }

      return false;
    }

    public virtual bool TryDropItem(Mobile from, Item dropped, bool sendFullMessage) => TryDropItem(from, dropped, sendFullMessage, false);

    public virtual bool TryDropItem(Mobile from, Item dropped, bool sendFullMessage, bool playSound)
    {
      List<Item> list = Items;

      for (int i = 0; i < list.Count; ++i)
      {
        Item item = list[i];

        if (!(item is Container) && CheckHold(from, dropped, false, false) &&
            item.StackWith(from, dropped, playSound))
          return true;
      }

      if (CheckHold(from, dropped, sendFullMessage, true))
      {
        DropItem(dropped);
        return true;
      }

      return false;
    }

    public virtual bool TryDropItems(Mobile from, bool sendFullMessage, params Item[] droppedItems)
    {
      List<Item> dropItems = new List<Item>();
      List<ItemStackEntry> stackItems = new List<ItemStackEntry>();

      int extraItems = 0;
      int extraWeight = 0;

      for (int i = 0; i < droppedItems.Length; i++)
      {
        Item dropped = droppedItems[i];

        List<Item> list = Items;

        bool stacked = false;

        for (int j = 0; j < list.Count; ++j)
        {
          Item item = list[j];

          if (!(item is Container) && CheckHold(from, dropped, false, false, 0, extraWeight) &&
              item.CanStackWith(dropped))
          {
            stackItems.Add(new ItemStackEntry(item, dropped));
            extraWeight += (int)Math.Ceiling(item.Weight * (item.Amount + dropped.Amount)) -
                           item.PileWeight; //extra weight delta, do not need TotalWeight as we do not have hybrid stackable container types
            stacked = true;
            break;
          }
        }

        if (!stacked && CheckHold(from, dropped, false, true, extraItems, extraWeight))
        {
          dropItems.Add(dropped);
          extraItems++;
          extraWeight += dropped.TotalWeight + dropped.PileWeight;
        }
      }

      if (dropItems.Count + stackItems.Count == droppedItems.Length) //All good
      {
        for (int i = 0; i < dropItems.Count; i++)
          DropItem(dropItems[i]);

        for (int i = 0; i < stackItems.Count; i++)
          stackItems[i].m_StackItem.StackWith(from, stackItems[i].m_DropItem, false);

        return true;
      }

      return false;
    }

    public virtual void Destroy()
    {
      Point3D loc = GetWorldLocation();
      Map map = Map;

      for (int i = Items.Count - 1; i >= 0; --i)
        if (i < Items.Count)
        {
          Items[i].SetLastMoved();
          Items[i].MoveToWorld(loc, map);
        }

      Delete();
    }

    public virtual void DropItem(Item dropped)
    {
      if (dropped == null)
        return;

      AddItem(dropped);

      Rectangle2D bounds = dropped.GetGraphicBounds();
      Rectangle2D ourBounds = Bounds;

      int x, y;

      if (bounds.Width >= ourBounds.Width)
        x = (ourBounds.Width - bounds.Width) / 2;
      else
        x = Utility.Random(ourBounds.Width - bounds.Width);

      if (bounds.Height >= ourBounds.Height)
        y = (ourBounds.Height - bounds.Height) / 2;
      else
        y = Utility.Random(ourBounds.Height - bounds.Height);

      x += ourBounds.X;
      x -= bounds.X;

      y += ourBounds.Y;
      y -= bounds.Y;

      dropped.Location = new Point3D(x, y, 0);
    }

    public override void OnDoubleClickSecureTrade(Mobile from)
    {
      if (from.InRange(GetWorldLocation(), 2))
      {
        DisplayTo(from);

        SecureTrade trade = GetSecureTradeCont()?.Trade;

        if (trade != null)
        {
          if (trade.From.Mobile == from)
            DisplayTo(trade.To.Mobile);
          else if (trade.To.Mobile == from)
            DisplayTo(trade.From.Mobile);
        }
      }
      else
        from.SendLocalizedMessage(500446); // That is too far away.
    }

    public virtual bool CheckContentDisplay(Mobile from) =>
      DisplaysContent && RootParent == null ||
      RootParent is Item || RootParent == from ||
      from.AccessLevel > AccessLevel.Player;

    public override void OnSingleClick(Mobile from)
    {
      base.OnSingleClick(from);

      if (CheckContentDisplay(from))
        LabelTo(from, "({0} item{2}, {1} stones)", TotalItems, TotalWeight, TotalItems != 1 ? "s" : string.Empty);
      //LabelTo( from, 1050044, String.Format( "{0}\t{1}", TotalItems.ToString(), TotalWeight.ToString() ) );
    }

    public override void OnDelete()
    {
      base.OnDelete();

      Openers = null;
    }

    public virtual void DisplayTo(Mobile to)
    {
      ProcessOpeners(to);

      NetState ns = to.NetState;

      if (ns != null)
      {
        Packets.SendDisplayContainer(ns, Serial, (short)GumpID);

        SendContentTo(ns);

        if (ObjectPropertyList.Enabled)
        {
          List<Item> items = Items;

          for (int i = 0; i < items.Count; ++i)
            items[i].PropertyList.SendOPLInfo(ns);
        }
      }
    }

    public void ProcessOpeners(Mobile opener)
    {
      if (IsPublicContainer)
        return;

      bool contains = false;

      if (Openers != null)
      {
        Point3D worldLoc = GetWorldLocation();
        Map map = Map;

        for (int i = 0; i < Openers.Count; ++i)
        {
          Mobile mob = Openers[i];

          if (mob == opener)
            contains = true;
          else
          {
            int range = GetUpdateRange(mob);

            if (mob.Map != map || !mob.InRange(worldLoc, range))
              Openers.RemoveAt(i--);
          }
        }
      }

      if (!contains)
      {
        Openers ??= new List<Mobile>();
        Openers.Add(opener);
      }
      else if (Openers?.Count == 0)
        Openers = null;
    }

    public virtual void SendContentTo(NetState state) => Packets.SendContainerContent(state, state.Mobile, this);

    public override void GetProperties(ObjectPropertyList list)
    {
      base.GetProperties(list);

      if (DisplaysContent) //CheckContentDisplay( from ) )
      {
        if (Core.ML)
        {
          if (ParentsContain<BankBox>()) //Root Parent is the Mobile.  Parent could be another containter.
            list.Add(1073841, "{0}\t{1}\t{2}", TotalItems, MaxItems,
              TotalWeight); // Contents: ~1_COUNT~/~2_MAXCOUNT~ items, ~3_WEIGHT~ stones
          else
            list.Add(1072241, "{0}\t{1}\t{2}\t{3}", TotalItems, MaxItems, TotalWeight,
              MaxWeight); // Contents: ~1_COUNT~/~2_MAXCOUNT~ items, ~3_WEIGHT~/~4_MAXWEIGHT~ stones

          //TODO: Where do the other clilocs come into play? 1073839 & 1073840?
        }
        else
        {
          list.Add(1050044, "{0}\t{1}", TotalItems, TotalWeight); // ~1_COUNT~ items, ~2_WEIGHT~ stones
        }
      }
    }

    public override void OnDoubleClick(Mobile from)
    {
      if (from.AccessLevel > AccessLevel.Player || from.InRange(GetWorldLocation(), 2))
        DisplayTo(from);
      else
        from.SendLocalizedMessage(500446); // That is too far away.
    }

<<<<<<< HEAD
=======
    private class GroupComparer : IComparer<Item>
    {
      private CheckItemGroup m_Grouper;

      public GroupComparer(CheckItemGroup grouper) => m_Grouper = grouper;

      public int Compare(Item a, Item b) => m_Grouper(a, b);
    }

>>>>>>> 64d59ce2
    [Flags]
    private enum SaveFlag : byte
    {
      None = 0x00000000,
      MaxItems = 0x00000001,
      GumpID = 0x00000002,
      DropSound = 0x00000004,
      LiftOverride = 0x00000008
    }

    private struct ItemStackEntry
    {
      public Item m_StackItem;
      public Item m_DropItem;

      public ItemStackEntry(Item stack, Item drop)
      {
        m_StackItem = stack;
        m_DropItem = drop;
      }
    }

    #region Consume[...]

    public bool ConsumeTotalGrouped(Type type, int amount, bool recurse, OnItemConsumed callback, CheckItemGroup grouper)
    {
      if (grouper == null)
        throw new ArgumentNullException();

      Item[] typedItems = FindItemsByType(type, recurse);

      List<List<Item>> groups = new List<List<Item>>();
      int idx = 0;

      while (idx < typedItems.Length)
      {
        Item a = typedItems[idx++];
        List<Item> group = new List<Item>();

        group.Add(a);

        while (idx < typedItems.Length)
        {
          Item b = typedItems[idx];
          int v = grouper(a, b);

          if (v == 0)
            group.Add(b);
          else
            break;

          ++idx;
        }

        groups.Add(group);
      }

      Item[][] items = new Item[groups.Count][];
      int[] totals = new int[groups.Count];

      bool hasEnough = false;

      for (int i = 0; i < groups.Count; ++i)
      {
        items[i] = groups[i].ToArray();

        for (int j = 0; j < items[i].Length; ++j)
          totals[i] += items[i][j].Amount;

        hasEnough |= totals[i] >= amount;
      }

      if (!hasEnough)
        return false;

      for (int i = 0; i < items.Length; ++i)
        if (totals[i] >= amount)
        {
          int need = amount;

          for (int j = 0; j < items[i].Length; ++j)
          {
            Item item = items[i][j];

            int theirAmount = item.Amount;

            if (theirAmount < need)
            {
              callback?.Invoke(item, theirAmount);

              item.Consume(theirAmount);
              need -= theirAmount;
            }
            else
            {
              callback?.Invoke(item, need);

              item.Consume(need);
              break;
            }
          }

          break;
        }

      return true;
    }

    public int ConsumeTotalGrouped(Type[] types, int[] amounts, bool recurse, OnItemConsumed callback,
      CheckItemGroup grouper)
    {
      if (types.Length != amounts.Length)
        throw new ArgumentException();
      if (grouper == null)
        throw new ArgumentNullException();

      Item[][][] items = new Item[types.Length][][];
      int[][] totals = new int[types.Length][];

      for (int i = 0; i < types.Length; ++i)
      {
        Item[] typedItems = FindItemsByType(types[i], recurse);

        List<List<Item>> groups = new List<List<Item>>();
        int idx = 0;

        while (idx < typedItems.Length)
        {
          Item a = typedItems[idx++];
          List<Item> group = new List<Item>();

          group.Add(a);

          while (idx < typedItems.Length)
          {
            Item b = typedItems[idx];
            int v = grouper(a, b);

            if (v == 0)
              group.Add(b);
            else
              break;

            ++idx;
          }

          groups.Add(group);
        }

        items[i] = new Item[groups.Count][];
        totals[i] = new int[groups.Count];

        bool hasEnough = false;

        for (int j = 0; j < groups.Count; ++j)
        {
          items[i][j] = groups[j].ToArray();

          for (int k = 0; k < items[i][j].Length; ++k)
            totals[i][j] += items[i][j][k].Amount;

          hasEnough |= totals[i][j] >= amounts[i];
        }

        if (!hasEnough)
          return i;
      }

      for (int i = 0; i < items.Length; ++i)
      for (int j = 0; j < items[i].Length; ++j)
        if (totals[i][j] >= amounts[i])
        {
          int need = amounts[i];

          for (int k = 0; k < items[i][j].Length; ++k)
          {
            Item item = items[i][j][k];

            int theirAmount = item.Amount;

            if (theirAmount < need)
            {
              callback?.Invoke(item, theirAmount);

              item.Consume(theirAmount);
              need -= theirAmount;
            }
            else
            {
              callback?.Invoke(item, need);

              item.Consume(need);
              break;
            }
          }

          break;
        }

      return -1;
    }

    public int ConsumeTotalGrouped(Type[][] types, int[] amounts, bool recurse, OnItemConsumed callback,
      CheckItemGroup grouper)
    {
      if (types.Length != amounts.Length)
        throw new ArgumentException();
      if (grouper == null)
        throw new ArgumentNullException();

      Item[][][] items = new Item[types.Length][][];
      int[][] totals = new int[types.Length][];

      for (int i = 0; i < types.Length; ++i)
      {
        Item[] typedItems = FindItemsByType(types[i], recurse);

        List<List<Item>> groups = new List<List<Item>>();
        int idx = 0;

        while (idx < typedItems.Length)
        {
          Item a = typedItems[idx++];
          List<Item> group = new List<Item>();

          group.Add(a);

          while (idx < typedItems.Length)
          {
            Item b = typedItems[idx];
            int v = grouper(a, b);

            if (v == 0)
              group.Add(b);
            else
              break;

            ++idx;
          }

          groups.Add(group);
        }

        items[i] = new Item[groups.Count][];
        totals[i] = new int[groups.Count];

        bool hasEnough = false;

        for (int j = 0; j < groups.Count; ++j)
        {
          items[i][j] = groups[j].ToArray();

          for (int k = 0; k < items[i][j].Length; ++k)
            totals[i][j] += items[i][j][k].Amount;

          hasEnough |= totals[i][j] >= amounts[i];
        }

        if (!hasEnough)
          return i;
      }

      for (int i = 0; i < items.Length; ++i)
      for (int j = 0; j < items[i].Length; ++j)
        if (totals[i][j] >= amounts[i])
        {
          int need = amounts[i];

          for (int k = 0; k < items[i][j].Length; ++k)
          {
            Item item = items[i][j][k];

            int theirAmount = item.Amount;

            if (theirAmount < need)
            {
              callback?.Invoke(item, theirAmount);

              item.Consume(theirAmount);
              need -= theirAmount;
            }
            else
            {
              callback?.Invoke(item, need);

              item.Consume(need);
              break;
            }
          }

          break;
        }

      return -1;
    }

    public int ConsumeTotal(Type[][] types, int[] amounts, bool recurse = true, OnItemConsumed callback = null)
    {
      if (types.Length != amounts.Length)
        throw new ArgumentException();

      Item[][] items = new Item[types.Length][];
      int[] totals = new int[types.Length];

      for (int i = 0; i < types.Length; ++i)
      {
        items[i] = FindItemsByType(types[i], recurse);

        for (int j = 0; j < items[i].Length; ++j)
          totals[i] += items[i][j].Amount;

        if (totals[i] < amounts[i])
          return i;
      }

      for (int i = 0; i < types.Length; ++i)
      {
        int need = amounts[i];

        for (int j = 0; j < items[i].Length; ++j)
        {
          Item item = items[i][j];

          int theirAmount = item.Amount;

          if (theirAmount < need)
          {
            callback?.Invoke(item, theirAmount);

            item.Consume(theirAmount);
            need -= theirAmount;
          }
          else
          {
            callback?.Invoke(item, need);

            item.Consume(need);
            break;
          }
        }
      }

      return -1;
    }

    public int ConsumeTotal(Type[] types, int[] amounts, bool recurse = true, OnItemConsumed callback = null)
    {
      if (types.Length != amounts.Length)
        throw new ArgumentException();

      Item[][] items = new Item[types.Length][];
      int[] totals = new int[types.Length];

      for (int i = 0; i < types.Length; ++i)
      {
        items[i] = FindItemsByType(types[i], recurse);

        for (int j = 0; j < items[i].Length; ++j)
          totals[i] += items[i][j].Amount;

        if (totals[i] < amounts[i])
          return i;
      }

      for (int i = 0; i < types.Length; ++i)
      {
        int need = amounts[i];

        for (int j = 0; j < items[i].Length; ++j)
        {
          Item item = items[i][j];

          int theirAmount = item.Amount;

          if (theirAmount < need)
          {
            callback?.Invoke(item, theirAmount);

            item.Consume(theirAmount);
            need -= theirAmount;
          }
          else
          {
            callback?.Invoke(item, need);

            item.Consume(need);
            break;
          }
        }
      }

      return -1;
    }

    public bool ConsumeTotal(Type type, int amount = 1, bool recurse = true, OnItemConsumed callback = null)
    {
      Item[] items = FindItemsByType(type, recurse);

      // First pass, compute total
      int total = 0;

      for (int i = 0; i < items.Length; ++i)
        total += items[i].Amount;

      if (total >= amount)
      {
        // We've enough, so consume it

        int need = amount;

        for (int i = 0; i < items.Length; ++i)
        {
          Item item = items[i];

          int theirAmount = item.Amount;

          if (theirAmount < need)
          {
            callback?.Invoke(item, theirAmount);

            item.Consume(theirAmount);
            need -= theirAmount;
          }
          else
          {
            callback?.Invoke(item, need);

            item.Consume(need);

            return true;
          }
        }
      }

      return false;
    }

    public int ConsumeUpTo(Type type, int amount, bool recurse = true)
    {
      int consumed = 0;

      Queue<Item> toDelete = new Queue<Item>();

      RecurseConsumeUpTo(this, type, amount, recurse, ref consumed, toDelete);

      while (toDelete.Count > 0)
        toDelete.Dequeue().Delete();

      return consumed;
    }

    private static void RecurseConsumeUpTo(Item current, Type type, int amount, bool recurse, ref int consumed,
      Queue<Item> toDelete)
    {
      if (current == null || current.Items.Count == 0)
        return;

      List<Item> list = current.Items;

      for (int i = 0; i < list.Count; ++i)
      {
        Item item = list[i];

        if (type.IsInstanceOfType(item))
        {
          int need = amount - consumed;
          int theirAmount = item.Amount;

          if (theirAmount <= need)
          {
            toDelete.Enqueue(item);
            consumed += theirAmount;
          }
          else
          {
            item.Amount -= need;
            consumed += need;

            return;
          }
        }
        else if (recurse && item is Container)
        {
          RecurseConsumeUpTo(item, type, amount, true, ref consumed, toDelete);
        }
      }
    }

    #endregion

    #region Get[BestGroup]Amount

    public int GetBestGroupAmount(Type type, bool recurse, CheckItemGroup grouper)
    {
      if (grouper == null)
        throw new ArgumentNullException();

      int best = 0;

      Item[] typedItems = FindItemsByType(type, recurse);

      List<List<Item>> groups = new List<List<Item>>();
      int idx = 0;

      while (idx < typedItems.Length)
      {
        Item a = typedItems[idx++];
        List<Item> group = new List<Item>();

        group.Add(a);

        while (idx < typedItems.Length)
        {
          Item b = typedItems[idx];
          int v = grouper(a, b);

          if (v == 0)
            group.Add(b);
          else
            break;

          ++idx;
        }

        groups.Add(group);
      }

      for (int i = 0; i < groups.Count; ++i)
      {
        Item[] items = groups[i].ToArray();

        int total = 0;

        for (int j = 0; j < items.Length; ++j)
          total += items[j].Amount;

        if (total >= best)
          best = total;
      }

      return best;
    }

    public int GetBestGroupAmount(Type[] types, bool recurse, CheckItemGroup grouper)
    {
      if (grouper == null)
        throw new ArgumentNullException();

      int best = 0;

      Item[] typedItems = FindItemsByType(types, recurse);

      List<List<Item>> groups = new List<List<Item>>();
      int idx = 0;

      while (idx < typedItems.Length)
      {
        Item a = typedItems[idx++];
        List<Item> group = new List<Item>();

        group.Add(a);

        while (idx < typedItems.Length)
        {
          Item b = typedItems[idx];
          int v = grouper(a, b);

          if (v == 0)
            group.Add(b);
          else
            break;

          ++idx;
        }

        groups.Add(group);
      }

      for (int j = 0; j < groups.Count; ++j)
      {
        Item[] items = groups[j].ToArray();
        int total = 0;

        for (int k = 0; k < items.Length; ++k)
          total += items[k].Amount;

        if (total >= best)
          best = total;
      }

      return best;
    }

    public int GetBestGroupAmount(Type[][] types, bool recurse, CheckItemGroup grouper)
    {
      if (grouper == null)
        throw new ArgumentNullException();

      int best = 0;

      for (int i = 0; i < types.Length; ++i)
      {
        Item[] typedItems = FindItemsByType(types[i], recurse);

        List<List<Item>> groups = new List<List<Item>>();
        int idx = 0;

        while (idx < typedItems.Length)
        {
          Item a = typedItems[idx++];
          List<Item> group = new List<Item>();

          group.Add(a);

          while (idx < typedItems.Length)
          {
            Item b = typedItems[idx];
            int v = grouper(a, b);

            if (v == 0)
              group.Add(b);
            else
              break;

            ++idx;
          }

          groups.Add(group);
        }

        for (int j = 0; j < groups.Count; ++j)
        {
          Item[] items = groups[j].ToArray();
          int total = 0;

          for (int k = 0; k < items.Length; ++k)
            total += items[k].Amount;

          if (total >= best)
            best = total;
        }
      }

      return best;
    }

    public int GetAmount(Type type, bool recurse = true)
    {
      Item[] items = FindItemsByType(type, recurse);

      int amount = 0;

      for (int i = 0; i < items.Length; ++i)
        amount += items[i].Amount;

      return amount;
    }

    public int GetAmount(Type[] types, bool recurse = true)
    {
      Item[] items = FindItemsByType(types, recurse);

      int amount = 0;

      for (int i = 0; i < items.Length; ++i)
        amount += items[i].Amount;

      return amount;
    }

    #endregion

    #region Non-Generic FindItem[s] by Type

    public Item[] FindItemsByType(Type type, bool recurse = true)
    {
      if (m_FindItemsList.Count > 0)
        m_FindItemsList.Clear();

      RecurseFindItemsByType(this, type, recurse, m_FindItemsList);

      return m_FindItemsList.ToArray();
    }

    private static void RecurseFindItemsByType(Item current, Type type, bool recurse, List<Item> list)
    {
      if (current == null || current.Items.Count == 0)
        return;

      List<Item> items = current.Items;

      for (int i = 0; i < items.Count; ++i)
      {
        Item item = items[i];

        if (type.IsInstanceOfType(item))
          list.Add(item);

        if (recurse && item is Container)
          RecurseFindItemsByType(item, type, true, list);
      }
    }

    public Item[] FindItemsByType(Type[] types, bool recurse = true)
    {
      if (m_FindItemsList.Count > 0)
        m_FindItemsList.Clear();

      RecurseFindItemsByType(this, types, recurse, m_FindItemsList);

      return m_FindItemsList.ToArray();
    }

    private static void RecurseFindItemsByType(Item current, Type[] types, bool recurse, List<Item> list)
    {
      if (current == null || current.Items.Count == 0)
        return;

      List<Item> items = current.Items;

      for (int i = 0; i < items.Count; ++i)
      {
        Item item = items[i];

        if (InTypeList(item, types))
          list.Add(item);

        if (recurse && item is Container)
          RecurseFindItemsByType(item, types, true, list);
      }
    }

    public Item FindItemByType(Type type, bool recurse = true) => RecurseFindItemByType(this, type, recurse);

    private static Item RecurseFindItemByType(Item current, Type type, bool recurse)
    {
      if (current == null || current.Items.Count == 0)
        return null;

      List<Item> list = current.Items;

      for (int i = 0; i < list.Count; ++i)
      {
        Item item = list[i];

        if (type.IsInstanceOfType(item))
          return item;

        if (recurse && item is Container)
        {
          Item check = RecurseFindItemByType(item, type, true);

          if (check != null)
            return check;
        }
      }

      return null;
    }

    public Item FindItemByType(Type[] types, bool recurse = true) => RecurseFindItemByType(this, types, recurse);

    private static Item RecurseFindItemByType(Item current, Type[] types, bool recurse)
    {
      if (current == null || current.Items.Count == 0)
        return null;

      List<Item> list = current.Items;

      for (int i = 0; i < list.Count; ++i)
      {
        Item item = list[i];

        if (InTypeList(item, types)) return item;

        if (recurse && item is Container)
        {
          Item check = RecurseFindItemByType(item, types, true);

          if (check != null)
            return check;
        }
      }

      return null;
    }

    #endregion

    #region Generic FindItem[s] by Type

    public List<T> FindItemsByType<T>(Predicate<T> predicate) where T : Item => FindItemsByType(true, predicate);

    public List<T> FindItemsByType<T>(bool recurse = true, Predicate<T> predicate = null) where T : Item
    {
      List<T> list = new List<T>();
      RecurseFindItemsByType(this, recurse, list, predicate);

      return list;
    }

    private static void RecurseFindItemsByType<T>(Item current, bool recurse, List<T> list, Predicate<T> predicate)
      where T : Item
    {
      if (current == null || current.Items.Count == 0)
        return;

      List<Item> items = current.Items;

      for (int i = 0; i < items.Count; ++i)
      {
        Item item = items[i];

        if (item is T typedItem)
          if (predicate?.Invoke(typedItem) == true)
            list.Add(typedItem);

        if (recurse && item is Container)
          RecurseFindItemsByType(item, true, list, predicate);
      }
    }

    public T FindItemByType<T>(bool recurse = true) where T : Item => RecurseFindItemByType<T>(this, recurse);

    private static T RecurseFindItemByType<T>(Item current, bool recurse = true, Predicate<T> predicate = null) where T : Item
    {
      if (current == null || current.Items.Count == 0)
        return null;

      List<Item> list = current.Items;

      for (int i = 0; i < list.Count; ++i)
      {
        Item item = list[i];

        if (item is T typedItem)
        {
          if (predicate?.Invoke(typedItem) == true)
            return typedItem;
        }
        else if (recurse && item is Container)
        {
          T check = RecurseFindItemByType(item, true, predicate);

          if (check != null)
            return check;
        }
      }

      return null;
    }
    #endregion
  }

  public class ContainerData
  {
    private static readonly Dictionary<int, ContainerData> Table = new Dictionary<int, ContainerData>();

    static ContainerData()
    {
      string path = Path.Combine(Core.BaseDirectory, "Data/containers.cfg");

      if (!File.Exists(path))
      {
        Default = new ContainerData(0x3C, new Rectangle2D(44, 65, 142, 94), 0x48);
        return;
      }

      using (StreamReader reader = new StreamReader(path))
      {
        string line;

        while ((line = reader.ReadLine()) != null)
        {
          line = line.Trim();

          if (line.Length == 0 || line.StartsWith("#"))
            continue;

          try
          {
            string[] split = line.Split('\t');

            if (split.Length >= 3)
            {
              int gumpId = Utility.ToInt32(split[0]);

              string[] aRect = split[1].Split(' ');
              if (aRect.Length < 4)
                continue;

              int x = Utility.ToInt32(aRect[0]);
              int y = Utility.ToInt32(aRect[1]);
              int width = Utility.ToInt32(aRect[2]);
              int height = Utility.ToInt32(aRect[3]);

              Rectangle2D bounds = new Rectangle2D(x, y, width, height);

              int dropSound = Utility.ToInt32(split[2]);

              ContainerData data = new ContainerData(gumpId, bounds, dropSound);

              Default ??= data;

              if (split.Length >= 4)
              {
                string[] aIDs = split[3].Split(',');

                for (int i = 0; i < aIDs.Length; i++)
                {
                  int id = Utility.ToInt32(aIDs[i]);

                  if (Table.ContainsKey(id))
                    Console.WriteLine(@"Warning: double ItemID entry in Data\containers.cfg");
                  else
                    Table[id] = data;
                }
              }
            }
          }
          catch
          {
            // ignored
          }
        }
      }

      Default ??= new ContainerData(0x3C, new Rectangle2D(44, 65, 142, 94), 0x48);
    }

    public ContainerData(int gumpId, Rectangle2D bounds, int dropSound)
    {
      GumpID = gumpId;
      Bounds = bounds;
      DropSound = dropSound;
    }

    public static ContainerData Default{ get; set; }

    public int GumpID{ get; }

    public Rectangle2D Bounds{ get; }

    public int DropSound{ get; }

    public static ContainerData GetData(int itemId)
    {
      Table.TryGetValue(itemId, out ContainerData data);
      return data ?? Default;
    }
  }
}
<|MERGE_RESOLUTION|>--- conflicted
+++ resolved
@@ -1,1684 +1,1673 @@
-/***************************************************************************
- *                               Container.cs
- *                            -------------------
- *   begin                : May 1, 2002
- *   copyright            : (C) The RunUO Software Team
- *   email                : info@runuo.com
- *
- *   $Id$
- *
- ***************************************************************************/
-
-/***************************************************************************
- *
- *   This program is free software; you can redistribute it and/or modify
- *   it under the terms of the GNU General Public License as published by
- *   the Free Software Foundation; either version 2 of the License, or
- *   (at your option) any later version.
- *
- ***************************************************************************/
-
-using System;
-using System.Collections.Generic;
-using System.IO;
-using Server.Network;
-
-namespace Server.Items
-{
-  public delegate void OnItemConsumed(Item item, int amount);
-
-  public delegate int CheckItemGroup(Item a, Item b);
-
-  public delegate void ContainerSnoopHandler(Container cont, Mobile from);
-
-  public class Container : Item
-  {
-    private static List<Item> m_FindItemsList = new List<Item>();
-
-    private ContainerData m_ContainerData;
-
-    private int m_DropSound;
-    private int m_GumpID;
-
-    internal List<Item> m_Items;
-    private int m_MaxItems;
-    private int m_TotalGold;
-
-    private int m_TotalItems;
-    private int m_TotalWeight;
-
-    public Container(int itemID) : base(itemID)
-    {
-      m_GumpID = -1;
-      m_DropSound = -1;
-      m_MaxItems = -1;
-
-      UpdateContainerData();
-    }
-
-    public Container(Serial serial) : base(serial)
-    {
-    }
-
-    public static ContainerSnoopHandler SnoopHandler{ get; set; }
-
-    public ContainerData ContainerData
-    {
-      get
-      {
-        if (m_ContainerData == null)
-          UpdateContainerData();
-
-        return m_ContainerData;
-      }
-      set => m_ContainerData = value;
-    }
-
-    [CommandProperty(AccessLevel.GameMaster)]
-    public override int ItemID
-    {
-      get => base.ItemID;
-      set
-      {
-        int oldID = ItemID;
-
-        base.ItemID = value;
-
-        if (ItemID != oldID)
-          UpdateContainerData();
-      }
-    }
-
-    [CommandProperty(AccessLevel.GameMaster)]
-    public int GumpID
-    {
-      get => m_GumpID == -1 ? DefaultGumpID : m_GumpID;
-      set => m_GumpID = value;
-    }
-
-    [CommandProperty(AccessLevel.GameMaster)]
-    public int DropSound
-    {
-      get => m_DropSound == -1 ? DefaultDropSound : m_DropSound;
-      set => m_DropSound = value;
-    }
-
-    [CommandProperty(AccessLevel.GameMaster)]
-    public int MaxItems
-    {
-      get => m_MaxItems == -1 ? DefaultMaxItems : m_MaxItems;
-      set
-      {
-        m_MaxItems = value;
-        InvalidateProperties();
-      }
-    }
-
-    [CommandProperty(AccessLevel.GameMaster)]
-    public virtual int MaxWeight
-    {
-      get
-      {
-        if (Parent is Container container && container.MaxWeight == 0) return 0;
-
-        return DefaultMaxWeight;
-      }
-    }
-
-    [CommandProperty(AccessLevel.GameMaster)]
-    public bool LiftOverride{ get; set; }
-
-    public virtual Rectangle2D Bounds => ContainerData.Bounds;
-
-    [CommandProperty(AccessLevel.GameMaster)]
-    public virtual int DefaultGumpID => ContainerData.GumpID;
-
-    [CommandProperty(AccessLevel.GameMaster)]
-    public virtual int DefaultDropSound => ContainerData.DropSound;
-
-    public virtual int DefaultMaxItems => GlobalMaxItems;
-    public virtual int DefaultMaxWeight => GlobalMaxWeight;
-
-    public virtual bool IsDecoContainer => !Movable && !IsLockedDown && !IsSecure && Parent == null && !LiftOverride;
-
-    public static int GlobalMaxItems{ get; set; } = 125;
-
-    public static int GlobalMaxWeight{ get; set; } = 400;
-
-    public virtual bool DisplaysContent => true;
-
-    public List<Mobile> Openers{ get; set; }
-
-    public virtual bool IsPublicContainer => false;
-
-    public virtual void UpdateContainerData()
-    {
-      ContainerData = ContainerData.GetData(ItemID);
-    }
-
-    public virtual int GetDroppedSound(Item item)
-    {
-      int dropSound = item.GetDropSound();
-
-      return dropSound != -1 ? dropSound : DropSound;
-    }
-
-    public override void OnSnoop(Mobile from)
-    {
-      SnoopHandler?.Invoke(this, from);
-    }
-
-    public override bool CheckLift(Mobile from, Item item, ref LRReason reject)
-    {
-      if (from.AccessLevel < AccessLevel.GameMaster && IsDecoContainer)
-      {
-        reject = LRReason.CannotLift;
-        return false;
-      }
-
-      return base.CheckLift(from, item, ref reject);
-    }
-
-    public override bool CheckItemUse(Mobile from, Item item)
-    {
-      if (item != this && from.AccessLevel < AccessLevel.GameMaster && IsDecoContainer)
-      {
-        from.LocalOverheadMessage(MessageType.Regular, 0x3B2, 1019045); // I can't reach that.
-        return false;
-      }
-
-      return base.CheckItemUse(from, item);
-    }
-
-    public bool CheckHold(Mobile m, Item item, bool message) => CheckHold(m, item, message, true, 0, 0);
-
-    public bool CheckHold(Mobile m, Item item, bool message, bool checkItems) => CheckHold(m, item, message, checkItems, 0, 0);
-
-    public virtual bool CheckHold(Mobile m, Item item, bool message, bool checkItems, int plusItems, int plusWeight)
-    {
-      if (m?.AccessLevel < AccessLevel.GameMaster)
-      {
-        if (IsDecoContainer)
-        {
-          if (message)
-            SendCantStoreMessage(m, item);
-
-          return false;
-        }
-
-        int maxItems = MaxItems;
-
-        if (checkItems && maxItems != 0 &&
-            TotalItems + plusItems + item.TotalItems + (item.IsVirtualItem ? 0 : 1) > maxItems)
-        {
-          if (message)
-            SendFullItemsMessage(m, item);
-
-          return false;
-        }
-
-        if (MaxWeight != 0 && TotalWeight + plusWeight + item.TotalWeight + item.PileWeight > MaxWeight)
-        {
-          if (message)
-            SendFullWeightMessage(m, item);
-
-          return false;
-        }
-      }
-
-      IEntity parent = Parent;
-
-      while (parent != null)
-      {
-        if (parent is Container container)
-          return container.CheckHold(m, item, message, checkItems, plusItems, plusWeight);
-
-        if (!(parent is Item parentItem))
-          break;
-
-        parent = parentItem.Parent;
-      }
-
-      return true;
-    }
-
-    public virtual void SendFullItemsMessage(Mobile to, Item item)
-    {
-      to.SendMessage("That container cannot hold more items.");
-    }
-
-    public virtual void SendFullWeightMessage(Mobile to, Item item)
-    {
-      to.SendMessage("That container cannot hold more weight.");
-    }
-
-    public virtual void SendCantStoreMessage(Mobile to, Item item)
-    {
-      to.SendLocalizedMessage(500176); // That is not your container, you can't store things here.
-    }
-
-    public virtual bool OnDragDropInto(Mobile from, Item item, Point3D p)
-    {
-      if (!CheckHold(from, item, true, true))
-        return false;
-
-      item.Location = new Point3D(p.m_X, p.m_Y, 0);
-      AddItem(item);
-
-      from.SendSound(GetDroppedSound(item), GetWorldLocation());
-
-      return true;
-    }
-
-
-    private static bool InTypeList(Item item, Type[] types)
-    {
-      Type t = item.GetType();
-
-      for (int i = 0; i < types.Length; ++i)
-        if (types[i].IsAssignableFrom(t))
-          return true;
-
-      return false;
-    }
-
-    private static void SetSaveFlag(ref SaveFlag flags, SaveFlag toSet, bool setIf)
-    {
-      if (setIf)
-        flags |= toSet;
-    }
-
-    private static bool GetSaveFlag(SaveFlag flags, SaveFlag toGet) => (flags & toGet) != 0;
-
-    public override void Serialize(GenericWriter writer)
-    {
-      base.Serialize(writer);
-
-      writer.Write(2); // version
-
-      SaveFlag flags = SaveFlag.None;
-
-      SetSaveFlag(ref flags, SaveFlag.MaxItems, m_MaxItems != -1);
-      SetSaveFlag(ref flags, SaveFlag.GumpID, m_GumpID != -1);
-      SetSaveFlag(ref flags, SaveFlag.DropSound, m_DropSound != -1);
-      SetSaveFlag(ref flags, SaveFlag.LiftOverride, LiftOverride);
-
-      writer.Write((byte)flags);
-
-      if (GetSaveFlag(flags, SaveFlag.MaxItems))
-        writer.WriteEncodedInt(m_MaxItems);
-
-      if (GetSaveFlag(flags, SaveFlag.GumpID))
-        writer.WriteEncodedInt(m_GumpID);
-
-      if (GetSaveFlag(flags, SaveFlag.DropSound))
-        writer.WriteEncodedInt(m_DropSound);
-    }
-
-    public override void Deserialize(GenericReader reader)
-    {
-      base.Deserialize(reader);
-
-      int version = reader.ReadInt();
-
-      switch (version)
-      {
-        case 2:
-        {
-          SaveFlag flags = (SaveFlag)reader.ReadByte();
-
-          if (GetSaveFlag(flags, SaveFlag.MaxItems))
-            m_MaxItems = reader.ReadEncodedInt();
-          else
-            m_MaxItems = -1;
-
-          if (GetSaveFlag(flags, SaveFlag.GumpID))
-            m_GumpID = reader.ReadEncodedInt();
-          else
-            m_GumpID = -1;
-
-          if (GetSaveFlag(flags, SaveFlag.DropSound))
-            m_DropSound = reader.ReadEncodedInt();
-          else
-            m_DropSound = -1;
-
-          LiftOverride = GetSaveFlag(flags, SaveFlag.LiftOverride);
-
-          break;
-        }
-        case 1:
-        {
-          m_MaxItems = reader.ReadInt();
-          goto case 0;
-        }
-        case 0:
-        {
-          if (version < 1)
-            m_MaxItems = GlobalMaxItems;
-
-          m_GumpID = reader.ReadInt();
-          m_DropSound = reader.ReadInt();
-
-          if (m_GumpID == DefaultGumpID)
-            m_GumpID = -1;
-
-          if (m_DropSound == DefaultDropSound)
-            m_DropSound = -1;
-
-          if (m_MaxItems == DefaultMaxItems)
-            m_MaxItems = -1;
-
-          //m_Bounds = new Rectangle2D( reader.ReadPoint2D(), reader.ReadPoint2D() );
-          reader.ReadPoint2D();
-          reader.ReadPoint2D();
-
-          break;
-        }
-      }
-
-      UpdateContainerData();
-    }
-
-<<<<<<< HEAD
-    public override int GetTotal(TotalType type) =>
-      type switch
-=======
-    public override int GetTotal(TotalType type)
-    {
-      return type switch
->>>>>>> 64d59ce2
-      {
-        TotalType.Gold => m_TotalGold,
-        TotalType.Items => m_TotalItems,
-        TotalType.Weight => m_TotalWeight,
-        _ => base.GetTotal(type)
-      };
-<<<<<<< HEAD
-=======
-    }
->>>>>>> 64d59ce2
-
-    public override void UpdateTotal(Item sender, TotalType type, int delta)
-    {
-      if (sender != this && delta != 0 && !sender.IsVirtualItem)
-        switch (type)
-        {
-          case TotalType.Gold:
-            m_TotalGold += delta;
-            break;
-
-          case TotalType.Items:
-            m_TotalItems += delta;
-            InvalidateProperties();
-            break;
-
-          case TotalType.Weight:
-            m_TotalWeight += delta;
-            InvalidateProperties();
-            break;
-        }
-
-      base.UpdateTotal(sender, type, delta);
-    }
-
-    public override void UpdateTotals()
-    {
-      m_TotalGold = 0;
-      m_TotalItems = 0;
-      m_TotalWeight = 0;
-
-      List<Item> items = m_Items;
-
-      if (items == null)
-        return;
-
-      for (int i = 0; i < items.Count; ++i)
-      {
-        Item item = items[i];
-
-        item.UpdateTotals();
-
-        if (item.IsVirtualItem)
-          continue;
-
-        m_TotalGold += item.TotalGold;
-        m_TotalItems += item.TotalItems + 1;
-        m_TotalWeight += item.TotalWeight + item.PileWeight;
-      }
-    }
-
-    public virtual bool OnStackAttempt(Mobile from, Item stack, Item dropped) => CheckHold(from, dropped, true, false) && stack.StackWith(from, dropped);
-
-    public override bool OnDragDrop(Mobile from, Item dropped)
-    {
-      if (TryDropItem(from, dropped, true))
-      {
-        from.SendSound(GetDroppedSound(dropped), GetWorldLocation());
-
-        return true;
-      }
-
-      return false;
-    }
-
-    public virtual bool TryDropItem(Mobile from, Item dropped, bool sendFullMessage) => TryDropItem(from, dropped, sendFullMessage, false);
-
-    public virtual bool TryDropItem(Mobile from, Item dropped, bool sendFullMessage, bool playSound)
-    {
-      List<Item> list = Items;
-
-      for (int i = 0; i < list.Count; ++i)
-      {
-        Item item = list[i];
-
-        if (!(item is Container) && CheckHold(from, dropped, false, false) &&
-            item.StackWith(from, dropped, playSound))
-          return true;
-      }
-
-      if (CheckHold(from, dropped, sendFullMessage, true))
-      {
-        DropItem(dropped);
-        return true;
-      }
-
-      return false;
-    }
-
-    public virtual bool TryDropItems(Mobile from, bool sendFullMessage, params Item[] droppedItems)
-    {
-      List<Item> dropItems = new List<Item>();
-      List<ItemStackEntry> stackItems = new List<ItemStackEntry>();
-
-      int extraItems = 0;
-      int extraWeight = 0;
-
-      for (int i = 0; i < droppedItems.Length; i++)
-      {
-        Item dropped = droppedItems[i];
-
-        List<Item> list = Items;
-
-        bool stacked = false;
-
-        for (int j = 0; j < list.Count; ++j)
-        {
-          Item item = list[j];
-
-          if (!(item is Container) && CheckHold(from, dropped, false, false, 0, extraWeight) &&
-              item.CanStackWith(dropped))
-          {
-            stackItems.Add(new ItemStackEntry(item, dropped));
-            extraWeight += (int)Math.Ceiling(item.Weight * (item.Amount + dropped.Amount)) -
-                           item.PileWeight; //extra weight delta, do not need TotalWeight as we do not have hybrid stackable container types
-            stacked = true;
-            break;
-          }
-        }
-
-        if (!stacked && CheckHold(from, dropped, false, true, extraItems, extraWeight))
-        {
-          dropItems.Add(dropped);
-          extraItems++;
-          extraWeight += dropped.TotalWeight + dropped.PileWeight;
-        }
-      }
-
-      if (dropItems.Count + stackItems.Count == droppedItems.Length) //All good
-      {
-        for (int i = 0; i < dropItems.Count; i++)
-          DropItem(dropItems[i]);
-
-        for (int i = 0; i < stackItems.Count; i++)
-          stackItems[i].m_StackItem.StackWith(from, stackItems[i].m_DropItem, false);
-
-        return true;
-      }
-
-      return false;
-    }
-
-    public virtual void Destroy()
-    {
-      Point3D loc = GetWorldLocation();
-      Map map = Map;
-
-      for (int i = Items.Count - 1; i >= 0; --i)
-        if (i < Items.Count)
-        {
-          Items[i].SetLastMoved();
-          Items[i].MoveToWorld(loc, map);
-        }
-
-      Delete();
-    }
-
-    public virtual void DropItem(Item dropped)
-    {
-      if (dropped == null)
-        return;
-
-      AddItem(dropped);
-
-      Rectangle2D bounds = dropped.GetGraphicBounds();
-      Rectangle2D ourBounds = Bounds;
-
-      int x, y;
-
-      if (bounds.Width >= ourBounds.Width)
-        x = (ourBounds.Width - bounds.Width) / 2;
-      else
-        x = Utility.Random(ourBounds.Width - bounds.Width);
-
-      if (bounds.Height >= ourBounds.Height)
-        y = (ourBounds.Height - bounds.Height) / 2;
-      else
-        y = Utility.Random(ourBounds.Height - bounds.Height);
-
-      x += ourBounds.X;
-      x -= bounds.X;
-
-      y += ourBounds.Y;
-      y -= bounds.Y;
-
-      dropped.Location = new Point3D(x, y, 0);
-    }
-
-    public override void OnDoubleClickSecureTrade(Mobile from)
-    {
-      if (from.InRange(GetWorldLocation(), 2))
-      {
-        DisplayTo(from);
-
-        SecureTrade trade = GetSecureTradeCont()?.Trade;
-
-        if (trade != null)
-        {
-          if (trade.From.Mobile == from)
-            DisplayTo(trade.To.Mobile);
-          else if (trade.To.Mobile == from)
-            DisplayTo(trade.From.Mobile);
-        }
-      }
-      else
-        from.SendLocalizedMessage(500446); // That is too far away.
-    }
-
-    public virtual bool CheckContentDisplay(Mobile from) =>
-      DisplaysContent && RootParent == null ||
-      RootParent is Item || RootParent == from ||
-      from.AccessLevel > AccessLevel.Player;
-
-    public override void OnSingleClick(Mobile from)
-    {
-      base.OnSingleClick(from);
-
-      if (CheckContentDisplay(from))
-        LabelTo(from, "({0} item{2}, {1} stones)", TotalItems, TotalWeight, TotalItems != 1 ? "s" : string.Empty);
-      //LabelTo( from, 1050044, String.Format( "{0}\t{1}", TotalItems.ToString(), TotalWeight.ToString() ) );
-    }
-
-    public override void OnDelete()
-    {
-      base.OnDelete();
-
-      Openers = null;
-    }
-
-    public virtual void DisplayTo(Mobile to)
-    {
-      ProcessOpeners(to);
-
-      NetState ns = to.NetState;
-
-      if (ns != null)
-      {
-        Packets.SendDisplayContainer(ns, Serial, (short)GumpID);
-
-        SendContentTo(ns);
-
-        if (ObjectPropertyList.Enabled)
-        {
-          List<Item> items = Items;
-
-          for (int i = 0; i < items.Count; ++i)
-            items[i].PropertyList.SendOPLInfo(ns);
-        }
-      }
-    }
-
-    public void ProcessOpeners(Mobile opener)
-    {
-      if (IsPublicContainer)
-        return;
-
-      bool contains = false;
-
-      if (Openers != null)
-      {
-        Point3D worldLoc = GetWorldLocation();
-        Map map = Map;
-
-        for (int i = 0; i < Openers.Count; ++i)
-        {
-          Mobile mob = Openers[i];
-
-          if (mob == opener)
-            contains = true;
-          else
-          {
-            int range = GetUpdateRange(mob);
-
-            if (mob.Map != map || !mob.InRange(worldLoc, range))
-              Openers.RemoveAt(i--);
-          }
-        }
-      }
-
-      if (!contains)
-      {
-        Openers ??= new List<Mobile>();
-        Openers.Add(opener);
-      }
-      else if (Openers?.Count == 0)
-        Openers = null;
-    }
-
-    public virtual void SendContentTo(NetState state) => Packets.SendContainerContent(state, state.Mobile, this);
-
-    public override void GetProperties(ObjectPropertyList list)
-    {
-      base.GetProperties(list);
-
-      if (DisplaysContent) //CheckContentDisplay( from ) )
-      {
-        if (Core.ML)
-        {
-          if (ParentsContain<BankBox>()) //Root Parent is the Mobile.  Parent could be another containter.
-            list.Add(1073841, "{0}\t{1}\t{2}", TotalItems, MaxItems,
-              TotalWeight); // Contents: ~1_COUNT~/~2_MAXCOUNT~ items, ~3_WEIGHT~ stones
-          else
-            list.Add(1072241, "{0}\t{1}\t{2}\t{3}", TotalItems, MaxItems, TotalWeight,
-              MaxWeight); // Contents: ~1_COUNT~/~2_MAXCOUNT~ items, ~3_WEIGHT~/~4_MAXWEIGHT~ stones
-
-          //TODO: Where do the other clilocs come into play? 1073839 & 1073840?
-        }
-        else
-        {
-          list.Add(1050044, "{0}\t{1}", TotalItems, TotalWeight); // ~1_COUNT~ items, ~2_WEIGHT~ stones
-        }
-      }
-    }
-
-    public override void OnDoubleClick(Mobile from)
-    {
-      if (from.AccessLevel > AccessLevel.Player || from.InRange(GetWorldLocation(), 2))
-        DisplayTo(from);
-      else
-        from.SendLocalizedMessage(500446); // That is too far away.
-    }
-
-<<<<<<< HEAD
-=======
-    private class GroupComparer : IComparer<Item>
-    {
-      private CheckItemGroup m_Grouper;
-
-      public GroupComparer(CheckItemGroup grouper) => m_Grouper = grouper;
-
-      public int Compare(Item a, Item b) => m_Grouper(a, b);
-    }
-
->>>>>>> 64d59ce2
-    [Flags]
-    private enum SaveFlag : byte
-    {
-      None = 0x00000000,
-      MaxItems = 0x00000001,
-      GumpID = 0x00000002,
-      DropSound = 0x00000004,
-      LiftOverride = 0x00000008
-    }
-
-    private struct ItemStackEntry
-    {
-      public Item m_StackItem;
-      public Item m_DropItem;
-
-      public ItemStackEntry(Item stack, Item drop)
-      {
-        m_StackItem = stack;
-        m_DropItem = drop;
-      }
-    }
-
-    #region Consume[...]
-
-    public bool ConsumeTotalGrouped(Type type, int amount, bool recurse, OnItemConsumed callback, CheckItemGroup grouper)
-    {
-      if (grouper == null)
-        throw new ArgumentNullException();
-
-      Item[] typedItems = FindItemsByType(type, recurse);
-
-      List<List<Item>> groups = new List<List<Item>>();
-      int idx = 0;
-
-      while (idx < typedItems.Length)
-      {
-        Item a = typedItems[idx++];
-        List<Item> group = new List<Item>();
-
-        group.Add(a);
-
-        while (idx < typedItems.Length)
-        {
-          Item b = typedItems[idx];
-          int v = grouper(a, b);
-
-          if (v == 0)
-            group.Add(b);
-          else
-            break;
-
-          ++idx;
-        }
-
-        groups.Add(group);
-      }
-
-      Item[][] items = new Item[groups.Count][];
-      int[] totals = new int[groups.Count];
-
-      bool hasEnough = false;
-
-      for (int i = 0; i < groups.Count; ++i)
-      {
-        items[i] = groups[i].ToArray();
-
-        for (int j = 0; j < items[i].Length; ++j)
-          totals[i] += items[i][j].Amount;
-
-        hasEnough |= totals[i] >= amount;
-      }
-
-      if (!hasEnough)
-        return false;
-
-      for (int i = 0; i < items.Length; ++i)
-        if (totals[i] >= amount)
-        {
-          int need = amount;
-
-          for (int j = 0; j < items[i].Length; ++j)
-          {
-            Item item = items[i][j];
-
-            int theirAmount = item.Amount;
-
-            if (theirAmount < need)
-            {
-              callback?.Invoke(item, theirAmount);
-
-              item.Consume(theirAmount);
-              need -= theirAmount;
-            }
-            else
-            {
-              callback?.Invoke(item, need);
-
-              item.Consume(need);
-              break;
-            }
-          }
-
-          break;
-        }
-
-      return true;
-    }
-
-    public int ConsumeTotalGrouped(Type[] types, int[] amounts, bool recurse, OnItemConsumed callback,
-      CheckItemGroup grouper)
-    {
-      if (types.Length != amounts.Length)
-        throw new ArgumentException();
-      if (grouper == null)
-        throw new ArgumentNullException();
-
-      Item[][][] items = new Item[types.Length][][];
-      int[][] totals = new int[types.Length][];
-
-      for (int i = 0; i < types.Length; ++i)
-      {
-        Item[] typedItems = FindItemsByType(types[i], recurse);
-
-        List<List<Item>> groups = new List<List<Item>>();
-        int idx = 0;
-
-        while (idx < typedItems.Length)
-        {
-          Item a = typedItems[idx++];
-          List<Item> group = new List<Item>();
-
-          group.Add(a);
-
-          while (idx < typedItems.Length)
-          {
-            Item b = typedItems[idx];
-            int v = grouper(a, b);
-
-            if (v == 0)
-              group.Add(b);
-            else
-              break;
-
-            ++idx;
-          }
-
-          groups.Add(group);
-        }
-
-        items[i] = new Item[groups.Count][];
-        totals[i] = new int[groups.Count];
-
-        bool hasEnough = false;
-
-        for (int j = 0; j < groups.Count; ++j)
-        {
-          items[i][j] = groups[j].ToArray();
-
-          for (int k = 0; k < items[i][j].Length; ++k)
-            totals[i][j] += items[i][j][k].Amount;
-
-          hasEnough |= totals[i][j] >= amounts[i];
-        }
-
-        if (!hasEnough)
-          return i;
-      }
-
-      for (int i = 0; i < items.Length; ++i)
-      for (int j = 0; j < items[i].Length; ++j)
-        if (totals[i][j] >= amounts[i])
-        {
-          int need = amounts[i];
-
-          for (int k = 0; k < items[i][j].Length; ++k)
-          {
-            Item item = items[i][j][k];
-
-            int theirAmount = item.Amount;
-
-            if (theirAmount < need)
-            {
-              callback?.Invoke(item, theirAmount);
-
-              item.Consume(theirAmount);
-              need -= theirAmount;
-            }
-            else
-            {
-              callback?.Invoke(item, need);
-
-              item.Consume(need);
-              break;
-            }
-          }
-
-          break;
-        }
-
-      return -1;
-    }
-
-    public int ConsumeTotalGrouped(Type[][] types, int[] amounts, bool recurse, OnItemConsumed callback,
-      CheckItemGroup grouper)
-    {
-      if (types.Length != amounts.Length)
-        throw new ArgumentException();
-      if (grouper == null)
-        throw new ArgumentNullException();
-
-      Item[][][] items = new Item[types.Length][][];
-      int[][] totals = new int[types.Length][];
-
-      for (int i = 0; i < types.Length; ++i)
-      {
-        Item[] typedItems = FindItemsByType(types[i], recurse);
-
-        List<List<Item>> groups = new List<List<Item>>();
-        int idx = 0;
-
-        while (idx < typedItems.Length)
-        {
-          Item a = typedItems[idx++];
-          List<Item> group = new List<Item>();
-
-          group.Add(a);
-
-          while (idx < typedItems.Length)
-          {
-            Item b = typedItems[idx];
-            int v = grouper(a, b);
-
-            if (v == 0)
-              group.Add(b);
-            else
-              break;
-
-            ++idx;
-          }
-
-          groups.Add(group);
-        }
-
-        items[i] = new Item[groups.Count][];
-        totals[i] = new int[groups.Count];
-
-        bool hasEnough = false;
-
-        for (int j = 0; j < groups.Count; ++j)
-        {
-          items[i][j] = groups[j].ToArray();
-
-          for (int k = 0; k < items[i][j].Length; ++k)
-            totals[i][j] += items[i][j][k].Amount;
-
-          hasEnough |= totals[i][j] >= amounts[i];
-        }
-
-        if (!hasEnough)
-          return i;
-      }
-
-      for (int i = 0; i < items.Length; ++i)
-      for (int j = 0; j < items[i].Length; ++j)
-        if (totals[i][j] >= amounts[i])
-        {
-          int need = amounts[i];
-
-          for (int k = 0; k < items[i][j].Length; ++k)
-          {
-            Item item = items[i][j][k];
-
-            int theirAmount = item.Amount;
-
-            if (theirAmount < need)
-            {
-              callback?.Invoke(item, theirAmount);
-
-              item.Consume(theirAmount);
-              need -= theirAmount;
-            }
-            else
-            {
-              callback?.Invoke(item, need);
-
-              item.Consume(need);
-              break;
-            }
-          }
-
-          break;
-        }
-
-      return -1;
-    }
-
-    public int ConsumeTotal(Type[][] types, int[] amounts, bool recurse = true, OnItemConsumed callback = null)
-    {
-      if (types.Length != amounts.Length)
-        throw new ArgumentException();
-
-      Item[][] items = new Item[types.Length][];
-      int[] totals = new int[types.Length];
-
-      for (int i = 0; i < types.Length; ++i)
-      {
-        items[i] = FindItemsByType(types[i], recurse);
-
-        for (int j = 0; j < items[i].Length; ++j)
-          totals[i] += items[i][j].Amount;
-
-        if (totals[i] < amounts[i])
-          return i;
-      }
-
-      for (int i = 0; i < types.Length; ++i)
-      {
-        int need = amounts[i];
-
-        for (int j = 0; j < items[i].Length; ++j)
-        {
-          Item item = items[i][j];
-
-          int theirAmount = item.Amount;
-
-          if (theirAmount < need)
-          {
-            callback?.Invoke(item, theirAmount);
-
-            item.Consume(theirAmount);
-            need -= theirAmount;
-          }
-          else
-          {
-            callback?.Invoke(item, need);
-
-            item.Consume(need);
-            break;
-          }
-        }
-      }
-
-      return -1;
-    }
-
-    public int ConsumeTotal(Type[] types, int[] amounts, bool recurse = true, OnItemConsumed callback = null)
-    {
-      if (types.Length != amounts.Length)
-        throw new ArgumentException();
-
-      Item[][] items = new Item[types.Length][];
-      int[] totals = new int[types.Length];
-
-      for (int i = 0; i < types.Length; ++i)
-      {
-        items[i] = FindItemsByType(types[i], recurse);
-
-        for (int j = 0; j < items[i].Length; ++j)
-          totals[i] += items[i][j].Amount;
-
-        if (totals[i] < amounts[i])
-          return i;
-      }
-
-      for (int i = 0; i < types.Length; ++i)
-      {
-        int need = amounts[i];
-
-        for (int j = 0; j < items[i].Length; ++j)
-        {
-          Item item = items[i][j];
-
-          int theirAmount = item.Amount;
-
-          if (theirAmount < need)
-          {
-            callback?.Invoke(item, theirAmount);
-
-            item.Consume(theirAmount);
-            need -= theirAmount;
-          }
-          else
-          {
-            callback?.Invoke(item, need);
-
-            item.Consume(need);
-            break;
-          }
-        }
-      }
-
-      return -1;
-    }
-
-    public bool ConsumeTotal(Type type, int amount = 1, bool recurse = true, OnItemConsumed callback = null)
-    {
-      Item[] items = FindItemsByType(type, recurse);
-
-      // First pass, compute total
-      int total = 0;
-
-      for (int i = 0; i < items.Length; ++i)
-        total += items[i].Amount;
-
-      if (total >= amount)
-      {
-        // We've enough, so consume it
-
-        int need = amount;
-
-        for (int i = 0; i < items.Length; ++i)
-        {
-          Item item = items[i];
-
-          int theirAmount = item.Amount;
-
-          if (theirAmount < need)
-          {
-            callback?.Invoke(item, theirAmount);
-
-            item.Consume(theirAmount);
-            need -= theirAmount;
-          }
-          else
-          {
-            callback?.Invoke(item, need);
-
-            item.Consume(need);
-
-            return true;
-          }
-        }
-      }
-
-      return false;
-    }
-
-    public int ConsumeUpTo(Type type, int amount, bool recurse = true)
-    {
-      int consumed = 0;
-
-      Queue<Item> toDelete = new Queue<Item>();
-
-      RecurseConsumeUpTo(this, type, amount, recurse, ref consumed, toDelete);
-
-      while (toDelete.Count > 0)
-        toDelete.Dequeue().Delete();
-
-      return consumed;
-    }
-
-    private static void RecurseConsumeUpTo(Item current, Type type, int amount, bool recurse, ref int consumed,
-      Queue<Item> toDelete)
-    {
-      if (current == null || current.Items.Count == 0)
-        return;
-
-      List<Item> list = current.Items;
-
-      for (int i = 0; i < list.Count; ++i)
-      {
-        Item item = list[i];
-
-        if (type.IsInstanceOfType(item))
-        {
-          int need = amount - consumed;
-          int theirAmount = item.Amount;
-
-          if (theirAmount <= need)
-          {
-            toDelete.Enqueue(item);
-            consumed += theirAmount;
-          }
-          else
-          {
-            item.Amount -= need;
-            consumed += need;
-
-            return;
-          }
-        }
-        else if (recurse && item is Container)
-        {
-          RecurseConsumeUpTo(item, type, amount, true, ref consumed, toDelete);
-        }
-      }
-    }
-
-    #endregion
-
-    #region Get[BestGroup]Amount
-
-    public int GetBestGroupAmount(Type type, bool recurse, CheckItemGroup grouper)
-    {
-      if (grouper == null)
-        throw new ArgumentNullException();
-
-      int best = 0;
-
-      Item[] typedItems = FindItemsByType(type, recurse);
-
-      List<List<Item>> groups = new List<List<Item>>();
-      int idx = 0;
-
-      while (idx < typedItems.Length)
-      {
-        Item a = typedItems[idx++];
-        List<Item> group = new List<Item>();
-
-        group.Add(a);
-
-        while (idx < typedItems.Length)
-        {
-          Item b = typedItems[idx];
-          int v = grouper(a, b);
-
-          if (v == 0)
-            group.Add(b);
-          else
-            break;
-
-          ++idx;
-        }
-
-        groups.Add(group);
-      }
-
-      for (int i = 0; i < groups.Count; ++i)
-      {
-        Item[] items = groups[i].ToArray();
-
-        int total = 0;
-
-        for (int j = 0; j < items.Length; ++j)
-          total += items[j].Amount;
-
-        if (total >= best)
-          best = total;
-      }
-
-      return best;
-    }
-
-    public int GetBestGroupAmount(Type[] types, bool recurse, CheckItemGroup grouper)
-    {
-      if (grouper == null)
-        throw new ArgumentNullException();
-
-      int best = 0;
-
-      Item[] typedItems = FindItemsByType(types, recurse);
-
-      List<List<Item>> groups = new List<List<Item>>();
-      int idx = 0;
-
-      while (idx < typedItems.Length)
-      {
-        Item a = typedItems[idx++];
-        List<Item> group = new List<Item>();
-
-        group.Add(a);
-
-        while (idx < typedItems.Length)
-        {
-          Item b = typedItems[idx];
-          int v = grouper(a, b);
-
-          if (v == 0)
-            group.Add(b);
-          else
-            break;
-
-          ++idx;
-        }
-
-        groups.Add(group);
-      }
-
-      for (int j = 0; j < groups.Count; ++j)
-      {
-        Item[] items = groups[j].ToArray();
-        int total = 0;
-
-        for (int k = 0; k < items.Length; ++k)
-          total += items[k].Amount;
-
-        if (total >= best)
-          best = total;
-      }
-
-      return best;
-    }
-
-    public int GetBestGroupAmount(Type[][] types, bool recurse, CheckItemGroup grouper)
-    {
-      if (grouper == null)
-        throw new ArgumentNullException();
-
-      int best = 0;
-
-      for (int i = 0; i < types.Length; ++i)
-      {
-        Item[] typedItems = FindItemsByType(types[i], recurse);
-
-        List<List<Item>> groups = new List<List<Item>>();
-        int idx = 0;
-
-        while (idx < typedItems.Length)
-        {
-          Item a = typedItems[idx++];
-          List<Item> group = new List<Item>();
-
-          group.Add(a);
-
-          while (idx < typedItems.Length)
-          {
-            Item b = typedItems[idx];
-            int v = grouper(a, b);
-
-            if (v == 0)
-              group.Add(b);
-            else
-              break;
-
-            ++idx;
-          }
-
-          groups.Add(group);
-        }
-
-        for (int j = 0; j < groups.Count; ++j)
-        {
-          Item[] items = groups[j].ToArray();
-          int total = 0;
-
-          for (int k = 0; k < items.Length; ++k)
-            total += items[k].Amount;
-
-          if (total >= best)
-            best = total;
-        }
-      }
-
-      return best;
-    }
-
-    public int GetAmount(Type type, bool recurse = true)
-    {
-      Item[] items = FindItemsByType(type, recurse);
-
-      int amount = 0;
-
-      for (int i = 0; i < items.Length; ++i)
-        amount += items[i].Amount;
-
-      return amount;
-    }
-
-    public int GetAmount(Type[] types, bool recurse = true)
-    {
-      Item[] items = FindItemsByType(types, recurse);
-
-      int amount = 0;
-
-      for (int i = 0; i < items.Length; ++i)
-        amount += items[i].Amount;
-
-      return amount;
-    }
-
-    #endregion
-
-    #region Non-Generic FindItem[s] by Type
-
-    public Item[] FindItemsByType(Type type, bool recurse = true)
-    {
-      if (m_FindItemsList.Count > 0)
-        m_FindItemsList.Clear();
-
-      RecurseFindItemsByType(this, type, recurse, m_FindItemsList);
-
-      return m_FindItemsList.ToArray();
-    }
-
-    private static void RecurseFindItemsByType(Item current, Type type, bool recurse, List<Item> list)
-    {
-      if (current == null || current.Items.Count == 0)
-        return;
-
-      List<Item> items = current.Items;
-
-      for (int i = 0; i < items.Count; ++i)
-      {
-        Item item = items[i];
-
-        if (type.IsInstanceOfType(item))
-          list.Add(item);
-
-        if (recurse && item is Container)
-          RecurseFindItemsByType(item, type, true, list);
-      }
-    }
-
-    public Item[] FindItemsByType(Type[] types, bool recurse = true)
-    {
-      if (m_FindItemsList.Count > 0)
-        m_FindItemsList.Clear();
-
-      RecurseFindItemsByType(this, types, recurse, m_FindItemsList);
-
-      return m_FindItemsList.ToArray();
-    }
-
-    private static void RecurseFindItemsByType(Item current, Type[] types, bool recurse, List<Item> list)
-    {
-      if (current == null || current.Items.Count == 0)
-        return;
-
-      List<Item> items = current.Items;
-
-      for (int i = 0; i < items.Count; ++i)
-      {
-        Item item = items[i];
-
-        if (InTypeList(item, types))
-          list.Add(item);
-
-        if (recurse && item is Container)
-          RecurseFindItemsByType(item, types, true, list);
-      }
-    }
-
-    public Item FindItemByType(Type type, bool recurse = true) => RecurseFindItemByType(this, type, recurse);
-
-    private static Item RecurseFindItemByType(Item current, Type type, bool recurse)
-    {
-      if (current == null || current.Items.Count == 0)
-        return null;
-
-      List<Item> list = current.Items;
-
-      for (int i = 0; i < list.Count; ++i)
-      {
-        Item item = list[i];
-
-        if (type.IsInstanceOfType(item))
-          return item;
-
-        if (recurse && item is Container)
-        {
-          Item check = RecurseFindItemByType(item, type, true);
-
-          if (check != null)
-            return check;
-        }
-      }
-
-      return null;
-    }
-
-    public Item FindItemByType(Type[] types, bool recurse = true) => RecurseFindItemByType(this, types, recurse);
-
-    private static Item RecurseFindItemByType(Item current, Type[] types, bool recurse)
-    {
-      if (current == null || current.Items.Count == 0)
-        return null;
-
-      List<Item> list = current.Items;
-
-      for (int i = 0; i < list.Count; ++i)
-      {
-        Item item = list[i];
-
-        if (InTypeList(item, types)) return item;
-
-        if (recurse && item is Container)
-        {
-          Item check = RecurseFindItemByType(item, types, true);
-
-          if (check != null)
-            return check;
-        }
-      }
-
-      return null;
-    }
-
-    #endregion
-
-    #region Generic FindItem[s] by Type
-
-    public List<T> FindItemsByType<T>(Predicate<T> predicate) where T : Item => FindItemsByType(true, predicate);
-
-    public List<T> FindItemsByType<T>(bool recurse = true, Predicate<T> predicate = null) where T : Item
-    {
-      List<T> list = new List<T>();
-      RecurseFindItemsByType(this, recurse, list, predicate);
-
-      return list;
-    }
-
-    private static void RecurseFindItemsByType<T>(Item current, bool recurse, List<T> list, Predicate<T> predicate)
-      where T : Item
-    {
-      if (current == null || current.Items.Count == 0)
-        return;
-
-      List<Item> items = current.Items;
-
-      for (int i = 0; i < items.Count; ++i)
-      {
-        Item item = items[i];
-
-        if (item is T typedItem)
-          if (predicate?.Invoke(typedItem) == true)
-            list.Add(typedItem);
-
-        if (recurse && item is Container)
-          RecurseFindItemsByType(item, true, list, predicate);
-      }
-    }
-
-    public T FindItemByType<T>(bool recurse = true) where T : Item => RecurseFindItemByType<T>(this, recurse);
-
-    private static T RecurseFindItemByType<T>(Item current, bool recurse = true, Predicate<T> predicate = null) where T : Item
-    {
-      if (current == null || current.Items.Count == 0)
-        return null;
-
-      List<Item> list = current.Items;
-
-      for (int i = 0; i < list.Count; ++i)
-      {
-        Item item = list[i];
-
-        if (item is T typedItem)
-        {
-          if (predicate?.Invoke(typedItem) == true)
-            return typedItem;
-        }
-        else if (recurse && item is Container)
-        {
-          T check = RecurseFindItemByType(item, true, predicate);
-
-          if (check != null)
-            return check;
-        }
-      }
-
-      return null;
-    }
-    #endregion
-  }
-
-  public class ContainerData
-  {
-    private static readonly Dictionary<int, ContainerData> Table = new Dictionary<int, ContainerData>();
-
-    static ContainerData()
-    {
-      string path = Path.Combine(Core.BaseDirectory, "Data/containers.cfg");
-
-      if (!File.Exists(path))
-      {
-        Default = new ContainerData(0x3C, new Rectangle2D(44, 65, 142, 94), 0x48);
-        return;
-      }
-
-      using (StreamReader reader = new StreamReader(path))
-      {
-        string line;
-
-        while ((line = reader.ReadLine()) != null)
-        {
-          line = line.Trim();
-
-          if (line.Length == 0 || line.StartsWith("#"))
-            continue;
-
-          try
-          {
-            string[] split = line.Split('\t');
-
-            if (split.Length >= 3)
-            {
-              int gumpId = Utility.ToInt32(split[0]);
-
-              string[] aRect = split[1].Split(' ');
-              if (aRect.Length < 4)
-                continue;
-
-              int x = Utility.ToInt32(aRect[0]);
-              int y = Utility.ToInt32(aRect[1]);
-              int width = Utility.ToInt32(aRect[2]);
-              int height = Utility.ToInt32(aRect[3]);
-
-              Rectangle2D bounds = new Rectangle2D(x, y, width, height);
-
-              int dropSound = Utility.ToInt32(split[2]);
-
-              ContainerData data = new ContainerData(gumpId, bounds, dropSound);
-
-              Default ??= data;
-
-              if (split.Length >= 4)
-              {
-                string[] aIDs = split[3].Split(',');
-
-                for (int i = 0; i < aIDs.Length; i++)
-                {
-                  int id = Utility.ToInt32(aIDs[i]);
-
-                  if (Table.ContainsKey(id))
-                    Console.WriteLine(@"Warning: double ItemID entry in Data\containers.cfg");
-                  else
-                    Table[id] = data;
-                }
-              }
-            }
-          }
-          catch
-          {
-            // ignored
-          }
-        }
-      }
-
-      Default ??= new ContainerData(0x3C, new Rectangle2D(44, 65, 142, 94), 0x48);
-    }
-
-    public ContainerData(int gumpId, Rectangle2D bounds, int dropSound)
-    {
-      GumpID = gumpId;
-      Bounds = bounds;
-      DropSound = dropSound;
-    }
-
-    public static ContainerData Default{ get; set; }
-
-    public int GumpID{ get; }
-
-    public Rectangle2D Bounds{ get; }
-
-    public int DropSound{ get; }
-
-    public static ContainerData GetData(int itemId)
-    {
-      Table.TryGetValue(itemId, out ContainerData data);
-      return data ?? Default;
-    }
-  }
-}
+/***************************************************************************
+ *                               Container.cs
+ *                            -------------------
+ *   begin                : May 1, 2002
+ *   copyright            : (C) The RunUO Software Team
+ *   email                : info@runuo.com
+ *
+ *   $Id$
+ *
+ ***************************************************************************/
+
+/***************************************************************************
+ *
+ *   This program is free software; you can redistribute it and/or modify
+ *   it under the terms of the GNU General Public License as published by
+ *   the Free Software Foundation; either version 2 of the License, or
+ *   (at your option) any later version.
+ *
+ ***************************************************************************/
+
+using System;
+using System.Collections.Generic;
+using System.IO;
+using Server.Network;
+
+namespace Server.Items
+{
+  public delegate void OnItemConsumed(Item item, int amount);
+
+  public delegate int CheckItemGroup(Item a, Item b);
+
+  public delegate void ContainerSnoopHandler(Container cont, Mobile from);
+
+  public class Container : Item
+  {
+    private static List<Item> m_FindItemsList = new List<Item>();
+
+    private ContainerData m_ContainerData;
+
+    private int m_DropSound;
+    private int m_GumpID;
+
+    internal List<Item> m_Items;
+    private int m_MaxItems;
+    private int m_TotalGold;
+
+    private int m_TotalItems;
+    private int m_TotalWeight;
+
+    public Container(int itemID) : base(itemID)
+    {
+      m_GumpID = -1;
+      m_DropSound = -1;
+      m_MaxItems = -1;
+
+      UpdateContainerData();
+    }
+
+    public Container(Serial serial) : base(serial)
+    {
+    }
+
+    public static ContainerSnoopHandler SnoopHandler{ get; set; }
+
+    public ContainerData ContainerData
+    {
+      get
+      {
+        if (m_ContainerData == null)
+          UpdateContainerData();
+
+        return m_ContainerData;
+      }
+      set => m_ContainerData = value;
+    }
+
+    [CommandProperty(AccessLevel.GameMaster)]
+    public override int ItemID
+    {
+      get => base.ItemID;
+      set
+      {
+        int oldID = ItemID;
+
+        base.ItemID = value;
+
+        if (ItemID != oldID)
+          UpdateContainerData();
+      }
+    }
+
+    [CommandProperty(AccessLevel.GameMaster)]
+    public int GumpID
+    {
+      get => m_GumpID == -1 ? DefaultGumpID : m_GumpID;
+      set => m_GumpID = value;
+    }
+
+    [CommandProperty(AccessLevel.GameMaster)]
+    public int DropSound
+    {
+      get => m_DropSound == -1 ? DefaultDropSound : m_DropSound;
+      set => m_DropSound = value;
+    }
+
+    [CommandProperty(AccessLevel.GameMaster)]
+    public int MaxItems
+    {
+      get => m_MaxItems == -1 ? DefaultMaxItems : m_MaxItems;
+      set
+      {
+        m_MaxItems = value;
+        InvalidateProperties();
+      }
+    }
+
+    [CommandProperty(AccessLevel.GameMaster)]
+    public virtual int MaxWeight
+    {
+      get
+      {
+        if (Parent is Container container && container.MaxWeight == 0) return 0;
+
+        return DefaultMaxWeight;
+      }
+    }
+
+    [CommandProperty(AccessLevel.GameMaster)]
+    public bool LiftOverride{ get; set; }
+
+    public virtual Rectangle2D Bounds => ContainerData.Bounds;
+
+    [CommandProperty(AccessLevel.GameMaster)]
+    public virtual int DefaultGumpID => ContainerData.GumpID;
+
+    [CommandProperty(AccessLevel.GameMaster)]
+    public virtual int DefaultDropSound => ContainerData.DropSound;
+
+    public virtual int DefaultMaxItems => GlobalMaxItems;
+    public virtual int DefaultMaxWeight => GlobalMaxWeight;
+
+    public virtual bool IsDecoContainer => !Movable && !IsLockedDown && !IsSecure && Parent == null && !LiftOverride;
+
+    public static int GlobalMaxItems{ get; set; } = 125;
+
+    public static int GlobalMaxWeight{ get; set; } = 400;
+
+    public virtual bool DisplaysContent => true;
+
+    public List<Mobile> Openers{ get; set; }
+
+    public virtual bool IsPublicContainer => false;
+
+    public virtual void UpdateContainerData()
+    {
+      ContainerData = ContainerData.GetData(ItemID);
+    }
+
+    public virtual int GetDroppedSound(Item item)
+    {
+      int dropSound = item.GetDropSound();
+
+      return dropSound != -1 ? dropSound : DropSound;
+    }
+
+    public override void OnSnoop(Mobile from)
+    {
+      SnoopHandler?.Invoke(this, from);
+    }
+
+    public override bool CheckLift(Mobile from, Item item, ref LRReason reject)
+    {
+      if (from.AccessLevel < AccessLevel.GameMaster && IsDecoContainer)
+      {
+        reject = LRReason.CannotLift;
+        return false;
+      }
+
+      return base.CheckLift(from, item, ref reject);
+    }
+
+    public override bool CheckItemUse(Mobile from, Item item)
+    {
+      if (item != this && from.AccessLevel < AccessLevel.GameMaster && IsDecoContainer)
+      {
+        from.LocalOverheadMessage(MessageType.Regular, 0x3B2, 1019045); // I can't reach that.
+        return false;
+      }
+
+      return base.CheckItemUse(from, item);
+    }
+
+    public bool CheckHold(Mobile m, Item item, bool message) => CheckHold(m, item, message, true, 0, 0);
+
+    public bool CheckHold(Mobile m, Item item, bool message, bool checkItems) => CheckHold(m, item, message, checkItems, 0, 0);
+
+    public virtual bool CheckHold(Mobile m, Item item, bool message, bool checkItems, int plusItems, int plusWeight)
+    {
+      if (m?.AccessLevel < AccessLevel.GameMaster)
+      {
+        if (IsDecoContainer)
+        {
+          if (message)
+            SendCantStoreMessage(m, item);
+
+          return false;
+        }
+
+        int maxItems = MaxItems;
+
+        if (checkItems && maxItems != 0 &&
+            TotalItems + plusItems + item.TotalItems + (item.IsVirtualItem ? 0 : 1) > maxItems)
+        {
+          if (message)
+            SendFullItemsMessage(m, item);
+
+          return false;
+        }
+
+        if (MaxWeight != 0 && TotalWeight + plusWeight + item.TotalWeight + item.PileWeight > MaxWeight)
+        {
+          if (message)
+            SendFullWeightMessage(m, item);
+
+          return false;
+        }
+      }
+
+      IEntity parent = Parent;
+
+      while (parent != null)
+      {
+        if (parent is Container container)
+          return container.CheckHold(m, item, message, checkItems, plusItems, plusWeight);
+
+        if (!(parent is Item parentItem))
+          break;
+
+        parent = parentItem.Parent;
+      }
+
+      return true;
+    }
+
+    public virtual void SendFullItemsMessage(Mobile to, Item item)
+    {
+      to.SendMessage("That container cannot hold more items.");
+    }
+
+    public virtual void SendFullWeightMessage(Mobile to, Item item)
+    {
+      to.SendMessage("That container cannot hold more weight.");
+    }
+
+    public virtual void SendCantStoreMessage(Mobile to, Item item)
+    {
+      to.SendLocalizedMessage(500176); // That is not your container, you can't store things here.
+    }
+
+    public virtual bool OnDragDropInto(Mobile from, Item item, Point3D p)
+    {
+      if (!CheckHold(from, item, true, true))
+        return false;
+
+      item.Location = new Point3D(p.m_X, p.m_Y, 0);
+      AddItem(item);
+
+      from.SendSound(GetDroppedSound(item), GetWorldLocation());
+
+      return true;
+    }
+
+
+    private static bool InTypeList(Item item, Type[] types)
+    {
+      Type t = item.GetType();
+
+      for (int i = 0; i < types.Length; ++i)
+        if (types[i].IsAssignableFrom(t))
+          return true;
+
+      return false;
+    }
+
+    private static void SetSaveFlag(ref SaveFlag flags, SaveFlag toSet, bool setIf)
+    {
+      if (setIf)
+        flags |= toSet;
+    }
+
+    private static bool GetSaveFlag(SaveFlag flags, SaveFlag toGet) => (flags & toGet) != 0;
+
+    public override void Serialize(GenericWriter writer)
+    {
+      base.Serialize(writer);
+
+      writer.Write(2); // version
+
+      SaveFlag flags = SaveFlag.None;
+
+      SetSaveFlag(ref flags, SaveFlag.MaxItems, m_MaxItems != -1);
+      SetSaveFlag(ref flags, SaveFlag.GumpID, m_GumpID != -1);
+      SetSaveFlag(ref flags, SaveFlag.DropSound, m_DropSound != -1);
+      SetSaveFlag(ref flags, SaveFlag.LiftOverride, LiftOverride);
+
+      writer.Write((byte)flags);
+
+      if (GetSaveFlag(flags, SaveFlag.MaxItems))
+        writer.WriteEncodedInt(m_MaxItems);
+
+      if (GetSaveFlag(flags, SaveFlag.GumpID))
+        writer.WriteEncodedInt(m_GumpID);
+
+      if (GetSaveFlag(flags, SaveFlag.DropSound))
+        writer.WriteEncodedInt(m_DropSound);
+    }
+
+    public override void Deserialize(GenericReader reader)
+    {
+      base.Deserialize(reader);
+
+      int version = reader.ReadInt();
+
+      switch (version)
+      {
+        case 2:
+        {
+          SaveFlag flags = (SaveFlag)reader.ReadByte();
+
+          if (GetSaveFlag(flags, SaveFlag.MaxItems))
+            m_MaxItems = reader.ReadEncodedInt();
+          else
+            m_MaxItems = -1;
+
+          if (GetSaveFlag(flags, SaveFlag.GumpID))
+            m_GumpID = reader.ReadEncodedInt();
+          else
+            m_GumpID = -1;
+
+          if (GetSaveFlag(flags, SaveFlag.DropSound))
+            m_DropSound = reader.ReadEncodedInt();
+          else
+            m_DropSound = -1;
+
+          LiftOverride = GetSaveFlag(flags, SaveFlag.LiftOverride);
+
+          break;
+        }
+        case 1:
+        {
+          m_MaxItems = reader.ReadInt();
+          goto case 0;
+        }
+        case 0:
+        {
+          if (version < 1)
+            m_MaxItems = GlobalMaxItems;
+
+          m_GumpID = reader.ReadInt();
+          m_DropSound = reader.ReadInt();
+
+          if (m_GumpID == DefaultGumpID)
+            m_GumpID = -1;
+
+          if (m_DropSound == DefaultDropSound)
+            m_DropSound = -1;
+
+          if (m_MaxItems == DefaultMaxItems)
+            m_MaxItems = -1;
+
+          //m_Bounds = new Rectangle2D( reader.ReadPoint2D(), reader.ReadPoint2D() );
+          reader.ReadPoint2D();
+          reader.ReadPoint2D();
+
+          break;
+        }
+      }
+
+      UpdateContainerData();
+    }
+
+    public override int GetTotal(TotalType type)
+    {
+      return type switch
+      {
+        TotalType.Gold => m_TotalGold,
+        TotalType.Items => m_TotalItems,
+        TotalType.Weight => m_TotalWeight,
+        _ => base.GetTotal(type)
+      };
+    }
+
+    public override void UpdateTotal(Item sender, TotalType type, int delta)
+    {
+      if (sender != this && delta != 0 && !sender.IsVirtualItem)
+        switch (type)
+        {
+          case TotalType.Gold:
+            m_TotalGold += delta;
+            break;
+
+          case TotalType.Items:
+            m_TotalItems += delta;
+            InvalidateProperties();
+            break;
+
+          case TotalType.Weight:
+            m_TotalWeight += delta;
+            InvalidateProperties();
+            break;
+        }
+
+      base.UpdateTotal(sender, type, delta);
+    }
+
+    public override void UpdateTotals()
+    {
+      m_TotalGold = 0;
+      m_TotalItems = 0;
+      m_TotalWeight = 0;
+
+      List<Item> items = m_Items;
+
+      if (items == null)
+        return;
+
+      for (int i = 0; i < items.Count; ++i)
+      {
+        Item item = items[i];
+
+        item.UpdateTotals();
+
+        if (item.IsVirtualItem)
+          continue;
+
+        m_TotalGold += item.TotalGold;
+        m_TotalItems += item.TotalItems + 1;
+        m_TotalWeight += item.TotalWeight + item.PileWeight;
+      }
+    }
+
+    public virtual bool OnStackAttempt(Mobile from, Item stack, Item dropped) => CheckHold(from, dropped, true, false) && stack.StackWith(from, dropped);
+
+    public override bool OnDragDrop(Mobile from, Item dropped)
+    {
+      if (TryDropItem(from, dropped, true))
+      {
+        from.SendSound(GetDroppedSound(dropped), GetWorldLocation());
+
+        return true;
+      }
+
+      return false;
+    }
+
+    public virtual bool TryDropItem(Mobile from, Item dropped, bool sendFullMessage) => TryDropItem(from, dropped, sendFullMessage, false);
+
+    public virtual bool TryDropItem(Mobile from, Item dropped, bool sendFullMessage, bool playSound)
+    {
+      List<Item> list = Items;
+
+      for (int i = 0; i < list.Count; ++i)
+      {
+        Item item = list[i];
+
+        if (!(item is Container) && CheckHold(from, dropped, false, false) &&
+            item.StackWith(from, dropped, playSound))
+          return true;
+      }
+
+      if (CheckHold(from, dropped, sendFullMessage, true))
+      {
+        DropItem(dropped);
+        return true;
+      }
+
+      return false;
+    }
+
+    public virtual bool TryDropItems(Mobile from, bool sendFullMessage, params Item[] droppedItems)
+    {
+      List<Item> dropItems = new List<Item>();
+      List<ItemStackEntry> stackItems = new List<ItemStackEntry>();
+
+      int extraItems = 0;
+      int extraWeight = 0;
+
+      for (int i = 0; i < droppedItems.Length; i++)
+      {
+        Item dropped = droppedItems[i];
+
+        List<Item> list = Items;
+
+        bool stacked = false;
+
+        for (int j = 0; j < list.Count; ++j)
+        {
+          Item item = list[j];
+
+          if (!(item is Container) && CheckHold(from, dropped, false, false, 0, extraWeight) &&
+              item.CanStackWith(dropped))
+          {
+            stackItems.Add(new ItemStackEntry(item, dropped));
+            extraWeight += (int)Math.Ceiling(item.Weight * (item.Amount + dropped.Amount)) -
+                           item.PileWeight; //extra weight delta, do not need TotalWeight as we do not have hybrid stackable container types
+            stacked = true;
+            break;
+          }
+        }
+
+        if (!stacked && CheckHold(from, dropped, false, true, extraItems, extraWeight))
+        {
+          dropItems.Add(dropped);
+          extraItems++;
+          extraWeight += dropped.TotalWeight + dropped.PileWeight;
+        }
+      }
+
+      if (dropItems.Count + stackItems.Count == droppedItems.Length) //All good
+      {
+        for (int i = 0; i < dropItems.Count; i++)
+          DropItem(dropItems[i]);
+
+        for (int i = 0; i < stackItems.Count; i++)
+          stackItems[i].m_StackItem.StackWith(from, stackItems[i].m_DropItem, false);
+
+        return true;
+      }
+
+      return false;
+    }
+
+    public virtual void Destroy()
+    {
+      Point3D loc = GetWorldLocation();
+      Map map = Map;
+
+      for (int i = Items.Count - 1; i >= 0; --i)
+        if (i < Items.Count)
+        {
+          Items[i].SetLastMoved();
+          Items[i].MoveToWorld(loc, map);
+        }
+
+      Delete();
+    }
+
+    public virtual void DropItem(Item dropped)
+    {
+      if (dropped == null)
+        return;
+
+      AddItem(dropped);
+
+      Rectangle2D bounds = dropped.GetGraphicBounds();
+      Rectangle2D ourBounds = Bounds;
+
+      int x, y;
+
+      if (bounds.Width >= ourBounds.Width)
+        x = (ourBounds.Width - bounds.Width) / 2;
+      else
+        x = Utility.Random(ourBounds.Width - bounds.Width);
+
+      if (bounds.Height >= ourBounds.Height)
+        y = (ourBounds.Height - bounds.Height) / 2;
+      else
+        y = Utility.Random(ourBounds.Height - bounds.Height);
+
+      x += ourBounds.X;
+      x -= bounds.X;
+
+      y += ourBounds.Y;
+      y -= bounds.Y;
+
+      dropped.Location = new Point3D(x, y, 0);
+    }
+
+    public override void OnDoubleClickSecureTrade(Mobile from)
+    {
+      if (from.InRange(GetWorldLocation(), 2))
+      {
+        DisplayTo(from);
+
+        SecureTrade trade = GetSecureTradeCont()?.Trade;
+
+        if (trade != null)
+        {
+          if (trade.From.Mobile == from)
+            DisplayTo(trade.To.Mobile);
+          else if (trade.To.Mobile == from)
+            DisplayTo(trade.From.Mobile);
+        }
+      }
+      else
+        from.SendLocalizedMessage(500446); // That is too far away.
+    }
+
+    public virtual bool CheckContentDisplay(Mobile from) =>
+      DisplaysContent && RootParent == null ||
+      RootParent is Item || RootParent == from ||
+      from.AccessLevel > AccessLevel.Player;
+
+    public override void OnSingleClick(Mobile from)
+    {
+      base.OnSingleClick(from);
+
+      if (CheckContentDisplay(from))
+        LabelTo(from, "({0} item{2}, {1} stones)", TotalItems, TotalWeight, TotalItems != 1 ? "s" : string.Empty);
+      //LabelTo( from, 1050044, String.Format( "{0}\t{1}", TotalItems.ToString(), TotalWeight.ToString() ) );
+    }
+
+    public override void OnDelete()
+    {
+      base.OnDelete();
+
+      Openers = null;
+    }
+
+    public virtual void DisplayTo(Mobile to)
+    {
+      ProcessOpeners(to);
+
+      NetState ns = to.NetState;
+
+      if (ns != null)
+      {
+        Packets.SendDisplayContainer(ns, Serial, (short)GumpID);
+
+        SendContentTo(ns);
+
+        if (ObjectPropertyList.Enabled)
+        {
+          List<Item> items = Items;
+
+          for (int i = 0; i < items.Count; ++i)
+            items[i].PropertyList.SendOPLInfo(ns);
+        }
+      }
+    }
+
+    public void ProcessOpeners(Mobile opener)
+    {
+      if (IsPublicContainer)
+        return;
+
+      bool contains = false;
+
+      if (Openers != null)
+      {
+        Point3D worldLoc = GetWorldLocation();
+        Map map = Map;
+
+        for (int i = 0; i < Openers.Count; ++i)
+        {
+          Mobile mob = Openers[i];
+
+          if (mob == opener)
+            contains = true;
+          else
+          {
+            int range = GetUpdateRange(mob);
+
+            if (mob.Map != map || !mob.InRange(worldLoc, range))
+              Openers.RemoveAt(i--);
+          }
+        }
+      }
+
+      if (!contains)
+      {
+        Openers ??= new List<Mobile>();
+        Openers.Add(opener);
+      }
+      else if (Openers?.Count == 0)
+        Openers = null;
+    }
+
+    public virtual void SendContentTo(NetState state) => Packets.SendContainerContent(state, state.Mobile, this);
+
+    public override void GetProperties(ObjectPropertyList list)
+    {
+      base.GetProperties(list);
+
+      if (DisplaysContent) //CheckContentDisplay( from ) )
+      {
+        if (Core.ML)
+        {
+          if (ParentsContain<BankBox>()) //Root Parent is the Mobile.  Parent could be another containter.
+            list.Add(1073841, "{0}\t{1}\t{2}", TotalItems, MaxItems,
+              TotalWeight); // Contents: ~1_COUNT~/~2_MAXCOUNT~ items, ~3_WEIGHT~ stones
+          else
+            list.Add(1072241, "{0}\t{1}\t{2}\t{3}", TotalItems, MaxItems, TotalWeight,
+              MaxWeight); // Contents: ~1_COUNT~/~2_MAXCOUNT~ items, ~3_WEIGHT~/~4_MAXWEIGHT~ stones
+
+          //TODO: Where do the other clilocs come into play? 1073839 & 1073840?
+        }
+        else
+        {
+          list.Add(1050044, "{0}\t{1}", TotalItems, TotalWeight); // ~1_COUNT~ items, ~2_WEIGHT~ stones
+        }
+      }
+    }
+
+    public override void OnDoubleClick(Mobile from)
+    {
+      if (from.AccessLevel > AccessLevel.Player || from.InRange(GetWorldLocation(), 2))
+        DisplayTo(from);
+      else
+        from.SendLocalizedMessage(500446); // That is too far away.
+    }
+
+    private class GroupComparer : IComparer<Item>
+    {
+      private CheckItemGroup m_Grouper;
+
+      public GroupComparer(CheckItemGroup grouper) => m_Grouper = grouper;
+
+      public int Compare(Item a, Item b) => m_Grouper(a, b);
+    }
+
+    [Flags]
+    private enum SaveFlag : byte
+    {
+      None = 0x00000000,
+      MaxItems = 0x00000001,
+      GumpID = 0x00000002,
+      DropSound = 0x00000004,
+      LiftOverride = 0x00000008
+    }
+
+    private struct ItemStackEntry
+    {
+      public Item m_StackItem;
+      public Item m_DropItem;
+
+      public ItemStackEntry(Item stack, Item drop)
+      {
+        m_StackItem = stack;
+        m_DropItem = drop;
+      }
+    }
+
+    #region Consume[...]
+
+    public bool ConsumeTotalGrouped(Type type, int amount, bool recurse, OnItemConsumed callback, CheckItemGroup grouper)
+    {
+      if (grouper == null)
+        throw new ArgumentNullException();
+
+      Item[] typedItems = FindItemsByType(type, recurse);
+
+      List<List<Item>> groups = new List<List<Item>>();
+      int idx = 0;
+
+      while (idx < typedItems.Length)
+      {
+        Item a = typedItems[idx++];
+        List<Item> group = new List<Item>();
+
+        group.Add(a);
+
+        while (idx < typedItems.Length)
+        {
+          Item b = typedItems[idx];
+          int v = grouper(a, b);
+
+          if (v == 0)
+            group.Add(b);
+          else
+            break;
+
+          ++idx;
+        }
+
+        groups.Add(group);
+      }
+
+      Item[][] items = new Item[groups.Count][];
+      int[] totals = new int[groups.Count];
+
+      bool hasEnough = false;
+
+      for (int i = 0; i < groups.Count; ++i)
+      {
+        items[i] = groups[i].ToArray();
+
+        for (int j = 0; j < items[i].Length; ++j)
+          totals[i] += items[i][j].Amount;
+
+        hasEnough |= totals[i] >= amount;
+      }
+
+      if (!hasEnough)
+        return false;
+
+      for (int i = 0; i < items.Length; ++i)
+        if (totals[i] >= amount)
+        {
+          int need = amount;
+
+          for (int j = 0; j < items[i].Length; ++j)
+          {
+            Item item = items[i][j];
+
+            int theirAmount = item.Amount;
+
+            if (theirAmount < need)
+            {
+              callback?.Invoke(item, theirAmount);
+
+              item.Consume(theirAmount);
+              need -= theirAmount;
+            }
+            else
+            {
+              callback?.Invoke(item, need);
+
+              item.Consume(need);
+              break;
+            }
+          }
+
+          break;
+        }
+
+      return true;
+    }
+
+    public int ConsumeTotalGrouped(Type[] types, int[] amounts, bool recurse, OnItemConsumed callback,
+      CheckItemGroup grouper)
+    {
+      if (types.Length != amounts.Length)
+        throw new ArgumentException();
+      if (grouper == null)
+        throw new ArgumentNullException();
+
+      Item[][][] items = new Item[types.Length][][];
+      int[][] totals = new int[types.Length][];
+
+      for (int i = 0; i < types.Length; ++i)
+      {
+        Item[] typedItems = FindItemsByType(types[i], recurse);
+
+        List<List<Item>> groups = new List<List<Item>>();
+        int idx = 0;
+
+        while (idx < typedItems.Length)
+        {
+          Item a = typedItems[idx++];
+          List<Item> group = new List<Item>();
+
+          group.Add(a);
+
+          while (idx < typedItems.Length)
+          {
+            Item b = typedItems[idx];
+            int v = grouper(a, b);
+
+            if (v == 0)
+              group.Add(b);
+            else
+              break;
+
+            ++idx;
+          }
+
+          groups.Add(group);
+        }
+
+        items[i] = new Item[groups.Count][];
+        totals[i] = new int[groups.Count];
+
+        bool hasEnough = false;
+
+        for (int j = 0; j < groups.Count; ++j)
+        {
+          items[i][j] = groups[j].ToArray();
+
+          for (int k = 0; k < items[i][j].Length; ++k)
+            totals[i][j] += items[i][j][k].Amount;
+
+          hasEnough |= totals[i][j] >= amounts[i];
+        }
+
+        if (!hasEnough)
+          return i;
+      }
+
+      for (int i = 0; i < items.Length; ++i)
+      for (int j = 0; j < items[i].Length; ++j)
+        if (totals[i][j] >= amounts[i])
+        {
+          int need = amounts[i];
+
+          for (int k = 0; k < items[i][j].Length; ++k)
+          {
+            Item item = items[i][j][k];
+
+            int theirAmount = item.Amount;
+
+            if (theirAmount < need)
+            {
+              callback?.Invoke(item, theirAmount);
+
+              item.Consume(theirAmount);
+              need -= theirAmount;
+            }
+            else
+            {
+              callback?.Invoke(item, need);
+
+              item.Consume(need);
+              break;
+            }
+          }
+
+          break;
+        }
+
+      return -1;
+    }
+
+    public int ConsumeTotalGrouped(Type[][] types, int[] amounts, bool recurse, OnItemConsumed callback,
+      CheckItemGroup grouper)
+    {
+      if (types.Length != amounts.Length)
+        throw new ArgumentException();
+      if (grouper == null)
+        throw new ArgumentNullException();
+
+      Item[][][] items = new Item[types.Length][][];
+      int[][] totals = new int[types.Length][];
+
+      for (int i = 0; i < types.Length; ++i)
+      {
+        Item[] typedItems = FindItemsByType(types[i], recurse);
+
+        List<List<Item>> groups = new List<List<Item>>();
+        int idx = 0;
+
+        while (idx < typedItems.Length)
+        {
+          Item a = typedItems[idx++];
+          List<Item> group = new List<Item>();
+
+          group.Add(a);
+
+          while (idx < typedItems.Length)
+          {
+            Item b = typedItems[idx];
+            int v = grouper(a, b);
+
+            if (v == 0)
+              group.Add(b);
+            else
+              break;
+
+            ++idx;
+          }
+
+          groups.Add(group);
+        }
+
+        items[i] = new Item[groups.Count][];
+        totals[i] = new int[groups.Count];
+
+        bool hasEnough = false;
+
+        for (int j = 0; j < groups.Count; ++j)
+        {
+          items[i][j] = groups[j].ToArray();
+
+          for (int k = 0; k < items[i][j].Length; ++k)
+            totals[i][j] += items[i][j][k].Amount;
+
+          hasEnough |= totals[i][j] >= amounts[i];
+        }
+
+        if (!hasEnough)
+          return i;
+      }
+
+      for (int i = 0; i < items.Length; ++i)
+      for (int j = 0; j < items[i].Length; ++j)
+        if (totals[i][j] >= amounts[i])
+        {
+          int need = amounts[i];
+
+          for (int k = 0; k < items[i][j].Length; ++k)
+          {
+            Item item = items[i][j][k];
+
+            int theirAmount = item.Amount;
+
+            if (theirAmount < need)
+            {
+              callback?.Invoke(item, theirAmount);
+
+              item.Consume(theirAmount);
+              need -= theirAmount;
+            }
+            else
+            {
+              callback?.Invoke(item, need);
+
+              item.Consume(need);
+              break;
+            }
+          }
+
+          break;
+        }
+
+      return -1;
+    }
+
+    public int ConsumeTotal(Type[][] types, int[] amounts, bool recurse = true, OnItemConsumed callback = null)
+    {
+      if (types.Length != amounts.Length)
+        throw new ArgumentException();
+
+      Item[][] items = new Item[types.Length][];
+      int[] totals = new int[types.Length];
+
+      for (int i = 0; i < types.Length; ++i)
+      {
+        items[i] = FindItemsByType(types[i], recurse);
+
+        for (int j = 0; j < items[i].Length; ++j)
+          totals[i] += items[i][j].Amount;
+
+        if (totals[i] < amounts[i])
+          return i;
+      }
+
+      for (int i = 0; i < types.Length; ++i)
+      {
+        int need = amounts[i];
+
+        for (int j = 0; j < items[i].Length; ++j)
+        {
+          Item item = items[i][j];
+
+          int theirAmount = item.Amount;
+
+          if (theirAmount < need)
+          {
+            callback?.Invoke(item, theirAmount);
+
+            item.Consume(theirAmount);
+            need -= theirAmount;
+          }
+          else
+          {
+            callback?.Invoke(item, need);
+
+            item.Consume(need);
+            break;
+          }
+        }
+      }
+
+      return -1;
+    }
+
+    public int ConsumeTotal(Type[] types, int[] amounts, bool recurse = true, OnItemConsumed callback = null)
+    {
+      if (types.Length != amounts.Length)
+        throw new ArgumentException();
+
+      Item[][] items = new Item[types.Length][];
+      int[] totals = new int[types.Length];
+
+      for (int i = 0; i < types.Length; ++i)
+      {
+        items[i] = FindItemsByType(types[i], recurse);
+
+        for (int j = 0; j < items[i].Length; ++j)
+          totals[i] += items[i][j].Amount;
+
+        if (totals[i] < amounts[i])
+          return i;
+      }
+
+      for (int i = 0; i < types.Length; ++i)
+      {
+        int need = amounts[i];
+
+        for (int j = 0; j < items[i].Length; ++j)
+        {
+          Item item = items[i][j];
+
+          int theirAmount = item.Amount;
+
+          if (theirAmount < need)
+          {
+            callback?.Invoke(item, theirAmount);
+
+            item.Consume(theirAmount);
+            need -= theirAmount;
+          }
+          else
+          {
+            callback?.Invoke(item, need);
+
+            item.Consume(need);
+            break;
+          }
+        }
+      }
+
+      return -1;
+    }
+
+    public bool ConsumeTotal(Type type, int amount = 1, bool recurse = true, OnItemConsumed callback = null)
+    {
+      Item[] items = FindItemsByType(type, recurse);
+
+      // First pass, compute total
+      int total = 0;
+
+      for (int i = 0; i < items.Length; ++i)
+        total += items[i].Amount;
+
+      if (total >= amount)
+      {
+        // We've enough, so consume it
+
+        int need = amount;
+
+        for (int i = 0; i < items.Length; ++i)
+        {
+          Item item = items[i];
+
+          int theirAmount = item.Amount;
+
+          if (theirAmount < need)
+          {
+            callback?.Invoke(item, theirAmount);
+
+            item.Consume(theirAmount);
+            need -= theirAmount;
+          }
+          else
+          {
+            callback?.Invoke(item, need);
+
+            item.Consume(need);
+
+            return true;
+          }
+        }
+      }
+
+      return false;
+    }
+
+    public int ConsumeUpTo(Type type, int amount, bool recurse = true)
+    {
+      int consumed = 0;
+
+      Queue<Item> toDelete = new Queue<Item>();
+
+      RecurseConsumeUpTo(this, type, amount, recurse, ref consumed, toDelete);
+
+      while (toDelete.Count > 0)
+        toDelete.Dequeue().Delete();
+
+      return consumed;
+    }
+
+    private static void RecurseConsumeUpTo(Item current, Type type, int amount, bool recurse, ref int consumed,
+      Queue<Item> toDelete)
+    {
+      if (current == null || current.Items.Count == 0)
+        return;
+
+      List<Item> list = current.Items;
+
+      for (int i = 0; i < list.Count; ++i)
+      {
+        Item item = list[i];
+
+        if (type.IsInstanceOfType(item))
+        {
+          int need = amount - consumed;
+          int theirAmount = item.Amount;
+
+          if (theirAmount <= need)
+          {
+            toDelete.Enqueue(item);
+            consumed += theirAmount;
+          }
+          else
+          {
+            item.Amount -= need;
+            consumed += need;
+
+            return;
+          }
+        }
+        else if (recurse && item is Container)
+        {
+          RecurseConsumeUpTo(item, type, amount, true, ref consumed, toDelete);
+        }
+      }
+    }
+
+    #endregion
+
+    #region Get[BestGroup]Amount
+
+    public int GetBestGroupAmount(Type type, bool recurse, CheckItemGroup grouper)
+    {
+      if (grouper == null)
+        throw new ArgumentNullException();
+
+      int best = 0;
+
+      Item[] typedItems = FindItemsByType(type, recurse);
+
+      List<List<Item>> groups = new List<List<Item>>();
+      int idx = 0;
+
+      while (idx < typedItems.Length)
+      {
+        Item a = typedItems[idx++];
+        List<Item> group = new List<Item>();
+
+        group.Add(a);
+
+        while (idx < typedItems.Length)
+        {
+          Item b = typedItems[idx];
+          int v = grouper(a, b);
+
+          if (v == 0)
+            group.Add(b);
+          else
+            break;
+
+          ++idx;
+        }
+
+        groups.Add(group);
+      }
+
+      for (int i = 0; i < groups.Count; ++i)
+      {
+        Item[] items = groups[i].ToArray();
+
+        int total = 0;
+
+        for (int j = 0; j < items.Length; ++j)
+          total += items[j].Amount;
+
+        if (total >= best)
+          best = total;
+      }
+
+      return best;
+    }
+
+    public int GetBestGroupAmount(Type[] types, bool recurse, CheckItemGroup grouper)
+    {
+      if (grouper == null)
+        throw new ArgumentNullException();
+
+      int best = 0;
+
+      Item[] typedItems = FindItemsByType(types, recurse);
+
+      List<List<Item>> groups = new List<List<Item>>();
+      int idx = 0;
+
+      while (idx < typedItems.Length)
+      {
+        Item a = typedItems[idx++];
+        List<Item> group = new List<Item>();
+
+        group.Add(a);
+
+        while (idx < typedItems.Length)
+        {
+          Item b = typedItems[idx];
+          int v = grouper(a, b);
+
+          if (v == 0)
+            group.Add(b);
+          else
+            break;
+
+          ++idx;
+        }
+
+        groups.Add(group);
+      }
+
+      for (int j = 0; j < groups.Count; ++j)
+      {
+        Item[] items = groups[j].ToArray();
+        int total = 0;
+
+        for (int k = 0; k < items.Length; ++k)
+          total += items[k].Amount;
+
+        if (total >= best)
+          best = total;
+      }
+
+      return best;
+    }
+
+    public int GetBestGroupAmount(Type[][] types, bool recurse, CheckItemGroup grouper)
+    {
+      if (grouper == null)
+        throw new ArgumentNullException();
+
+      int best = 0;
+
+      for (int i = 0; i < types.Length; ++i)
+      {
+        Item[] typedItems = FindItemsByType(types[i], recurse);
+
+        List<List<Item>> groups = new List<List<Item>>();
+        int idx = 0;
+
+        while (idx < typedItems.Length)
+        {
+          Item a = typedItems[idx++];
+          List<Item> group = new List<Item>();
+
+          group.Add(a);
+
+          while (idx < typedItems.Length)
+          {
+            Item b = typedItems[idx];
+            int v = grouper(a, b);
+
+            if (v == 0)
+              group.Add(b);
+            else
+              break;
+
+            ++idx;
+          }
+
+          groups.Add(group);
+        }
+
+        for (int j = 0; j < groups.Count; ++j)
+        {
+          Item[] items = groups[j].ToArray();
+          int total = 0;
+
+          for (int k = 0; k < items.Length; ++k)
+            total += items[k].Amount;
+
+          if (total >= best)
+            best = total;
+        }
+      }
+
+      return best;
+    }
+
+    public int GetAmount(Type type, bool recurse = true)
+    {
+      Item[] items = FindItemsByType(type, recurse);
+
+      int amount = 0;
+
+      for (int i = 0; i < items.Length; ++i)
+        amount += items[i].Amount;
+
+      return amount;
+    }
+
+    public int GetAmount(Type[] types, bool recurse = true)
+    {
+      Item[] items = FindItemsByType(types, recurse);
+
+      int amount = 0;
+
+      for (int i = 0; i < items.Length; ++i)
+        amount += items[i].Amount;
+
+      return amount;
+    }
+
+    #endregion
+
+    #region Non-Generic FindItem[s] by Type
+
+    public Item[] FindItemsByType(Type type, bool recurse = true)
+    {
+      if (m_FindItemsList.Count > 0)
+        m_FindItemsList.Clear();
+
+      RecurseFindItemsByType(this, type, recurse, m_FindItemsList);
+
+      return m_FindItemsList.ToArray();
+    }
+
+    private static void RecurseFindItemsByType(Item current, Type type, bool recurse, List<Item> list)
+    {
+      if (current == null || current.Items.Count == 0)
+        return;
+
+      List<Item> items = current.Items;
+
+      for (int i = 0; i < items.Count; ++i)
+      {
+        Item item = items[i];
+
+        if (type.IsInstanceOfType(item))
+          list.Add(item);
+
+        if (recurse && item is Container)
+          RecurseFindItemsByType(item, type, true, list);
+      }
+    }
+
+    public Item[] FindItemsByType(Type[] types, bool recurse = true)
+    {
+      if (m_FindItemsList.Count > 0)
+        m_FindItemsList.Clear();
+
+      RecurseFindItemsByType(this, types, recurse, m_FindItemsList);
+
+      return m_FindItemsList.ToArray();
+    }
+
+    private static void RecurseFindItemsByType(Item current, Type[] types, bool recurse, List<Item> list)
+    {
+      if (current == null || current.Items.Count == 0)
+        return;
+
+      List<Item> items = current.Items;
+
+      for (int i = 0; i < items.Count; ++i)
+      {
+        Item item = items[i];
+
+        if (InTypeList(item, types))
+          list.Add(item);
+
+        if (recurse && item is Container)
+          RecurseFindItemsByType(item, types, true, list);
+      }
+    }
+
+    public Item FindItemByType(Type type, bool recurse = true) => RecurseFindItemByType(this, type, recurse);
+
+    private static Item RecurseFindItemByType(Item current, Type type, bool recurse)
+    {
+      if (current == null || current.Items.Count == 0)
+        return null;
+
+      List<Item> list = current.Items;
+
+      for (int i = 0; i < list.Count; ++i)
+      {
+        Item item = list[i];
+
+        if (type.IsInstanceOfType(item))
+          return item;
+
+        if (recurse && item is Container)
+        {
+          Item check = RecurseFindItemByType(item, type, true);
+
+          if (check != null)
+            return check;
+        }
+      }
+
+      return null;
+    }
+
+    public Item FindItemByType(Type[] types, bool recurse = true) => RecurseFindItemByType(this, types, recurse);
+
+    private static Item RecurseFindItemByType(Item current, Type[] types, bool recurse)
+    {
+      if (current == null || current.Items.Count == 0)
+        return null;
+
+      List<Item> list = current.Items;
+
+      for (int i = 0; i < list.Count; ++i)
+      {
+        Item item = list[i];
+
+        if (InTypeList(item, types)) return item;
+
+        if (recurse && item is Container)
+        {
+          Item check = RecurseFindItemByType(item, types, true);
+
+          if (check != null)
+            return check;
+        }
+      }
+
+      return null;
+    }
+
+    #endregion
+
+    #region Generic FindItem[s] by Type
+
+    public List<T> FindItemsByType<T>(Predicate<T> predicate) where T : Item => FindItemsByType(true, predicate);
+
+    public List<T> FindItemsByType<T>(bool recurse = true, Predicate<T> predicate = null) where T : Item
+    {
+      List<T> list = new List<T>();
+      RecurseFindItemsByType(this, recurse, list, predicate);
+
+      return list;
+    }
+
+    private static void RecurseFindItemsByType<T>(Item current, bool recurse, List<T> list, Predicate<T> predicate)
+      where T : Item
+    {
+      if (current == null || current.Items.Count == 0)
+        return;
+
+      List<Item> items = current.Items;
+
+      for (int i = 0; i < items.Count; ++i)
+      {
+        Item item = items[i];
+
+        if (item is T typedItem)
+          if (predicate?.Invoke(typedItem) == true)
+            list.Add(typedItem);
+
+        if (recurse && item is Container)
+          RecurseFindItemsByType(item, true, list, predicate);
+      }
+    }
+
+    public T FindItemByType<T>(bool recurse = true) where T : Item => RecurseFindItemByType<T>(this, recurse);
+
+    private static T RecurseFindItemByType<T>(Item current, bool recurse = true, Predicate<T> predicate = null) where T : Item
+    {
+      if (current == null || current.Items.Count == 0)
+        return null;
+
+      List<Item> list = current.Items;
+
+      for (int i = 0; i < list.Count; ++i)
+      {
+        Item item = list[i];
+
+        if (item is T typedItem)
+        {
+          if (predicate?.Invoke(typedItem) == true)
+            return typedItem;
+        }
+        else if (recurse && item is Container)
+        {
+          T check = RecurseFindItemByType(item, true, predicate);
+
+          if (check != null)
+            return check;
+        }
+      }
+
+      return null;
+    }
+    #endregion
+  }
+
+  public class ContainerData
+  {
+    private static readonly Dictionary<int, ContainerData> Table = new Dictionary<int, ContainerData>();
+
+    static ContainerData()
+    {
+      string path = Path.Combine(Core.BaseDirectory, "Data/containers.cfg");
+
+      if (!File.Exists(path))
+      {
+        Default = new ContainerData(0x3C, new Rectangle2D(44, 65, 142, 94), 0x48);
+        return;
+      }
+
+      using (StreamReader reader = new StreamReader(path))
+      {
+        string line;
+
+        while ((line = reader.ReadLine()) != null)
+        {
+          line = line.Trim();
+
+          if (line.Length == 0 || line.StartsWith("#"))
+            continue;
+
+          try
+          {
+            string[] split = line.Split('\t');
+
+            if (split.Length >= 3)
+            {
+              int gumpId = Utility.ToInt32(split[0]);
+
+              string[] aRect = split[1].Split(' ');
+              if (aRect.Length < 4)
+                continue;
+
+              int x = Utility.ToInt32(aRect[0]);
+              int y = Utility.ToInt32(aRect[1]);
+              int width = Utility.ToInt32(aRect[2]);
+              int height = Utility.ToInt32(aRect[3]);
+
+              Rectangle2D bounds = new Rectangle2D(x, y, width, height);
+
+              int dropSound = Utility.ToInt32(split[2]);
+
+              ContainerData data = new ContainerData(gumpId, bounds, dropSound);
+
+              Default ??= data;
+
+              if (split.Length >= 4)
+              {
+                string[] aIDs = split[3].Split(',');
+
+                for (int i = 0; i < aIDs.Length; i++)
+                {
+                  int id = Utility.ToInt32(aIDs[i]);
+
+                  if (Table.ContainsKey(id))
+                    Console.WriteLine(@"Warning: double ItemID entry in Data\containers.cfg");
+                  else
+                    Table[id] = data;
+                }
+              }
+            }
+          }
+          catch
+          {
+            // ignored
+          }
+        }
+      }
+
+      Default ??= new ContainerData(0x3C, new Rectangle2D(44, 65, 142, 94), 0x48);
+    }
+
+    public ContainerData(int gumpId, Rectangle2D bounds, int dropSound)
+    {
+      GumpID = gumpId;
+      Bounds = bounds;
+      DropSound = dropSound;
+    }
+
+    public static ContainerData Default{ get; set; }
+
+    public int GumpID{ get; }
+
+    public Rectangle2D Bounds{ get; }
+
+    public int DropSound{ get; }
+
+    public static ContainerData GetData(int itemId)
+    {
+      Table.TryGetValue(itemId, out ContainerData data);
+      return data ?? Default;
+    }
+  }
+}