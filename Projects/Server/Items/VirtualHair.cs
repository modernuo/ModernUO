/***************************************************************************
 *                          VirtualHair.cs
 *                            -------------------
 *   begin                : May 1, 2002
 *   copyright            : (C) The RunUO Software Team
 *   email                : info@runuo.com
 *
 *   $Id$
 *
 ***************************************************************************/

/***************************************************************************
 *
 *   This program is free software; you can redistribute it and/or modify
 *   it under the terms of the GNU General Public License as published by
 *   the Free Software Foundation; either version 2 of the License, or
 *   (at your option) any later version.
 *
 ***************************************************************************/

namespace Server.Items
{
  public abstract class BaseHairInfo
  {
    protected BaseHairInfo(int itemid, int hue = 0)
    {
      ItemID = itemid;
      Hue = hue;
    }

    protected BaseHairInfo(GenericReader reader)
    {
      int version = reader.ReadInt();

      switch (version)
      {
        case 0:
        {
          ItemID = reader.ReadInt();
          Hue = reader.ReadInt();
          break;
        }
      }
    }

    [CommandProperty(AccessLevel.GameMaster)]
    public int ItemID{ get; set; }

    [CommandProperty(AccessLevel.GameMaster)]
    public int Hue{ get; set; }

    public virtual void Serialize(GenericWriter writer)
    {
      writer.Write(0); //version
      writer.Write(ItemID);
      writer.Write(Hue);
    }
  }

  public class HairInfo : BaseHairInfo
  {
    public HairInfo(int itemid, int hue = 0)
      : base(itemid, hue)
    {
    }

    public HairInfo(GenericReader reader)
      : base(reader)
    {
    }

<<<<<<< HEAD
    // TODO: Can we make this higher for newer clients?
    public static uint FakeSerial(Serial parent) => 0x7FFFFFFF - 0x400 - parent * 4;
=======
    // TOOD: Can we make this higher for newer clients?
    public static uint FakeSerial(Mobile parent) => 0x7FFFFFFF - 0x400 - parent.Serial * 4;
>>>>>>> 64d59ce2
  }

  public class FacialHairInfo : BaseHairInfo
  {
    public FacialHairInfo(int itemid, int hue = 0)
      : base(itemid, hue)
    {
    }

    public FacialHairInfo(GenericReader reader)
      : base(reader)
    {
    }

    // TOOD: Can we make this higher for newer clients?
<<<<<<< HEAD
    public static uint FakeSerial(Serial parent) => 0x7FFFFFFF - 0x400 - 1 - parent * 4;
=======
    public static uint FakeSerial(Mobile parent) => 0x7FFFFFFF - 0x400 - 1 - parent.Serial * 4;
  }

  public sealed class HairEquipUpdate : Packet
  {
    public HairEquipUpdate(Mobile parent)
      : base(0x2E, 15)
    {
      int hue = parent.HairHue;

      if (parent.SolidHueOverride >= 0)
        hue = parent.SolidHueOverride;

      m_Stream.Write(HairInfo.FakeSerial(parent));
      m_Stream.Write((short)parent.HairItemID);
      m_Stream.Write((byte)0);
      m_Stream.Write((byte)Layer.Hair);
      m_Stream.Write(parent.Serial);
      m_Stream.Write((short)hue);
    }
  }

  public sealed class FacialHairEquipUpdate : Packet
  {
    public FacialHairEquipUpdate(Mobile parent)
      : base(0x2E, 15)
    {
      int hue = parent.FacialHairHue;

      if (parent.SolidHueOverride >= 0)
        hue = parent.SolidHueOverride;

      m_Stream.Write(FacialHairInfo.FakeSerial(parent));
      m_Stream.Write((short)parent.FacialHairItemID);
      m_Stream.Write((byte)0);
      m_Stream.Write((byte)Layer.FacialHair);
      m_Stream.Write(parent.Serial);
      m_Stream.Write((short)hue);
    }
  }

  public sealed class RemoveHair : Packet
  {
    public RemoveHair(Mobile parent)
      : base(0x1D, 5)
    {
      m_Stream.Write(HairInfo.FakeSerial(parent));
    }
  }

  public sealed class RemoveFacialHair : Packet
  {
    public RemoveFacialHair(Mobile parent)
      : base(0x1D, 5)
    {
      m_Stream.Write(FacialHairInfo.FakeSerial(parent));
    }
>>>>>>> 64d59ce2
  }
}
<|MERGE_RESOLUTION|>--- conflicted
+++ resolved
@@ -1,156 +1,147 @@
-/***************************************************************************
- *                          VirtualHair.cs
- *                            -------------------
- *   begin                : May 1, 2002
- *   copyright            : (C) The RunUO Software Team
- *   email                : info@runuo.com
- *
- *   $Id$
- *
- ***************************************************************************/
-
-/***************************************************************************
- *
- *   This program is free software; you can redistribute it and/or modify
- *   it under the terms of the GNU General Public License as published by
- *   the Free Software Foundation; either version 2 of the License, or
- *   (at your option) any later version.
- *
- ***************************************************************************/
-
-namespace Server.Items
-{
-  public abstract class BaseHairInfo
-  {
-    protected BaseHairInfo(int itemid, int hue = 0)
-    {
-      ItemID = itemid;
-      Hue = hue;
-    }
-
-    protected BaseHairInfo(GenericReader reader)
-    {
-      int version = reader.ReadInt();
-
-      switch (version)
-      {
-        case 0:
-        {
-          ItemID = reader.ReadInt();
-          Hue = reader.ReadInt();
-          break;
-        }
-      }
-    }
-
-    [CommandProperty(AccessLevel.GameMaster)]
-    public int ItemID{ get; set; }
-
-    [CommandProperty(AccessLevel.GameMaster)]
-    public int Hue{ get; set; }
-
-    public virtual void Serialize(GenericWriter writer)
-    {
-      writer.Write(0); //version
-      writer.Write(ItemID);
-      writer.Write(Hue);
-    }
-  }
-
-  public class HairInfo : BaseHairInfo
-  {
-    public HairInfo(int itemid, int hue = 0)
-      : base(itemid, hue)
-    {
-    }
-
-    public HairInfo(GenericReader reader)
-      : base(reader)
-    {
-    }
-
-<<<<<<< HEAD
-    // TODO: Can we make this higher for newer clients?
-    public static uint FakeSerial(Serial parent) => 0x7FFFFFFF - 0x400 - parent * 4;
-=======
-    // TOOD: Can we make this higher for newer clients?
-    public static uint FakeSerial(Mobile parent) => 0x7FFFFFFF - 0x400 - parent.Serial * 4;
->>>>>>> 64d59ce2
-  }
-
-  public class FacialHairInfo : BaseHairInfo
-  {
-    public FacialHairInfo(int itemid, int hue = 0)
-      : base(itemid, hue)
-    {
-    }
-
-    public FacialHairInfo(GenericReader reader)
-      : base(reader)
-    {
-    }
-
-    // TOOD: Can we make this higher for newer clients?
-<<<<<<< HEAD
-    public static uint FakeSerial(Serial parent) => 0x7FFFFFFF - 0x400 - 1 - parent * 4;
-=======
-    public static uint FakeSerial(Mobile parent) => 0x7FFFFFFF - 0x400 - 1 - parent.Serial * 4;
-  }
-
-  public sealed class HairEquipUpdate : Packet
-  {
-    public HairEquipUpdate(Mobile parent)
-      : base(0x2E, 15)
-    {
-      int hue = parent.HairHue;
-
-      if (parent.SolidHueOverride >= 0)
-        hue = parent.SolidHueOverride;
-
-      m_Stream.Write(HairInfo.FakeSerial(parent));
-      m_Stream.Write((short)parent.HairItemID);
-      m_Stream.Write((byte)0);
-      m_Stream.Write((byte)Layer.Hair);
-      m_Stream.Write(parent.Serial);
-      m_Stream.Write((short)hue);
-    }
-  }
-
-  public sealed class FacialHairEquipUpdate : Packet
-  {
-    public FacialHairEquipUpdate(Mobile parent)
-      : base(0x2E, 15)
-    {
-      int hue = parent.FacialHairHue;
-
-      if (parent.SolidHueOverride >= 0)
-        hue = parent.SolidHueOverride;
-
-      m_Stream.Write(FacialHairInfo.FakeSerial(parent));
-      m_Stream.Write((short)parent.FacialHairItemID);
-      m_Stream.Write((byte)0);
-      m_Stream.Write((byte)Layer.FacialHair);
-      m_Stream.Write(parent.Serial);
-      m_Stream.Write((short)hue);
-    }
-  }
-
-  public sealed class RemoveHair : Packet
-  {
-    public RemoveHair(Mobile parent)
-      : base(0x1D, 5)
-    {
-      m_Stream.Write(HairInfo.FakeSerial(parent));
-    }
-  }
-
-  public sealed class RemoveFacialHair : Packet
-  {
-    public RemoveFacialHair(Mobile parent)
-      : base(0x1D, 5)
-    {
-      m_Stream.Write(FacialHairInfo.FakeSerial(parent));
-    }
->>>>>>> 64d59ce2
-  }
-}
+/***************************************************************************
+ *                          VirtualHair.cs
+ *                            -------------------
+ *   begin                : May 1, 2002
+ *   copyright            : (C) The RunUO Software Team
+ *   email                : info@runuo.com
+ *
+ *   $Id$
+ *
+ ***************************************************************************/
+
+/***************************************************************************
+ *
+ *   This program is free software; you can redistribute it and/or modify
+ *   it under the terms of the GNU General Public License as published by
+ *   the Free Software Foundation; either version 2 of the License, or
+ *   (at your option) any later version.
+ *
+ ***************************************************************************/
+
+namespace Server.Items
+{
+  public abstract class BaseHairInfo
+  {
+    protected BaseHairInfo(int itemid, int hue = 0)
+    {
+      ItemID = itemid;
+      Hue = hue;
+    }
+
+    protected BaseHairInfo(GenericReader reader)
+    {
+      int version = reader.ReadInt();
+
+      switch (version)
+      {
+        case 0:
+        {
+          ItemID = reader.ReadInt();
+          Hue = reader.ReadInt();
+          break;
+        }
+      }
+    }
+
+    [CommandProperty(AccessLevel.GameMaster)]
+    public int ItemID{ get; set; }
+
+    [CommandProperty(AccessLevel.GameMaster)]
+    public int Hue{ get; set; }
+
+    public virtual void Serialize(GenericWriter writer)
+    {
+      writer.Write(0); //version
+      writer.Write(ItemID);
+      writer.Write(Hue);
+    }
+  }
+
+  public class HairInfo : BaseHairInfo
+  {
+    public HairInfo(int itemid, int hue = 0)
+      : base(itemid, hue)
+    {
+    }
+
+    public HairInfo(GenericReader reader)
+      : base(reader)
+    {
+    }
+
+    // TOOD: Can we make this higher for newer clients?
+    public static uint FakeSerial(Mobile parent) => 0x7FFFFFFF - 0x400 - parent.Serial * 4;
+  }
+
+  public class FacialHairInfo : BaseHairInfo
+  {
+    public FacialHairInfo(int itemid, int hue = 0)
+      : base(itemid, hue)
+    {
+    }
+
+    public FacialHairInfo(GenericReader reader)
+      : base(reader)
+    {
+    }
+
+    // TOOD: Can we make this higher for newer clients?
+    public static uint FakeSerial(Mobile parent) => 0x7FFFFFFF - 0x400 - 1 - parent.Serial * 4;
+  }
+
+  public sealed class HairEquipUpdate : Packet
+  {
+    public HairEquipUpdate(Mobile parent)
+      : base(0x2E, 15)
+    {
+      int hue = parent.HairHue;
+
+      if (parent.SolidHueOverride >= 0)
+        hue = parent.SolidHueOverride;
+
+      m_Stream.Write(HairInfo.FakeSerial(parent));
+      m_Stream.Write((short)parent.HairItemID);
+      m_Stream.Write((byte)0);
+      m_Stream.Write((byte)Layer.Hair);
+      m_Stream.Write(parent.Serial);
+      m_Stream.Write((short)hue);
+    }
+  }
+
+  public sealed class FacialHairEquipUpdate : Packet
+  {
+    public FacialHairEquipUpdate(Mobile parent)
+      : base(0x2E, 15)
+    {
+      int hue = parent.FacialHairHue;
+
+      if (parent.SolidHueOverride >= 0)
+        hue = parent.SolidHueOverride;
+
+      m_Stream.Write(FacialHairInfo.FakeSerial(parent));
+      m_Stream.Write((short)parent.FacialHairItemID);
+      m_Stream.Write((byte)0);
+      m_Stream.Write((byte)Layer.FacialHair);
+      m_Stream.Write(parent.Serial);
+      m_Stream.Write((short)hue);
+    }
+  }
+
+  public sealed class RemoveHair : Packet
+  {
+    public RemoveHair(Mobile parent)
+      : base(0x1D, 5)
+    {
+      m_Stream.Write(HairInfo.FakeSerial(parent));
+    }
+  }
+
+  public sealed class RemoveFacialHair : Packet
+  {
+    public RemoveFacialHair(Mobile parent)
+      : base(0x1D, 5)
+    {
+      m_Stream.Write(FacialHairInfo.FakeSerial(parent));
+    }
+  }
+}