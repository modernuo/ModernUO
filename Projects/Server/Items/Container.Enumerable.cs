/*************************************************************************
 * ModernUO                                                              *
 * Copyright 2019-2023 - ModernUO Development Team                       *
 * Email: hi@modernuo.com                                                *
 * File: Container.Enumerable.cs                                         *
 *                                                                       *
 * This program is free software: you can redistribute it and/or modify  *
 * it under the terms of the GNU General Public License as published by  *
 * the Free Software Foundation, either version 3 of the License, or     *
 * (at your option) any later version.                                   *
 *                                                                       *
 * You should have received a copy of the GNU General Public License     *
 * along with this program.  If not, see <http://www.gnu.org/licenses/>. *
 *************************************************************************/

using System;
using System.Runtime.CompilerServices;
using System.Runtime.InteropServices;
using Server.Collections;

namespace Server.Items;

public partial class Container
{
    /// <summary>
    ///     Performs a breadth-first search through all the <see cref="Item" />s and
    ///     nested <see cref="Container" />s within this <see cref="Container" />.
    /// </summary>
    /// <remarks>
    ///     DO NOT consume, delete, or move items while iterating any FindItemByType or FindItems overloads
    /// </remarks>
    /// <example>
    /// <code>
    ///     var total = 0;
    ///
    ///     foreach (var gold in cont.FindItemsByType&lt;Gold&gt;())
    ///     {
    ///         total += gold.Amount;
    ///     }
    /// </code>
    /// </example>
    /// <typeparam name="T">Type of objects being searched for</typeparam>
    /// <param name="recurse">
    ///     Optional: If true, the search will recursively
    ///     check any nested <see cref="Container" />s; otherwise, nested
    ///     <see cref="Container" />s will not be searched.
    /// </param>
    /// <param name="predicate">
    ///     Optional: A predicate to check if the <see cref="Item" />
    ///     of type <typeparamref name="T" /> is one of the targets of the search.
    /// </param>
    /// <returns>
    ///     An enumerator for iterating through <see cref="Item" />s of type <typeparamref name="T" /> that match the optional
    ///     <paramref name="predicate" />.
    /// </returns>
    [MethodImpl(MethodImplOptions.AggressiveInlining)]
    public FindItemsByTypeEnumerator<T> FindItemsByType<T>(bool recurse = true, Predicate<T> predicate = null) where T : Item =>
        new(this, recurse, predicate);

    [MethodImpl(MethodImplOptions.AggressiveInlining)]
    public FindItemsByTypeEnumerator<Item> FindItemsByType(Type type, bool recurse = true) =>
        new(this, recurse, type.IsInstanceOfType);

    [MethodImpl(MethodImplOptions.AggressiveInlining)]
    public FindItemsByTypeEnumerator<Item> FindItemsByType(Type[] types, bool recurse = true) =>
        new(this, recurse, item => item.InTypeList(types));

    [MethodImpl(MethodImplOptions.AggressiveInlining)]
    public FindItemsByTypeEnumerator<Item> FindItems(bool recurse = true, Predicate<Item> predicate = null) =>
        new(this, recurse, predicate);

    /// <summary>
    ///     Safely enumerates items using a breadth-first search through all the <see cref="Item" />s and
    ///     nested <see cref="Container" />s within this <see cref="Container" />.
    /// </summary>
    /// <remarks>
    ///    Use EnumerateItemsByType for situations where the item might be manipulated, consumed, or moved.
    ///    Note: This method scans through the container before returning the enumerator for iteration.
    /// </remarks>
    /// <example>
    /// <code>
    ///     foreach (var item in cont.EnumerateItemsByType&lt;Item&gt;())
    ///     {
    ///         if (item.LootType is not LootType.Blessed)
    ///         {
    ///             item.Delete();
    ///         }
    ///     }
    /// </code>
    /// </example>
    /// <typeparam name="T">Type of objects being searched for</typeparam>
    /// <param name="recurse">
    ///     Optional: If true, the search will recursively
    ///     check any nested <see cref="Container" />s; otherwise, nested
    ///     <see cref="Container" />s will not be searched.
    /// </param>
    /// <param name="predicate">
    ///     Optional: A predicate to check if the <see cref="Item" />
    ///     of type <typeparamref name="T" /> is one of the targets of the search.
    /// </param>
    /// <returns>
    ///     An enumerator for iterating through <see cref="Item" />s of type <typeparamref name="T" /> that match the optional
    ///     <paramref name="predicate" />.
    /// </returns>
    [MethodImpl(MethodImplOptions.AggressiveInlining)]
    public PooledRefQueue<T> EnumerateItemsByType<T>(bool recurse = true, Predicate<T> predicate = null) where T : Item
    {
        var queue = PooledRefQueue<T>.Create(128);

        foreach (var item in FindItemsByType(recurse, predicate))
        {
            queue.Enqueue(item);
        }

        return queue;
    }

    [MethodImpl(MethodImplOptions.AggressiveInlining)]
    public PooledRefQueue<Item> EnumerateItemsByType(Type type, bool recurse = true)
    {
        var queue = PooledRefQueue<Item>.Create(128);

        foreach (var item in FindItemsByType<Item>(recurse))
        {
            if (type.IsInstanceOfType(item))
            {
                queue.Enqueue(item);
            }
        }

        return queue;
    }

    [MethodImpl(MethodImplOptions.AggressiveInlining)]
    public PooledRefQueue<Item> EnumerateItemsByType(Type[] types, bool recurse = true)
    {
        var queue = PooledRefQueue<Item>.Create(128);

        foreach (var item in FindItemsByType<Item>(recurse))
        {
            if (item.InTypeList(types))
            {
                queue.Enqueue(item);
            }
        }

        return queue;
    }

    [MethodImpl(MethodImplOptions.AggressiveInlining)]
    public PooledRefQueue<Item> EnumerateItems(bool recurse = true, Predicate<Item> predicate = null) =>
        EnumerateItemsByType(recurse, predicate);

    public PooledRefList<T> ListItemsByType<T>(bool recurse = true, Predicate<T> predicate = null) where T : Item
    {
        var list = PooledRefList<T>.Create(128);

        foreach (var item in FindItemsByType(recurse, predicate))
        {
            list.Add(item);
        }

        return list;
    }

    [MethodImpl(MethodImplOptions.AggressiveInlining)]
    public PooledRefList<Item> ListItemsByType(Type type, bool recurse = true)
    {
        var list = PooledRefList<Item>.Create(128);

        foreach (var item in FindItemsByType<Item>(recurse))
        {
            if (type.IsInstanceOfType(item))
            {
                list.Add(item);
            }
        }

        return list;
    }

    [MethodImpl(MethodImplOptions.AggressiveInlining)]
    public PooledRefList<Item> ListItemsByType(Type[] types, bool recurse = true)
    {
        var list = PooledRefList<Item>.Create(128);

        foreach (var item in FindItemsByType<Item>(recurse))
        {
            if (item.InTypeList(types))
            {
                list.Add(item);
            }
        }

        return list;
    }

    [MethodImpl(MethodImplOptions.AggressiveInlining)]
    public PooledRefList<Item> ListItems(bool recurse = true, Predicate<Item> predicate = null) =>
        ListItemsByType(recurse, predicate);

    public ref struct FindItemsByTypeEnumerator<T> where T : Item
    {
        private const string InvalidOperation_EnumFailedVersion =
            "Container was modified after enumerator was instantiated. Use Container.EnumerateItems method instead for safe enumerations.";

        private PooledRefQueue<Container> _containers;
        private Span<Item> _items;
        private int _index;
        private T _current;
        private readonly bool _recurse;
        private readonly Predicate<T> _predicate;
        private Container _currentContainer;
        private int _version;

        public FindItemsByTypeEnumerator(Container container, bool recurse, Predicate<T> predicate)
        {
            _containers = PooledRefQueue<Container>.Create(_recurse ? 64 : 0);

            if (container != null)
            {
                if (container.m_Items != null)
                {
                    _items = CollectionsMarshal.AsSpan(container.m_Items);
                }

                _currentContainer = container;
                _version = container._version;
            }

            _current = default;
            _index = 0;
            _recurse = recurse;
            _predicate = predicate;
        }

        [MethodImpl(MethodImplOptions.AggressiveInlining)]
        public bool MoveNext() => SetNextItem() || _recurse && SetNextContainer();

        [MethodImpl(MethodImplOptions.AggressiveInlining)]
        private bool SetNextContainer()
        {
            while (_containers.TryDequeue(out var c))
            {
                _items = CollectionsMarshal.AsSpan(c.m_Items);
                _index = 0;
                if (SetNextItem())
                {
                    return true;
                }
            }

<<<<<<< HEAD
            _currentContainer = c;
            _items = CollectionsMarshal.AsSpan(c.m_Items);
            _index = 0;
            _version = c._version;
            return SetNextItem();
=======
            return false;
>>>>>>> ca3df9cf
        }

        [MethodImpl(MethodImplOptions.AggressiveInlining)]
        private bool SetNextItem()
        {
            if (_version != _currentContainer._version)
            {
                throw new InvalidOperationException(InvalidOperation_EnumFailedVersion);
            }

            while (_index < _items.Length)
            {
                Item item = _items[_index++];
                if (_recurse && item is Container { m_Items.Count: > 0 } c)
                {
                    _containers.Enqueue(c);
                }

                if (item is T t && _predicate?.Invoke(t) != false)
                {
                    if (_version != _currentContainer._version)
                    {
                        throw new InvalidOperationException(InvalidOperation_EnumFailedVersion);
                    }

                    _current = t;
                    return true;
                }
            }

            return false;
        }

        public T Current
        {
            [MethodImpl(MethodImplOptions.AggressiveInlining)]
            get => _current;
        }

        [MethodImpl(MethodImplOptions.AggressiveInlining)]
        public void Dispose() => _containers.Dispose();

        [MethodImpl(MethodImplOptions.AggressiveInlining)]
        public FindItemsByTypeEnumerator<T> GetEnumerator() => this;
    }
}<|MERGE_RESOLUTION|>--- conflicted
+++ resolved
@@ -242,23 +242,18 @@
         {
             while (_containers.TryDequeue(out var c))
             {
+                _currentContainer = c;
                 _items = CollectionsMarshal.AsSpan(c.m_Items);
                 _index = 0;
+                _version = c._version;
+                
                 if (SetNextItem())
                 {
                     return true;
                 }
             }
 
-<<<<<<< HEAD
-            _currentContainer = c;
-            _items = CollectionsMarshal.AsSpan(c.m_Items);
-            _index = 0;
-            _version = c._version;
-            return SetNextItem();
-=======
             return false;
->>>>>>> ca3df9cf
         }
 
         [MethodImpl(MethodImplOptions.AggressiveInlining)]
