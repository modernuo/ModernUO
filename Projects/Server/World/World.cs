--- conflicted
+++ resolved
@@ -353,11 +353,7 @@
     private static void AppendSafetyLog(string action, ISerializable entity)
     {
         var message =
-<<<<<<< HEAD
-            $"Warning: Attempted to {action} {entity} during world save.{Environment.NewLine}This action could cause an inconsistent state.{Environment.NewLine}It is strongly advised that the offending scripts be corrected.";
-=======
             $"Warning: Attempted to {{Action}} {{Entity}} during world save.{Environment.NewLine}This action could cause inconsistent state.{Environment.NewLine}It is strongly advised that the offending scripts be corrected.";
->>>>>>> e66efeff
 
         logger.Information(message, action, entity);
 
