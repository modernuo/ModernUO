/*************************************************************************
 * ModernUO                                                              *
 * Copyright 2019-2020 - ModernUO Development Team                       *
 * Email: hi@modernuo.com                                                *
 * File: World.cs                                                        *
 *                                                                       *
 * This program is free software: you can redistribute it and/or modify  *
 * it under the terms of the GNU General Public License as published by  *
 * the Free Software Foundation, either version 3 of the License, or     *
 * (at your option) any later version.                                   *
 *                                                                       *
 * You should have received a copy of the GNU General Public License     *
 * along with this program.  If not, see <http://www.gnu.org/licenses/>. *
 *************************************************************************/

using System;
using System.Collections.Concurrent;
using System.Collections.Generic;
using System.Diagnostics;
using System.IO;
using System.Linq;
using System.Runtime.CompilerServices;
using System.Threading;
using Server.Guilds;
using Server.Logging;
using Server.Network;

namespace Server
{
    public enum WorldState
    {
        Initial,
        Loading,
        Running,
        Saving,
        WritingSave
    }

    public static class World
    {
        private static readonly ILogger logger = LogFactory.GetLogger(typeof(World));

        private static readonly ManualResetEvent m_DiskWriteHandle = new(true);
        private static readonly Dictionary<Serial, IEntity> _pendingAdd = new();
        private static readonly Dictionary<Serial, IEntity> _pendingDelete = new();
        private static readonly ConcurrentQueue<Item> _decayQueue = new();

        private static string _tempSavePath; // Path to the temporary folder for the save
        private static string _savePath; // Path to "Saves" folder

        public const uint ItemOffset = 0x40000000;
        public const uint MaxItemSerial = 0x7FFFFFFF;
        public const uint MaxMobileSerial = ItemOffset - 1;
        private const uint _maxItems = MaxItemSerial - ItemOffset + 1;

        private static Serial _lastMobile = Serial.Zero;
        private static Serial _lastItem = ItemOffset;
        private static Serial _lastGuild = Serial.Zero;

        public static Serial NewMobile
        {
            get
            {
                uint last = _lastMobile;

                for (int i = 0; i < MaxMobileSerial; i++)
                {
                    last++;

                    if (last > MaxMobileSerial)
                    {
                        last = 1;
                    }

                    if (FindMobile(last) == null)
                    {
                        return _lastMobile = last;
                    }
                }

                OutOfMemory("No serials left to allocate for mobiles");
                return Serial.MinusOne;
            }
        }

        public static Serial NewItem
        {
            get
            {
                uint last = _lastItem;

                for (int i = 0; i < _maxItems; i++)
                {
                    last++;

                    if (last > MaxItemSerial)
                    {
                        last = ItemOffset;
                    }

                    if (FindItem(last) == null)
                    {
                        return _lastItem = last;
                    }
                }

                OutOfMemory("No serials left to allocate for items");
                return Serial.MinusOne;
            }
        }

        public static Serial NewGuild
        {
            get
            {
                while (FindGuild(_lastGuild += 1) != null)
                {
                }

                return _lastGuild;
            }
        }

        private static void OutOfMemory(string message) => throw new OutOfMemoryException(message);

        internal static List<Type> ItemTypes { get; } = new();
        internal static List<Type> MobileTypes { get; } = new();
        internal static List<Type> GuildTypes { get; } = new();

        public static WorldState WorldState { get; private set; }
        public static bool Saving => WorldState == WorldState.Saving;
        public static bool Running => WorldState != WorldState.Loading && WorldState != WorldState.Initial;
        public static bool Loading => WorldState == WorldState.Loading;

        public static Dictionary<Serial, Mobile> Mobiles { get; private set; }
        public static Dictionary<Serial, Item> Items { get; private set; }
        public static Dictionary<Serial, BaseGuild> Guilds { get; private set; }

        public static void Configure()
        {
            var tempSavePath = ServerConfiguration.GetOrUpdateSetting("world.tempSavePath", "temp");
            _tempSavePath = Path.Combine(Core.BaseDirectory, tempSavePath);
            var savePath = ServerConfiguration.GetOrUpdateSetting("world.savePath", "Saves");
            _savePath = Path.Combine(Core.BaseDirectory, savePath);

            // Mobiles & Items
            Persistence.Register("Mobiles & Items", SaveEntities, WriteEntities, LoadEntities, 1);
        }

        [MethodImpl(MethodImplOptions.AggressiveInlining)]
        public static void WaitForWriteCompletion()
        {
            m_DiskWriteHandle.WaitOne();
        }

        private static void EnqueueForDecay(Item item)
        {
            if (WorldState != WorldState.Saving)
            {
                logger.Warning($"Attempting to queue {item} for decay but the world is not saving");
                return;
            }

            _decayQueue.Enqueue(item);
        }

        public static void Broadcast(int hue, bool ascii, string text)
        {
            var length = OutgoingMessagePackets.GetMaxMessageLength(text);

            Span<byte> buffer = stackalloc byte[length].InitializePacket();

            foreach (var ns in TcpServer.Instances)
            {
                if (ns.Mobile == null)
                {
                    continue;
                }

                length = OutgoingMessagePackets.CreateMessage(
                    buffer, Serial.MinusOne, -1, MessageType.Regular, hue, 3, ascii, "ENU", "System", text
                );

                if (length != buffer.Length)
                {
                    buffer = buffer.SliceToLength(length); // Adjust to the actual size
                }

                ns.Send(buffer);
            }

            NetState.FlushAll();
        }

        public static void BroadcastStaff(int hue, bool ascii, string text)
        {
            var length = OutgoingMessagePackets.GetMaxMessageLength(text);

            Span<byte> buffer = stackalloc byte[length].InitializePacket();

            foreach (var ns in TcpServer.Instances)
            {
                if (ns.Mobile == null || ns.Mobile.AccessLevel < AccessLevel.GameMaster)
                {
                    continue;
                }

                length = OutgoingMessagePackets.CreateMessage(
                    buffer, Serial.MinusOne, -1, MessageType.Regular, hue, 3, ascii, "ENU", "System", text
                );

                if (length != buffer.Length)
                {
                    buffer = buffer.SliceToLength(length); // Adjust to the actual size
                }

                ns.Send(buffer);
            }

            NetState.FlushAll();
        }

        [MethodImpl(MethodImplOptions.AggressiveInlining)]
        public static void Broadcast(int hue, bool ascii, string format, params object[] args) =>
            Broadcast(hue, ascii, string.Format(format, args));

        internal static void LoadEntities(string basePath)
        {
            IIndexInfo<Serial> itemIndexInfo = new EntityTypeIndex("Items");
            IIndexInfo<Serial> mobileIndexInfo = new EntityTypeIndex("Mobiles");
            IIndexInfo<Serial> guildIndexInfo = new EntityTypeIndex("Guilds");

            Mobiles = EntityPersistence.LoadIndex(basePath, mobileIndexInfo, out List<EntityIndex<Mobile>> mobiles);
            Items = EntityPersistence.LoadIndex(basePath, itemIndexInfo, out List<EntityIndex<Item>> items);
            Guilds = EntityPersistence.LoadIndex(basePath, guildIndexInfo, out List<EntityIndex<BaseGuild>> guilds);

            EntityPersistence.LoadData(basePath, mobileIndexInfo, mobiles);
            EntityPersistence.LoadData(basePath, itemIndexInfo, items);
            EntityPersistence.LoadData(basePath, guildIndexInfo, guilds);
        }

        public static void Load()
        {
            if (WorldState != WorldState.Initial)
            {
                return;
            }

            WorldState = WorldState.Loading;

            logger.Information("Loading world");
            var watch = Stopwatch.StartNew();

            Persistence.Load(_savePath);
            EventSink.InvokeWorldLoad();

            ProcessSafetyQueues();

            foreach (var item in Items.Values)
            {
                if (item.Parent == null)
                {
                    item.UpdateTotals();
                }

                item.ClearProperties();
            }

            foreach (var m in Mobiles.Values)
            {
                m.UpdateRegion(); // Is this really needed?
                m.UpdateTotals();

                m.ClearProperties();
            }

            watch.Stop();

            logger.Information(string.Format("World loaded ({1} items, {2} mobiles) ({0:F2} seconds)",
                watch.Elapsed.TotalSeconds,
                Items.Count,
                Mobiles.Count
            ));

            WorldState = WorldState.Running;
        }

        private static void ProcessSafetyQueues()
        {
            foreach (var entity in _pendingAdd.Values)
            {
                AddEntity(entity);
            }

            foreach (var entity in _pendingDelete.Values)
            {
                if (_pendingAdd.ContainsKey(entity.Serial))
                {
<<<<<<< HEAD
                    logger.Error($"Entity ${entity} was both pending deletion and addition after save");
=======
                    logger.Warning("Entity {0} was both pending both deletion and addition after save", entity);
>>>>>>> c6cbda6f
                }

                RemoveEntity(entity);
            }
        }

        private static void AppendSafetyLog(string action, ISerializable entity)
        {
            var message =
                $"Warning: Attempted to {action} {entity} during world save.{Environment.NewLine}This action could cause inconsistent state.{Environment.NewLine}It is strongly advised that the offending scripts be corrected.";

            logger.Information(message);

            try
            {
                using var op = new StreamWriter("world-save-errors.log", true);
                op.WriteLine("{0}\t{1}", DateTime.UtcNow, message);
                op.WriteLine(new StackTrace(2).ToString());
                op.WriteLine();
            }
            catch
            {
                // ignored
            }
        }

        private static void FinishWorldSave()
        {
            WorldState = WorldState.Running;

            ProcessDecay();
            ProcessSafetyQueues();
        }

        private static void TraceSave(params IEnumerable<KeyValuePair<string, int>>[] entityTypes)
        {
            try
            {
                int count = 0;

                var timestamp = Utility.GetTimeStamp();
                using var op = new StreamWriter("Logs/Saves/Save-Stats-{0}.log", true);

                for (var i = 0; i < entityTypes.Length; i++)
                {
                    foreach (var (t, c) in entityTypes[i])
                    {
                        op.WriteLine("{0}: {1}", t, c);
                        count++;
                    }
                }

                op.WriteLine("- Total: {0}", count);

                op.WriteLine();
                op.WriteLine();
            }
            catch
            {
                // ignored
            }
        }

        internal static void WriteEntities(string basePath)
        {
            IIndexInfo<Serial> itemIndexInfo = new EntityTypeIndex("Items");
            IIndexInfo<Serial> mobileIndexInfo = new EntityTypeIndex("Mobiles");
            IIndexInfo<Serial> guildIndexInfo = new EntityTypeIndex("Guilds");

            EntityPersistence.WriteEntities(mobileIndexInfo, Mobiles, MobileTypes, basePath, out var mobileCounts);
            EntityPersistence.WriteEntities(itemIndexInfo, Items, ItemTypes, basePath, out var itemCounts);
            EntityPersistence.WriteEntities(guildIndexInfo, Guilds, GuildTypes, basePath, out var guildCounts);

            TraceSave(mobileCounts?.ToList(), itemCounts?.ToList(), guildCounts?.ToList());
        }

        public static void WriteFiles(object state)
        {
            Exception exception = null;

            var tempPath = Path.Combine(_tempSavePath, Utility.GetTimeStamp());

            try
            {
                var watch = Stopwatch.StartNew();
<<<<<<< HEAD
                logger.Information("Writing snapshot");
=======
                logger.Information("Writing world save snapshot");
>>>>>>> c6cbda6f

                Persistence.WriteSnapshot(tempPath);

                watch.Stop();

<<<<<<< HEAD
                logger.Information($"Writing snapshot finished ({watch.Elapsed.TotalSeconds:F2} seconds)");
=======
                logger.Information("Writing world save snapshot done ({0:F2} seconds)", watch.Elapsed.TotalSeconds);
>>>>>>> c6cbda6f
            }
            catch (Exception ex)
            {
                exception = ex;
            }

            if (exception != null)
            {
<<<<<<< HEAD
                logger.Error("Writing snapshot failed");
=======
                logger.Error(exception, "Writing world save snapshot failed.");
>>>>>>> c6cbda6f
                Persistence.TraceException(exception);

                BroadcastStaff(0x35, true, "Writing world save snapshot failed.");
            }
            else
            {
                try
                {
                    EventSink.InvokeWorldSavePostSnapshot(_savePath, tempPath);
                    Directory.Move(tempPath, _savePath);
                }
                catch (Exception ex)
                {
                    Persistence.TraceException(ex);
                }
            }

            m_DiskWriteHandle.Set();

            Timer.DelayCall(FinishWorldSave);
        }

        private static void ProcessDecay()
        {
            while (_decayQueue.TryDequeue(out var item))
            {
                if (item.OnDecay())
                {
                    // TODO: Add Logging
                    item.Delete();
                }
            }
        }

        private static DateTime _serializationStart;

        internal static void SaveEntities()
        {
            _serializationStart = DateTime.UtcNow;
            EntityPersistence.SaveEntities(Items.Values, SaveEntity);
            EntityPersistence.SaveEntities(Mobiles.Values, SaveEntity);
            EntityPersistence.SaveEntities(Guilds.Values, SaveEntity);
        }

        [MethodImpl(MethodImplOptions.AggressiveInlining)]
        internal static void SaveEntity<T>(T entity) where T : class, ISerializable
        {
            if (entity is Item item && item.CanDecay() && item.LastMoved + item.DecayTime <= _serializationStart)
            {
                EnqueueForDecay(item);
            }

            entity.Serialize();
        }

        public static void Save()
        {
            if (WorldState != WorldState.Running)
            {
                return;
            }

            WaitForWriteCompletion(); // Blocks Save until current disk flush is done.

            WorldState = WorldState.Saving;

            m_DiskWriteHandle.Reset();

            Broadcast(0x35, true, "The world is saving, please wait.");

            var now = DateTime.UtcNow;

            logger.Information("Saving world");

            var watch = Stopwatch.StartNew();

            Exception exception = null;

            try
            {
                Persistence.Serialize();
                EventSink.InvokeWorldSave();
            }
            catch (Exception ex)
            {
                exception = ex;
            }

            WorldState = WorldState.WritingSave;

            watch.Stop();

            if (exception == null)
            {
                var duration = watch.Elapsed.TotalSeconds;
<<<<<<< HEAD
                logger.Information("World saved ({0:F2} seconds)", watch.Elapsed.TotalSeconds);
=======
                logger.Information("World save completed ({0:F2} seconds)", duration);
>>>>>>> c6cbda6f

                // Only broadcast if it took at least 150ms
                if (duration >= 0.15)
                {
                    Broadcast(0x35, true, $"World save completed in {duration:F2} seconds.");
                }
            }
            else
            {
<<<<<<< HEAD
                logger.Error("World save failed");
=======
                logger.Error(exception, "World save failed");
>>>>>>> c6cbda6f
                Persistence.TraceException(exception);

                BroadcastStaff(0x35, true, "World save failed.");
            }

            ThreadPool.QueueUserWorkItem(WriteFiles);
        }

        [MethodImpl(MethodImplOptions.AggressiveInlining)]
        public static IEntity FindEntity(Serial serial, bool returnDeleted = false) => FindEntity<IEntity>(serial);

        public static T FindEntity<T>(Serial serial, bool returnDeleted = false) where T : class, IEntity
        {
            switch (WorldState)
            {
                default: return default;
                case WorldState.Loading:
                case WorldState.Saving:
                case WorldState.WritingSave:
                    {
                        if (_pendingDelete.TryGetValue(serial, out var entity))
                        {
                            return !returnDeleted ? null : entity as T;
                        }

                        if (_pendingAdd.TryGetValue(serial, out entity))
                        {
                            return entity as T;
                        }

                        goto case WorldState.Running;
                    }
                case WorldState.Running:
                    {
                        if (serial.IsItem)
                        {
                            Items.TryGetValue(serial, out var item);
                            return item as T;
                        }

                        if (serial.IsMobile)
                        {
                            Mobiles.TryGetValue(serial, out var mob);
                            return mob as T;
                        }

                        return default;
                    }
            }
        }

        [MethodImpl(MethodImplOptions.AggressiveInlining)]
        public static Item FindItem(Serial serial, bool returnDeleted = false) => FindEntity<Item>(serial, returnDeleted);

        [MethodImpl(MethodImplOptions.AggressiveInlining)]
        public static Mobile FindMobile(Serial serial, bool returnDeleted = false) =>
            FindEntity<Mobile>(serial, returnDeleted);

        [MethodImpl(MethodImplOptions.AggressiveInlining)]
        public static BaseGuild FindGuild(Serial serial) => Guilds.TryGetValue(serial, out var guild) ? guild : null;

        public static void AddEntity<T>(T entity) where T : class, IEntity
        {
            switch (WorldState)
            {
                default: // Not Running
                    {
                        throw new Exception($"Added {entity.GetType().Name} before world load.\n");
                    }
                case WorldState.Saving:
                    {
                        AppendSafetyLog("add", entity);
                        goto case WorldState.WritingSave;
                    }
                case WorldState.Loading:
                case WorldState.WritingSave:
                    {
                        if (_pendingDelete.Remove(entity.Serial))
                        {
                            logger.Warning($"Deleted then added {entity.GetType().Name} during {WorldState.ToString()} state.");
                        }
                        _pendingAdd[entity.Serial] = entity;
                        break;
                    }
                case WorldState.Running:
                    {
                        if (entity.Serial.IsItem)
                        {
                            Items[entity.Serial] = entity as Item;
                        }

                        if (entity.Serial.IsMobile)
                        {
                            Mobiles[entity.Serial] = entity as Mobile;
                        }
                        break;
                    }
            }
        }

        [MethodImpl(MethodImplOptions.AggressiveInlining)]
        public static void AddGuild(BaseGuild guild) => Guilds[guild.Serial] = guild;

        public static void RemoveEntity<T>(T entity) where T : class, IEntity
        {
            switch (WorldState)
            {
                default: // Not Running
                    {
                        throw new Exception($"Removed {entity.GetType().Name} before world load.\n");
                    }
                case WorldState.Saving:
                    {
                        AppendSafetyLog("delete", entity);
                        goto case WorldState.WritingSave;
                    }
                case WorldState.Loading:
                case WorldState.WritingSave:
                    {
                        _pendingAdd.Remove(entity.Serial);
                        _pendingDelete[entity.Serial] = entity;
                        break;
                    }
                case WorldState.Running:
                    {
                        if (entity.Serial.IsItem)
                        {
                            Items.Remove(entity.Serial);
                        }

                        if (entity.Serial.IsMobile)
                        {
                            Mobiles.Remove(entity.Serial);
                        }
                        break;
                    }
            }
        }

        [MethodImpl(MethodImplOptions.AggressiveInlining)]
        public static void RemoveGuild(BaseGuild guild) => Guilds.Remove(guild.Serial);
    }
}<|MERGE_RESOLUTION|>--- conflicted
+++ resolved
@@ -296,11 +296,7 @@
             {
                 if (_pendingAdd.ContainsKey(entity.Serial))
                 {
-<<<<<<< HEAD
-                    logger.Error($"Entity ${entity} was both pending deletion and addition after save");
-=======
                     logger.Warning("Entity {0} was both pending both deletion and addition after save", entity);
->>>>>>> c6cbda6f
                 }
 
                 RemoveEntity(entity);
@@ -386,21 +382,13 @@
             try
             {
                 var watch = Stopwatch.StartNew();
-<<<<<<< HEAD
-                logger.Information("Writing snapshot");
-=======
                 logger.Information("Writing world save snapshot");
->>>>>>> c6cbda6f
 
                 Persistence.WriteSnapshot(tempPath);
 
                 watch.Stop();
 
-<<<<<<< HEAD
-                logger.Information($"Writing snapshot finished ({watch.Elapsed.TotalSeconds:F2} seconds)");
-=======
                 logger.Information("Writing world save snapshot done ({0:F2} seconds)", watch.Elapsed.TotalSeconds);
->>>>>>> c6cbda6f
             }
             catch (Exception ex)
             {
@@ -409,11 +397,7 @@
 
             if (exception != null)
             {
-<<<<<<< HEAD
-                logger.Error("Writing snapshot failed");
-=======
                 logger.Error(exception, "Writing world save snapshot failed.");
->>>>>>> c6cbda6f
                 Persistence.TraceException(exception);
 
                 BroadcastStaff(0x35, true, "Writing world save snapshot failed.");
@@ -509,25 +493,17 @@
             if (exception == null)
             {
                 var duration = watch.Elapsed.TotalSeconds;
-<<<<<<< HEAD
-                logger.Information("World saved ({0:F2} seconds)", watch.Elapsed.TotalSeconds);
-=======
                 logger.Information("World save completed ({0:F2} seconds)", duration);
->>>>>>> c6cbda6f
 
                 // Only broadcast if it took at least 150ms
                 if (duration >= 0.15)
                 {
-                    Broadcast(0x35, true, $"World save completed in {duration:F2} seconds.");
+                    Broadcast(0x35, true, $"World Save completed in {duration:F2} seconds.");
                 }
             }
             else
             {
-<<<<<<< HEAD
-                logger.Error("World save failed");
-=======
                 logger.Error(exception, "World save failed");
->>>>>>> c6cbda6f
                 Persistence.TraceException(exception);
 
                 BroadcastStaff(0x35, true, "World save failed.");
