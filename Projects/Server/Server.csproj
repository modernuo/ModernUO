<?xml version="1.0" encoding="utf-8"?>
<Project Sdk="Microsoft.NET.Sdk" ToolsVersion="Current">
  <PropertyGroup>
    <OutputType>Exe</OutputType>
    <ApplicationIcon>MUO.ico</ApplicationIcon>
    <StartupObject>
    </StartupObject>
    <AssemblyName>ModernUO</AssemblyName>
    <Win32Resource />
    <Version>0.0.1</Version>
    <Authors>Kamron Batman</Authors>
    <Company>ModernUO</Company>
    <Product>ModernUO</Product>
    <Copyright>2019</Copyright>
    <TargetFramework>netcoreapp3.0</TargetFramework>
    <AutoGenerateBindingRedirects>true</AutoGenerateBindingRedirects>
  </PropertyGroup>
  <PropertyGroup Condition="'$(Configuration)|$(Platform)'=='Debug|AnyCPU'">
    <DefineConstants>TRACE;DEBUG</DefineConstants>
    <AllowUnsafeBlocks>true</AllowUnsafeBlocks>
    <Optimize>false</Optimize>
    <WarningsAsErrors />
    <TreatWarningsAsErrors>true</TreatWarningsAsErrors>
    <PublishDir>..\..\Distribution</PublishDir>
    <OutDir>..\..\Distribution</OutDir>
    <OutputPath>..\..\Distribution</OutputPath>
    <PlatformTarget>x64</PlatformTarget>
    <LangVersion>8.0</LangVersion>
  </PropertyGroup>
  <PropertyGroup Condition="'$(Configuration)|$(Platform)'=='Release|AnyCPU'">
    <AllowUnsafeBlocks>true</AllowUnsafeBlocks>
    <WarningsAsErrors />
    <TreatWarningsAsErrors>true</TreatWarningsAsErrors>
    <PlatformTarget>x64</PlatformTarget>
    <PublishDir>..\..\Distribution</PublishDir>
    <OutDir>..\..\Distribution</OutDir>
    <OutputPath>..\..\Distribution</OutputPath>
    <LangVersion>8.0</LangVersion>
<<<<<<< HEAD
=======
    <DefineConstants>DEBUG;TRACE</DefineConstants>
    <Optimize>false</Optimize>
    <DebugType>full</DebugType>
    <DebugSymbols>true</DebugSymbols>
>>>>>>> 64d59ce2
  </PropertyGroup>
  <ItemGroup>
    <Content Include="Assemblies\zlib.dll" Condition="'$(RuntimeIdentifier)'=='win-x64'">
      <Link>zlib.dll</Link>
      <CopyToOutputDirectory>PreserveNewest</CopyToOutputDirectory>
    </Content>
    <Content Include="Assemblies\rdrand.dll" Condition="'$(RuntimeIdentifier)'=='win-x64'">
      <Link>rdrand.dll</Link>
      <CopyToOutputDirectory>PreserveNewest</CopyToOutputDirectory>
    </Content>
    <Content Include="Assemblies\rdrand.so" Condition="'$(RuntimeIdentifier)'=='osx-x64' OR '$(RuntimeIdentifier)'=='linux-x64'">
      <Link>rdrand.so</Link>
      <CopyToOutputDirectory>PreserveNewest</CopyToOutputDirectory>
    </Content>
  </ItemGroup>
  <ItemGroup>
    <PackageReference Include="System.IO.Pipelines" Version="4.6.0" />
  </ItemGroup>
</Project>
<|MERGE_RESOLUTION|>--- conflicted
+++ resolved
@@ -1,64 +1,61 @@
-<?xml version="1.0" encoding="utf-8"?>
-<Project Sdk="Microsoft.NET.Sdk" ToolsVersion="Current">
-  <PropertyGroup>
-    <OutputType>Exe</OutputType>
-    <ApplicationIcon>MUO.ico</ApplicationIcon>
-    <StartupObject>
-    </StartupObject>
-    <AssemblyName>ModernUO</AssemblyName>
-    <Win32Resource />
-    <Version>0.0.1</Version>
-    <Authors>Kamron Batman</Authors>
-    <Company>ModernUO</Company>
-    <Product>ModernUO</Product>
-    <Copyright>2019</Copyright>
-    <TargetFramework>netcoreapp3.0</TargetFramework>
-    <AutoGenerateBindingRedirects>true</AutoGenerateBindingRedirects>
-  </PropertyGroup>
-  <PropertyGroup Condition="'$(Configuration)|$(Platform)'=='Debug|AnyCPU'">
-    <DefineConstants>TRACE;DEBUG</DefineConstants>
-    <AllowUnsafeBlocks>true</AllowUnsafeBlocks>
-    <Optimize>false</Optimize>
-    <WarningsAsErrors />
-    <TreatWarningsAsErrors>true</TreatWarningsAsErrors>
-    <PublishDir>..\..\Distribution</PublishDir>
-    <OutDir>..\..\Distribution</OutDir>
-    <OutputPath>..\..\Distribution</OutputPath>
-    <PlatformTarget>x64</PlatformTarget>
-    <LangVersion>8.0</LangVersion>
-  </PropertyGroup>
-  <PropertyGroup Condition="'$(Configuration)|$(Platform)'=='Release|AnyCPU'">
-    <AllowUnsafeBlocks>true</AllowUnsafeBlocks>
-    <WarningsAsErrors />
-    <TreatWarningsAsErrors>true</TreatWarningsAsErrors>
-    <PlatformTarget>x64</PlatformTarget>
-    <PublishDir>..\..\Distribution</PublishDir>
-    <OutDir>..\..\Distribution</OutDir>
-    <OutputPath>..\..\Distribution</OutputPath>
-    <LangVersion>8.0</LangVersion>
-<<<<<<< HEAD
-=======
-    <DefineConstants>DEBUG;TRACE</DefineConstants>
-    <Optimize>false</Optimize>
-    <DebugType>full</DebugType>
-    <DebugSymbols>true</DebugSymbols>
->>>>>>> 64d59ce2
-  </PropertyGroup>
-  <ItemGroup>
-    <Content Include="Assemblies\zlib.dll" Condition="'$(RuntimeIdentifier)'=='win-x64'">
-      <Link>zlib.dll</Link>
-      <CopyToOutputDirectory>PreserveNewest</CopyToOutputDirectory>
-    </Content>
-    <Content Include="Assemblies\rdrand.dll" Condition="'$(RuntimeIdentifier)'=='win-x64'">
-      <Link>rdrand.dll</Link>
-      <CopyToOutputDirectory>PreserveNewest</CopyToOutputDirectory>
-    </Content>
-    <Content Include="Assemblies\rdrand.so" Condition="'$(RuntimeIdentifier)'=='osx-x64' OR '$(RuntimeIdentifier)'=='linux-x64'">
-      <Link>rdrand.so</Link>
-      <CopyToOutputDirectory>PreserveNewest</CopyToOutputDirectory>
-    </Content>
-  </ItemGroup>
-  <ItemGroup>
-    <PackageReference Include="System.IO.Pipelines" Version="4.6.0" />
-  </ItemGroup>
-</Project>
+<?xml version="1.0" encoding="utf-8"?>
+<Project Sdk="Microsoft.NET.Sdk" ToolsVersion="Current">
+  <PropertyGroup>
+    <OutputType>Exe</OutputType>
+    <ApplicationIcon>MUO.ico</ApplicationIcon>
+    <StartupObject>
+    </StartupObject>
+    <AssemblyName>ModernUO</AssemblyName>
+    <Win32Resource />
+    <Version>0.0.1</Version>
+    <Authors>Kamron Batman</Authors>
+    <Company>ModernUO</Company>
+    <Product>ModernUO</Product>
+    <Copyright>2019</Copyright>
+    <TargetFramework>netcoreapp3.0</TargetFramework>
+    <AutoGenerateBindingRedirects>true</AutoGenerateBindingRedirects>
+  </PropertyGroup>
+  <PropertyGroup Condition="'$(Configuration)|$(Platform)'=='Debug|AnyCPU'">
+    <DefineConstants>TRACE;DEBUG</DefineConstants>
+    <AllowUnsafeBlocks>true</AllowUnsafeBlocks>
+    <Optimize>false</Optimize>
+    <WarningsAsErrors />
+    <TreatWarningsAsErrors>true</TreatWarningsAsErrors>
+    <PublishDir>..\..\Distribution</PublishDir>
+    <OutDir>..\..\Distribution</OutDir>
+    <OutputPath>..\..\Distribution</OutputPath>
+    <PlatformTarget>x64</PlatformTarget>
+    <LangVersion>8.0</LangVersion>
+  </PropertyGroup>
+  <PropertyGroup Condition="'$(Configuration)|$(Platform)'=='Release|AnyCPU'">
+    <AllowUnsafeBlocks>true</AllowUnsafeBlocks>
+    <WarningsAsErrors />
+    <TreatWarningsAsErrors>true</TreatWarningsAsErrors>
+    <PlatformTarget>x64</PlatformTarget>
+    <PublishDir>..\..\Distribution</PublishDir>
+    <OutDir>..\..\Distribution</OutDir>
+    <OutputPath>..\..\Distribution</OutputPath>
+    <LangVersion>8.0</LangVersion>
+    <DefineConstants>DEBUG;TRACE</DefineConstants>
+    <Optimize>false</Optimize>
+    <DebugType>full</DebugType>
+    <DebugSymbols>true</DebugSymbols>
+  </PropertyGroup>
+  <ItemGroup>
+    <Content Include="Assemblies\zlib.dll" Condition="'$(RuntimeIdentifier)'=='win-x64'">
+      <Link>zlib.dll</Link>
+      <CopyToOutputDirectory>PreserveNewest</CopyToOutputDirectory>
+    </Content>
+    <Content Include="Assemblies\rdrand.dll" Condition="'$(RuntimeIdentifier)'=='win-x64'">
+      <Link>rdrand.dll</Link>
+      <CopyToOutputDirectory>PreserveNewest</CopyToOutputDirectory>
+    </Content>
+    <Content Include="Assemblies\rdrand.so" Condition="'$(RuntimeIdentifier)'=='osx-x64' OR '$(RuntimeIdentifier)'=='linux-x64'">
+      <Link>rdrand.so</Link>
+      <CopyToOutputDirectory>PreserveNewest</CopyToOutputDirectory>
+    </Content>
+  </ItemGroup>
+  <ItemGroup>
+    <PackageReference Include="System.IO.Pipelines" Version="4.6.0" />
+  </ItemGroup>
+</Project>