﻿<?xml version="1.0" encoding="utf-8"?>
<Project Sdk="Microsoft.NET.Sdk" ToolsVersion="Current">
  <PropertyGroup>
    <OutputType>Exe</OutputType>
    <ApplicationIcon>MUO.ico</ApplicationIcon>
    <StartupObject>
    </StartupObject>
    <AssemblyName>ModernUO</AssemblyName>
    <Win32Resource />
    <Version>3.0.0</Version>
    <Authors>Kamron Batman</Authors>
    <Company>ModernUO</Company>
    <Product>ModernUO</Product>
    <Copyright>2019</Copyright>
    <TargetFramework>netcoreapp3.0</TargetFramework>
    <AutoGenerateBindingRedirects>true</AutoGenerateBindingRedirects>
  </PropertyGroup>
  <PropertyGroup Condition=" '$(TargetFramework)' == 'netcoreapp3.0'">
    <DefineConstants>NETCORE;NETSTANDARD</DefineConstants>
  </PropertyGroup>
  <PropertyGroup Condition="'$(Configuration)|$(Platform)'=='Debug|AnyCPU'">
    <DefineConstants>TRACE;DEBUG</DefineConstants>
    <AllowUnsafeBlocks>true</AllowUnsafeBlocks>
    <Optimize>false</Optimize>
    <OutputPath>..\..\Distribution\</OutputPath>
    <OutDir>..\..\Distribution</OutDir>
    <WarningsAsErrors />
    <TreatWarningsAsErrors>true</TreatWarningsAsErrors>
    <PlatformTarget>x64</PlatformTarget>
    <LangVersion>8.0</LangVersion>
  </PropertyGroup>
  <PropertyGroup Condition="'$(Configuration)|$(Platform)'=='Release|AnyCPU'">
    <AllowUnsafeBlocks>true</AllowUnsafeBlocks>
    <OutputPath>..\..\Distribution\</OutputPath>
    <OutDir>..\..\Distribution</OutDir>
    <WarningsAsErrors />
    <TreatWarningsAsErrors>true</TreatWarningsAsErrors>
    <PlatformTarget>x64</PlatformTarget>
    <PublishDir>..\..\Distribution</PublishDir>
    <LangVersion>8.0</LangVersion>
  </PropertyGroup>
  <ItemGroup>
    <Content Include="Assemblies\rdrand.so">
      <Link>rdrand.so</Link>
      <CopyToOutputDirectory>PreserveNewest</CopyToOutputDirectory>
    </Content>
<<<<<<< HEAD
    <Content Include="Assemblies\rdrand.dll">
      <Link>rdrand.dll</Link>
      <CopyToOutputDirectory>PreserveNewest</CopyToOutputDirectory>
    </Content>
    <Content Include="Assemblies\zlib.dll">
      <Link>zlib.dll</Link>
=======
    <Content Include="Assemblies\rdrand32.dll">
      <Link>rdrand32.dll</Link>
      <CopyToOutputDirectory>PreserveNewest</CopyToOutputDirectory>
    </Content>
    <Content Include="Assemblies\rdrand64.dll">
      <Link>rdrand64.dll</Link>
      <CopyToOutputDirectory>PreserveNewest</CopyToOutputDirectory>
    </Content>
    <Content Include="Assemblies\zlib32.dll">
      <Link>zlib32.dll</Link>
      <CopyToOutputDirectory>PreserveNewest</CopyToOutputDirectory>
    </Content>
    <Content Include="Assemblies\zlib64.dll">
      <Link>zlib64.dll</Link>
>>>>>>> 820fc4d0
      <CopyToOutputDirectory>PreserveNewest</CopyToOutputDirectory>
    </Content>
  </ItemGroup>
  <ItemGroup>
    <Reference Include="System.IO.Pipelines">
      <HintPath>Assemblies\System.IO.Pipelines.dll</HintPath>
      <IncludeInPackage>false</IncludeInPackage>
    </Reference>
  </ItemGroup>
  <ItemGroup>
    <PackageReference Include="System.IO.Pipelines" Version="4.5.3" />
  </ItemGroup>
</Project>
<|MERGE_RESOLUTION|>--- conflicted
+++ resolved
@@ -1,82 +1,65 @@
-﻿<?xml version="1.0" encoding="utf-8"?>
-<Project Sdk="Microsoft.NET.Sdk" ToolsVersion="Current">
-  <PropertyGroup>
-    <OutputType>Exe</OutputType>
-    <ApplicationIcon>MUO.ico</ApplicationIcon>
-    <StartupObject>
-    </StartupObject>
-    <AssemblyName>ModernUO</AssemblyName>
-    <Win32Resource />
-    <Version>3.0.0</Version>
-    <Authors>Kamron Batman</Authors>
-    <Company>ModernUO</Company>
-    <Product>ModernUO</Product>
-    <Copyright>2019</Copyright>
-    <TargetFramework>netcoreapp3.0</TargetFramework>
-    <AutoGenerateBindingRedirects>true</AutoGenerateBindingRedirects>
-  </PropertyGroup>
-  <PropertyGroup Condition=" '$(TargetFramework)' == 'netcoreapp3.0'">
-    <DefineConstants>NETCORE;NETSTANDARD</DefineConstants>
-  </PropertyGroup>
-  <PropertyGroup Condition="'$(Configuration)|$(Platform)'=='Debug|AnyCPU'">
-    <DefineConstants>TRACE;DEBUG</DefineConstants>
-    <AllowUnsafeBlocks>true</AllowUnsafeBlocks>
-    <Optimize>false</Optimize>
-    <OutputPath>..\..\Distribution\</OutputPath>
-    <OutDir>..\..\Distribution</OutDir>
-    <WarningsAsErrors />
-    <TreatWarningsAsErrors>true</TreatWarningsAsErrors>
-    <PlatformTarget>x64</PlatformTarget>
-    <LangVersion>8.0</LangVersion>
-  </PropertyGroup>
-  <PropertyGroup Condition="'$(Configuration)|$(Platform)'=='Release|AnyCPU'">
-    <AllowUnsafeBlocks>true</AllowUnsafeBlocks>
-    <OutputPath>..\..\Distribution\</OutputPath>
-    <OutDir>..\..\Distribution</OutDir>
-    <WarningsAsErrors />
-    <TreatWarningsAsErrors>true</TreatWarningsAsErrors>
-    <PlatformTarget>x64</PlatformTarget>
-    <PublishDir>..\..\Distribution</PublishDir>
-    <LangVersion>8.0</LangVersion>
-  </PropertyGroup>
-  <ItemGroup>
-    <Content Include="Assemblies\rdrand.so">
-      <Link>rdrand.so</Link>
-      <CopyToOutputDirectory>PreserveNewest</CopyToOutputDirectory>
-    </Content>
-<<<<<<< HEAD
-    <Content Include="Assemblies\rdrand.dll">
-      <Link>rdrand.dll</Link>
-      <CopyToOutputDirectory>PreserveNewest</CopyToOutputDirectory>
-    </Content>
-    <Content Include="Assemblies\zlib.dll">
-      <Link>zlib.dll</Link>
-=======
-    <Content Include="Assemblies\rdrand32.dll">
-      <Link>rdrand32.dll</Link>
-      <CopyToOutputDirectory>PreserveNewest</CopyToOutputDirectory>
-    </Content>
-    <Content Include="Assemblies\rdrand64.dll">
-      <Link>rdrand64.dll</Link>
-      <CopyToOutputDirectory>PreserveNewest</CopyToOutputDirectory>
-    </Content>
-    <Content Include="Assemblies\zlib32.dll">
-      <Link>zlib32.dll</Link>
-      <CopyToOutputDirectory>PreserveNewest</CopyToOutputDirectory>
-    </Content>
-    <Content Include="Assemblies\zlib64.dll">
-      <Link>zlib64.dll</Link>
->>>>>>> 820fc4d0
-      <CopyToOutputDirectory>PreserveNewest</CopyToOutputDirectory>
-    </Content>
-  </ItemGroup>
-  <ItemGroup>
-    <Reference Include="System.IO.Pipelines">
-      <HintPath>Assemblies\System.IO.Pipelines.dll</HintPath>
-      <IncludeInPackage>false</IncludeInPackage>
-    </Reference>
-  </ItemGroup>
-  <ItemGroup>
-    <PackageReference Include="System.IO.Pipelines" Version="4.5.3" />
-  </ItemGroup>
-</Project>
+<?xml version="1.0" encoding="utf-8"?>
+<Project Sdk="Microsoft.NET.Sdk" ToolsVersion="Current">
+  <PropertyGroup>
+    <OutputType>Exe</OutputType>
+    <ApplicationIcon>MUO.ico</ApplicationIcon>
+    <StartupObject>
+    </StartupObject>
+    <AssemblyName>ModernUO</AssemblyName>
+    <Win32Resource />
+    <Version>3.0.0</Version>
+    <Authors>Kamron Batman</Authors>
+    <Company>ModernUO</Company>
+    <Product>ModernUO</Product>
+    <Copyright>2019</Copyright>
+    <TargetFramework>netcoreapp3.0</TargetFramework>
+    <AutoGenerateBindingRedirects>true</AutoGenerateBindingRedirects>
+  </PropertyGroup>
+  <PropertyGroup Condition=" '$(TargetFramework)' == 'netcoreapp3.0'">
+    <DefineConstants>NETCORE;NETSTANDARD</DefineConstants>
+  </PropertyGroup>
+  <PropertyGroup Condition="'$(Configuration)|$(Platform)'=='Debug|AnyCPU'">
+    <DefineConstants>TRACE;DEBUG</DefineConstants>
+    <AllowUnsafeBlocks>true</AllowUnsafeBlocks>
+    <Optimize>false</Optimize>
+    <OutputPath>..\..\Distribution\</OutputPath>
+    <OutDir>..\..\Distribution</OutDir>
+    <WarningsAsErrors />
+    <TreatWarningsAsErrors>true</TreatWarningsAsErrors>
+    <PlatformTarget>x64</PlatformTarget>
+    <LangVersion>8.0</LangVersion>
+  </PropertyGroup>
+  <PropertyGroup Condition="'$(Configuration)|$(Platform)'=='Release|AnyCPU'">
+    <AllowUnsafeBlocks>true</AllowUnsafeBlocks>
+    <OutputPath>..\..\Distribution\</OutputPath>
+    <OutDir>..\..\Distribution</OutDir>
+    <WarningsAsErrors />
+    <TreatWarningsAsErrors>true</TreatWarningsAsErrors>
+    <PlatformTarget>x64</PlatformTarget>
+    <PublishDir>..\..\Distribution</PublishDir>
+    <LangVersion>8.0</LangVersion>
+  </PropertyGroup>
+  <ItemGroup>
+    <Content Include="Assemblies\rdrand.so">
+      <Link>rdrand.so</Link>
+      <CopyToOutputDirectory>PreserveNewest</CopyToOutputDirectory>
+    </Content>
+    <Content Include="Assemblies\rdrand.dll">
+      <Link>rdrand.dll</Link>
+      <CopyToOutputDirectory>PreserveNewest</CopyToOutputDirectory>
+    </Content>
+    <Content Include="Assemblies\zlib.dll">
+      <Link>zlib.dll</Link>
+      <CopyToOutputDirectory>PreserveNewest</CopyToOutputDirectory>
+    </Content>
+  </ItemGroup>
+  <ItemGroup>
+    <Reference Include="System.IO.Pipelines">
+      <HintPath>Assemblies\System.IO.Pipelines.dll</HintPath>
+      <IncludeInPackage>false</IncludeInPackage>
+    </Reference>
+  </ItemGroup>
+  <ItemGroup>
+    <PackageReference Include="System.IO.Pipelines" Version="4.5.3" />
+  </ItemGroup>
+</Project>