/*************************************************************************
 * ModernUO                                                              *
 * Copyright 2019-2020 - ModernUO Development Team                       *
 * Email: hi@modernuo.com                                                *
 * File: SpanWriter.cs                                                   *
 *                                                                       *
 * This program is free software: you can redistribute it and/or modify  *
 * it under the terms of the GNU General Public License as published by  *
 * the Free Software Foundation, either version 3 of the License, or     *
 * (at your option) any later version.                                   *
 *                                                                       *
 * You should have received a copy of the GNU General Public License     *
 * along with this program.  If not, see <http://www.gnu.org/licenses/>. *
 *************************************************************************/

using System;
using System.Buffers.Binary;
using System.Data;
using System.IO;
using System.Runtime.CompilerServices;
using System.Text;

namespace Server.Buffers
{
    public ref struct SpanWriter
    {
        private readonly Span<byte> _buffer;

        public int Length => _buffer.Length;

        public ReadOnlySpan<byte> Span => _buffer.Slice(0, Position);

        public int Position { get; private set; }

        public SpanWriter(Span<byte> span)
        {
            _buffer = span;
            Position = 0;
        }

        [MethodImpl(MethodImplOptions.AggressiveInlining)]
        public unsafe void Write(bool value)
        {
            if (Position >= Length)
            {
                throw new OutOfMemoryException();
            }

            _buffer[Position++] = *(byte*) & value;
        }

        [MethodImpl(MethodImplOptions.AggressiveInlining)]
        public void Write(byte value)
        {
            _buffer[Position++] = value;
        }

        [MethodImpl(MethodImplOptions.AggressiveInlining)]
        public void Write(sbyte value)
        {
            _buffer[Position++] = (byte)value;
        }

        [MethodImpl(MethodImplOptions.AggressiveInlining)]
        public void Write(short value)
        {
            if (!BinaryPrimitives.TryWriteInt16BigEndian(_buffer.Slice(Position), value))
            {
                throw new OutOfMemoryException();
            }

            Position += 2;
        }

        [MethodImpl(MethodImplOptions.AggressiveInlining)]
        public void Write(ushort value)
        {
            if (!BinaryPrimitives.TryWriteUInt16BigEndian(_buffer.Slice(Position), value))
            {
                throw new OutOfMemoryException();
            }

            Position += 2;
        }

        [MethodImpl(MethodImplOptions.AggressiveInlining)]
        public void Write(int value)
        {
            if (!BinaryPrimitives.TryWriteInt32BigEndian(_buffer.Slice(Position), value))
            {
                throw new OutOfMemoryException();
            }

            Position += 4;
        }

        [MethodImpl(MethodImplOptions.AggressiveInlining)]
        public void Write(uint value)
        {
            if (!BinaryPrimitives.TryWriteUInt32BigEndian(_buffer.Slice(Position), value))
            {
                throw new OutOfMemoryException();
            }

            Position += 4;
        }

        [MethodImpl(MethodImplOptions.AggressiveInlining)]
        public void Write(long value)
        {
            if (!BinaryPrimitives.TryWriteInt64BigEndian(_buffer.Slice(Position), value))
            {
                throw new OutOfMemoryException();
            }

            Position += 8;
        }

        [MethodImpl(MethodImplOptions.AggressiveInlining)]
        public void Write(ulong value)
        {
            if (!BinaryPrimitives.TryWriteUInt64BigEndian(_buffer.Slice(Position), value))
            {
                throw new OutOfMemoryException();
            }

            Position += 8;
        }

        public void Write(ReadOnlySpan<byte> buffer)
        {
            var size = buffer.Length;
            if (Position + size > Length)
            {
                throw new OutOfMemoryException();
            }

            buffer.Slice(0, size).CopyTo(_buffer.Slice(Position));
            Position += size;
        }

        [MethodImpl(MethodImplOptions.AggressiveInlining)]
        public void WriteString<T>(string value, Encoding encoding, int fixedLength = -1) where T : struct, IEquatable<T>
        {
            int sizeT = Unsafe.SizeOf<T>();

            if (sizeT > 2)
            {
                throw new InvalidConstraintException("WriteString only accepts byte, sbyte, char, short, and ushort as a constraint");
            }

            value ??= string.Empty;

            var charLength = Math.Min(fixedLength > -1 ? fixedLength : value.Length, value.Length);
            var src = value.AsSpan(0, charLength);

            var byteCount = fixedLength > -1 ? fixedLength * sizeT : encoding.GetByteCount(value);

            if (Position + byteCount > Length)
            {
                throw new OutOfMemoryException();
            }

            var bytesWritten = encoding.GetBytes(src, _buffer.Slice(Position));
<<<<<<< HEAD

=======
>>>>>>> 3337cfa4
            Position += bytesWritten;

            if (fixedLength > -1)
            {
<<<<<<< HEAD
                var extra = (fixedLength * sizeT) - bytesWritten;
=======
                var extra = fixedLength * sizeT - bytesWritten;
>>>>>>> 3337cfa4
                if (extra > 0)
                {
                    Clear(extra);
                }
            }
        }

        [MethodImpl(MethodImplOptions.AggressiveInlining)]
        public void WriteLittleUni(string value) => WriteString<char>(value, Utility.UnicodeLE);

        [MethodImpl(MethodImplOptions.AggressiveInlining)]
        public void WriteLittleUniNull(string value)
        {
            WriteString<char>(value, Utility.UnicodeLE);
            Write((ushort)0);
        }

        [MethodImpl(MethodImplOptions.AggressiveInlining)]
        public void WriteLittleUni(string value, int fixedLength) => WriteString<char>(value, Utility.UnicodeLE, fixedLength);

        [MethodImpl(MethodImplOptions.AggressiveInlining)]
        public void WriteBigUni(string value) => WriteString<char>(value, Utility.Unicode);

        [MethodImpl(MethodImplOptions.AggressiveInlining)]
        public void WriteBigUniNull(string value)
        {
            WriteString<char>(value, Utility.Unicode);
            Write((ushort)0);
        }

        [MethodImpl(MethodImplOptions.AggressiveInlining)]
        public void WriteBigUni(string value, int fixedLength) => WriteString<char>(value, Utility.Unicode, fixedLength);

        [MethodImpl(MethodImplOptions.AggressiveInlining)]
        public void WriteUTF8(string value) => WriteString<byte>(value, Utility.UTF8);

        [MethodImpl(MethodImplOptions.AggressiveInlining)]
        public void WriteUTF8Null(string value)
        {
            WriteString<byte>(value, Utility.UTF8);
            Write((byte)0);
        }

        [MethodImpl(MethodImplOptions.AggressiveInlining)]
        public void WriteAscii(string value) => WriteString<byte>(value, Encoding.ASCII);

        [MethodImpl(MethodImplOptions.AggressiveInlining)]
        public void WriteAsciiNull(string value)
        {
            WriteString<byte>(value, Encoding.ASCII);
            Write((byte)0);
        }

        [MethodImpl(MethodImplOptions.AggressiveInlining)]
        public void WriteAscii(string value, int fixedLength) => WriteString<byte>(value, Encoding.ASCII, fixedLength);

        [MethodImpl(MethodImplOptions.AggressiveInlining)]
        public void Clear()
        {
            _buffer.Slice(Position).Clear();
            Position = Length;
        }

        [MethodImpl(MethodImplOptions.AggressiveInlining)]
        public void Clear(int amount)
        {
            if (Position + amount > Length)
            {
                throw new OutOfMemoryException();
            }

            _buffer.Slice(Position, amount).Clear();
            Position += amount;
        }

        [MethodImpl(MethodImplOptions.AggressiveInlining)]
        public int Seek(int offset, SeekOrigin origin) =>
            Position = origin switch
            {
                SeekOrigin.Begin => offset,
                SeekOrigin.End   => Length - offset,
                _                => Position + offset // Current
            };
    }
}<|MERGE_RESOLUTION|>--- conflicted
+++ resolved
@@ -162,19 +162,11 @@
             }
 
             var bytesWritten = encoding.GetBytes(src, _buffer.Slice(Position));
-<<<<<<< HEAD
-
-=======
->>>>>>> 3337cfa4
             Position += bytesWritten;
 
             if (fixedLength > -1)
             {
-<<<<<<< HEAD
-                var extra = (fixedLength * sizeT) - bytesWritten;
-=======
                 var extra = fixedLength * sizeT - bytesWritten;
->>>>>>> 3337cfa4
                 if (extra > 0)
                 {
                     Clear(extra);
