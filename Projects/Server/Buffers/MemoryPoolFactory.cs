--- conflicted
+++ resolved
@@ -1,19 +1,11 @@
-// Copyright (c) .NET Foundation. All rights reserved.
-// Licensed under the Apache License, Version 2.0. See License.txt in the project root for license information.
-
-namespace System.Buffers
-{
-  public static class SlabMemoryPoolFactory
-  {
-<<<<<<< HEAD
-    public static MemoryPool<byte> Create()
-    {
-      return CreateSlabMemoryPool();
-    }
-
-=======
-    public static MemoryPool<byte> Create() => CreateSlabMemoryPool();
->>>>>>> 2c0d97cd
-    public static MemoryPool<byte> CreateSlabMemoryPool() => new SlabMemoryPool();
-  }
-}
+// Copyright (c) .NET Foundation. All rights reserved.
+// Licensed under the Apache License, Version 2.0. See License.txt in the project root for license information.
+
+namespace System.Buffers
+{
+  public static class SlabMemoryPoolFactory
+  {
+    public static MemoryPool<byte> Create() => CreateSlabMemoryPool();
+    public static MemoryPool<byte> CreateSlabMemoryPool() => new SlabMemoryPool();
+  }
+}