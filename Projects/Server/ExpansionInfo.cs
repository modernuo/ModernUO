--- conflicted
+++ resolved
@@ -1,333 +1,325 @@
-/***************************************************************************
- *                          ExpansionInfo.cs
- *                            -------------------
- *   begin                : May 1, 2002
- *   copyright            : (C) The RunUO Software Team
- *   email                : info@runuo.com
- *
- *   $Id$
- *
- ***************************************************************************/
-
-/***************************************************************************
- *
- *   This program is free software; you can redistribute it and/or modify
- *   it under the terms of the GNU General Public License as published by
- *   the Free Software Foundation; either version 2 of the License, or
- *   (at your option) any later version.
- *
- ***************************************************************************/
-
-using System;
-
-namespace Server
-{
-  public enum Expansion
-  {
-    None,
-    T2A,
-    UOR,
-    UOTD,
-    LBR,
-    AOS,
-    SE,
-    ML,
-    SA,
-    HS,
-    TOL
-  }
-
-  [Flags]
-  public enum ClientFlags
-  {
-    None = 0x00000000,
-    Felucca = 0x00000001,
-    Trammel = 0x00000002,
-    Ilshenar = 0x00000004,
-    Malas = 0x00000008,
-    Tokuno = 0x00000010,
-    TerMur = 0x00000020,
-    Unk1 = 0x00000040,
-    Unk2 = 0x00000080,
-    UOTD = 0x00000100
-  }
-
-  [Flags]
-  public enum FeatureFlags
-  {
-    None = 0x00000000,
-    T2A = 0x00000001,
-    UOR = 0x00000002,
-    UOTD = 0x00000004,
-    LBR = 0x00000008,
-    AOS = 0x00000010,
-    SixthCharacterSlot = 0x00000020,
-    SE = 0x00000040,
-    ML = 0x00000080,
-    EigthAge = 0x00000100,
-    NinthAge = 0x00000200, /* Crystal/Shadow Custom House Tiles */
-    TenthAge = 0x00000400,
-    IncreasedStorage = 0x00000800, /* Increased Housing/Bank Storage */
-    SeventhCharacterSlot = 0x00001000,
-    RoleplayFaces = 0x00002000,
-    TrialAccount = 0x00004000,
-    LiveAccount = 0x00008000,
-
-    SA = 0x00010000,
-    HS = 0x00020000,
-    Gothic = 0x00040000,
-    Rustic = 0x00080000,
-    Jungle = 0x00100000,
-    Shadowguard = 0x00200000,
-    TOL = 0x00400000,
-
-    ExpansionNone = None,
-    ExpansionT2A = T2A,
-    ExpansionUOR = ExpansionT2A | UOR,
-    ExpansionUOTD = ExpansionUOR | UOTD,
-    ExpansionLBR = ExpansionUOTD | LBR,
-    ExpansionAOS = ExpansionLBR | AOS | LiveAccount,
-    ExpansionSE = ExpansionAOS | SE,
-    ExpansionML = ExpansionSE | ML | NinthAge,
-    ExpansionSA = ExpansionML | SA | Gothic | Rustic,
-    ExpansionHS = ExpansionSA | HS,
-    ExpansionTOL = ExpansionHS | TOL | Jungle | Shadowguard
-  }
-
-  [Flags]
-  public enum CharacterListFlags
-  {
-    None = 0x00000000,
-    Unk1 = 0x00000001,
-    OverwriteConfigButton = 0x00000002,
-    OneCharacterSlot = 0x00000004,
-    ContextMenus = 0x00000008,
-    SlotLimit = 0x00000010,
-    AOS = 0x00000020,
-    SixthCharacterSlot = 0x00000040,
-    SE = 0x00000080,
-    ML = 0x00000100,
-    Unk2 = 0x00000200,
-    UO3DClientType = 0x00000400,
-    Unk3 = 0x00000800,
-    SeventhCharacterSlot = 0x00001000,
-    Unk4 = 0x00002000,
-    NewMovementSystem = 0x00004000,
-    NewFeluccaAreas = 0x00008000,
-
-    ExpansionNone = ContextMenus, //
-    ExpansionT2A = ContextMenus, //
-    ExpansionUOR = ContextMenus, // None
-    ExpansionUOTD = ContextMenus, //
-    ExpansionLBR = ContextMenus, //
-    ExpansionAOS = ContextMenus | AOS,
-    ExpansionSE = ExpansionAOS | SE,
-    ExpansionML = ExpansionSE | ML,
-    ExpansionSA = ExpansionML,
-    ExpansionHS = ExpansionSA,
-    ExpansionTOL = ExpansionHS
-  }
-
-  [Flags]
-  public enum HousingFlags
-  {
-    None = 0x0,
-    AOS = 0x10,
-    SE = 0x40,
-    ML = 0x80,
-    Crystal = 0x200,
-    SA = 0x10000,
-    HS = 0x20000,
-    Gothic = 0x40000,
-    Rustic = 0x80000,
-    Jungle = 0x100000,
-    Shadowguard = 0x200000,
-    TOL = 0x400000,
-
-    HousingAOS = AOS,
-    HousingSE = HousingAOS | SE,
-    HousingML = HousingSE | ML | Crystal,
-    HousingSA = HousingML | SA | Gothic | Rustic,
-    HousingHS = HousingSA | HS,
-    HousingTOL = HousingHS | TOL | Jungle | Shadowguard
-  }
-
-  public class ExpansionInfo
-  {
-    static ExpansionInfo()
-    {
-      Table = new[]
-      {
-        new ExpansionInfo(
-          0,
-          "None",
-          ClientFlags.None,
-          FeatureFlags.ExpansionNone,
-          CharacterListFlags.ExpansionNone,
-          HousingFlags.None),
-        new ExpansionInfo(
-          1,
-          "The Second Age",
-          ClientFlags.Felucca,
-          FeatureFlags.ExpansionT2A,
-          CharacterListFlags.ExpansionT2A,
-          HousingFlags.None),
-        new ExpansionInfo(
-          2,
-          "Renaissance",
-          ClientFlags.Trammel,
-          FeatureFlags.ExpansionUOR,
-          CharacterListFlags.ExpansionUOR,
-          HousingFlags.None),
-        new ExpansionInfo(
-          3,
-          "Third Dawn",
-          ClientFlags.Ilshenar,
-          FeatureFlags.ExpansionUOTD,
-          CharacterListFlags.ExpansionUOTD,
-          HousingFlags.None),
-        new ExpansionInfo(
-          4,
-          "Blackthorn's Revenge",
-          ClientFlags.Ilshenar,
-          FeatureFlags.ExpansionLBR,
-          CharacterListFlags.ExpansionLBR,
-          HousingFlags.None),
-        new ExpansionInfo(
-          5,
-          "Age of Shadows",
-          ClientFlags.Malas,
-          FeatureFlags.ExpansionAOS,
-          CharacterListFlags.ExpansionAOS,
-          HousingFlags.HousingAOS),
-        new ExpansionInfo(
-          6,
-          "Samurai Empire",
-          ClientFlags.Tokuno,
-          FeatureFlags.ExpansionSE,
-          CharacterListFlags.ExpansionSE,
-          HousingFlags.HousingSE),
-        new ExpansionInfo(
-          7,
-          "Mondain's Legacy",
-          new ClientVersion("5.0.0a"),
-          FeatureFlags.ExpansionML,
-          CharacterListFlags.ExpansionML,
-          HousingFlags.HousingML),
-        new ExpansionInfo(
-          8,
-          "Stygian Abyss",
-          ClientFlags.TerMur,
-          FeatureFlags.ExpansionSA,
-          CharacterListFlags.ExpansionSA,
-          HousingFlags.HousingSA),
-        new ExpansionInfo(
-          9,
-          "High Seas",
-          new ClientVersion("7.0.9.0"),
-          FeatureFlags.ExpansionHS,
-          CharacterListFlags.ExpansionHS,
-          HousingFlags.HousingHS),
-        new ExpansionInfo(
-          10,
-          "Time of Legends",
-          new ClientVersion("7.0.45.65"),
-          FeatureFlags.ExpansionTOL,
-          CharacterListFlags.ExpansionTOL,
-          HousingFlags.HousingTOL)
-      };
-    }
-
-    public ExpansionInfo(
-      int id,
-      string name,
-      ClientFlags clientFlags,
-      FeatureFlags supportedFeatures,
-      CharacterListFlags charListFlags,
-      HousingFlags customHousingFlag)
-      : this(id, name, supportedFeatures, charListFlags, customHousingFlag) =>
-      ClientFlags = clientFlags;
-
-    public ExpansionInfo(
-      int id,
-      string name,
-      ClientVersion requiredClient,
-      FeatureFlags supportedFeatures,
-      CharacterListFlags charListFlags,
-      HousingFlags customHousingFlag)
-      : this(id, name, supportedFeatures, charListFlags, customHousingFlag) =>
-      RequiredClient = requiredClient;
-
-    private ExpansionInfo(
-      int id,
-      string name,
-      FeatureFlags supportedFeatures,
-      CharacterListFlags charListFlags,
-      HousingFlags customHousingFlag)
-    {
-      ID = id;
-      Name = name;
-
-      SupportedFeatures = supportedFeatures;
-      CharacterListFlags = charListFlags;
-      CustomHousingFlag = customHousingFlag;
-    }
-
-    public static ExpansionInfo CoreExpansion => GetInfo(Core.Expansion);
-
-    public static ExpansionInfo[] Table{ get; }
-
-    public int ID{ get; }
-    public string Name{ get; set; }
-
-    public ClientFlags ClientFlags{ get; set; }
-    public FeatureFlags SupportedFeatures{ get; set; }
-    public CharacterListFlags CharacterListFlags{ get; set; }
-    public ClientVersion RequiredClient{ get; set; }
-    public HousingFlags CustomHousingFlag{ get; set; }
-
-<<<<<<< HEAD
-    public static FeatureFlags GetFeatures(Expansion ex) =>
-      GetInfo(ex)?.SupportedFeatures ?? ex switch
-=======
-    public static FeatureFlags GetFeatures(Expansion ex)
-    {
-      ExpansionInfo info = GetInfo(ex);
-
-      if (info != null) return info.SupportedFeatures;
-
-      return ex switch
->>>>>>> 64d59ce2
-      {
-        Expansion.None => FeatureFlags.ExpansionNone,
-        Expansion.T2A => FeatureFlags.ExpansionT2A,
-        Expansion.UOR => FeatureFlags.ExpansionUOR,
-        Expansion.UOTD => FeatureFlags.ExpansionUOTD,
-        Expansion.LBR => FeatureFlags.ExpansionLBR,
-        Expansion.AOS => FeatureFlags.ExpansionAOS,
-        Expansion.SE => FeatureFlags.ExpansionSE,
-        Expansion.ML => FeatureFlags.ExpansionML,
-        Expansion.SA => FeatureFlags.ExpansionSA,
-        Expansion.HS => FeatureFlags.ExpansionHS,
-        Expansion.TOL => FeatureFlags.ExpansionTOL,
-        _ => FeatureFlags.ExpansionNone
-      };
-<<<<<<< HEAD
-=======
-    }
->>>>>>> 64d59ce2
-
-    public static ExpansionInfo GetInfo(Expansion ex) => GetInfo((int)ex);
-
-    public static ExpansionInfo GetInfo(int ex)
-    {
-      int v = ex;
-
-      if (v < 0 || v >= Table.Length) v = 0;
-
-      return Table[v];
-    }
-
-    public override string ToString() => Name;
-  }
-}
+/***************************************************************************
+ *                          ExpansionInfo.cs
+ *                            -------------------
+ *   begin                : May 1, 2002
+ *   copyright            : (C) The RunUO Software Team
+ *   email                : info@runuo.com
+ *
+ *   $Id$
+ *
+ ***************************************************************************/
+
+/***************************************************************************
+ *
+ *   This program is free software; you can redistribute it and/or modify
+ *   it under the terms of the GNU General Public License as published by
+ *   the Free Software Foundation; either version 2 of the License, or
+ *   (at your option) any later version.
+ *
+ ***************************************************************************/
+
+using System;
+
+namespace Server
+{
+  public enum Expansion
+  {
+    None,
+    T2A,
+    UOR,
+    UOTD,
+    LBR,
+    AOS,
+    SE,
+    ML,
+    SA,
+    HS,
+    TOL
+  }
+
+  [Flags]
+  public enum ClientFlags
+  {
+    None = 0x00000000,
+    Felucca = 0x00000001,
+    Trammel = 0x00000002,
+    Ilshenar = 0x00000004,
+    Malas = 0x00000008,
+    Tokuno = 0x00000010,
+    TerMur = 0x00000020,
+    Unk1 = 0x00000040,
+    Unk2 = 0x00000080,
+    UOTD = 0x00000100
+  }
+
+  [Flags]
+  public enum FeatureFlags
+  {
+    None = 0x00000000,
+    T2A = 0x00000001,
+    UOR = 0x00000002,
+    UOTD = 0x00000004,
+    LBR = 0x00000008,
+    AOS = 0x00000010,
+    SixthCharacterSlot = 0x00000020,
+    SE = 0x00000040,
+    ML = 0x00000080,
+    EigthAge = 0x00000100,
+    NinthAge = 0x00000200, /* Crystal/Shadow Custom House Tiles */
+    TenthAge = 0x00000400,
+    IncreasedStorage = 0x00000800, /* Increased Housing/Bank Storage */
+    SeventhCharacterSlot = 0x00001000,
+    RoleplayFaces = 0x00002000,
+    TrialAccount = 0x00004000,
+    LiveAccount = 0x00008000,
+
+    SA = 0x00010000,
+    HS = 0x00020000,
+    Gothic = 0x00040000,
+    Rustic = 0x00080000,
+    Jungle = 0x00100000,
+    Shadowguard = 0x00200000,
+    TOL = 0x00400000,
+
+    ExpansionNone = None,
+    ExpansionT2A = T2A,
+    ExpansionUOR = ExpansionT2A | UOR,
+    ExpansionUOTD = ExpansionUOR | UOTD,
+    ExpansionLBR = ExpansionUOTD | LBR,
+    ExpansionAOS = ExpansionLBR | AOS | LiveAccount,
+    ExpansionSE = ExpansionAOS | SE,
+    ExpansionML = ExpansionSE | ML | NinthAge,
+    ExpansionSA = ExpansionML | SA | Gothic | Rustic,
+    ExpansionHS = ExpansionSA | HS,
+    ExpansionTOL = ExpansionHS | TOL | Jungle | Shadowguard
+  }
+
+  [Flags]
+  public enum CharacterListFlags
+  {
+    None = 0x00000000,
+    Unk1 = 0x00000001,
+    OverwriteConfigButton = 0x00000002,
+    OneCharacterSlot = 0x00000004,
+    ContextMenus = 0x00000008,
+    SlotLimit = 0x00000010,
+    AOS = 0x00000020,
+    SixthCharacterSlot = 0x00000040,
+    SE = 0x00000080,
+    ML = 0x00000100,
+    Unk2 = 0x00000200,
+    UO3DClientType = 0x00000400,
+    Unk3 = 0x00000800,
+    SeventhCharacterSlot = 0x00001000,
+    Unk4 = 0x00002000,
+    NewMovementSystem = 0x00004000,
+    NewFeluccaAreas = 0x00008000,
+
+    ExpansionNone = ContextMenus, //
+    ExpansionT2A = ContextMenus, //
+    ExpansionUOR = ContextMenus, // None
+    ExpansionUOTD = ContextMenus, //
+    ExpansionLBR = ContextMenus, //
+    ExpansionAOS = ContextMenus | AOS,
+    ExpansionSE = ExpansionAOS | SE,
+    ExpansionML = ExpansionSE | ML,
+    ExpansionSA = ExpansionML,
+    ExpansionHS = ExpansionSA,
+    ExpansionTOL = ExpansionHS
+  }
+
+  [Flags]
+  public enum HousingFlags
+  {
+    None = 0x0,
+    AOS = 0x10,
+    SE = 0x40,
+    ML = 0x80,
+    Crystal = 0x200,
+    SA = 0x10000,
+    HS = 0x20000,
+    Gothic = 0x40000,
+    Rustic = 0x80000,
+    Jungle = 0x100000,
+    Shadowguard = 0x200000,
+    TOL = 0x400000,
+
+    HousingAOS = AOS,
+    HousingSE = HousingAOS | SE,
+    HousingML = HousingSE | ML | Crystal,
+    HousingSA = HousingML | SA | Gothic | Rustic,
+    HousingHS = HousingSA | HS,
+    HousingTOL = HousingHS | TOL | Jungle | Shadowguard
+  }
+
+  public class ExpansionInfo
+  {
+    static ExpansionInfo()
+    {
+      Table = new[]
+      {
+        new ExpansionInfo(
+          0,
+          "None",
+          ClientFlags.None,
+          FeatureFlags.ExpansionNone,
+          CharacterListFlags.ExpansionNone,
+          HousingFlags.None),
+        new ExpansionInfo(
+          1,
+          "The Second Age",
+          ClientFlags.Felucca,
+          FeatureFlags.ExpansionT2A,
+          CharacterListFlags.ExpansionT2A,
+          HousingFlags.None),
+        new ExpansionInfo(
+          2,
+          "Renaissance",
+          ClientFlags.Trammel,
+          FeatureFlags.ExpansionUOR,
+          CharacterListFlags.ExpansionUOR,
+          HousingFlags.None),
+        new ExpansionInfo(
+          3,
+          "Third Dawn",
+          ClientFlags.Ilshenar,
+          FeatureFlags.ExpansionUOTD,
+          CharacterListFlags.ExpansionUOTD,
+          HousingFlags.None),
+        new ExpansionInfo(
+          4,
+          "Blackthorn's Revenge",
+          ClientFlags.Ilshenar,
+          FeatureFlags.ExpansionLBR,
+          CharacterListFlags.ExpansionLBR,
+          HousingFlags.None),
+        new ExpansionInfo(
+          5,
+          "Age of Shadows",
+          ClientFlags.Malas,
+          FeatureFlags.ExpansionAOS,
+          CharacterListFlags.ExpansionAOS,
+          HousingFlags.HousingAOS),
+        new ExpansionInfo(
+          6,
+          "Samurai Empire",
+          ClientFlags.Tokuno,
+          FeatureFlags.ExpansionSE,
+          CharacterListFlags.ExpansionSE,
+          HousingFlags.HousingSE),
+        new ExpansionInfo(
+          7,
+          "Mondain's Legacy",
+          new ClientVersion("5.0.0a"),
+          FeatureFlags.ExpansionML,
+          CharacterListFlags.ExpansionML,
+          HousingFlags.HousingML),
+        new ExpansionInfo(
+          8,
+          "Stygian Abyss",
+          ClientFlags.TerMur,
+          FeatureFlags.ExpansionSA,
+          CharacterListFlags.ExpansionSA,
+          HousingFlags.HousingSA),
+        new ExpansionInfo(
+          9,
+          "High Seas",
+          new ClientVersion("7.0.9.0"),
+          FeatureFlags.ExpansionHS,
+          CharacterListFlags.ExpansionHS,
+          HousingFlags.HousingHS),
+        new ExpansionInfo(
+          10,
+          "Time of Legends",
+          new ClientVersion("7.0.45.65"),
+          FeatureFlags.ExpansionTOL,
+          CharacterListFlags.ExpansionTOL,
+          HousingFlags.HousingTOL)
+      };
+    }
+
+    public ExpansionInfo(
+      int id,
+      string name,
+      ClientFlags clientFlags,
+      FeatureFlags supportedFeatures,
+      CharacterListFlags charListFlags,
+      HousingFlags customHousingFlag)
+      : this(id, name, supportedFeatures, charListFlags, customHousingFlag) =>
+      ClientFlags = clientFlags;
+
+    public ExpansionInfo(
+      int id,
+      string name,
+      ClientVersion requiredClient,
+      FeatureFlags supportedFeatures,
+      CharacterListFlags charListFlags,
+      HousingFlags customHousingFlag)
+      : this(id, name, supportedFeatures, charListFlags, customHousingFlag) =>
+      RequiredClient = requiredClient;
+
+    private ExpansionInfo(
+      int id,
+      string name,
+      FeatureFlags supportedFeatures,
+      CharacterListFlags charListFlags,
+      HousingFlags customHousingFlag)
+    {
+      ID = id;
+      Name = name;
+
+      SupportedFeatures = supportedFeatures;
+      CharacterListFlags = charListFlags;
+      CustomHousingFlag = customHousingFlag;
+    }
+
+    public static ExpansionInfo CoreExpansion => GetInfo(Core.Expansion);
+
+    public static ExpansionInfo[] Table{ get; }
+
+    public int ID{ get; }
+    public string Name{ get; set; }
+
+    public ClientFlags ClientFlags{ get; set; }
+    public FeatureFlags SupportedFeatures{ get; set; }
+    public CharacterListFlags CharacterListFlags{ get; set; }
+    public ClientVersion RequiredClient{ get; set; }
+    public HousingFlags CustomHousingFlag{ get; set; }
+
+    public static FeatureFlags GetFeatures(Expansion ex)
+    {
+      ExpansionInfo info = GetInfo(ex);
+
+      if (info != null) return info.SupportedFeatures;
+
+      return ex switch
+      {
+        Expansion.None => FeatureFlags.ExpansionNone,
+        Expansion.T2A => FeatureFlags.ExpansionT2A,
+        Expansion.UOR => FeatureFlags.ExpansionUOR,
+        Expansion.UOTD => FeatureFlags.ExpansionUOTD,
+        Expansion.LBR => FeatureFlags.ExpansionLBR,
+        Expansion.AOS => FeatureFlags.ExpansionAOS,
+        Expansion.SE => FeatureFlags.ExpansionSE,
+        Expansion.ML => FeatureFlags.ExpansionML,
+        Expansion.SA => FeatureFlags.ExpansionSA,
+        Expansion.HS => FeatureFlags.ExpansionHS,
+        Expansion.TOL => FeatureFlags.ExpansionTOL,
+        _ => FeatureFlags.ExpansionNone
+      };
+    }
+
+    public static ExpansionInfo GetInfo(Expansion ex) => GetInfo((int)ex);
+
+    public static ExpansionInfo GetInfo(int ex)
+    {
+      int v = ex;
+
+      if (v < 0 || v >= Table.Length) v = 0;
+
+      return Table[v];
+    }
+
+    public override string ToString() => Name;
+  }
+}