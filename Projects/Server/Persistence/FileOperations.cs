--- conflicted
+++ resolved
@@ -1,101 +1,97 @@
-/***************************************************************************
- *                             FileOperations.cs
- *                            -------------------
- *   begin                : May 1, 2002
- *   copyright            : (C) The RunUO Software Team
- *   email                : info@runuo.com
- *
- *   $Id$
- *
- ***************************************************************************/
-
-/***************************************************************************
- *
- *   This program is free software; you can redistribute it and/or modify
- *   it under the terms of the GNU General Public License as published by
- *   the Free Software Foundation; either version 2 of the License, or
- *   (at your option) any later version.
- *
- ***************************************************************************/
-
-using System.IO;
-
-namespace Server.Persistence
-{
-  public static class FileOperations
-  {
-    public const int KB = 1024;
-    public const int MB = 1024 * KB;
-
-    public static int BufferSize{ get; set; } = 1 * MB;
-
-    public static int Concurrency{ get; set; } = 1;
-
-    public static bool AreSynchronous => Concurrency < 1;
-
-    public static FileStream OpenSequentialStream(string path, FileMode mode, FileAccess access, FileShare share)
-    {
-      FileOptions options = FileOptions.SequentialScan;
-
-      if (Concurrency > 0)
-        options |= FileOptions.Asynchronous;
-
-<<<<<<< HEAD
-      return new FileStream( path, mode, access, share, BufferSize, options );
-=======
-#if MONO
-      return new FileStream( path, mode, access, share, BufferSize, options );
-#else
-      if (Unbuffered)
-        options |= NoBuffering;
-      else
-        return new FileStream(path, mode, access, share, BufferSize, options);
-
-      SafeFileHandle fileHandle =
-        UnsafeNativeMethods.CreateFile(path, (int)access, share, IntPtr.Zero, mode, (int)options, IntPtr.Zero);
-
-      if (fileHandle.IsInvalid) throw new IOException();
-
-      return new UnbufferedFileStream(fileHandle, access, BufferSize, Concurrency > 0);
-#endif
-    }
-
-#if !MONO
-    private class UnbufferedFileStream : FileStream
-    {
-      private SafeFileHandle fileHandle;
-
-      public UnbufferedFileStream(SafeFileHandle fileHandle, FileAccess access, int bufferSize, bool isAsync)
-        : base(fileHandle, access, bufferSize, isAsync) =>
-        this.fileHandle = fileHandle;
-
-      public override void Write(byte[] array, int offset, int count)
-      {
-        base.Write(array, offset, BufferSize);
-      }
-
-      public override IAsyncResult BeginWrite(byte[] array, int offset, int numBytes, AsyncCallback userCallback,
-        object stateObject) =>
-        base.BeginWrite(array, offset, BufferSize, userCallback, stateObject);
-
-      protected override void Dispose(bool disposing)
-      {
-        if (!fileHandle.IsClosed) fileHandle.Close();
-
-        base.Dispose(disposing);
-      }
-    }
-#endif
-
-#if !MONO
-    private const FileOptions NoBuffering = (FileOptions)0x20000000;
-
-    internal static class UnsafeNativeMethods
-    {
-      [DllImport("Kernel32", CharSet = CharSet.Unicode, SetLastError = true)]
-      internal static extern SafeFileHandle CreateFile(string lpFileName, int dwDesiredAccess, FileShare dwShareMode,
-        IntPtr securityAttrs, FileMode dwCreationDisposition, int dwFlagsAndAttributes, IntPtr hTemplateFile);
->>>>>>> 64d59ce2
-    }
-  }
-}
+/***************************************************************************
+ *                             FileOperations.cs
+ *                            -------------------
+ *   begin                : May 1, 2002
+ *   copyright            : (C) The RunUO Software Team
+ *   email                : info@runuo.com
+ *
+ *   $Id$
+ *
+ ***************************************************************************/
+
+/***************************************************************************
+ *
+ *   This program is free software; you can redistribute it and/or modify
+ *   it under the terms of the GNU General Public License as published by
+ *   the Free Software Foundation; either version 2 of the License, or
+ *   (at your option) any later version.
+ *
+ ***************************************************************************/
+
+using System.IO;
+
+namespace Server.Persistence
+{
+  public static class FileOperations
+  {
+    public const int KB = 1024;
+    public const int MB = 1024 * KB;
+
+    public static int BufferSize{ get; set; } = 1 * MB;
+
+    public static int Concurrency{ get; set; } = 1;
+
+    public static bool AreSynchronous => Concurrency < 1;
+
+    public static FileStream OpenSequentialStream(string path, FileMode mode, FileAccess access, FileShare share)
+    {
+      FileOptions options = FileOptions.SequentialScan;
+
+      if (Concurrency > 0)
+        options |= FileOptions.Asynchronous;
+
+#if MONO
+      return new FileStream( path, mode, access, share, BufferSize, options );
+#else
+      if (Unbuffered)
+        options |= NoBuffering;
+      else
+        return new FileStream(path, mode, access, share, BufferSize, options);
+
+      SafeFileHandle fileHandle =
+        UnsafeNativeMethods.CreateFile(path, (int)access, share, IntPtr.Zero, mode, (int)options, IntPtr.Zero);
+
+      if (fileHandle.IsInvalid) throw new IOException();
+
+      return new UnbufferedFileStream(fileHandle, access, BufferSize, Concurrency > 0);
+#endif
+    }
+
+#if !MONO
+    private class UnbufferedFileStream : FileStream
+    {
+      private SafeFileHandle fileHandle;
+
+      public UnbufferedFileStream(SafeFileHandle fileHandle, FileAccess access, int bufferSize, bool isAsync)
+        : base(fileHandle, access, bufferSize, isAsync) =>
+        this.fileHandle = fileHandle;
+
+      public override void Write(byte[] array, int offset, int count)
+      {
+        base.Write(array, offset, BufferSize);
+      }
+
+      public override IAsyncResult BeginWrite(byte[] array, int offset, int numBytes, AsyncCallback userCallback,
+        object stateObject) =>
+        base.BeginWrite(array, offset, BufferSize, userCallback, stateObject);
+
+      protected override void Dispose(bool disposing)
+      {
+        if (!fileHandle.IsClosed) fileHandle.Close();
+
+        base.Dispose(disposing);
+      }
+    }
+#endif
+
+#if !MONO
+    private const FileOptions NoBuffering = (FileOptions)0x20000000;
+
+    internal static class UnsafeNativeMethods
+    {
+      [DllImport("Kernel32", CharSet = CharSet.Unicode, SetLastError = true)]
+      internal static extern SafeFileHandle CreateFile(string lpFileName, int dwDesiredAccess, FileShare dwShareMode,
+        IntPtr securityAttrs, FileMode dwCreationDisposition, int dwFlagsAndAttributes, IntPtr hTemplateFile);
+    }
+  }
+}