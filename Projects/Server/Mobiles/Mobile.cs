--- conflicted
+++ resolved
@@ -3187,45 +3187,30 @@
 
                     if (beholder == m || !beholder.CanSee(m))
                     {
-<<<<<<< HEAD
                         continue;
                     }
-=======
-                        if (sendRemove)
+
+                    if (sendRemove)
+                    {
+                        if (removeEntity[0] == 0)
                         {
-                            if (removeEntity[0] == 0)
-                            {
-                                OutgoingEntityPackets.CreateRemoveEntity(removeEntity, Serial);
-                            }
-
-                            state.Send(removeEntity);
+                            OutgoingEntityPackets.CreateRemoveEntity(removeEntity, Serial);
                         }
->>>>>>> 03d0a466
-
-                    if (sendRemove)
-                    {
+
                         state.Send(removeEntity);
                     }
 
-<<<<<<< HEAD
                     if (sendIncoming)
                     {
                         state.Send(new MobileIncoming(state, beholder, m));
-=======
-                            if (m.IsDeadBondedPet)
-                            {
-                                if (deadBuffer[0] == 0)
-                                {
-                                    OutgoingMobilePackets.CreateBondedStatus(deadBuffer, m.Serial, true);
-                                }
-
-                                state.Send(deadBuffer);
-                            }
-                        }
->>>>>>> 03d0a466
 
                         if (m.IsDeadBondedPet)
                         {
+                            if (deadBuffer[0] == 0)
+                            {
+                                OutgoingMobilePackets.CreateBondedStatus(deadBuffer, m.Serial, true);
+                            }
+
                             state.Send(deadBuffer);
                         }
                     }
