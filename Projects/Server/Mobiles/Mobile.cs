using System;
using System.Collections.Generic;
using System.Runtime.CompilerServices;
using Server.Accounting;
using Server.Buffers;
using Server.Collections;
using Server.ContextMenus;
using Server.Guilds;
using Server.Gumps;
using Server.HuePickers;
using Server.Items;
using Server.Logging;
using Server.Menus;
using Server.Mobiles;
using Server.Network;
using Server.Prompts;
using Server.Targeting;
using Server.Utilities;
using CalcMoves = Server.Movement.Movement;

namespace Server
{
    public delegate void TargetCallback(Mobile from, object targeted);

    public delegate void TargetStateCallback<in T>(Mobile from, object targeted, T state);

    public delegate void PromptCallback(Mobile from, string text);

    public delegate void PromptStateCallback<in T>(Mobile from, string text, T state);

    public class DamageEntry
    {
        public DamageEntry(Mobile damager) => Damager = damager;

        public Mobile Damager { get; }

        public int DamageGiven { get; set; }

        public DateTime LastDamage { get; set; }

        public bool HasExpired => Core.Now > LastDamage + ExpireDelay;

        public List<DamageEntry> Responsible { get; set; }

        public static TimeSpan ExpireDelay { get; set; } = TimeSpan.FromMinutes(2.0);
    }

    [Flags]
    public enum StatType
    {
        Str = 1,
        Dex = 2,
        Int = 4,
        All = 7
    }

    public enum StatLockType : byte
    {
        Up,
        Down,
        Locked
    }

    [Flags]
    [CustomEnum(new[] { "North", "Right", "East", "Down", "South", "Left", "West", "Up" })]
    public enum Direction : byte
    {
        North = 0x0,
        Right = 0x1,
        East = 0x2,
        Down = 0x3,
        South = 0x4,
        Left = 0x5,
        West = 0x6,
        Up = 0x7,

        Mask = 0x7,
        Running = 0x80,
        ValueMask = 0x87
    }

    [Flags]
    public enum MobileDelta
    {
        None = 0x00000000,
        Name = 0x00000001,
        Flags = 0x00000002,
        Hits = 0x00000004,
        Mana = 0x00000008,
        Stam = 0x00000010,
        Stat = 0x00000020,
        Noto = 0x00000040,
        Gold = 0x00000080,
        Weight = 0x00000100,
        Direction = 0x00000200,
        Hue = 0x00000400,
        Body = 0x00000800,
        Armor = 0x00001000,
        StatCap = 0x00002000,
        GhostUpdate = 0x00004000,
        Followers = 0x00008000,
        Properties = 0x00010000,
        TithingPoints = 0x00020000,
        Resistances = 0x00040000,
        WeaponDamage = 0x00080000,
        Hair = 0x00100000,
        FacialHair = 0x00200000,
        Race = 0x00400000,
        HealthbarYellow = 0x00800000,
        HealthbarPoison = 0x01000000,

        Attributes = 0x0000001C
    }

    public enum Healthbar
    {
        Normal,
        Poison,
        Yellow
    }

    public enum AccessLevel
    {
        Player,
        Counselor,
        GameMaster,
        Seer,
        Administrator,
        Developer,
        Owner
    }

    public enum VisibleDamageType
    {
        None,
        Related,
        Everyone,
        Selective
    }

    public enum ResistanceType
    {
        Physical,
        Fire,
        Cold,
        Poison,
        Energy
    }

    public enum ApplyPoisonResult
    {
        Poisoned,
        Immune,
        HigherPoisonActive,
        Cured
    }

    public delegate bool SkillCheckTargetHandler(
        Mobile from, SkillName skill, object target, double minSkill,
        double maxSkill
    );

    public delegate bool SkillCheckLocationHandler(Mobile from, SkillName skill, double minSkill, double maxSkill);

    public delegate bool SkillCheckDirectTargetHandler(Mobile from, SkillName skill, object target, double chance);

    public delegate bool SkillCheckDirectLocationHandler(Mobile from, SkillName skill, double chance);

    public delegate TimeSpan RegenRateHandler(Mobile from);

    public delegate bool AllowBeneficialHandler(Mobile from, Mobile target);

    public delegate bool AllowHarmfulHandler(Mobile from, Mobile target);

    public delegate Container CreateCorpseHandler(
        Mobile from, HairInfo hair, FacialHairInfo facialhair, List<Item> initialContent, List<Item> equippedItems
    );

    public delegate int AOSStatusHandler(Mobile from, int index);

    /// <summary>
    ///     Base class representing players, npcs, and creatures.
    /// </summary>
    public class Mobile : IHued, IComparable<Mobile>, ISpawnable, IObjectPropertyListEntity
    {
        // Allow four warmode changes in 0.5 seconds, any more will be delay for two seconds
        private const int WarmodeCatchCount = 4;

        private static readonly ILogger logger = LogFactory.GetLogger(typeof(Mobile));

        // TODO: Make these configurations
        private static readonly TimeSpan WarmodeSpamCatch = TimeSpan.FromSeconds(Core.SE ? 1.0 : 0.5);
        private static readonly TimeSpan WarmodeSpamDelay = TimeSpan.FromSeconds(Core.SE ? 4.0 : 2.0);
        private static readonly TimeSpan ExpireCombatantDelay = TimeSpan.FromMinutes(1.0);
        private static readonly TimeSpan ExpireAggressorsDelay = TimeSpan.FromSeconds(5.0);

        private static readonly List<IEntity> m_MoveList = new();
        private static readonly List<Mobile> m_MoveClientList = new();

        private static readonly object m_GhostMutateContext = new();

        private static readonly List<Mobile> m_Hears = new();
        private static readonly List<IEntity> m_OnSpeech = new();

        private static readonly string[] m_AccessLevelNames =
        {
            "a player",
            "a counselor",
            "a game master",
            "a seer",
            "an administrator",
            "a developer",
            "an owner"
        };

        private static readonly int[] m_InvalidBodies =
        {
            32,
            95,
            156,
            197,
            198
        };

        private static readonly Queue<Mobile> m_DeltaQueue = new();

        private static readonly string[] m_GuildTypes =
        {
            "",
            " (Chaos)",
            " (Order)"
        };

        private List<object> _actions;
        private AccessLevel m_AccessLevel;

        private TimerExecutionToken _autoManifestTimerToken;

        private Container m_Backpack;

        private BankBox m_BankBox;
        private Body m_Body;
        private Body m_BodyMod;
        private bool m_CanHearGhosts;

        private int m_ChangingCombatant;
        private Mobile m_Combatant;
        private TimerExecutionToken _combatTimerToken;
        private ContextMenu m_ContextMenu;
        private bool m_Criminal;

        private MobileDelta m_DeltaFlags;
        private Direction m_Direction;
        private bool m_DisplayGuildTitle;

        private TimerExecutionToken _expireAggrTimerToken;
        private TimerExecutionToken _expireCombatantTimerToken;
        private TimerExecutionToken _expireCriminalTimerToken;
        private FacialHairInfo m_FacialHair;
        private int m_Fame, m_Karma;
        private bool m_Female, m_Warmode, m_Hidden, m_Blessed, m_Flying;
        private int m_Followers, m_FollowersMax;
        private bool m_Frozen;
        private TimerExecutionToken _frozenTimerToken;
        private BaseGuild m_Guild;
        private string m_GuildTitle;

        private HairInfo m_Hair;
        private int m_Hits, m_Stam, m_Mana;

        private Item m_Holding;
        private int m_Hue;

        private int m_HueMod = -1;
        private int m_Hunger;

        private bool m_InDeltaQueue;
        private int m_Kills, m_ShortTermMurders;
        private string m_Language;
        private int m_LightLevel;
        private Point3D m_Location;
        private TimerExecutionToken _logoutTimerToken;
        private Timer m_ManaTimer, m_HitsTimer, m_StamTimer;

        private Map m_Map;

        /* Logout:
         *
         * When a client logs into mobile x
         *  - if (x is Internalized ) move x to logout location and map
         *
         * When a client attached to a mobile disconnects
         *  - LogoutTimer is started
         *     - Delay is taken from Region.GetLogoutDelay to allow insta-logout regions.
         *     - OnTick : Location and map are stored, and mobile is internalized
         *
         * Some things to consider:
         *  - An internalized person getting killed (say, by poison). Where does the body go?
         *  - Regions now have a GetLogoutDelay( Mobile m ); virtual function (see above)
         */

        private Item m_MountItem;
        private string m_Name;

        private string m_NameMod;
        private NetState m_NetState;
        private DateTime m_NextWarmodeChange;
        private bool m_Paralyzed;
        private TimerExecutionToken _paraTimerToken;
        private bool m_Player;
        private Poison m_Poison;
        private Prompt m_Prompt;
        private ObjectPropertyList m_PropertyList;
        private Race m_Race;
        private Region m_Region;

        private int m_SolidHueOverride = -1;
        private ISpell m_Spell;
        private int m_StatCap;
        private int m_Str, m_Dex, m_Int;

        private StatLockType m_StrLock, m_DexLock, m_IntLock;
        private Target m_Target;
        private int m_TithingPoints;
        private string m_Title;
        private int m_TotalGold, m_TotalItems, m_TotalWeight;
        private int m_VirtualArmor;
        private int m_VirtualArmorMod;
        private int m_WarmodeChanges;
        private bool _warmodeSpamValue;
        private IWeapon m_Weapon;

        private bool m_YellowHealthbar;

        public Mobile()
        {
            m_Region = Map.Internal.DefaultRegion;
            Serial = World.NewMobile;

            DefaultMobileInit();

            World.AddEntity(this);
            SetTypeRef(GetType());
        }

        public Mobile(Serial serial)
        {
            m_Region = Map.Internal.DefaultRegion;
            Serial = serial;
            Aggressors = new List<AggressorInfo>();
            Aggressed = new List<AggressorInfo>();
            NextSkillTime = Core.TickCount;
            DamageEntries = new List<DamageEntry>();

            SetTypeRef(GetType());
        }

        public void SetTypeRef(Type type)
        {
            TypeRef = World.MobileTypes.IndexOf(type);

            if (TypeRef == -1)
            {
                World.MobileTypes.Add(type);
                TypeRef = World.MobileTypes.Count - 1;
            }
        }

        public static bool DragEffects { get; set; } = true;

        [CommandProperty(AccessLevel.GameMaster)]
        public Race Race
        {
            get => m_Race ??= Race.DefaultRace;
            set
            {
                var oldRace = Race;

                m_Race = value ?? Race.DefaultRace;

                Body = m_Race.Body(this);
                UpdateResistances();

                Delta(MobileDelta.Race);

                OnRaceChange(oldRace);
            }
        }

        public virtual double RacialSkillBonus => 0;

        public int[] Resistances { get; private set; }

        public virtual int BasePhysicalResistance => 0;
        public virtual int BaseFireResistance => 0;
        public virtual int BaseColdResistance => 0;
        public virtual int BasePoisonResistance => 0;
        public virtual int BaseEnergyResistance => 0;

        [CommandProperty(AccessLevel.Counselor)]
        public virtual int PhysicalResistance => GetResistance(ResistanceType.Physical);

        [CommandProperty(AccessLevel.Counselor)]
        public virtual int FireResistance => GetResistance(ResistanceType.Fire);

        [CommandProperty(AccessLevel.Counselor)]
        public virtual int ColdResistance => GetResistance(ResistanceType.Cold);

        [CommandProperty(AccessLevel.Counselor)]
        public virtual int PoisonResistance => GetResistance(ResistanceType.Poison);

        [CommandProperty(AccessLevel.Counselor)]
        public virtual int EnergyResistance => GetResistance(ResistanceType.Energy);

        public List<ResistanceMod> ResistanceMods { get; set; }

        public static int MaxPlayerResistance { get; set; } = 70;

        public virtual bool NewGuildDisplay => false;

        public List<Mobile> Stabled { get; private set; }

        [CommandProperty(AccessLevel.Counselor, AccessLevel.GameMaster)]
        public VirtueInfo Virtues { get; private set; }

        public object Party { get; set; }

        public HashSet<SkillMod> SkillMods { get; private set; }

        [CommandProperty(AccessLevel.GameMaster)]
        public int VirtualArmorMod
        {
            get => m_VirtualArmorMod;
            set
            {
                if (m_VirtualArmorMod != value)
                {
                    m_VirtualArmorMod = value;

                    Delta(MobileDelta.Armor);
                }
            }
        }

        [CommandProperty(AccessLevel.GameMaster)]
        public int MeleeDamageAbsorb { get; set; }

        [CommandProperty(AccessLevel.GameMaster)]
        public int MagicDamageAbsorb { get; set; }

        [CommandProperty(AccessLevel.GameMaster)]
        public int SkillsTotal => Skills?.Total ?? 0;

        [CommandProperty(AccessLevel.GameMaster)]
        public int SkillsCap
        {
            get => Skills?.Cap ?? 0;
            set
            {
                if (Skills != null)
                {
                    Skills.Cap = value;
                }
            }
        }

        [CommandProperty(AccessLevel.GameMaster)]
        public int BaseSoundID { get; set; }

        public long NextCombatTime { get; set; }

        [CommandProperty(AccessLevel.GameMaster)]
        public int NameHue { get; set; } = -1;

        [CommandProperty(AccessLevel.GameMaster)]
        public int Hunger
        {
            get => m_Hunger;
            set
            {
                var oldValue = m_Hunger;

                if (oldValue != value)
                {
                    m_Hunger = value;

                    EventSink.InvokeHungerChanged(this, oldValue);
                }
            }
        }

        [CommandProperty(AccessLevel.GameMaster)]
        public int Thirst { get; set; }

        [CommandProperty(AccessLevel.GameMaster)]
        public int BAC { get; set; }

        /// <summary>
        ///     Gets or sets the number of steps this player may take when hidden before being revealed.
        /// </summary>
        [CommandProperty(AccessLevel.GameMaster)]
        public int AllowedStealthSteps { get; set; }

        public Item Holding
        {
            get => m_Holding;
            set
            {
                if (m_Holding != value)
                {
                    if (m_Holding != null)
                    {
                        UpdateTotal(m_Holding, TotalType.Weight, -(m_Holding.TotalWeight + m_Holding.PileWeight));

                        if (m_Holding.HeldBy == this)
                        {
                            m_Holding.HeldBy = null;
                        }
                    }

                    if (value != null && m_Holding != null)
                    {
                        DropHolding();
                    }

                    m_Holding = value;

                    if (m_Holding != null)
                    {
                        UpdateTotal(m_Holding, TotalType.Weight, m_Holding.TotalWeight + m_Holding.PileWeight);

                        m_Holding.HeldBy ??= this;
                    }
                }
            }
        }

        public long LastMoveTime { get; set; }

        [CommandProperty(AccessLevel.GameMaster)]
        public virtual bool Paralyzed
        {
            get => m_Paralyzed;
            set
            {
                if (m_Paralyzed != value)
                {
                    m_Paralyzed = value;
                    Delta(MobileDelta.Flags);

                    SendLocalizedMessage(m_Paralyzed ? 502381 : 502382);
                    _paraTimerToken.Cancel();
                }
            }
        }

        [CommandProperty(AccessLevel.GameMaster)]
        public bool DisarmReady { get; set; }

        [CommandProperty(AccessLevel.GameMaster)]
        public bool StunReady { get; set; }

        [CommandProperty(AccessLevel.GameMaster)]
        public bool Frozen
        {
            get => m_Frozen;
            set
            {
                if (m_Frozen != value)
                {
                    m_Frozen = value;
                    Delta(MobileDelta.Flags);
                    _frozenTimerToken.Cancel();
                }
            }
        }

        /// <summary>
        ///     Gets or sets the <see cref="StatLockType">lock state</see> for the <see cref="RawStr" /> property.
        /// </summary>
        [CommandProperty(AccessLevel.Counselor, AccessLevel.GameMaster)]
        public StatLockType StrLock
        {
            get => m_StrLock;
            set
            {
                if (m_StrLock != value)
                {
                    m_StrLock = value;

                    m_NetState.SendStatLockInfo(this);
                }
            }
        }

        /// <summary>
        ///     Gets or sets the <see cref="StatLockType">lock state</see> for the <see cref="RawDex" /> property.
        /// </summary>
        [CommandProperty(AccessLevel.Counselor, AccessLevel.GameMaster)]
        public StatLockType DexLock
        {
            get => m_DexLock;
            set
            {
                if (m_DexLock != value)
                {
                    m_DexLock = value;

                    m_NetState.SendStatLockInfo(this);
                }
            }
        }

        /// <summary>
        ///     Gets or sets the <see cref="StatLockType">lock state</see> for the <see cref="RawInt" /> property.
        /// </summary>
        [CommandProperty(AccessLevel.Counselor, AccessLevel.GameMaster)]
        public StatLockType IntLock
        {
            get => m_IntLock;
            set
            {
                if (m_IntLock != value)
                {
                    m_IntLock = value;

                    m_NetState.SendStatLockInfo(this);
                }
            }
        }

        public long NextActionTime { get; set; }

        public long NextActionMessage { get; set; }

        public static int ActionMessageDelay { get; set; } = 125;

        public static bool GlobalRegenThroughPoison { get; set; } = true;

        public virtual bool RegenThroughPoison => GlobalRegenThroughPoison;

        public virtual bool CanRegenHits => Alive && (RegenThroughPoison || !Poisoned);
        public virtual bool CanRegenStam => Alive;
        public virtual bool CanRegenMana => Alive;

        public long NextSkillTime { get; set; }

        public List<AggressorInfo> Aggressors { get; private set; }

        public List<AggressorInfo> Aggressed { get; private set; }

        public bool ChangingCombatant => m_ChangingCombatant > 0;

        private void ExpireCombatant()
        {
            Combatant = null;
            _expireCombatantTimerToken.Cancel();
        }

        /// <summary>
        ///     Overridable. Gets or sets which Mobile that this Mobile is currently engaged in combat with.
        ///     <seealso cref="OnCombatantChange" />
        /// </summary>
        [CommandProperty(AccessLevel.GameMaster)]
        public virtual Mobile Combatant
        {
            get => m_Combatant;
            set
            {
                if (Deleted)
                {
                    return;
                }

                if (m_Combatant != value && value != this)
                {
                    var old = m_Combatant;

                    ++m_ChangingCombatant;
                    m_Combatant = value;

                    if (m_Combatant != null && !CanBeHarmful(m_Combatant, false) ||
                        !Region.OnCombatantChange(this, old, m_Combatant))
                    {
                        m_Combatant = old;
                        --m_ChangingCombatant;
                        return;
                    }

                    if (m_Combatant == null)
                    {
                        m_NetState.SendChangeCombatant(Serial.Zero);
                        _expireCombatantTimerToken.Cancel();
                        _combatTimerToken.Cancel();
                    }
                    else
                    {
                        m_NetState.SendChangeCombatant(m_Combatant.Serial);
                        if (!_expireCombatantTimerToken.Running)
                        {
                            Timer.StartTimer(ExpireCombatantDelay, ExpireCombatant, out _expireCombatantTimerToken);
                        }

                        if (!_combatTimerToken.Running)
                        {
                            Timer.StartTimer(TimeSpan.FromSeconds(0.01), 0, CheckCombatTime, out _combatTimerToken);
                        }

                        if (CanBeHarmful(m_Combatant, false))
                        {
                            DoHarmful(m_Combatant); // due to reflection, might make m_Combatant null
                            m_Combatant?.PlaySound(m_Combatant.GetAngerSound());
                        }
                    }

                    OnCombatantChange();
                    --m_ChangingCombatant;
                }
            }
        }

        private void CheckCombatTime()
        {
            if (Core.TickCount - NextCombatTime < 0)
            {
                return;
            }

            var combatant = Combatant;

            // If no combatant, wrong map, one of us is a ghost, or cannot see, or deleted, then stop combat
            if (combatant?.Deleted != false || Deleted || combatant.m_Map != m_Map ||
                !combatant.Alive || !Alive || !CanSee(combatant) || combatant.IsDeadBondedPet ||
                IsDeadBondedPet)
            {
                Combatant = null;
                return;
            }

            var weapon = Weapon;

            if (weapon == null || !InRange(combatant, weapon.MaxRange))
            {
                return;
            }

            if (InLOS(combatant))
            {
                weapon.OnBeforeSwing(this, combatant);
                RevealingAction();
                NextCombatTime =
                    Core.TickCount + (int)weapon.OnSwing(this, combatant).TotalMilliseconds;
            }
        }

        [CommandProperty(AccessLevel.GameMaster)]
        public int TotalGold => GetTotal(TotalType.Gold);

        [CommandProperty(AccessLevel.GameMaster)]
        public int TotalItems => GetTotal(TotalType.Items);

        [CommandProperty(AccessLevel.GameMaster)]
        public int TotalWeight => GetTotal(TotalType.Weight);

        [CommandProperty(AccessLevel.GameMaster)]
        public int TithingPoints
        {
            get => m_TithingPoints;
            set
            {
                if (m_TithingPoints != value)
                {
                    m_TithingPoints = value;

                    Delta(MobileDelta.TithingPoints);
                }
            }
        }

        [CommandProperty(AccessLevel.GameMaster)]
        public int Followers
        {
            get => m_Followers;
            set
            {
                if (m_Followers != value)
                {
                    m_Followers = value;

                    Delta(MobileDelta.Followers);
                }
            }
        }

        [CommandProperty(AccessLevel.GameMaster)]
        public int FollowersMax
        {
            get => m_FollowersMax;
            set
            {
                if (m_FollowersMax != value)
                {
                    m_FollowersMax = value;

                    Delta(MobileDelta.Followers);
                }
            }
        }

        public bool TargetLocked { get; set; }

        public Target Target
        {
            get => m_Target;
            set
            {
                var oldTarget = m_Target;
                var newTarget = value;

                if (oldTarget == newTarget)
                {
                    return;
                }

                m_Target = null;

                if (oldTarget != null && newTarget != null)
                {
                    oldTarget.Cancel(this, TargetCancelType.Overridden);
                }

                m_Target = newTarget;

                if (newTarget != null && !TargetLocked)
                {
                    newTarget.SendTargetTo(m_NetState);
                }

                OnTargetChange();
            }
        }

        public ContextMenu ContextMenu
        {
            get => m_ContextMenu;
            set
            {
                m_ContextMenu = value;
                m_NetState.SendDisplayContextMenu(m_ContextMenu);
            }
        }

        public bool Pushing { get; set; }

        public virtual bool IsDeadBondedPet => false;

        public ISpell Spell
        {
            get => m_Spell;
            set
            {
                if (m_Spell != null && value != null)
                {
                    logger.Warning("Spell has been overwritten.");
                }

                m_Spell = value;
            }
        }

        [CommandProperty(AccessLevel.Administrator)]
        public bool AutoPageNotify { get; set; }

        [CommandProperty(AccessLevel.GameMaster, AccessLevel.Owner)]
        public IAccount Account { get; set; }

        [CommandProperty(AccessLevel.GameMaster)]
        public int VirtualArmor
        {
            get => m_VirtualArmor;
            set
            {
                if (m_VirtualArmor != value)
                {
                    m_VirtualArmor = value;

                    Delta(MobileDelta.Armor);
                }
            }
        }

        [CommandProperty(AccessLevel.GameMaster)]
        public virtual double ArmorRating => 0.0;

        /// <summary>
        ///     Overridable. Returns true if the player is alive, false if otherwise. By default, this is computed by:
        ///     <c>!Deleted &amp;&amp; (!Player || !Body.IsGhost)</c>
        /// </summary>
        [CommandProperty(AccessLevel.Counselor)]
        public virtual bool Alive => !Deleted && (!m_Player || !m_Body.IsGhost);

        public static CreateCorpseHandler CreateCorpseHandler { get; set; }

        public virtual bool RetainPackLocsOnDeath => Core.AOS;

        [CommandProperty(AccessLevel.GameMaster)]
        public Container Corpse { get; set; }

        public static char[] GhostChars { get; set; }
        public static bool NoSpeechLOS { get; set; }

        public static TimeSpan AutoManifestTimeout { get; set; } = TimeSpan.FromSeconds(5.0);

        public static bool InsuranceEnabled { get; set; }

        public static int ActionDelay { get; set; } = 500;

        public static VisibleDamageType VisibleDamageType { get; set; }

        public List<DamageEntry> DamageEntries { get; private set; }

        [CommandProperty(AccessLevel.GameMaster)]
        public Mobile LastKiller { get; set; }

        public static bool DefaultShowVisibleDamage { get; set; }

        public static bool DefaultCanSeeVisibleDamage { get; set; }

        public virtual bool ShowVisibleDamage => DefaultShowVisibleDamage;
        public virtual bool CanSeeVisibleDamage => DefaultCanSeeVisibleDamage;

        [CommandProperty(AccessLevel.GameMaster)]
        public bool Squelched { get; set; }

        public virtual bool ShouldCheckStatTimers => true;

        [CommandProperty(AccessLevel.GameMaster)]
        public int LightLevel
        {
            get => m_LightLevel;
            set
            {
                if (m_LightLevel != value)
                {
                    m_LightLevel = value;

                    CheckLightLevels(false);
                }
            }
        }

        [CommandProperty(AccessLevel.Counselor, AccessLevel.GameMaster)]
        public string Profile { get; set; }

        [CommandProperty(AccessLevel.Counselor, AccessLevel.GameMaster)]
        public bool ProfileLocked { get; set; }

        [CommandProperty(AccessLevel.GameMaster, AccessLevel.Administrator)]
        public bool Player
        {
            get => m_Player;
            set
            {
                m_Player = value;
                InvalidateProperties();
                CheckStatTimers();
            }
        }

        [CommandProperty(AccessLevel.GameMaster)]
        public string Title
        {
            get => m_Title;
            set
            {
                m_Title = value;
                InvalidateProperties();
            }
        }

        public List<Item> Items { get; private set; }

        public virtual int MaxWeight => int.MaxValue;

        public static IWeapon DefaultWeapon { get; set; }

        [CommandProperty(AccessLevel.Counselor)]
        public Skills Skills { get; private set; }

        [CommandProperty(AccessLevel.Counselor, AccessLevel.Administrator)]
        public AccessLevel AccessLevel
        {
            get => m_AccessLevel;
            set
            {
                var oldValue = m_AccessLevel;

                if (oldValue != value)
                {
                    m_AccessLevel = value;
                    Delta(MobileDelta.Noto);
                    InvalidateProperties();

                    SendMessage("Your access level has been changed. You are now {0}.", GetAccessLevelName(value));

                    ClearScreen();
                    SendEverything();

                    OnAccessLevelChanged(oldValue);
                }
            }
        }

        [CommandProperty(AccessLevel.GameMaster)]
        public int Fame
        {
            get => m_Fame;
            set
            {
                var oldValue = m_Fame;

                if (oldValue != value)
                {
                    m_Fame = value;

                    if (ShowFameTitle && (m_Player || m_Body.IsHuman) && oldValue >= 10000 != value >= 10000)
                    {
                        InvalidateProperties();
                    }

                    OnFameChange(oldValue);
                }
            }
        }

        [CommandProperty(AccessLevel.GameMaster)]
        public int Karma
        {
            get => m_Karma;
            set
            {
                var old = m_Karma;

                if (old != value)
                {
                    m_Karma = value;
                    OnKarmaChange(old);
                }
            }
        }

        [CommandProperty(AccessLevel.GameMaster)]
        public bool Blessed
        {
            get => m_Blessed;
            set
            {
                if (m_Blessed != value)
                {
                    m_Blessed = value;
                    Delta(MobileDelta.HealthbarYellow);
                }
            }
        }

        public virtual int Luck => 0;

        [Hue]
        [CommandProperty(AccessLevel.GameMaster)]
        public int HueMod
        {
            get => m_HueMod;
            set
            {
                if (m_HueMod != value)
                {
                    m_HueMod = value;

                    Delta(MobileDelta.Hue);
                }
            }
        }

        [Hue]
        [CommandProperty(AccessLevel.GameMaster)]
        public virtual int Hue
        {
            get => m_HueMod != -1 ? m_HueMod : m_Hue;
            set
            {
                var oldHue = m_Hue;

                if (oldHue != value)
                {
                    m_Hue = value;

                    Delta(MobileDelta.Hue);
                }
            }
        }

        [CommandProperty(AccessLevel.GameMaster)]
        public Direction Direction
        {
            get => m_Direction;
            set
            {
                if (m_Direction != value)
                {
                    m_Direction = value;
                    Delta(MobileDelta.Direction);
                }
            }
        }

        [CommandProperty(AccessLevel.GameMaster)]
        public bool Female
        {
            get => m_Female;
            set
            {
                if (m_Female != value)
                {
                    m_Female = value;
                    Delta(MobileDelta.Flags);
                    OnGenderChanged(!m_Female);
                }
            }
        }

        [CommandProperty(AccessLevel.GameMaster)]
        public bool Flying
        {
            get => m_Flying;
            set
            {
                if (m_Flying != value)
                {
                    m_Flying = value;
                    Delta(MobileDelta.Flags);
                }
            }
        }

        [CommandProperty(AccessLevel.GameMaster)]
        public bool Warmode
        {
            get => m_Warmode;
            set
            {
                if (Deleted)
                {
                    return;
                }

                if (m_Warmode != value)
                {
                    _autoManifestTimerToken.Cancel();

                    m_Warmode = value;
                    Delta(MobileDelta.Flags);

                    m_NetState.SendSetWarMode(value);

                    if (!m_Warmode)
                    {
                        Combatant = null;
                    }

                    if (!Alive)
                    {
                        if (value)
                        {
                            Delta(MobileDelta.GhostUpdate);
                        }
                        else
                        {
                            SendRemovePacket(false);
                        }
                    }

                    OnWarmodeChanged();
                }
            }
        }

        [CommandProperty(AccessLevel.GameMaster)]
        public bool Hidden
        {
            get => m_Hidden;
            set
            {
                if (m_Hidden != value)
                {
                    m_Hidden = value;
                    // Delta( MobileDelta.Flags );

                    OnHiddenChanged();
                }
            }
        }

        [CommandProperty(AccessLevel.GameMaster, AccessLevel.Owner)]
        public NetState NetState
        {
            get
            {
                if (m_NetState?.Connection == null)
                {
                    m_NetState = null;
                }

                return m_NetState;
            }
            set
            {
                if (m_NetState == value)
                {
                    return;
                }

#if THREADGUARD
            if (Thread.CurrentThread != Core.Thread)
            {
                Utility.PushColor(ConsoleColor.Red);
                Console.WriteLine("Attempting to set Mobile.NetState value from an invalid thread!");
                Console.WriteLine(new StackTrace());
                Utility.PopColor();
                return;
            }
#endif

                m_Map?.OnClientChange(m_NetState, value, this);
                m_Target?.Cancel(this, TargetCancelType.Disconnected);
                m_Spell?.OnConnectionChanged();
                m_NetState?.CancelAllTrades();

                var box = FindBankNoCreate();

                if (box?.Opened == true)
                {
                    box.Close();
                }

                OnBeforeDisconnected();
                EventSink.InvokeBeforeDisconnected(this);

                m_NetState = value;
                _logoutTimerToken.Cancel();

                if (m_NetState == null)
                {
                    OnDisconnected();
                    EventSink.InvokeDisconnected(this);

                    // Disconnected, start the logout timer
                    Timer.StartTimer(GetLogoutDelay(), Logout, out _logoutTimerToken);
                }
                else
                {
                    OnConnected();
                    EventSink.InvokeConnected(this);

                    if (m_Map == Map.Internal && LogoutMap != null)
                    {
                        Map = LogoutMap;
                        Location = LogoutLocation;
                    }
                }

                for (var i = Items.Count - 1; i >= 0; --i)
                {
                    if (i >= Items.Count)
                    {
                        continue;
                    }

                    var item = Items[i];

                    if (item is SecureTradeContainer)
                    {
                        for (var j = item.Items.Count - 1; j >= 0; --j)
                        {
                            if (j < item.Items.Count)
                            {
                                item.Items[j].OnSecureTrade(this, this, this, false);
                                AddToBackpack(item.Items[j]);
                            }
                        }

                        Timer.StartTimer(item.Delete);
                    }
                }

                DropHolding();
                OnNetStateChanged();
            }
        }

        [CommandProperty(AccessLevel.GameMaster)]
        public string Language
        {
            get => m_Language;
            set => m_Language = value;
        }

        [CommandProperty(AccessLevel.GameMaster)]
        public int SpeechHue { get; set; }

        [CommandProperty(AccessLevel.GameMaster)]
        public int EmoteHue { get; set; }

        [CommandProperty(AccessLevel.GameMaster)]
        public int WhisperHue { get; set; }

        [CommandProperty(AccessLevel.GameMaster)]
        public int YellHue { get; set; }

        [CommandProperty(AccessLevel.GameMaster)]
        public string GuildTitle
        {
            get => m_GuildTitle;
            set
            {
                var old = m_GuildTitle;

                if (old != value)
                {
                    m_GuildTitle = value;

                    if (m_Guild?.Disbanded == false && m_GuildTitle != null)
                    {
                        SendLocalizedMessage(1018026, true, m_GuildTitle); // Your guild title has changed :
                    }

                    InvalidateProperties();

                    OnGuildTitleChange(old);
                }
            }
        }

        [CommandProperty(AccessLevel.GameMaster)]
        public bool DisplayGuildTitle
        {
            get => m_DisplayGuildTitle;
            set
            {
                m_DisplayGuildTitle = value;
                InvalidateProperties();
            }
        }

        [CommandProperty(AccessLevel.GameMaster)]
        public Mobile GuildFealty { get; set; }

        [CommandProperty(AccessLevel.GameMaster)]
        public string NameMod
        {
            get => m_NameMod;
            set
            {
                if (m_NameMod != value)
                {
                    m_NameMod = value;
                    Delta(MobileDelta.Name);
                    InvalidateProperties();
                }
            }
        }

        [CommandProperty(AccessLevel.GameMaster)]
        public bool YellowHealthbar
        {
            get => m_YellowHealthbar;
            set
            {
                m_YellowHealthbar = value;
                Delta(MobileDelta.HealthbarYellow);
            }
        }

        [CommandProperty(AccessLevel.GameMaster)]
        public string RawName
        {
            get => m_Name;
            set => Name = value;
        }

        [CommandProperty(AccessLevel.GameMaster)]
        public virtual string Name
        {
            get => m_NameMod ?? m_Name;
            set
            {
                if (m_Name != value) // I'm leaving out the && m_NameMod == null
                {
                    var oldName = m_Name;
                    m_Name = value;
                    OnAfterNameChange(oldName, m_Name);
                    Delta(MobileDelta.Name);
                    InvalidateProperties();
                }
            }
        }

        [CommandProperty(AccessLevel.GameMaster)]
        public DateTime LastStrGain { get; set; }

        [CommandProperty(AccessLevel.GameMaster)]
        public DateTime LastIntGain { get; set; }

        [CommandProperty(AccessLevel.GameMaster)]
        public DateTime LastDexGain { get; set; }

        public DateTime LastStatGain
        {
            get
            {
                var d = LastStrGain;

                if (LastIntGain > d)
                {
                    d = LastIntGain;
                }

                if (LastDexGain > d)
                {
                    d = LastDexGain;
                }

                return d;
            }
            set
            {
                LastStrGain = value;
                LastIntGain = value;
                LastDexGain = value;
            }
        }

        public BaseGuild Guild
        {
            get => m_Guild;
            set
            {
                var old = m_Guild;

                if (old != value)
                {
                    if (value == null)
                    {
                        GuildTitle = null;
                    }

                    m_Guild = value;

                    Delta(MobileDelta.Noto);
                    InvalidateProperties();

                    OnGuildChange(old);
                }
            }
        }

        public Region WalkRegion { get; set; }

        [CommandProperty(AccessLevel.GameMaster)]
        public bool Poisoned => m_Poison != null;

        [CommandProperty(AccessLevel.GameMaster)]
        public bool IsBodyMod => m_BodyMod.BodyID != 0;

        [CommandProperty(AccessLevel.GameMaster)]
        public Body BodyMod
        {
            get => m_BodyMod;
            set
            {
                if (m_BodyMod != value)
                {
                    m_BodyMod = value;

                    Delta(MobileDelta.Body);
                    InvalidateProperties();

                    CheckStatTimers();
                }
            }
        }

        [CommandProperty(AccessLevel.GameMaster)]
        public Body Body
        {
            get => IsBodyMod ? m_BodyMod : m_Body;
            set
            {
                if (m_Body != value && !IsBodyMod)
                {
                    m_Body = SafeBody(value);

                    Delta(MobileDelta.Body);
                    InvalidateProperties();

                    CheckStatTimers();
                }
            }
        }

        [CommandProperty(AccessLevel.Counselor, AccessLevel.GameMaster)]
        public Point3D LogoutLocation { get; set; }

        [CommandProperty(AccessLevel.Counselor, AccessLevel.GameMaster)]
        public Map LogoutMap { get; set; }

        public Region Region => m_Region ?? (Map == null ? Map.Internal.DefaultRegion : Map.DefaultRegion);

        [CommandProperty(AccessLevel.GameMaster)]
        public int SolidHueOverride
        {
            get => m_SolidHueOverride;
            set
            {
                if (m_SolidHueOverride == value)
                {
                    return;
                }

                m_SolidHueOverride = value;
                Delta(MobileDelta.Hue | MobileDelta.Body);
            }
        }

        [CommandProperty(AccessLevel.GameMaster)]
        public virtual IWeapon Weapon
        {
            get
            {
                if (m_Weapon is Item item && !item.Deleted && item.Parent == this && CanSee(item))
                {
                    return m_Weapon;
                }

                m_Weapon = null;

                item = FindItemOnLayer(Layer.OneHanded) ?? FindItemOnLayer(Layer.TwoHanded);

                if (item is IWeapon weapon)
                {
                    return m_Weapon = weapon;
                }

                return GetDefaultWeapon();
            }
        }

        [CommandProperty(AccessLevel.GameMaster)]
        public BankBox BankBox
        {
            get
            {
                if (m_BankBox?.Deleted == false && m_BankBox.Parent == this)
                {
                    return m_BankBox;
                }

                m_BankBox = FindItemOnLayer(Layer.Bank) as BankBox;

                if (m_BankBox == null)
                {
                    AddItem(m_BankBox = new BankBox(this));
                }

                return m_BankBox;
            }
        }

        [CommandProperty(AccessLevel.GameMaster)]
        public Container Backpack
        {
            get
            {
                if (m_Backpack?.Deleted != false || m_Backpack.Parent != this)
                {
                    m_Backpack = FindItemOnLayer(Layer.Backpack) as Container;
                }

                return m_Backpack;
            }
        }

        public virtual bool KeepsItemsOnDeath => m_AccessLevel > AccessLevel.Player;

        public bool HasTrade => m_NetState?.Trades.Count > 0;

        public bool NoMoveHS { get; set; }

        [CommandProperty(AccessLevel.Counselor, AccessLevel.GameMaster)]
        public int Kills
        {
            get => m_Kills;
            set
            {
                var oldValue = m_Kills;

                if (m_Kills != value)
                {
                    m_Kills = Math.Max(value, 0);

                    if (oldValue >= 5 != m_Kills >= 5)
                    {
                        Delta(MobileDelta.Noto);
                        InvalidateProperties();
                    }

                    OnKillsChange(oldValue);
                }
            }
        }

        [CommandProperty(AccessLevel.GameMaster)]
        public int ShortTermMurders
        {
            get => m_ShortTermMurders;
            set
            {
                if (m_ShortTermMurders != value)
                {
                    m_ShortTermMurders = Math.Max(value, 0);
                }
            }
        }

        [CommandProperty(AccessLevel.Counselor, AccessLevel.GameMaster)]
        public virtual bool Criminal
        {
            get => m_Criminal;
            set
            {
                if (m_Criminal != value)
                {
                    m_Criminal = value;
                    Delta(MobileDelta.Noto);
                    InvalidateProperties();
                }

                _expireCriminalTimerToken.Cancel();

                if (m_Criminal)
                {
                    Timer.StartTimer(ExpireCriminalDelay, ExpireCriminal, out _expireCriminalTimerToken);
                }
            }
        }

        public static bool DisableDismountInWarmode { get; set; }

        public static int BodyWeight { get; set; } = 11; // 11 + 3 for the backpack

        [CommandProperty(AccessLevel.GameMaster)]
        public IMount Mount
        {
            get
            {
                Item item = null;

                if (m_MountItem?.Deleted == false && m_MountItem.Parent == this)
                {
                    item = m_MountItem;
                }

                item ??= FindItemOnLayer(Layer.Mount);

                if (item is not IMountItem mountItem)
                {
                    return null;
                }

                m_MountItem = item;
                return mountItem.Mount;
            }
        }

        [CommandProperty(AccessLevel.GameMaster)]
        public bool Mounted => Mount != null;

        public virtual bool CanTarget => true;
        public virtual bool ClickTitle => true;

        public virtual bool PropertyTitle => OldPropertyTitles ? ClickTitle : true;

        public static bool DisableHiddenSelfClick { get; set; } = true;

        public static bool AsciiClickMessage { get; set; } = true;

        public static bool GuildClickMessage { get; set; } = true;

        public static bool OldPropertyTitles { get; set; }

        public virtual bool ShowFameTitle // (m_Player || m_Body.IsHuman) && m_Fame >= 10000; }
            => true;

        /// <summary>
        ///     Gets or sets the maximum attainable value for <see cref="RawStr" />, <see cref="RawDex" />, and <see cref="RawInt" />.
        /// </summary>
        [CommandProperty(AccessLevel.GameMaster)]
        public int StatCap
        {
            get => m_StatCap;
            set
            {
                if (m_StatCap != value)
                {
                    m_StatCap = value;

                    Delta(MobileDelta.StatCap);
                }
            }
        }

        [CommandProperty(AccessLevel.GameMaster)]
        public bool Meditating { get; set; }

        [CommandProperty(AccessLevel.GameMaster)]
        public bool CanSwim { get; set; }

        [CommandProperty(AccessLevel.GameMaster)]
        public bool CantWalk { get; set; }

        [CommandProperty(AccessLevel.GameMaster)]
        public bool CanHearGhosts
        {
            get => m_CanHearGhosts || AccessLevel >= AccessLevel.Counselor;
            set => m_CanHearGhosts = value;
        }

        [CommandProperty(AccessLevel.GameMaster)]
        public int RawStatTotal => RawStr + RawDex + RawInt;

        public long NextSpellTime { get; set; }

        public static AllowBeneficialHandler AllowBeneficialHandler { get; set; }

        public static AllowHarmfulHandler AllowHarmfulHandler { get; set; }

        public static SkillCheckTargetHandler SkillCheckTargetHandler { get; set; }

        public static SkillCheckLocationHandler SkillCheckLocationHandler { get; set; }

        public static SkillCheckDirectTargetHandler SkillCheckDirectTargetHandler { get; set; }

        public static SkillCheckDirectLocationHandler SkillCheckDirectLocationHandler { get; set; }

        public static AOSStatusHandler AOSStatusHandler { get; set; }

        public static RegenRateHandler HitsRegenRateHandler { get; set; }

        public static TimeSpan DefaultHitsRate { get; set; }

        public static RegenRateHandler StamRegenRateHandler { get; set; }

        public static TimeSpan DefaultStamRate { get; set; }

        public static RegenRateHandler ManaRegenRateHandler { get; set; }

        public static TimeSpan DefaultManaRate { get; set; }

        public static TimeSpan ExpireCriminalDelay { get; set; } = TimeSpan.FromMinutes(2.0);

        public Prompt Prompt
        {
            get => m_Prompt;
            set
            {
                var oldPrompt = m_Prompt;
                var newPrompt = value;

                if (oldPrompt == newPrompt)
                {
                    return;
                }

                m_Prompt = null;

                // TODO: Cancel the prompt anyway?
                if (newPrompt != null)
                {
                    oldPrompt?.OnCancel(this);
                }

                m_Prompt = newPrompt;
                NetState.SendPrompt(newPrompt);
            }
        }

        /// <summary>
        ///     Gets a list of all <see cref="StatMod">StatMod's</see> currently active for the Mobile.
        /// </summary>
        public HashSet<StatMod> StatMods { get; private set; }

        /// <summary>
        ///     Gets or sets the base, unmodified, strength of the Mobile. Ranges from 1 to 65000, inclusive.
        ///     <seealso cref="Str" />
        ///     <seealso cref="StatMod" />
        ///     <seealso cref="OnRawStrChange" />
        ///     <seealso cref="OnRawStatChange" />
        /// </summary>
        [CommandProperty(AccessLevel.GameMaster)]
        public int RawStr
        {
            get => m_Str;
            set
            {
                value = Math.Clamp(value, 1, 65000);

                if (m_Str != value)
                {
                    var oldValue = m_Str;

                    m_Str = value;
                    Delta(MobileDelta.Stat | MobileDelta.Hits);

                    if (Hits < HitsMax)
                    {
                        m_HitsTimer ??= new HitsTimer(this);
                        m_HitsTimer.Start();
                    }
                    else if (Hits > HitsMax)
                    {
                        Hits = HitsMax;
                    }

                    OnRawStrChange(oldValue);
                    OnRawStatChange(StatType.Str, oldValue);
                }
            }
        }

        /// <summary>
        ///     Gets or sets the effective strength of the Mobile. This is the sum of the <see cref="RawStr" /> plus any additional
        ///     modifiers. Any attempts to set this value when under the influence of a <see cref="StatMod" /> will result in no change.
        ///     It ranges from 1 to 65000, inclusive.
        ///     <seealso cref="RawStr" />
        ///     <seealso cref="StatMod" />
        /// </summary>
        [CommandProperty(AccessLevel.GameMaster)]
        public virtual int Str
        {
            get => Math.Clamp(m_Str + GetStatOffset(StatType.Str), 1, 65000);
            set
            {
                if (StatMods.Count == 0)
                {
                    RawStr = value;
                }
            }
        }

        /// <summary>
        ///     Gets or sets the base, unmodified, dexterity of the Mobile. Ranges from 1 to 65000, inclusive.
        ///     <seealso cref="Dex" />
        ///     <seealso cref="StatMod" />
        ///     <seealso cref="OnRawDexChange" />
        ///     <seealso cref="OnRawStatChange" />
        /// </summary>
        [CommandProperty(AccessLevel.GameMaster)]
        public int RawDex
        {
            get => m_Dex;
            set
            {
                value = Math.Clamp(value, 1, 65000);

                if (m_Dex != value)
                {
                    var oldValue = m_Dex;

                    m_Dex = value;
                    Delta(MobileDelta.Stat | MobileDelta.Stam);

                    if (Stam < StamMax)
                    {
                        m_StamTimer ??= new StamTimer(this);
                        m_StamTimer.Start();
                    }
                    else if (Stam > StamMax)
                    {
                        Stam = StamMax;
                    }

                    OnRawDexChange(oldValue);
                    OnRawStatChange(StatType.Dex, oldValue);
                }
            }
        }

        /// <summary>
        ///     Gets or sets the effective dexterity of the Mobile. This is the sum of the <see cref="RawDex" /> plus any additional
        ///     modifiers. Any attempts to set this value when under the influence of a <see cref="StatMod" /> will result in no change.
        ///     It ranges from 1 to 65000, inclusive.
        ///     <seealso cref="RawDex" />
        ///     <seealso cref="StatMod" />
        /// </summary>
        [CommandProperty(AccessLevel.GameMaster)]
        public virtual int Dex
        {
            get => Math.Clamp(m_Dex + GetStatOffset(StatType.Dex), 0, 65000);
            set
            {
                if (StatMods.Count == 0)
                {
                    RawDex = value;
                }
            }
        }

        /// <summary>
        ///     Gets or sets the base, unmodified, intelligence of the Mobile. Ranges from 1 to 65000, inclusive.
        ///     <seealso cref="Int" />
        ///     <seealso cref="StatMod" />
        ///     <seealso cref="OnRawIntChange" />
        ///     <seealso cref="OnRawStatChange" />
        /// </summary>
        [CommandProperty(AccessLevel.GameMaster)]
        public int RawInt
        {
            get => m_Int;
            set
            {
                value = Math.Clamp(value, 1, 65000);

                if (m_Int != value)
                {
                    var oldValue = m_Int;

                    m_Int = value;
                    Delta(MobileDelta.Stat | MobileDelta.Mana);

                    if (Mana < ManaMax)
                    {
                        m_ManaTimer ??= new ManaTimer(this);
                        m_ManaTimer.Start();
                    }
                    else if (Mana > ManaMax)
                    {
                        Mana = ManaMax;
                    }

                    OnRawIntChange(oldValue);
                    OnRawStatChange(StatType.Int, oldValue);
                }
            }
        }

        /// <summary>
        ///     Gets or sets the effective intelligence of the Mobile. This is the sum of the <see cref="RawInt" /> plus any additional
        ///     modifiers. Any attempts to set this value when under the influence of a <see cref="StatMod" /> will result in no change.
        ///     It ranges from 1 to 65000, inclusive.
        ///     <seealso cref="RawInt" />
        ///     <seealso cref="StatMod" />
        /// </summary>
        [CommandProperty(AccessLevel.GameMaster)]
        public virtual int Int
        {
            get => Math.Clamp(m_Int + GetStatOffset(StatType.Int), 0, 65000);
            set
            {
                if (StatMods.Count == 0)
                {
                    RawInt = value;
                }
            }
        }

        /// <summary>
        ///     Gets or sets the current hit point of the Mobile. This value ranges from 0 to <see cref="HitsMax" />, inclusive. When
        ///     set
        ///     to the value of <see cref="HitsMax" />, the <see cref="AggressorInfo.CanReportMurder">CanReportMurder</see> flag of all
        ///     aggressors is reset to false, and the list of damage entries is cleared.
        /// </summary>
        [CommandProperty(AccessLevel.GameMaster)]
        public int Hits
        {
            get => m_Hits;
            set
            {
                if (Deleted)
                {
                    return;
                }

                value = Math.Clamp(value, 0, HitsMax);

                if (value == HitsMax)
                {
                    m_HitsTimer?.Stop();

                    for (var i = 0; i < Aggressors.Count; i++) // reset reports on full HP
                    {
                        Aggressors[i].CanReportMurder = false;
                    }

                    if (DamageEntries.Count > 0)
                    {
                        DamageEntries.Clear(); // reset damage entries on full HP
                    }
                }
                else if (CanRegenHits)
                {
                    m_HitsTimer ??= new HitsTimer(this);
                    m_HitsTimer.Start();
                }
                else
                {
                    m_HitsTimer?.Stop();
                }

                if (m_Hits != value)
                {
                    var oldValue = m_Hits;
                    m_Hits = value;
                    Delta(MobileDelta.Hits);
                    OnHitsChange(oldValue);
                }
            }
        }

        /// <summary>
        ///     Overridable. Gets the maximum hit point of the Mobile. By default, this returns: <c>50 + (<see cref="Str" /> / 2)</c>
        /// </summary>
        [CommandProperty(AccessLevel.GameMaster)]
        public virtual int HitsMax => 50 + Str / 2;

        /// <summary>
        ///     Gets or sets the current stamina of the Mobile. This value ranges from 0 to <see cref="StamMax" />, inclusive.
        /// </summary>
        [CommandProperty(AccessLevel.GameMaster)]
        public int Stam
        {
            get => m_Stam;
            set
            {
                if (Deleted)
                {
                    return;
                }

                value = Math.Clamp(value, 0, StamMax);

                if (CanRegenStam && value < StamMax)
                {
                    m_StamTimer ??= new StamTimer(this);
                    m_StamTimer.Start();
                }
                else
                {
                    m_StamTimer?.Stop();
                }

                if (m_Stam != value)
                {
                    var oldValue = m_Stam;
                    m_Stam = value;
                    Delta(MobileDelta.Stam);
                    OnStamChange(oldValue);
                }
            }
        }

        /// <summary>
        ///     Overridable. Gets the maximum stamina of the Mobile. By default, this returns:
        ///     <c>
        ///         <see cref="Dex" />
        ///     </c>
        /// </summary>
        [CommandProperty(AccessLevel.GameMaster)]
        public virtual int StamMax => Dex;

        /// <summary>
        ///     Gets or sets the current stamina of the Mobile. This value ranges from 0 to <see cref="ManaMax" />, inclusive.
        /// </summary>
        [CommandProperty(AccessLevel.GameMaster)]
        public int Mana
        {
            get => m_Mana;
            set
            {
                if (Deleted)
                {
                    return;
                }

                value = Math.Clamp(value, 0, ManaMax);

                if (value == ManaMax)
                {
                    m_ManaTimer?.Stop();

                    if (Meditating)
                    {
                        Meditating = false;
                        SendLocalizedMessage(501846); // You are at peace.
                    }
                }
                else if (CanRegenMana)
                {
                    m_ManaTimer ??= new ManaTimer(this);
                    m_ManaTimer.Start();
                }
                else
                {
                    m_ManaTimer?.Stop();
                }

                if (m_Mana != value)
                {
                    var oldValue = m_Mana;
                    m_Mana = value;
                    Delta(MobileDelta.Mana);
                    OnManaChange(oldValue);
                }
            }
        }

        /// <summary>
        ///     Overridable. Gets the maximum mana of the Mobile. By default, this returns:
        ///     <c>
        ///         <see cref="Int" />
        ///     </c>
        /// </summary>
        [CommandProperty(AccessLevel.GameMaster)]
        public virtual int ManaMax => Int;

        public Timer PoisonTimer { get; private set; }

        [CommandProperty(AccessLevel.GameMaster)]
        public Poison Poison
        {
            get => m_Poison;
            set
            {
                m_Poison = value;
                Delta(MobileDelta.HealthbarPoison);

                if (PoisonTimer != null)
                {
                    PoisonTimer.Stop();
                    PoisonTimer = null;
                }

                if (m_Poison != null)
                {
                    PoisonTimer = m_Poison.ConstructTimer(this);

                    PoisonTimer?.Start();
                }

                CheckStatTimers();
            }
        }

        [CommandProperty(AccessLevel.GameMaster)]
        public int HairItemID
        {
            get => m_Hair?.ItemID ?? 0;
            set
            {
                if (m_Hair == null && value > 0)
                {
                    m_Hair = new HairInfo(value);
                }
                else if (value <= 0)
                {
                    m_Hair = null;
                }
                else if (m_Hair != null)
                {
                    m_Hair.ItemID = value;
                }

                Delta(MobileDelta.Hair);
            }
        }

        [CommandProperty(AccessLevel.GameMaster)]
        public int FacialHairItemID
        {
            get => m_FacialHair?.ItemID ?? 0;
            set
            {
                if (m_FacialHair == null && value > 0)
                {
                    m_FacialHair = new FacialHairInfo(value);
                }
                else if (value <= 0)
                {
                    m_FacialHair = null;
                }
                else if (m_FacialHair != null)
                {
                    m_FacialHair.ItemID = value;
                }

                Delta(MobileDelta.FacialHair);
            }
        }

        [CommandProperty(AccessLevel.GameMaster)]
        public int HairHue
        {
            get => m_Hair?.Hue ?? 0;
            set
            {
                if (m_Hair != null)
                {
                    m_Hair.Hue = value;
                    Delta(MobileDelta.Hair);
                }
            }
        }

        [CommandProperty(AccessLevel.GameMaster)]
        public int FacialHairHue
        {
            get => m_FacialHair?.Hue ?? 0;
            set
            {
                if (m_FacialHair != null)
                {
                    m_FacialHair.Hue = value;
                    Delta(MobileDelta.FacialHair);
                }
            }
        }

        public Item ShieldArmor => FindItemOnLayer(Layer.TwoHanded);

        public Item NeckArmor => FindItemOnLayer(Layer.Neck);

        public Item HandArmor => FindItemOnLayer(Layer.Gloves);

        public Item HeadArmor => FindItemOnLayer(Layer.Helm);

        public Item ArmsArmor => FindItemOnLayer(Layer.Arms);

        public Item LegsArmor => FindItemOnLayer(Layer.InnerLegs) ?? FindItemOnLayer(Layer.Pants);

        public Item ChestArmor => FindItemOnLayer(Layer.InnerTorso) ?? FindItemOnLayer(Layer.Shirt);

        public Item Talisman => FindItemOnLayer(Layer.Talisman);

        public int CompareTo(Mobile other) => other == null ? -1 : Serial.CompareTo(other.Serial);

        public virtual int HuedItemID => m_Female ? 0x2107 : 0x2106;
        public ObjectPropertyList PropertyList => m_PropertyList ??= InitializePropertyList(new ObjectPropertyList(this));

        public virtual void GetProperties(IPropertyList list)
        {
            AddNameProperties(list);
        }

        [CommandProperty(AccessLevel.GameMaster, readOnly: true)]
        public DateTime Created { get; set; } = Core.Now;

        [CommandProperty(AccessLevel.GameMaster)]
        DateTime ISerializable.LastSerialized { get; set; } = Core.Now;

        long ISerializable.SavePosition { get; set; } = -1;

        BufferWriter ISerializable.SaveBuffer { get; set; }

        [CommandProperty(AccessLevel.Counselor)]
        public Serial Serial { get; }

        public int TypeRef { get; private set; }

        public virtual void Serialize(IGenericWriter writer)
        {
            writer.Write(33); // version

            writer.WriteDeltaTime(LastStrGain);
            writer.WriteDeltaTime(LastIntGain);
            writer.WriteDeltaTime(LastDexGain);

            byte hairflag = 0x00;

            if (m_Hair != null)
            {
                hairflag |= 0x01;
            }

            if (m_FacialHair != null)
            {
                hairflag |= 0x02;
            }

            writer.Write(hairflag);

            if ((hairflag & 0x01) != 0)
            {
                m_Hair?.Serialize(writer);
            }

            if ((hairflag & 0x02) != 0)
            {
                m_FacialHair?.Serialize(writer);
            }

            writer.Write(Race);

            writer.Write(m_TithingPoints);

            writer.Write(Corpse);

            // writer.Write(CreationTime);

            Stabled.Tidy();
            writer.Write(Stabled);

            writer.Write(CantWalk);

            VirtueInfo.Serialize(writer, Virtues);

            writer.Write(Thirst);
            writer.Write(BAC);

            writer.Write(m_ShortTermMurders);
            // writer.Write( m_ShortTermElapse );
            // writer.Write( m_LongTermElapse );

            // writer.Write( m_Followers );
            writer.Write(m_FollowersMax);

            writer.Write(MagicDamageAbsorb);

            writer.Write(GuildFealty);

            writer.Write(m_Guild);

            writer.Write(m_DisplayGuildTitle);

            writer.Write(CanSwim);

            writer.Write(Squelched);

            writer.Write(m_Holding);

            writer.Write(m_VirtualArmor);

            writer.Write(BaseSoundID);

            writer.Write(DisarmReady);
            writer.Write(StunReady);

            writer.Write(m_StatCap);

            writer.Write(NameHue);

            writer.Write(m_Hunger);

            writer.Write(m_Location);
            writer.Write(m_Body);
            writer.Write(m_Name);
            writer.Write(m_GuildTitle);
            writer.Write(m_Criminal);
            writer.Write(m_Kills);
            writer.Write(SpeechHue);
            writer.Write(EmoteHue);
            writer.Write(WhisperHue);
            writer.Write(YellHue);
            writer.Write(m_Language);
            writer.Write(m_Female);
            writer.Write(m_Warmode);
            writer.Write(m_Hidden);
            writer.Write((byte)m_Direction);
            writer.Write(m_Hue);
            writer.Write(m_Str);
            writer.Write(m_Dex);
            writer.Write(m_Int);
            writer.Write(m_Hits);
            writer.Write(m_Stam);
            writer.Write(m_Mana);

            writer.Write(m_Map);

            writer.Write(m_Blessed);
            writer.Write(m_Fame);
            writer.Write(m_Karma);
            writer.Write((byte)m_AccessLevel);
            Skills.Serialize(writer);

            writer.Write(Items);

            writer.Write(m_Player);
            writer.Write(m_Title);
            writer.Write(Profile);
            writer.Write(ProfileLocked);
            writer.Write(AutoPageNotify);

            writer.Write(LogoutLocation);
            writer.Write(LogoutMap);

            writer.Write((byte)m_StrLock);
            writer.Write((byte)m_DexLock);
            writer.Write((byte)m_IntLock);
        }

        public bool Deleted { get; private set; }

        public virtual void Delete()
        {
            if (Deleted)
            {
                return;
            }

            if (m_NetState != null)
            {
                m_NetState.CancelAllTrades();
                m_NetState.Disconnect($"Player {this} has been deleted.");
            }

            DropHolding();

            Region.OnRegionChange(this, m_Region, null);

            m_Region = null;
            // Is the above line REALLY needed?  The old Region system did NOT have said line
            // and worked fine, because of this a LOT of extra checks have to be done everywhere...
            // I guess this should be there for Garbage collection purposes, but, still, is it /really/ needed?

            OnDelete();

            for (var i = Items.Count - 1; i >= 0; --i)
            {
                if (i < Items.Count)
                {
                    Items[i].OnParentDeleted(this);
                }
            }

            for (var i = 0; i < Stabled.Count; i++)
            {
                Stabled[i].Delete();
            }

            SendRemovePacket();

            m_Guild?.OnDelete(this);

            Deleted = true;

            m_Map?.OnLeave(this);
            m_Map = null;

            m_Hair = null;
            m_FacialHair = null;
            m_MountItem = null;

            World.RemoveEntity(this);

            OnAfterDelete();

            m_PropertyList = null;
        }

        [CommandProperty(AccessLevel.Counselor, AccessLevel.GameMaster)]
        public Map Map
        {
            get => m_Map;
            set
            {
                if (Deleted)
                {
                    return;
                }

                if (m_Map != value)
                {
                    m_NetState?.ValidateAllTrades();

                    var oldMap = m_Map;

                    if (m_Map != null)
                    {
                        m_Map.OnLeave(this);

                        ClearScreen();
                        SendRemovePacket();
                    }

                    for (var i = 0; i < Items.Count; ++i)
                    {
                        Items[i].Map = value;
                    }

                    m_Map = value;
                    InternalMapChange(oldMap);
                }
            }
        }

        [CommandProperty(AccessLevel.Counselor, AccessLevel.GameMaster)]
        public Point3D Location
        {
            get => m_Location;
            set => SetLocation(value, true);
        }

        private void InternalMapChange(Map oldMap)
        {
            var ns = m_NetState;
            m_Map?.OnEnter(this);
            UpdateRegion();

            if (ns != null)
            {
                ns.Sequence = 0;

                if (m_Map != null)
                {
                    ns.SendMapChange(Map);

                    ns.SendMapPatches();

                    ns.SendSeasonChange((byte)GetSeason(), true);

                    ns.SendMobileUpdate(this);
                    ns.SendServerChange(m_Location, m_Map);
                }

                ns.SendMobileIncoming(this, this);

                ns.SendMobileUpdate(this);
                CheckLightLevels(true);
                ns.SendMobileUpdate(this);
            }

            SendEverything();
            SendIncomingPacket();

            ns.SendMobileIncoming(this, this);
            ns.SendSupportedFeature();
            ns.SendMobileUpdate(this);
            ns.SendMobileAttributes(this);

            OnMapChange(oldMap);
        }

        public virtual void MoveToWorld(Point3D newLocation, Map map)
        {
            if (Deleted)
            {
                return;
            }

            if (m_Map == map)
            {
                SetLocation(newLocation, true);
                return;
            }

            var box = FindBankNoCreate();

            if (box?.Opened == true)
            {
                box.Close();
            }

            var oldLocation = m_Location;
            var oldMap = m_Map;

            if (oldMap != null)
            {
                oldMap.OnLeave(this);

                ClearScreen();
                SendRemovePacket();
            }

            for (var i = 0; i < Items.Count; ++i)
            {
                Items[i].Map = map;
            }

            m_Map = map;

            m_Location = newLocation;
            InternalMapChange(oldMap);
            OnLocationChange(oldLocation);

            m_Region?.OnLocationChanged(this, oldLocation);
        }

        [CommandProperty(AccessLevel.Counselor, AccessLevel.GameMaster)]
        public int X
        {
            get => m_Location.m_X;
            set => Location = new Point3D(value, m_Location.m_Y, m_Location.m_Z);
        }

        [CommandProperty(AccessLevel.Counselor, AccessLevel.GameMaster)]
        public int Y
        {
            get => m_Location.m_Y;
            set => Location = new Point3D(m_Location.m_X, value, m_Location.m_Z);
        }

        [CommandProperty(AccessLevel.Counselor, AccessLevel.GameMaster)]
        public int Z
        {
            get => m_Location.m_Z;
            set => Location = new Point3D(m_Location.m_X, m_Location.m_Y, value);
        }

        public virtual void ProcessDelta()
        {
            var delta = m_DeltaFlags;
            if (delta == MobileDelta.None)
            {
                return;
            }

            var attrs = delta & MobileDelta.Attributes;

            m_DeltaFlags = MobileDelta.None;
            m_InDeltaQueue = false;

            bool sendHits = false, sendStam = false, sendMana = false, sendAll = false, sendAny = false;
            bool sendIncoming = false, sendNonlocalIncoming = false;
            bool sendUpdate = false, sendRemove = false;
            bool sendPublicStats = false, sendPrivateStats = false;
            bool sendMoving = false, sendNonlocalMoving = false;
            var sendOPLUpdate = ObjectPropertyList.Enabled && (delta & MobileDelta.Properties) != 0;

            bool sendHair = false, sendFacialHair = false, removeHair = false, removeFacialHair = false;

            bool sendHealthbarPoison = false, sendHealthbarYellow = false;

            if (attrs != MobileDelta.None)
            {
                sendAny = true;

                if (attrs == MobileDelta.Attributes)
                {
                    sendAll = true;
                }
                else
                {
                    sendHits = (attrs & MobileDelta.Hits) != 0;
                    sendStam = (attrs & MobileDelta.Stam) != 0;
                    sendMana = (attrs & MobileDelta.Mana) != 0;
                }
            }

            if ((delta & MobileDelta.GhostUpdate) != 0)
            {
                sendNonlocalIncoming = true;
            }

            if ((delta & MobileDelta.Hue) != 0)
            {
                sendNonlocalIncoming = true;
                sendUpdate = true;
                sendRemove = true;
            }

            if ((delta & MobileDelta.Direction) != 0)
            {
                sendNonlocalMoving = true;
                sendUpdate = true;
            }

            if ((delta & MobileDelta.Body) != 0)
            {
                sendUpdate = true;
                sendIncoming = true;
            }

            if ((delta & (MobileDelta.Flags | MobileDelta.Noto)) != 0)
            {
                sendMoving = true;
            }

            if ((delta & MobileDelta.HealthbarPoison) != 0)
            {
                sendHealthbarPoison = true;
            }

            if ((delta & MobileDelta.HealthbarYellow) != 0)
            {
                sendHealthbarYellow = true;
            }

            if ((delta & MobileDelta.Name) != 0)
            {
                sendAll = false;
                sendHits = false;
                sendAny = sendStam || sendMana;
                sendPublicStats = true;
            }

            if ((delta & (MobileDelta.WeaponDamage | MobileDelta.Resistances | MobileDelta.Stat |
                          MobileDelta.Weight | MobileDelta.Gold | MobileDelta.Armor | MobileDelta.StatCap |
                          MobileDelta.Followers | MobileDelta.TithingPoints | MobileDelta.Race)) != 0)
            {
                sendPrivateStats = true;
            }

            if ((delta & MobileDelta.Hair) != 0)
            {
                if (HairItemID <= 0)
                {
                    removeHair = true;
                }

                sendHair = true;
            }

            if ((delta & MobileDelta.FacialHair) != 0)
            {
                if (FacialHairItemID <= 0)
                {
                    removeFacialHair = true;
                }

                sendFacialHair = true;
            }

            var hairSerial = HairInfo.FakeSerial(Serial);
            var hairLength = removeHair
                ? OutgoingVirtualHairPackets.RemovePacketLength
                : OutgoingVirtualHairPackets.EquipUpdatePacketLength;

            Span<byte> hairPacket = stackalloc byte[hairLength].InitializePacket();

            var facialHairSerial = FacialHairInfo.FakeSerial(Serial);
            var facialHairLength = removeFacialHair
                ? OutgoingVirtualHairPackets.RemovePacketLength
                : OutgoingVirtualHairPackets.EquipUpdatePacketLength;

            Span<byte> facialHairPacket = stackalloc byte[facialHairLength].InitializePacket();

            const int cacheLength = OutgoingMobilePackets.MobileMovingPacketCacheByteLength;
            const int width = OutgoingMobilePackets.MobileMovingPacketLength;

            var mobileMovingCache = stackalloc byte[cacheLength].InitializePackets(width);

            var ourState = m_NetState;

            if (ourState != null)
            {
                if (sendUpdate)
                {
                    ourState.Sequence = 0;
                    ourState.SendMobileUpdate(this);
                }

                if (sendIncoming)
                {
                    ourState.SendMobileIncoming(this, this);
                }

                if (sendMoving || !ourState.StygianAbyss && (sendHealthbarPoison || sendHealthbarYellow))
                {
                    ourState.SendMobileMovingUsingCache(mobileMovingCache, this, this);
                }

                if (ourState.StygianAbyss)
                {
                    if (sendHealthbarPoison)
                    {
                        ourState.SendMobileHealthbar(this, Healthbar.Poison);
                    }

                    if (sendHealthbarYellow)
                    {
                        ourState.SendMobileHealthbar(this, Healthbar.Yellow);
                    }
                }

                if (sendPublicStats || sendPrivateStats)
                {
                    ourState.SendMobileStatus(this);
                }
                else if (sendAll)
                {
                    ourState.SendMobileAttributes(this);
                }
                else if (sendAny)
                {
                    if (sendHits)
                    {
                        ourState.SendMobileHits(this);
                    }

                    if (sendMana)
                    {
                        ourState.SendMobileMana(this);
                    }

                    if (sendStam)
                    {
                        ourState.SendMobileStam(this);
                    }
                }

                if (sendStam || sendMana)
                {
                    if (Party is IParty ip)
                    {
                        if (sendMana)
                        {
                            ip.OnManaChanged(this);
                        }

                        if (sendStam)
                        {
                            ip.OnStamChanged(this);
                        }
                    }
                }

                if (sendHair)
                {
                    if (removeHair)
                    {
                        OutgoingVirtualHairPackets.CreateRemoveHairPacket(hairPacket, hairSerial);
                    }
                    else
                    {
                        OutgoingVirtualHairPackets.CreateHairEquipUpdatePacket(
                            hairPacket,
                            this,
                            hairSerial,
                            HairItemID,
                            HairHue,
                            Layer.Hair
                        );
                    }

                    ourState.Send(hairPacket);
                }

                if (sendFacialHair)
                {
                    if (removeFacialHair)
                    {
                        OutgoingVirtualHairPackets.CreateRemoveHairPacket(facialHairPacket, facialHairSerial);
                    }
                    else
                    {
                        OutgoingVirtualHairPackets.CreateHairEquipUpdatePacket(
                            facialHairPacket,
                            this,
                            facialHairSerial,
                            FacialHairItemID,
                            FacialHairHue,
                            Layer.FacialHair
                        );
                    }
                    ourState.Send(facialHairPacket);
                }

                if (sendOPLUpdate)
                {
                    SendOPLPacketTo(ourState);
                }
            }

            // TODO: Is it even valid to send packets to our state while we have a null map? Look into failing fast
            if (m_Map == null)
            {
                return;
            }

            sendMoving = sendMoving || sendNonlocalMoving;
            sendIncoming = sendIncoming || sendNonlocalIncoming;
            sendHits = sendHits || sendAll;

            if (!(sendRemove || sendIncoming || sendPublicStats || sendHits || sendMoving ||
                  sendOPLUpdate || sendHair || sendFacialHair || sendHealthbarPoison ||
                  sendHealthbarYellow))
            {
                return;
            }

            var eable = Map.GetClientsInRange(m_Location);

            Span<byte> statBufferTrue = stackalloc byte[OutgoingMobilePackets.MobileStatusCompactLength].InitializePacket();
            Span<byte> statBufferFalse = stackalloc byte[OutgoingMobilePackets.MobileStatusCompactLength].InitializePacket();
            Span<byte> hbpBuffer = stackalloc byte[OutgoingMobilePackets.MobileHealthbarPacketLength].InitializePacket();
            Span<byte> hbyBuffer = stackalloc byte[OutgoingMobilePackets.MobileHealthbarPacketLength].InitializePacket();
            Span<byte> deadBuffer = stackalloc byte[OutgoingMobilePackets.BondedStatusPacketLength].InitializePacket();
            Span<byte> removeEntity = stackalloc byte[OutgoingEntityPackets.RemoveEntityLength].InitializePacket();
            Span<byte> hitsPacket = stackalloc byte[OutgoingMobilePackets.MobileAttributePacketLength].InitializePacket();

            foreach (var state in eable)
            {
                var beholder = state.Mobile;

                if (beholder == this || !beholder.CanSee(this))
                {
                    continue;
                }

                if (sendRemove)
                {
                    OutgoingEntityPackets.CreateRemoveEntity(removeEntity, Serial);
                    state.Send(removeEntity);
                }

                if (sendIncoming)
                {
                    state.SendMobileIncoming(beholder, this);

                    if (IsDeadBondedPet)
                    {
                        OutgoingMobilePackets.CreateBondedStatus(deadBuffer, Serial, true);
                        state.Send(deadBuffer);
                    }
                }

                if (sendMoving || !state.StygianAbyss && (sendHealthbarPoison || sendHealthbarYellow))
                {
                    state.SendMobileMovingUsingCache(mobileMovingCache, beholder, this);
                }

                if (state.StygianAbyss)
                {
                    if (sendHealthbarPoison)
                    {
                        OutgoingMobilePackets.CreateMobileHealthbar(hbpBuffer, this, Healthbar.Poison);
                        state.Send(hbpBuffer);
                    }

                    if (sendHealthbarYellow)
                    {
                        OutgoingMobilePackets.CreateMobileHealthbar(hbyBuffer, this, Healthbar.Yellow);
                        state.Send(hbyBuffer);
                    }
                }

                if (sendPublicStats)
                {
                    if (CanBeRenamedBy(beholder))
                    {
                        OutgoingMobilePackets.CreateMobileStatusCompact(statBufferTrue, this, true);
                        state.Send(statBufferTrue);
                    }
                    else
                    {
                        OutgoingMobilePackets.CreateMobileStatusCompact(statBufferFalse, this, false);
                        state.Send(statBufferFalse);
                    }
                }
                else if (sendHits)
                {
                    OutgoingMobilePackets.CreateMobileHits(hitsPacket, this, true);
                    state.Send(hitsPacket);
                }

                if (sendHair)
                {
                    if (removeHair)
                    {
                        OutgoingVirtualHairPackets.CreateRemoveHairPacket(hairPacket, hairSerial);
                    }
                    else
                    {
                        OutgoingVirtualHairPackets.CreateHairEquipUpdatePacket(
                            hairPacket,
                            this,
                            hairSerial,
                            HairItemID,
                            HairHue,
                            Layer.Hair
                        );
                    }

                    state.Send(hairPacket);
                }

                if (sendFacialHair)
                {
                    if (removeFacialHair)
                    {
                        OutgoingVirtualHairPackets.CreateRemoveHairPacket(facialHairPacket, facialHairSerial);
                    }
                    else
                    {
                        OutgoingVirtualHairPackets.CreateHairEquipUpdatePacket(
                            facialHairPacket,
                            this,
                            facialHairSerial,
                            FacialHairItemID,
                            FacialHairHue,
                            Layer.FacialHair
                        );
                    }
                    state.Send(facialHairPacket);
                }

                SendOPLPacketTo(state);
            }

            eable.Free();
        }

        public ISpawner Spawner { get; set; }

        public virtual void OnBeforeSpawn(Point3D location, Map m)
        {
        }

        public virtual void OnAfterSpawn()
        {
        }

        public virtual bool InRange(Point2D p, int range) =>
            p.m_X >= Location.m_X - range
            && p.m_X <= Location.m_X + range
            && p.m_Y >= Location.m_Y - range
            && p.m_Y <= Location.m_Y + range;

        public virtual bool InRange(Point3D p, int range) =>
            p.m_X >= Location.m_X - range
            && p.m_X <= Location.m_X + range
            && p.m_Y >= Location.m_Y - range
            && p.m_Y <= Location.m_Y + range;

        public virtual bool InRange(IPoint2D p, int range) =>
            p.X >= Location.m_X - range
            && p.X <= Location.m_X + range
            && p.Y >= Location.m_Y - range
            && p.Y <= Location.m_Y + range;

        protected virtual void OnRaceChange(Race oldRace)
        {
        }

        public virtual void ComputeLightLevels(out int global, out int personal)
        {
            ComputeBaseLightLevels(out global, out personal);

            m_Region?.AlterLightLevel(this, ref global, ref personal);
        }

        public virtual void ComputeBaseLightLevels(out int global, out int personal)
        {
            global = 0;
            personal = m_LightLevel;
        }

        public virtual void CheckLightLevels(bool forceResend)
        {
        }

        public virtual void UpdateResistances()
        {
<<<<<<< HEAD
            bool delta = false;
=======
            var delta = false;
>>>>>>> 068bafd9

            if (Resistances == null)
            {
                Resistances = new[] { int.MinValue, int.MinValue, int.MinValue, int.MinValue, int.MinValue };
            }
            else
            {
                for (var i = 0; i < Resistances.Length; ++i)
                {
                    if (Resistances[i] != int.MinValue)
                    {
                        Resistances[i] = int.MinValue;
                        delta = true;
                    }
                }
            }

            if (delta)
            {
                Delta(MobileDelta.Resistances);
            }
        }

        public virtual int GetResistance(ResistanceType type)
        {
            var v = (int)type;

            if (Resistances == null || Resistances.Length == 0 || v < 0 || v >= Resistances.Length)
            {
                return 0;
            }

            var res = Resistances[v];

            if (res == int.MinValue)
            {
                ComputeResistances();
                res = Resistances[v];
            }

            return res;
        }

        public virtual void AddResistanceMod(ResistanceMod toAdd)
        {
            ResistanceMods ??= new List<ResistanceMod>();

            ResistanceMods.Add(toAdd);
            UpdateResistances();
        }

        public virtual void RemoveResistanceMod(ResistanceMod toRemove)
        {
            if (ResistanceMods != null)
            {
                ResistanceMods.Remove(toRemove);

                if (ResistanceMods.Count == 0)
                {
                    ResistanceMods = null;
                }
            }

            UpdateResistances();
        }

        public virtual void ComputeResistances()
        {
            Resistances ??= new[] { int.MinValue, int.MinValue, int.MinValue, int.MinValue, int.MinValue };

            for (var i = 0; i < Resistances.Length; ++i)
            {
                Resistances[i] = 0;
            }

            Resistances[0] += BasePhysicalResistance;
            Resistances[1] += BaseFireResistance;
            Resistances[2] += BaseColdResistance;
            Resistances[3] += BasePoisonResistance;
            Resistances[4] += BaseEnergyResistance;

            for (var i = 0; i < ResistanceMods?.Count; ++i)
            {
                var mod = ResistanceMods[i];
                var v = (int)mod.Type;

                if (v >= 0 && v < Resistances.Length)
                {
                    Resistances[v] += mod.Offset;
                }
            }

            for (var i = 0; i < Items.Count; ++i)
            {
                var item = Items[i];

                if (item.CheckPropertyConflict(this))
                {
                    continue;
                }

                Resistances[0] += item.PhysicalResistance;
                Resistances[1] += item.FireResistance;
                Resistances[2] += item.ColdResistance;
                Resistances[3] += item.PoisonResistance;
                Resistances[4] += item.EnergyResistance;
            }

            for (var i = 0; i < Resistances.Length; ++i)
            {
                var min = GetMinResistance((ResistanceType)i);
                var max = GetMaxResistance((ResistanceType)i);

                if (max < min)
                {
                    max = min;
                }

                if (Resistances[i] > max)
                {
                    Resistances[i] = max;
                }
                else if (Resistances[i] < min)
                {
                    Resistances[i] = min;
                }
            }
        }

        public virtual int GetMinResistance(ResistanceType type) => int.MinValue;

        public virtual int GetMaxResistance(ResistanceType type) => m_Player ? MaxPlayerResistance : int.MaxValue;

        public int GetAOSStatus(int index) => AOSStatusHandler?.Invoke(this, index) ?? 0;

        public virtual void SendPropertiesTo(NetState ns)
        {
            ns?.Send(PropertyList.Buffer);
        }

        public virtual void OnAosSingleClick(Mobile from)
        {
            var opl = PropertyList;

            if (opl.Header > 0)
            {
                int hue;

                if (NameHue != -1)
                {
                    hue = NameHue;
                }
                else if (m_AccessLevel > AccessLevel.Player)
                {
                    hue = 11;
                }
                else
                {
                    hue = Notoriety.GetHue(Notoriety.Compute(from, this));
                }

                from.NetState.SendMessageLocalized(Serial, Body, MessageType.Label, hue, 3, opl.Header, Name, opl.HeaderArgs);
            }
        }

        public virtual string ApplyNameSuffix(string suffix) => suffix;

        public virtual void AddNameProperties(IPropertyList list)
        {
            var name = Name ?? " ";

            string prefix;

            if (ShowFameTitle && (m_Player || m_Body.IsHuman) && m_Fame >= 10000)
            {
                prefix = m_Female ? "Lady " : "Lord ";
            }
            else
            {
                prefix = " ";
            }

            var title = PropertyTitle && !string.IsNullOrEmpty(Title) ? Title : "";

            string suffix;
            var guild = m_Guild;
            if (guild != null && (m_Player || m_DisplayGuildTitle))
            {
                suffix = title.Length > 0
                    ? $"{title} [{Utility.FixHtml(guild.Abbreviation)}]"
                    : $"[{Utility.FixHtml(guild.Abbreviation)}]";
            }
            else
            {
                suffix = " ";
            }

            list.Add(1050045, $"{prefix}\t{name}\t{ApplyNameSuffix(suffix)}"); // ~1_PREFIX~~2_NAME~~3_SUFFIX~

            if (guild != null && (m_DisplayGuildTitle || m_Player && guild.Type != GuildType.Regular))
            {
                var type = guild.Type >= 0 && (int)guild.Type < m_GuildTypes.Length ? m_GuildTypes[(int)guild.Type] : "";

                var guildTitle = GuildTitle?.Trim() ?? "";

                if (guildTitle.Length > 0)
                {
                    if (NewGuildDisplay)
                    {
                        list.Add($"{Utility.FixHtml(guildTitle)}, {Utility.FixHtml(guild.Name)}");
                    }
                    else
                    {
                        list.Add($"{Utility.FixHtml(guildTitle)}, {Utility.FixHtml(guild.Name)} Guild{type}");
                    }
                }
                else
                {
                    list.Add(Utility.FixHtml(guild.Name));
                }
            }
        }

        public virtual void GetChildProperties(IPropertyList list, Item item)
        {
        }

        public virtual void GetChildNameProperties(IPropertyList list, Item item)
        {
        }

        private void UpdateAggrExpire()
        {
            if (Deleted || Aggressors.Count == 0 && Aggressed.Count == 0)
            {
                StopAggrExpire();
            }
            else if (!_expireAggrTimerToken.Running)
            {
                Timer.StartTimer(ExpireAggressorsDelay, ExpireAggressorsDelay, ExpireAggr, out _expireAggrTimerToken);
            }
        }

        private void ExpireAggr()
        {
            if (Deleted || Aggressors.Count == 0 && Aggressed.Count == 0)
            {
                StopAggrExpire();
            }
            else
            {
                CheckAggrExpire();
            }
        }

        private void StopAggrExpire()
        {
            _expireAggrTimerToken.Cancel();
        }

        private void CheckAggrExpire()
        {
            for (var i = Aggressors.Count - 1; i >= 0; --i)
            {
                if (i >= Aggressors.Count)
                {
                    continue;
                }

                var info = Aggressors[i];

                if (info.Expired)
                {
                    var attacker = info.Attacker;
                    attacker.RemoveAggressed(this);

                    Aggressors.RemoveAt(i);
                    info.Free();

                    if (m_NetState != null && CanSee(attacker) && Utility.InUpdateRange(m_Location, attacker.m_Location))
                    {
                        m_NetState.SendMobileIncoming(this, attacker);
                    }
                }
            }

            for (var i = Aggressed.Count - 1; i >= 0; --i)
            {
                if (i >= Aggressed.Count)
                {
                    continue;
                }

                var info = Aggressed[i];

                if (info.Expired)
                {
                    var defender = info.Defender;
                    defender.RemoveAggressor(this);

                    Aggressed.RemoveAt(i);
                    info.Free();

                    if (m_NetState != null && CanSee(defender) && Utility.InUpdateRange(m_Location, defender.m_Location))
                    {
                        m_NetState.SendMobileIncoming(this, defender);
                    }
                }
            }

            UpdateAggrExpire();
        }

        /// <summary>
        ///     Overridable. Virtual event invoked when <paramref name="skill" /> changes in some way.
        /// </summary>
        public virtual void OnSkillInvalidated(Skill skill)
        {
        }

        public virtual void UpdateSkillMods()
        {
            ValidateSkillMods();

            foreach (var mod in SkillMods)
            {
                var sk = Skills[mod.Skill];
                sk?.Update();
            }
        }

        public virtual void ValidateSkillMods()
        {
            using var queue = PooledRefQueue<SkillMod>.Create(8);
            foreach (var mod in SkillMods)
            {
                if (!mod.CheckCondition())
                {
                    queue.Enqueue(mod);
                }
            }

            while (queue.Count > 0)
            {
                InternalRemoveSkillMod(queue.Dequeue());
            }
        }

        public virtual void AddSkillMod(SkillMod mod)
        {
            if (mod == null)
            {
                return;
            }

            ValidateSkillMods();

            if (SkillMods.Add(mod))
            {
                mod.Owner = this;

                var sk = Skills[mod.Skill];
                sk?.Update();
            }
        }

        public virtual void RemoveSkillMod(SkillMod mod)
        {
            if (mod == null)
            {
                return;
            }

            InternalRemoveSkillMod(mod);
            ValidateSkillMods();
        }

        private void InternalRemoveSkillMod(SkillMod mod)
        {
            if (SkillMods.Remove(mod))
            {
                mod.Owner = null;

                var sk = Skills[mod.Skill];
                sk?.Update();
            }
        }

        /// <summary>
        ///     Overridable. Virtual event invoked when a client, <paramref name="from" />, invokes a 'help request' for the Mobile.
        ///     Seemingly no longer functional in newer clients.
        /// </summary>
        public virtual void OnHelpRequest(Mobile from)
        {
        }

        public void DelayChangeWarmode(bool value)
        {
            if (m_WarmodeChanges > WarmodeCatchCount)
            {
                _warmodeSpamValue = value;
                m_WarmodeChanges++;
                return;
            }

            if (m_Warmode == value)
            {
                return;
            }

            var now = Core.Now;
            var next = m_NextWarmodeChange;

            if (now > next || m_WarmodeChanges == 0)
            {
                m_WarmodeChanges = 1;
                m_NextWarmodeChange = now + WarmodeSpamCatch;
            }
            else if (m_WarmodeChanges++ == WarmodeCatchCount)
            {
                Timer.StartTimer(WarmodeSpamDelay, WarmodeSpamTimeout);
                return;
            }

            Warmode = value;
        }

        private void WarmodeSpamTimeout()
        {
            Warmode = _warmodeSpamValue;
            m_WarmodeChanges = 0;
        }

        public bool InLOS(Mobile target) =>
            !Deleted && m_Map != null &&
            (target == this || m_AccessLevel > AccessLevel.Player || m_Map.LineOfSight(this, target));

        public bool InLOS(object target) =>
            !Deleted && m_Map != null &&
            (target == this || m_AccessLevel > AccessLevel.Player || target is Item item && item.RootParent == this
             || m_Map.LineOfSight(this, target));

        public bool InLOS(Point3D target) =>
            !Deleted && m_Map != null && (m_AccessLevel > AccessLevel.Player || m_Map.LineOfSight(this, target));

        public bool BeginAction<T>() => BeginAction(typeof(T));

        public bool BeginAction(object toLock)
        {
            if (_actions == null)
            {
                _actions = new List<object> { toLock };
                return true;
            }

            if (!_actions.Contains(toLock))
            {
                _actions.Add(toLock);
                return true;
            }

            return false;
        }

        public bool CanBeginAction<T>() => CanBeginAction(typeof(T));

        public bool CanBeginAction(object toLock) => _actions?.Contains(toLock) != true;

        public void EndAction<T>() => EndAction(typeof(T));

        public void EndAction(object toLock)
        {
            if (_actions != null)
            {
                _actions.Remove(toLock);

                if (_actions.Count == 0)
                {
                    _actions = null;
                }
            }
        }

        public virtual TimeSpan GetLogoutDelay() => Region.GetLogoutDelay(this);

        private void ExpireParalyzed()
        {
            Paralyzed = false;
        }

        public virtual void Paralyze(TimeSpan duration)
        {
            if (!m_Paralyzed)
            {
                Paralyzed = true;
                Timer.StartTimer(duration, ExpireParalyzed, out _paraTimerToken);
            }
        }

        private void ExpireFrozen()
        {
            Frozen = false;
        }

        public virtual void Freeze(TimeSpan duration)
        {
            if (!m_Frozen)
            {
                Frozen = true;
                Timer.StartTimer(duration, ExpireFrozen, out _frozenTimerToken);
            }
        }

        public override string ToString() => $"{Serial} \"{Name}\"";

        public virtual void SendSkillMessage()
        {
            if (NextActionMessage - Core.TickCount >= 0)
            {
                return;
            }

            NextActionMessage = Core.TickCount + ActionMessageDelay;

            SendLocalizedMessage(500118); // You must wait a few moments to use another skill.
        }

        public virtual void SendActionMessage()
        {
            if (NextActionMessage - Core.TickCount >= 0)
            {
                return;
            }

            NextActionMessage = Core.TickCount + ActionMessageDelay;

            SendLocalizedMessage(500119); // You must wait to perform another action.
        }

        public virtual void ClearHands()
        {
            ClearHand(FindItemOnLayer(Layer.OneHanded));
            ClearHand(FindItemOnLayer(Layer.TwoHanded));
        }

        public virtual void ClearHand(Item item)
        {
            if (item?.Movable == true && !item.AllowEquippedCast(this))
            {
                var pack = Backpack;

                if (pack == null)
                {
                    AddToBackpack(item);
                }
                else
                {
                    pack.DropItem(item);
                }
            }
        }

        public virtual void Attack(Mobile m)
        {
            if (CheckAttack(m))
            {
                Combatant = m;
            }
        }

        public virtual bool CheckAttack(Mobile m) => Utility.InUpdateRange(Location, m.Location) && CanSee(m) && InLOS(m);

        /// <summary>
        ///     Overridable. Virtual event invoked after the <see cref="Combatant" /> property has changed.
        ///     <seealso cref="Combatant" />
        /// </summary>
        public virtual void OnCombatantChange()
        {
        }

        public double GetDistanceToSqrt(Point3D p)
        {
            var xDelta = m_Location.m_X - p.m_X;
            var yDelta = m_Location.m_Y - p.m_Y;

            return Math.Sqrt(xDelta * xDelta + yDelta * yDelta);
        }

        public double GetDistanceToSqrt(Mobile m)
        {
            var xDelta = m_Location.m_X - m.m_Location.m_X;
            var yDelta = m_Location.m_Y - m.m_Location.m_Y;

            return Math.Sqrt(xDelta * xDelta + yDelta * yDelta);
        }

        public double GetDistanceToSqrt(IPoint2D p)
        {
            var xDelta = m_Location.m_X - p.X;
            var yDelta = m_Location.m_Y - p.Y;

            return Math.Sqrt(xDelta * xDelta + yDelta * yDelta);
        }

        public virtual void AggressiveAction(Mobile aggressor) => AggressiveAction(aggressor, false);

        public virtual void AggressiveAction(Mobile aggressor, bool criminal)
        {
            if (aggressor == this)
            {
                return;
            }

            var args = AggressiveActionEventArgs.Create(this, aggressor, criminal);

            EventSink.InvokeAggressiveAction(args);

            args.Free();

            if (Combatant == aggressor)
            {
                _expireCombatantTimerToken.Cancel();
                Timer.StartTimer(ExpireCombatantDelay, ExpireCombatant, out _expireCombatantTimerToken);
            }

            var addAggressor = true;

            var list = Aggressors;

            for (var i = 0; i < list.Count; ++i)
            {
                var info = list[i];

                if (info.Attacker == aggressor)
                {
                    info.Refresh();
                    info.CriminalAggression = criminal;
                    info.CanReportMurder = criminal;

                    addAggressor = false;
                }
            }

            list = aggressor.Aggressors;

            for (var i = 0; i < list.Count; ++i)
            {
                var info = list[i];

                if (info.Attacker == this)
                {
                    info.Refresh();

                    addAggressor = false;
                }
            }

            var addAggressed = true;

            list = Aggressed;

            for (var i = 0; i < list.Count; ++i)
            {
                var info = list[i];

                if (info.Defender == aggressor)
                {
                    info.Refresh();

                    addAggressed = false;
                }
            }

            list = aggressor.Aggressed;

            for (var i = 0; i < list.Count; ++i)
            {
                var info = list[i];

                if (info.Defender == this)
                {
                    info.Refresh();
                    info.CriminalAggression = criminal;
                    info.CanReportMurder = criminal;

                    addAggressed = false;
                }
            }

            var setCombatant = false;

            if (addAggressor)
            {
                Aggressors.Add(
                    AggressorInfo.Create(
                        aggressor,
                        this,
                        criminal
                    )
                );

                if (CanSee(aggressor))
                {
                    m_NetState.SendMobileIncoming(this, aggressor);
                }

                if (Combatant == null)
                {
                    setCombatant = true;
                }

                UpdateAggrExpire();
            }

            if (addAggressed)
            {
                aggressor.Aggressed.Add(
                    AggressorInfo.Create(
                        aggressor,
                        this,
                        criminal
                    )
                );

                if (CanSee(aggressor))
                {
                    m_NetState.SendMobileIncoming(this, aggressor);
                }

                if (Combatant == null)
                {
                    setCombatant = true;
                }

                UpdateAggrExpire();
            }

            if (setCombatant)
            {
                Combatant = aggressor;
            }

            Region.OnAggressed(aggressor, this, criminal);
        }

        public void RemoveAggressed(Mobile aggressed)
        {
            if (Deleted)
            {
                return;
            }

            var list = Aggressed;

            for (var i = 0; i < list.Count; ++i)
            {
                var info = list[i];

                if (info.Defender == aggressed)
                {
                    Aggressed.RemoveAt(i);
                    info.Free();

                    if (m_NetState != null && CanSee(aggressed))
                    {
                        m_NetState.SendMobileIncoming(this, aggressed);
                    }

                    break;
                }
            }

            UpdateAggrExpire();
        }

        public void RemoveAggressor(Mobile aggressor)
        {
            if (Deleted)
            {
                return;
            }

            var list = Aggressors;

            for (var i = 0; i < list.Count; ++i)
            {
                var info = list[i];

                if (info.Attacker == aggressor)
                {
                    Aggressors.RemoveAt(i);
                    info.Free();

                    if (m_NetState != null && CanSee(aggressor))
                    {
                        m_NetState.SendMobileIncoming(this, aggressor);
                    }

                    break;
                }
            }

            UpdateAggrExpire();
        }

        public virtual int GetTotal(TotalType type) =>
            type switch
            {
                TotalType.Gold   => m_TotalGold,
                TotalType.Items  => m_TotalItems,
                TotalType.Weight => m_TotalWeight,
                _                => 0
            };

        public virtual void UpdateTotal(Item sender, TotalType type, int delta)
        {
            if (delta == 0 || sender.IsVirtualItem)
            {
                return;
            }

            switch (type)
            {
                default:
                    {
                        m_TotalGold += delta;
                        Delta(MobileDelta.Gold);
                        break;
                    }

                case TotalType.Items:
                    {
                        m_TotalItems += delta;
                        break;
                    }

                case TotalType.Weight:
                    {
                        m_TotalWeight += delta;
                        Delta(MobileDelta.Weight);
                        OnWeightChange(m_TotalWeight - delta);
                        break;
                    }
            }
        }

        public virtual void UpdateTotals()
        {
            if (Items == null)
            {
                return;
            }

            var oldWeight = m_TotalWeight;

            m_TotalGold = 0;
            m_TotalItems = 0;
            m_TotalWeight = 0;

            for (var i = 0; i < Items.Count; ++i)
            {
                var item = Items[i];

                item.UpdateTotals();

                if (item.IsVirtualItem)
                {
                    continue;
                }

                m_TotalGold += item.TotalGold;
                m_TotalItems += item.TotalItems + 1;
                m_TotalWeight += item.TotalWeight + item.PileWeight;
            }

            if (m_Holding != null)
            {
                m_TotalWeight += m_Holding.TotalWeight + m_Holding.PileWeight;
            }

            if (m_TotalWeight != oldWeight)
            {
                OnWeightChange(oldWeight);
            }
        }

        public void ClearTarget() => m_Target = null;

        public Target BeginTarget(int range, bool allowGround, TargetFlags flags, TargetCallback callback) =>
            Target = new SimpleTarget(range, flags, allowGround, callback);

        public Target BeginTarget<T>(
            int range, bool allowGround, TargetFlags flags, TargetStateCallback<T> callback,
            T state
        ) =>
            Target = new SimpleStateTarget<T>(range, flags, allowGround, callback, state);

        /// <summary>
        ///     Overridable. Virtual event invoked after the <see cref="Target">Target property</see> has changed.
        /// </summary>
        protected virtual void OnTargetChange()
        {
        }

        public virtual bool CheckContextMenuDisplay(IEntity target) => true;

        private bool InternalOnMove(Direction d)
        {
            if (!OnMove(d))
            {
                return false;
            }

            var e = MovementEventArgs.Create(this, d);

            EventSink.InvokeMovement(e);

            var ret = !e.Blocked;

            e.Free();

            return ret;
        }

        /// <summary>
        ///     Overridable. Event invoked before the Mobile <see cref="Move">moves</see>.
        /// </summary>
        /// <returns>True if the move is allowed, false if not.</returns>
        protected virtual bool OnMove(Direction d)
        {
            if (m_Hidden && m_AccessLevel == AccessLevel.Player)
            {
                if (AllowedStealthSteps-- <= 0 || (d & Direction.Running) != 0 || Mounted)
                {
                    RevealingAction();
                }
            }

            return true;
        }

        public virtual bool CheckMovement(Direction d, out int newZ) => Movement.Movement.CheckMovement(this, d, out newZ);

        private bool CanMove(Direction d, Point3D oldLocation, ref Point3D newLocation)
        {
            if (m_Spell?.OnCasterMoving(d) == false)
            {
                return false;
            }

            if (m_Paralyzed || m_Frozen)
            {
                SendLocalizedMessage(500111); // You are frozen and can not move.

                return false;
            }

            if (!CheckMovement(d, out var newZ))
            {
                return false;
            }

            int x = oldLocation.m_X, y = oldLocation.m_Y;
            int oldX = x, oldY = y;
            var oldZ = oldLocation.m_Z;

            switch (d & Direction.Mask)
            {
                case Direction.North:
                    --y;
                    break;
                case Direction.Right:
                    ++x;
                    --y;
                    break;
                case Direction.East:
                    ++x;
                    break;
                case Direction.Down:
                    ++x;
                    ++y;
                    break;
                case Direction.South:
                    ++y;
                    break;
                case Direction.Left:
                    --x;
                    ++y;
                    break;
                case Direction.West:
                    --x;
                    break;
                case Direction.Up:
                    --x;
                    --y;
                    break;
            }

            newLocation.m_X = x;
            newLocation.m_Y = y;
            newLocation.m_Z = newZ;

            Pushing = false;

            var map = m_Map;

            if (map == null || !Region.CanMove(this, d, newLocation, oldLocation, map))
            {
                return false;
            }

            var oldSector = map.GetSector(oldX, oldY);
            var newSector = map.GetSector(x, y);

            if (oldSector != newSector)
            {
                for (var i = 0; i < oldSector.Mobiles.Count; ++i)
                {
                    var m = oldSector.Mobiles[i];

                    if (m != this && m.X == oldX && m.Y == oldY && m.Z + 15 > oldZ && oldZ + 15 > m.Z &&
                        !m.OnMoveOff(this))
                    {
                        return false;
                    }
                }

                for (var i = 0; i < oldSector.Items.Count; ++i)
                {
                    var item = oldSector.Items[i];

                    if (item.AtWorldPoint(oldX, oldY) &&
                        (item.Z == oldZ || item.Z + item.ItemData.Height > oldZ && oldZ + 15 > item.Z) &&
                        !item.OnMoveOff(this))
                    {
                        return false;
                    }
                }

                for (var i = 0; i < newSector.Mobiles.Count; ++i)
                {
                    var m = newSector.Mobiles[i];

                    if (m.X == x && m.Y == y && m.Z + 15 > newZ && newZ + 15 > m.Z && !m.OnMoveOver(this))
                    {
                        return false;
                    }
                }

                for (var i = 0; i < newSector.Items.Count; ++i)
                {
                    var item = newSector.Items[i];

                    if (item.AtWorldPoint(x, y) &&
                        (item.Z == newZ || item.Z + item.ItemData.Height > newZ && newZ + 15 > item.Z) &&
                        !item.OnMoveOver(this))
                    {
                        return false;
                    }
                }
            }
            else
            {
                for (var i = 0; i < oldSector.Mobiles.Count; ++i)
                {
                    var m = oldSector.Mobiles[i];

                    if (m != this && m.X == oldX && m.Y == oldY && m.Z + 15 > oldZ && oldZ + 15 > m.Z &&
                        !m.OnMoveOff(this))
                    {
                        return false;
                    }

                    if (m.X == x && m.Y == y && m.Z + 15 > newZ && newZ + 15 > m.Z && !m.OnMoveOver(this))
                    {
                        return false;
                    }
                }

                for (var i = 0; i < oldSector.Items.Count; ++i)
                {
                    var item = oldSector.Items[i];

                    if (item.AtWorldPoint(oldX, oldY) &&
                        (item.Z == oldZ || item.Z + item.ItemData.Height > oldZ && oldZ + 15 > item.Z) &&
                        !item.OnMoveOff(this))
                    {
                        return false;
                    }

                    if (item.AtWorldPoint(x, y) &&
                        (item.Z == newZ || item.Z + item.ItemData.Height > newZ && newZ + 15 > item.Z) &&
                        !item.OnMoveOver(this))
                    {
                        return false;
                    }
                }
            }

            if (!InternalOnMove(d))
            {
                return false;
            }

            if (
                CalcMoves.EnableFastwalkPrevention &&
                AccessLevel < CalcMoves.FastwalkExemptionLevel &&
                m_NetState?.AddStep(d) == false
            )
            {
                var fw = new FastWalkEventArgs(m_NetState);
                EventSink.InvokeFastWalk(fw);

                if (fw.Blocked)
                {
                    return false;
                }
            }

            LastMoveTime = Core.TickCount;

            return true;
        }

        public virtual bool Move(Direction d)
        {
            if (Deleted)
            {
                return false;
            }

            var box = FindBankNoCreate();

            if (box?.Opened == true)
            {
                box.Close();
            }

            var oldLocation = m_Location;
            Point3D newLocation = oldLocation;

            if ((m_Direction & Direction.Mask) == (d & Direction.Mask))
            {
                // We are actually moving (not just a direction change)
                if (!CanMove(d, oldLocation, ref newLocation))
                {
                    return false;
                }

                DisruptiveAction();
            }

            m_NetState?.SendMovementAck(m_NetState.Sequence, this);

            SetLocation(newLocation, false);
            SetDirection(d);

            if (m_Map != null)
            {
                var eable = m_Map.GetObjectsInRange(m_Location, Core.GlobalMaxUpdateRange);

                foreach (var o in eable)
                {
                    if (o == this)
                    {
                        continue;
                    }

                    if (o is Mobile mob)
                    {
                        if (mob.NetState != null)
                        {
                            m_MoveClientList.Add(mob);
                        }

                        m_MoveList.Add(mob);
                    }
                    else if (o is Item item && item.HandlesOnMovement)
                    {
                        m_MoveList.Add(item);
                    }
                }

                eable.Free();

                const int cacheLength = OutgoingMobilePackets.MobileMovingPacketCacheByteLength;
                const int width = OutgoingMobilePackets.MobileMovingPacketLength;

                var mobileMovingCache = stackalloc byte[cacheLength].InitializePackets(width);

                foreach (var m in m_MoveClientList)
                {
                    var ns = m.NetState;

                    if (ns != null && Utility.InUpdateRange(m_Location, m.m_Location) && m.CanSee(this))
                    {
                        ns.SendMobileMovingUsingCache(mobileMovingCache, m, this);
                    }
                }

                for (var i = 0; i < m_MoveList.Count; ++i)
                {
                    var o = m_MoveList[i];

                    if (o is Mobile mobile)
                    {
                        mobile.OnMovement(this, oldLocation);
                    }
                    else if (o is Item item)
                    {
                        item.OnMovement(this, oldLocation);
                    }
                }

                if (m_MoveList.Count > 0)
                {
                    m_MoveList.Clear();
                }

                if (m_MoveClientList.Count > 0)
                {
                    m_MoveClientList.Clear();
                }
            }

            OnAfterMove(oldLocation);
            return true;
        }

        public virtual void OnAfterMove(Point3D oldLocation)
        {
        }

        public int ComputeMovementSpeed() => ComputeMovementSpeed(Direction, false);

        public virtual int ComputeMovementSpeed(Direction dir, bool checkTurning = true)
        {
            if (Mounted)
            {
                return (dir & Direction.Running) != 0 ? CalcMoves.RunMountDelay : CalcMoves.WalkMountDelay;
            }

            return (dir & Direction.Running) != 0 ? CalcMoves.RunFootDelay : CalcMoves.WalkFootDelay;
        }

        /// <summary>
        ///     Overridable. Virtual event invoked when a Mobile <paramref name="m" /> moves off this Mobile.
        /// </summary>
        /// <returns>True if the move is allowed, false if not.</returns>
        public virtual bool OnMoveOff(Mobile m) => true;

        /// <summary>
        ///     Overridable. Event invoked when a Mobile <paramref name="m" /> moves over this Mobile.
        /// </summary>
        /// <returns>True if the move is allowed, false if not.</returns>
        public virtual bool OnMoveOver(Mobile m) => m_Map == null || Deleted || m.CheckShove(this);

        public virtual bool CheckShove(Mobile shoved)
        {
            if ((m_Map.Rules & MapRules.FreeMovement) == 0)
            {
                if (!shoved.Alive || !Alive || shoved.IsDeadBondedPet || IsDeadBondedPet)
                {
                    return true;
                }

                if (shoved.m_Hidden && shoved.m_AccessLevel > AccessLevel.Player)
                {
                    return true;
                }

                if (!Pushing)
                {
                    Pushing = true;

                    int number;

                    if (AccessLevel > AccessLevel.Player)
                    {
                        number = shoved.m_Hidden ? 1019041 : 1019040;
                    }
                    else
                    {
                        if (Stam == StamMax)
                        {
                            number = shoved.m_Hidden ? 1019043 : 1019042;
                            Stam -= 10;

                            RevealingAction();
                        }
                        else
                        {
                            return false;
                        }
                    }

                    SendLocalizedMessage(number);
                }
            }

            return true;
        }

        /// <summary>
        ///     Overridable. Virtual event invoked when the Mobile sees another Mobile, <paramref name="m" />, move.
        /// </summary>
        public virtual void OnMovement(Mobile m, Point3D oldLocation)
        {
        }

        public virtual void CriminalAction(bool message)
        {
            if (Deleted)
            {
                return;
            }

            Criminal = true;

            Region.OnCriminalAction(this, message);
        }

        public virtual bool IsSnoop(Mobile from) => from != this;

        /// <summary>
        ///     Overridable. Any call to <see cref="Resurrect" /> will silently fail if this method returns false.
        ///     <seealso cref="Resurrect" />
        /// </summary>
        public virtual bool CheckResurrect() => true;

        /// <summary>
        ///     Overridable. Event invoked before the Mobile is <see cref="Resurrect">resurrected</see>.
        ///     <seealso cref="Resurrect" />
        /// </summary>
        public virtual void OnBeforeResurrect()
        {
        }

        /// <summary>
        ///     Overridable. Event invoked after the Mobile is <see cref="Resurrect">resurrected</see>.
        ///     <seealso cref="Resurrect" />
        /// </summary>
        public virtual void OnAfterResurrect()
        {
        }

        public virtual void Resurrect()
        {
            if (!Alive)
            {
                if (!Region.OnResurrect(this))
                {
                    return;
                }

                if (!CheckResurrect())
                {
                    return;
                }

                OnBeforeResurrect();

                var box = FindBankNoCreate();

                if (box?.Opened == true)
                {
                    box.Close();
                }

                Poison = null;

                Warmode = false;

                Hits = 10;
                Stam = StamMax;
                Mana = 0;

                BodyMod = 0;
                Body = Race.AliveBody(this);

                ProcessDeltaQueue();

                for (var i = Items.Count - 1; i >= 0; --i)
                {
                    if (i >= Items.Count)
                    {
                        continue;
                    }

                    var item = Items[i];

                    if (item.ItemID == 0x204E)
                    {
                        item.Delete();
                    }
                }

                SendIncomingPacket();
                SendIncomingPacket();

                OnAfterResurrect();
            }
        }

        public void DropHolding()
        {
            var holding = m_Holding;

            if (holding != null)
            {
                if (!holding.Deleted && holding.HeldBy == this && holding.Map == Map.Internal)
                {
                    AddToBackpack(holding);
                }

                Holding = null;
                holding.ClearBounce();
            }
        }

        /// <summary>
        ///     Overridable. Virtual event invoked before the Mobile is deleted.
        /// </summary>
        public virtual void OnDelete()
        {
            Spawner?.Remove(this);
            Spawner = null;
        }

        public virtual bool CheckSpellCast(ISpell spell) => true;

        /// <summary>
        ///     Overridable. Virtual event invoked when the Mobile casts a <paramref name="spell" />.
        /// </summary>
        /// <param name="spell"></param>
        public virtual void OnSpellCast(ISpell spell)
        {
        }

        /// <summary>
        ///     Overridable. Virtual event invoked after <see cref="TotalWeight" /> changes.
        /// </summary>
        public virtual void OnWeightChange(int oldValue)
        {
        }

        /// <summary>
        ///     Overridable. Virtual event invoked when the <see cref="Skill.Base" /> or <see cref="Skill.BaseFixedPoint" /> property of
        ///     <paramref name="skill" /> changes.
        /// </summary>
        public virtual void OnSkillChange(SkillName skill, double oldBase)
        {
        }

        /// <summary>
        ///     Overridable. Invoked after the mobile is deleted. When overridden, be sure to call the base method.
        /// </summary>
        public virtual void OnAfterDelete()
        {
            StopAggrExpire();

            CheckAggrExpire();

            PoisonTimer?.Stop();
            m_HitsTimer?.Stop();
            m_StamTimer?.Stop();
            m_ManaTimer?.Stop();
            _combatTimerToken.Cancel();
            _expireCombatantTimerToken.Cancel();
            _logoutTimerToken.Cancel();
            _expireCriminalTimerToken.Cancel();
            _paraTimerToken.Cancel();
            _frozenTimerToken.Cancel();
            _autoManifestTimerToken.Cancel();
        }

        public virtual bool AllowSkillUse(SkillName name) => true;

        public virtual bool UseSkill(SkillName name) => Skills.UseSkill(this, name);

        public virtual bool UseSkill(int skillID) => Skills.UseSkill(this, skillID);

        public virtual DeathMoveResult GetParentMoveResultFor(Item item) => item.OnParentDeath(this);

        public virtual DeathMoveResult GetInventoryMoveResultFor(Item item) => item.OnInventoryDeath(this);

        public virtual void Kill()
        {
            if (!CanBeDamaged())
            {
                return;
            }

            if (!Alive || IsDeadBondedPet)
            {
                return;
            }

            if (Deleted)
            {
                return;
            }

            if (!Region.OnBeforeDeath(this))
            {
                return;
            }

            if (!OnBeforeDeath())
            {
                return;
            }

            var box = FindBankNoCreate();

            if (box?.Opened == true)
            {
                box.Close();
            }

            m_NetState?.CancelAllTrades();

            m_Spell?.OnCasterKilled();
            // m_Spell.Disturb( DisturbType.Kill );

            m_Target?.Cancel(this, TargetCancelType.Canceled);

            DisruptiveAction();

            Warmode = false;

            DropHolding();

            Hits = 0;
            Stam = 0;
            Mana = 0;

            Poison = null;
            Combatant = null;

            if (Paralyzed)
            {
                Paralyzed = false;
            }

            if (Frozen)
            {
                Frozen = false;
            }

            var content = new List<Item>();
            var equip = new List<Item>();
            var moveToPack = new List<Item>();

            var itemsCopy = new List<Item>(Items);

            var pack = Backpack;

            for (var i = 0; i < itemsCopy.Count; ++i)
            {
                var item = itemsCopy[i];

                if (item == pack)
                {
                    continue;
                }

                var res = GetParentMoveResultFor(item);

                switch (res)
                {
                    case DeathMoveResult.MoveToCorpse:
                        {
                            content.Add(item);
                            equip.Add(item);
                            break;
                        }
                    case DeathMoveResult.MoveToBackpack:
                        {
                            moveToPack.Add(item);
                            break;
                        }
                }
            }

            if (pack != null)
            {
                var packCopy = new List<Item>(pack.Items);

                for (var i = 0; i < packCopy.Count; ++i)
                {
                    var item = packCopy[i];

                    var res = GetInventoryMoveResultFor(item);

                    if (res == DeathMoveResult.MoveToCorpse)
                    {
                        content.Add(item);
                    }
                    else
                    {
                        moveToPack.Add(item);
                    }
                }

                for (var i = 0; i < moveToPack.Count; ++i)
                {
                    var item = moveToPack[i];

                    if (RetainPackLocsOnDeath && item.Parent == pack)
                    {
                        continue;
                    }

                    pack.DropItem(item);
                }
            }

            HairInfo hair = null;
            if (m_Hair != null)
            {
                hair = new HairInfo(m_Hair.ItemID, m_Hair.Hue);
            }

            FacialHairInfo facialhair = null;
            if (m_FacialHair != null)
            {
                facialhair = new FacialHairInfo(m_FacialHair.ItemID, m_FacialHair.Hue);
            }

            var c = CreateCorpseHandler?.Invoke(this, hair, facialhair, content, equip);

            if (m_Map != null)
            {
                var eable = m_Map.GetClientsInRange(m_Location);
                var corpseSerial = c?.Serial ?? Serial.Zero;

                Span<byte> deathAnimation = stackalloc byte[OutgoingMobilePackets.DeathAnimationPacketLength].InitializePacket();
                Span<byte> removeEntity = stackalloc byte[OutgoingEntityPackets.RemoveEntityLength].InitializePacket();

                foreach (var state in eable)
                {
                    if (state != m_NetState)
                    {
                        OutgoingMobilePackets.CreateDeathAnimation(deathAnimation, Serial, corpseSerial);
                        state.Send(deathAnimation);

                        if (!state.Mobile.CanSee(this))
                        {
                            OutgoingEntityPackets.CreateRemoveEntity(removeEntity, Serial);
                            state.Send(removeEntity);
                        }
                    }
                }

                eable.Free();
            }

            Region.OnDeath(this);
            OnDeath(c);
        }

        /// <summary>
        ///     Overridable. Event invoked before the Mobile is <see cref="Kill">killed</see>.
        ///     <seealso cref="Kill" />
        ///     <seealso cref="OnDeath" />
        /// </summary>
        /// <returns>True to continue with death, false to override it.</returns>
        public virtual bool OnBeforeDeath() => true;

        /// <summary>
        ///     Overridable. Event invoked after the Mobile is <see cref="Kill">killed</see>. Primarily, this method is responsible for
        ///     deleting an NPC or turning a PC into a ghost.
        ///     <seealso cref="Kill" />
        ///     <seealso cref="OnBeforeDeath" />
        /// </summary>
        public virtual void OnDeath(Container c)
        {
            var sound = GetDeathSound();

            if (sound >= 0)
            {
                Effects.PlaySound(this, sound);
            }

            if (!m_Player)
            {
                Delete();
            }
            else
            {
                m_NetState.SendDeathStatus(true);

                Warmode = false;

                BodyMod = 0;
                // Body = this.Female ? 0x193 : 0x192;
                Body = Race.GhostBody(this);

                var deathShroud = new Item(0x204E) { Movable = false, Layer = Layer.OuterTorso };

                AddItem(deathShroud);

                Items.Remove(deathShroud);
                Items.Insert(0, deathShroud);

                Poison = null;
                Combatant = null;

                Hits = 0;
                Stam = 0;
                Mana = 0;

                EventSink.InvokePlayerDeath(this);

                ProcessDeltaQueue();

                m_NetState.SendDeathStatus(false);

                CheckStatTimers();
            }
        }

        public virtual bool CheckTarget(Mobile from, Target targ, object targeted) => true;

        public virtual void Use(Item item)
        {
            if (item?.Deleted != false || item.QuestItem || Deleted)
            {
                return;
            }

            DisruptiveAction();

            if (m_Spell?.OnCasterUsingObject(item) == false)
            {
                return;
            }

            var root = item.RootParent;
            var okay = false;

            if (!Utility.InUpdateRange(Location, item.GetWorldLocation()))
            {
                item.OnDoubleClickOutOfRange(this);
            }
            else if (!CanSee(item))
            {
                item.OnDoubleClickCantSee(this);
            }
            else if (!item.IsAccessibleTo(this))
            {
                var reg = Region.Find(item.GetWorldLocation(), item.Map);

                if (reg?.SendInaccessibleMessage(item, this) != true)
                {
                    item.OnDoubleClickNotAccessible(this);
                }
            }
            else if (!CheckAlive(false))
            {
                item.OnDoubleClickDead(this);
            }
            else if (item.InSecureTrade)
            {
                item.OnDoubleClickSecureTrade(this);
            }
            else if (!AllowItemUse(item))
            {
            }
            else if (!item.CheckItemUse(this, item))
            {
            }
            else if (root is Mobile mobile && mobile.IsSnoop(this))
            {
                item.OnSnoop(this);
            }
            else if (Region.OnDoubleClick(this, item))
            {
                okay = true;
            }

            if (okay)
            {
                // TODO: Is this correct?
                if (!item.Deleted)
                {
                    item.OnItemUsed(this, item);
                }

                // TODO: Is this correct?
                if (!item.Deleted)
                {
                    item.OnDoubleClick(this);
                }
            }
        }

        public virtual void Use(Mobile m)
        {
            if (m?.Deleted != false || Deleted)
            {
                return;
            }

            DisruptiveAction();

            if (m_Spell?.OnCasterUsingObject(m) == false)
            {
                return;
            }

            if (!Utility.InUpdateRange(Location, m.Location))
            {
                m.OnDoubleClickOutOfRange(this);
            }
            else if (!CanSee(m))
            {
                m.OnDoubleClickCantSee(this);
            }
            else if (!CheckAlive(false))
            {
                m.OnDoubleClickDead(this);
            }
            else if (Region.OnDoubleClick(this, m) && !m.Deleted)
            {
                m.OnDoubleClick(this);
            }
        }

        public virtual void Lift(Item item, int amount, out bool rejected, out LRReason reject)
        {
            rejected = true;
            reject = LRReason.Inspecific;

            if (item == null)
            {
                return;
            }

            var from = this;
            var state = m_NetState;

            if (from.AccessLevel >= AccessLevel.GameMaster || Core.TickCount - from.NextActionTime >= 0)
            {
                if (from.CheckAlive())
                {
                    from.DisruptiveAction();

                    if (from.Holding != null)
                    {
                        reject = LRReason.AreHolding;
                    }
                    else if (from.AccessLevel < AccessLevel.GameMaster && !from.InRange(item.GetWorldLocation(), 2))
                    {
                        reject = LRReason.OutOfRange;
                    }
                    else if (!from.CanSee(item) || !from.InLOS(item))
                    {
                        reject = LRReason.OutOfSight;
                    }
                    else if (!item.VerifyMove(from))
                    {
                        reject = LRReason.CannotLift;
                    }
                    else if (!item.IsAccessibleTo(from))
                    {
                        reject = LRReason.CannotLift;
                    }
                    else if (item.Nontransferable && amount != item.Amount)
                    {
                        if (item.QuestItem)
                        {
                            from.SendLocalizedMessage(1074868); // Stacks of quest items cannot be unstacked.
                        }

                        reject = LRReason.CannotLift;
                    }
                    else if (!item.CheckLift(from, item, ref reject))
                    {
                    }
                    else
                    {
                        var root = item.RootParent;

                        if (root is Mobile mobile && !mobile.CheckNonlocalLift(from, item))
                        {
                            reject = LRReason.TryToSteal;
                        }
                        else if (!from.OnDragLift(item) || !item.OnDragLift(from))
                        {
                            reject = LRReason.Inspecific;
                        }
                        else if (!from.CheckAlive())
                        {
                            reject = LRReason.Inspecific;
                        }
                        else
                        {
                            item.SetLastMoved();

                            if (item.Spawner != null)
                            {
                                item.Spawner.Remove(item);
                                item.Spawner = null;
                            }

                            var oldAmount = item.Amount;

                            if (oldAmount <= 0)
                            {
                                logger.Error(
                                    "Item {Type} ({Serial}) has amount of {OldAmount}, but must be at least 1",
                                    item.GetType(),
                                    item.Serial,
                                    oldAmount
                                );
                            }
                            else
                            {
                                amount = Math.Clamp(amount, 1, oldAmount);

                                if (amount < oldAmount)
                                {
                                    LiftItemDupe(item, amount);
                                }
                            }

                            var map = from.Map;

                            if (DragEffects && map != null && root is null or Item)
                            {
                                var eable = map.GetClientsInRange(from.Location);
                                var rootItem = root as Item;

                                Span<byte> buffer = stackalloc byte[OutgoingPlayerPackets.DragEffectPacketLength].InitializePacket();

                                foreach (var ns in eable)
                                {
                                    if (ns.Mobile != from && ns.Mobile.CanSee(from) && ns.Mobile.InLOS(from) &&
                                        ns.Mobile.CanSee(root))
                                    {
                                        OutgoingPlayerPackets.CreateDragEffect(
                                            buffer,
                                            rootItem?.Serial ?? Serial.Zero,
                                            rootItem?.Location ?? item.Location,
                                            from.Serial,
                                            from.Location,
                                            item.ItemID,
                                            item.Hue,
                                            amount
                                        );

                                        ns.Send(buffer);
                                    }
                                }

                                eable.Free();
                            }

                            var fixLoc = item.Location;
                            var fixMap = item.Map;
                            var shouldFix = item.Parent == null;

                            item.RecordBounce();
                            item.OnItemLifted(from, item);
                            item.Internalize();

                            from.Holding = item;

                            from.SendSound(item.GetLiftSound(from));

                            from.NextActionTime = Core.TickCount + ActionDelay;

                            if (fixMap != null && shouldFix)
                            {
                                fixMap.FixColumn(fixLoc.m_X, fixLoc.m_Y);
                            }

                            reject = LRReason.Inspecific;
                            rejected = false;
                        }
                    }
                }
                else
                {
                    reject = LRReason.Inspecific;
                }
            }
            else
            {
                SendActionMessage();
                reject = LRReason.Inspecific;
            }

            if (rejected && state != null)
            {
                state.SendLiftReject(reject);

                if (item.Deleted)
                {
                    return;
                }

                if (item.Parent is Item)
                {
                    state.SendContainerContentUpdate(item);
                }
                else if (item.Parent is Mobile)
                {
                    state.SendEquipUpdate(item);
                }
                else
                {
                    item.SendInfoTo(state);
                }

                if (item.Parent != null)
                {
                    item.SendOPLPacketTo(state);
                }
            }
        }

        public static T LiftItemDupe<T>(T oldItem, int amount) where T : Item
        {
            T item;
            try
            {
                item = oldItem.GetType().CreateInstance<T>();
            }
            catch (Exception e)
            {
                logger.Warning(
                    e,
                    "[{Serial} {Name}]: Item must have a zero parameter constructor to be separated from a stack.",
                    oldItem.Serial,
                    oldItem.GetType().Name
                );

                return null;
            }

            var oldAmount = oldItem.Amount;
            oldItem.Amount = amount;

            item.Visible = oldItem.Visible;
            item.Movable = oldItem.Movable;
            item.LootType = oldItem.LootType;
            item.Direction = oldItem.Direction;
            item.Hue = oldItem.Hue;
            item.ItemID = oldItem.ItemID;
            item.Location = oldItem.Location;
            item.Layer = oldItem.Layer;
            item.Name = oldItem.Name;
            item.Weight = oldItem.Weight;

            item.Amount = oldAmount - amount;
            item.Map = oldItem.Map;

            oldItem.OnAfterDuped(item);

            if (oldItem.Parent is Mobile parentMobile)
            {
                parentMobile.AddItem(item);
            }
            else if (oldItem.Parent is Item parentItem)
            {
                parentItem.AddItem(item);
            }

            item.Delta(ItemDelta.Update);

            return item;
        }

        public virtual void SendDropEffect(Item item)
        {
            if (!DragEffects || item.Deleted)
            {
                return;
            }

            var map = m_Map;
            var root = item.RootParent;
            var rootItem = root as Item;

            if (map == null || root != null && rootItem == null)
            {
                return;
            }

            var eable = map.GetClientsInRange(m_Location);

            Span<byte> buffer = stackalloc byte[OutgoingPlayerPackets.DragEffectPacketLength].InitializePacket();

            foreach (var ns in eable)
            {
                if (ns.StygianAbyss || ns.Mobile == this ||
                    !ns.Mobile.CanSee(this) || !ns.Mobile.InLOS(this) || !ns.Mobile.CanSee(root))
                {
                    continue;
                }

                OutgoingPlayerPackets.CreateDragEffect(
                    buffer,
                    Serial,
                    Location,
                    rootItem?.Serial ?? Serial.Zero,
                    rootItem?.Location ?? item.Location,
                    item.ItemID,
                    item.Hue,
                    item.Amount
                );

                ns.Send(buffer);
            }

            eable.Free();
        }

        public virtual bool Drop(Item to, Point3D loc)
        {
            var from = this;
            var item = from.Holding;

            var valid = item != null && item.HeldBy == from && item.Map == Map.Internal;

            from.Holding = null;

            if (!valid)
            {
                return false;
            }

            var bounced = true;

            item.SetLastMoved();

            if (to == null || !item.DropToItem(from, to, loc))
            {
                item.Bounce(from);
            }
            else
            {
                bounced = false;
            }

            item.ClearBounce();

            if (!bounced)
            {
                SendDropEffect(item);
            }

            return !bounced;
        }

        public virtual bool Drop(Point3D loc)
        {
            var from = this;
            var item = from.Holding;

            var valid = item != null && item.HeldBy == from && item.Map == Map.Internal;

            from.Holding = null;

            if (!valid)
            {
                return false;
            }

            var bounced = true;

            item.SetLastMoved();

            if (!item.DropToWorld(from, loc))
            {
                item.Bounce(from);
            }
            else
            {
                bounced = false;
            }

            item.ClearBounce();

            if (!bounced)
            {
                SendDropEffect(item);
            }

            return !bounced;
        }

        public virtual bool Drop(Mobile to, Point3D loc)
        {
            var from = this;
            var item = from.Holding;

            var valid = item != null && item.HeldBy == from && item.Map == Map.Internal;

            from.Holding = null;

            if (!valid)
            {
                return false;
            }

            var bounced = true;

            item.SetLastMoved();

            if (to == null || !item.DropToMobile(from, to, loc))
            {
                item.Bounce(from);
            }
            else
            {
                bounced = false;
            }

            item.ClearBounce();

            if (!bounced)
            {
                SendDropEffect(item);
            }

            return !bounced;
        }

        public virtual bool MutateSpeech(List<Mobile> hears, ref string text, ref object context)
        {
            if (Alive)
            {
                return false;
            }

            using var sb = new ValueStringBuilder(stackalloc char[Math.Min(text.Length, 256)]);
            for (var i = 0; i < text.Length; ++i)
            {
                sb.Append(text[i] != ' ' ? (GhostChars ?? DefaultGhostChars).RandomElement() : ' ');
            }

            text = sb.ToString();
            context = m_GhostMutateContext;
            return true;
        }

        private void AutoManifest()
        {
            if (!Alive)
            {
                Warmode = false;
            }
        }

        public virtual void Manifest(TimeSpan delay)
        {
            Warmode = true;
            _autoManifestTimerToken.Cancel();
            Timer.StartTimer(delay, AutoManifest, out _autoManifestTimerToken);
        }

        public virtual bool CheckSpeechManifest()
        {
            if (Alive)
            {
                return false;
            }

            var delay = AutoManifestTimeout;

            if (delay > TimeSpan.Zero && (!Warmode || _autoManifestTimerToken.Running))
            {
                Manifest(delay);
                return true;
            }

            return false;
        }

        public virtual bool CheckHearsMutatedSpeech(Mobile m, object context) =>
            context != m_GhostMutateContext || m.Alive && !m.CanHearGhosts;

        private void AddSpeechItemsFrom(List<IEntity> list, Container cont)
        {
            for (var i = 0; i < cont.Items.Count; ++i)
            {
                var item = cont.Items[i];

                if (item.HandlesOnSpeech)
                {
                    list.Add(item);
                }

                if (item is Container container)
                {
                    AddSpeechItemsFrom(list, container);
                }
            }
        }

        public virtual void DoSpeech(string text, int[] keywords, MessageType type, int hue)
        {
            if (Deleted || CommandSystem.Handle(this, text, type))
            {
                return;
            }

            var range = 15;

            switch (type)
            {
                case MessageType.Regular:
                    SpeechHue = hue;
                    break;
                case MessageType.Emote:
                    EmoteHue = hue;
                    break;
                case MessageType.Whisper:
                    WhisperHue = hue;
                    range = 1;
                    break;
                case MessageType.Yell:
                    YellHue = hue;
                    range = 18;
                    break;
                case MessageType.System:
                    break;
                case MessageType.Label:
                    break;
                case MessageType.Focus:
                    break;
                case MessageType.Spell:
                    break;
                case MessageType.Guild:
                    break;
                case MessageType.Alliance:
                    break;
                case MessageType.Command:
                    break;
                case MessageType.Encoded:
                    break;
                default:
                    type = MessageType.Regular;
                    break;
            }

            var regArgs = new SpeechEventArgs(this, text, type, hue, keywords);

            EventSink.InvokeSpeech(regArgs);
            Region.OnSpeech(regArgs);
            OnSaid(regArgs);

            if (regArgs.Blocked)
            {
                return;
            }

            text = regArgs.Speech;

            if (string.IsNullOrEmpty(text))
            {
                return;
            }

            var hears = m_Hears;
            var onSpeech = m_OnSpeech;

            if (m_Map != null)
            {
                var eable = m_Map.GetObjectsInRange(m_Location, range);

                foreach (var o in eable)
                {
                    if (o is Mobile heard)
                    {
                        if (!heard.CanSee(this) || !NoSpeechLOS && heard.Player && !heard.InLOS(this))
                        {
                            continue;
                        }

                        if (heard.m_NetState != null)
                        {
                            hears.Add(heard);
                        }

                        if (heard.HandlesOnSpeech(this))
                        {
                            onSpeech.Add(heard);
                        }

                        for (var i = 0; i < heard.Items.Count; ++i)
                        {
                            var item = heard.Items[i];

                            if (item.HandlesOnSpeech)
                            {
                                onSpeech.Add(item);
                            }

                            if (item is Container container)
                            {
                                AddSpeechItemsFrom(onSpeech, container);
                            }
                        }
                    }
                    else if (o is Item item)
                    {
                        if (item.HandlesOnSpeech)
                        {
                            onSpeech.Add(item);
                        }

                        if (item is Container container)
                        {
                            AddSpeechItemsFrom(onSpeech, container);
                        }
                    }
                }

                eable.Free();

                object mutateContext = null;
                var mutatedText = text;
                SpeechEventArgs mutatedArgs = null;

                if (MutateSpeech(hears, ref mutatedText, ref mutateContext))
                {
                    mutatedArgs = new SpeechEventArgs(this, mutatedText, type, hue, Array.Empty<int>());
                }

                CheckSpeechManifest();

                ProcessDelta();

                Span<byte> regBuffer = stackalloc byte[OutgoingMessagePackets.GetMaxMessageLength(text)].InitializePacket();
                Span<byte> mutBuffer = stackalloc byte[OutgoingMessagePackets.GetMaxMessageLength(mutatedText)].InitializePacket();

                // TODO: Should this be sorted like onSpeech is below?
                for (var i = 0; i < hears.Count; ++i)
                {
                    var heard = hears[i];

                    if (mutatedArgs == null || !CheckHearsMutatedSpeech(heard, mutateContext))
                    {
                        var length = OutgoingMessagePackets.CreateMessage(
                            regBuffer, Serial, Body, type, hue, 3, false, m_Language, Name, text
                        );

                        if (length != regBuffer.Length)
                        {
                            regBuffer = regBuffer[..length]; // Adjust to the actual size
                        }

                        heard.OnSpeech(regArgs);
                        heard.NetState?.Send(regBuffer);
                    }
                    else
                    {
                        var length = OutgoingMessagePackets.CreateMessage(
                            mutBuffer, Serial, Body, type, hue, 3, false, m_Language, Name, mutatedText
                        );

                        if (length != mutBuffer.Length)
                        {
                            mutBuffer = mutBuffer[..length]; // Adjust to the actual size
                        }

                        heard.OnSpeech(mutatedArgs);
                        heard.NetState?.Send(mutBuffer);
                    }
                }

                if (onSpeech.Count > 1)
                {
                    onSpeech.Sort(LocationComparer.GetInstance(this));
                }

                for (var i = 0; i < onSpeech.Count; ++i)
                {
                    var obj = onSpeech[i];

                    if (obj is Mobile heard)
                    {
                        if (mutatedArgs == null || !CheckHearsMutatedSpeech(heard, mutateContext))
                        {
                            heard.OnSpeech(regArgs);
                        }
                        else
                        {
                            heard.OnSpeech(mutatedArgs);
                        }
                    }
                    else
                    {
                        ((Item)obj).OnSpeech(regArgs);
                    }
                }

                if (m_Hears.Count > 0)
                {
                    m_Hears.Clear();
                }

                if (m_OnSpeech.Count > 0)
                {
                    m_OnSpeech.Clear();
                }
            }
        }

        public Mobile FindMostRecentDamager(bool allowSelf) => FindMostRecentDamageEntry(allowSelf)?.Damager;

        public DamageEntry FindMostRecentDamageEntry(bool allowSelf)
        {
            for (var i = DamageEntries.Count - 1; i >= 0; --i)
            {
                if (i >= DamageEntries.Count)
                {
                    continue;
                }

                var de = DamageEntries[i];

                if (de.HasExpired)
                {
                    DamageEntries.RemoveAt(i);
                }
                else if (allowSelf || de.Damager != this)
                {
                    return de;
                }
            }

            return null;
        }

        public Mobile FindLeastRecentDamager(bool allowSelf) => FindLeastRecentDamageEntry(allowSelf)?.Damager;

        public DamageEntry FindLeastRecentDamageEntry(bool allowSelf)
        {
            for (var i = 0; i < DamageEntries.Count; ++i)
            {
                if (i < 0)
                {
                    continue;
                }

                var de = DamageEntries[i];

                if (de.HasExpired)
                {
                    DamageEntries.RemoveAt(i);
                    --i;
                }
                else if (allowSelf || de.Damager != this)
                {
                    return de;
                }
            }

            return null;
        }

        public Mobile FindMostTotalDamager(bool allowSelf) => FindMostTotalDamageEntry(allowSelf)?.Damager;

        public DamageEntry FindMostTotalDamageEntry(bool allowSelf)
        {
            DamageEntry mostTotal = null;

            for (var i = DamageEntries.Count - 1; i >= 0; --i)
            {
                if (i >= DamageEntries.Count)
                {
                    continue;
                }

                var de = DamageEntries[i];

                if (de.HasExpired)
                {
                    DamageEntries.RemoveAt(i);
                }
                else if ((allowSelf || de.Damager != this) && (mostTotal == null || de.DamageGiven > mostTotal.DamageGiven))
                {
                    mostTotal = de;
                }
            }

            return mostTotal;
        }

        public Mobile FindLeastTotalDamager(bool allowSelf) => FindLeastTotalDamageEntry(allowSelf)?.Damager;

        public DamageEntry FindLeastTotalDamageEntry(bool allowSelf)
        {
            DamageEntry mostTotal = null;

            for (var i = DamageEntries.Count - 1; i >= 0; --i)
            {
                if (i >= DamageEntries.Count)
                {
                    continue;
                }

                var de = DamageEntries[i];

                if (de.HasExpired)
                {
                    DamageEntries.RemoveAt(i);
                }
                else if ((allowSelf || de.Damager != this) && (mostTotal == null || de.DamageGiven < mostTotal.DamageGiven))
                {
                    mostTotal = de;
                }
            }

            return mostTotal;
        }

        public DamageEntry FindDamageEntryFor(Mobile m)
        {
            for (var i = DamageEntries.Count - 1; i >= 0; --i)
            {
                if (i >= DamageEntries.Count)
                {
                    continue;
                }

                var de = DamageEntries[i];

                if (de.HasExpired)
                {
                    DamageEntries.RemoveAt(i);
                }
                else if (de.Damager == m)
                {
                    return de;
                }
            }

            return null;
        }

        public virtual Mobile GetDamageMaster(Mobile damagee) => null;

        public virtual DamageEntry RegisterDamage(int amount, Mobile from)
        {
            var de = FindDamageEntryFor(from) ?? new DamageEntry(from);

            de.DamageGiven += amount;
            de.LastDamage = Core.Now;

            DamageEntries.Remove(de);
            DamageEntries.Add(de);

            var master = from.GetDamageMaster(this);

            if (master != null)
            {
                var list = de.Responsible;

                if (list == null)
                {
                    de.Responsible = list = new List<DamageEntry>();
                }

                DamageEntry resp = null;
                foreach (var check in list)
                {
                    if (check.Damager == master)
                    {
                        resp = check;
                        break;
                    }
                }

                if (resp == null)
                {
                    list.Add(resp = new DamageEntry(master));
                }

                resp.DamageGiven += amount;
                resp.LastDamage = Core.Now;
            }

            return de;
        }

        /// <summary>
        ///     Overridable. Virtual event invoked when the Mobile is <see cref="Damage">damaged</see>. It is called before
        ///     <see cref="Hits">hit points</see> are lowered or the Mobile is <see cref="Kill">killed</see>.
        ///     <seealso cref="Damage" />
        ///     <seealso cref="Hits" />
        ///     <seealso cref="Kill" />
        /// </summary>
        public virtual void OnDamage(int amount, Mobile from, bool willKill)
        {
        }

        public virtual bool CanBeDamaged() => !m_Blessed;

        public virtual void Damage(int amount, Mobile from = null, bool informMount = true)
        {
            if (!CanBeDamaged() || Deleted)
            {
                return;
            }

            if (!Region.OnDamage(this, ref amount))
            {
                return;
            }

            if (amount > 0)
            {
                var oldHits = Hits;
                var newHits = oldHits - amount;

                m_Spell?.OnCasterHurt();

                // if (m_Spell != null && m_Spell.State == SpellState.Casting)
                // m_Spell.Disturb( DisturbType.Hurt, false, true );

                if (from != null)
                {
                    RegisterDamage(amount, from);
                }

                DisruptiveAction();

                Paralyzed = false;

                switch (VisibleDamageType)
                {
                    case VisibleDamageType.Related:
                        {
                            SendVisibleDamageRelated(from, amount);
                            break;
                        }
                    case VisibleDamageType.Everyone:
                        {
                            SendVisibleDamageEveryone(amount);
                            break;
                        }
                    case VisibleDamageType.Selective:
                        {
                            SendVisibleDamageSelective(from, amount);
                            break;
                        }
                }

                OnDamage(amount, from, newHits < 0);

                if (informMount)
                {
                    Mount?.OnRiderDamaged(amount, from, newHits < 0);
                }

                if (newHits < 0)
                {
                    LastKiller = from;

                    Hits = 0;

                    if (oldHits >= 0)
                    {
                        Kill();
                    }
                }
                else
                {
                    Hits = newHits;
                }
            }
        }

        public void SendVisibleDamageRelated(Mobile from, int amount)
        {
            var ourState = m_NetState ?? GetDamageMaster(from)?.m_NetState;
            var theirState = from?.m_NetState ?? from?.GetDamageMaster(this)?.m_NetState;

            if (amount > 0)
            {
                ourState.SendDamage(Serial, amount);

                if (theirState != null && theirState != ourState)
                {
                    theirState.SendDamage(Serial, amount);
                }
            }
        }

        public void SendVisibleDamageEveryone(int amount)
        {
            if (amount < 0)
            {
                return;
            }

            var map = m_Map;

            if (map == null)
            {
                return;
            }

            var eable = map.GetClientsInRange(m_Location);

            foreach (var ns in eable)
            {
                if (ns.Mobile.CanSee(this))
                {
                    ns.SendDamage(Serial, amount);
                }
            }

            eable.Free();
        }

        public void SendVisibleDamageSelective(Mobile from, int amount)
        {
            var ourState = m_NetState;
            var theirState = from?.m_NetState;

            var damager = from;
            var damaged = this;

            if (ourState == null)
            {
                var master = GetDamageMaster(from);

                if (master != null)
                {
                    damaged = master;
                    ourState = master.m_NetState;
                }
            }

            if (!damaged.ShowVisibleDamage)
            {
                return;
            }

            if (theirState == null && from != null)
            {
                var master = from.GetDamageMaster(this);

                if (master != null)
                {
                    damager = master;
                    theirState = master.m_NetState;
                }
            }

            if (amount > 0)
            {
                if (damaged.CanSeeVisibleDamage)
                {
                    ourState.SendDamage(Serial, amount);
                }

                if (theirState != null && theirState != ourState && damager.CanSeeVisibleDamage)
                {
                    theirState.SendDamage(Serial, amount);
                }
            }
        }

        public void Heal(int amount) => Heal(amount, this);

        public void Heal(int amount, Mobile from, bool message = true)
        {
            if (!Alive || IsDeadBondedPet)
            {
                return;
            }

            if (!Region.OnHeal(this, ref amount))
            {
                return;
            }

            OnHeal(ref amount, from);

            if (Hits + amount > HitsMax)
            {
                amount = HitsMax - Hits;
            }

            Hits += amount;

            if (message && amount > 0)
            {
                m_NetState.SendMessageLocalizedAffix(
                    Serial.MinusOne,
                    -1,
                    MessageType.Label,
                    0x3B2,
                    3,
                    1008158,
                    "",
                    AffixType.Append | AffixType.System,
                    amount.ToString()
                );
            }
        }

        public virtual void OnHeal(ref int amount, Mobile from)
        {
        }

        public virtual void BeforeSerialize()
        {
        }

        public virtual void Deserialize(IGenericReader reader)
        {
            var version = reader.ReadInt();

            switch (version)
            {
                case 33:
                    {
                        // Removed created
                        goto case 32;
                    }
                case 32:
                    {
                        // Removed StuckMenu
                        goto case 31;
                    }
                case 31:
                    {
                        LastStrGain = reader.ReadDeltaTime();
                        LastIntGain = reader.ReadDeltaTime();
                        LastDexGain = reader.ReadDeltaTime();

                        goto case 30;
                    }
                case 30:
                    {
                        var hairflag = reader.ReadByte();

                        if ((hairflag & 0x01) != 0)
                        {
                            m_Hair = new HairInfo(reader);
                        }

                        if ((hairflag & 0x02) != 0)
                        {
                            m_FacialHair = new FacialHairInfo(reader);
                        }

                        goto case 29;
                    }
                case 29:
                    {
                        m_Race = reader.ReadRace();
                        goto case 28;
                    }
                case 28:
                    {
                        if (version <= 30)
                        {
                            LastStatGain = reader.ReadDeltaTime();
                        }

                        goto case 27;
                    }
                case 27:
                    {
                        m_TithingPoints = reader.ReadInt();

                        goto case 26;
                    }
                case 26:
                case 25:
                case 24:
                    {
                        Corpse = reader.ReadEntity<Container>();

                        goto case 23;
                    }
                case 23:
                    {
                        if (version < 33)
                        {
                            Created = reader.ReadDateTime();
                        }

                        goto case 22;
                    }
                case 22: // Just removed followers
                case 21:
                    {
                        Stabled = reader.ReadEntityList<Mobile>();

                        goto case 20;
                    }
                case 20:
                    {
                        CantWalk = reader.ReadBool();

                        goto case 19;
                    }
                case 19: // Just removed variables
                case 18:
                    {
                        Virtues = new VirtueInfo(reader);

                        goto case 17;
                    }
                case 17:
                    {
                        Thirst = reader.ReadInt();
                        BAC = reader.ReadInt();

                        goto case 16;
                    }
                case 16:
                    {
                        m_ShortTermMurders = reader.ReadInt();

                        if (version <= 24)
                        {
                            reader.ReadDateTime();
                            reader.ReadDateTime();
                        }

                        goto case 15;
                    }
                case 15:
                    {
                        if (version < 22)
                        {
                            reader.ReadInt(); // followers
                        }

                        m_FollowersMax = reader.ReadInt();

                        goto case 14;
                    }
                case 14:
                    {
                        MagicDamageAbsorb = reader.ReadInt();

                        goto case 13;
                    }
                case 13:
                    {
                        GuildFealty = reader.ReadEntity<Mobile>();

                        goto case 12;
                    }
                case 12:
                    {
                        m_Guild = reader.ReadEntity<BaseGuild>();

                        goto case 11;
                    }
                case 11:
                    {
                        m_DisplayGuildTitle = reader.ReadBool();

                        goto case 10;
                    }
                case 10:
                    {
                        CanSwim = reader.ReadBool();

                        goto case 9;
                    }
                case 9:
                    {
                        Squelched = reader.ReadBool();

                        goto case 8;
                    }
                case 8:
                    {
                        m_Holding = reader.ReadEntity<Item>();

                        goto case 7;
                    }
                case 7:
                    {
                        m_VirtualArmor = reader.ReadInt();

                        goto case 6;
                    }
                case 6:
                    {
                        BaseSoundID = reader.ReadInt();

                        goto case 5;
                    }
                case 5:
                    {
                        DisarmReady = reader.ReadBool();
                        StunReady = reader.ReadBool();

                        goto case 4;
                    }
                case 4:
                    {
                        if (version <= 25)
                        {
                            reader.ReadPoison();
                        }

                        goto case 3;
                    }
                case 3:
                    {
                        m_StatCap = reader.ReadInt();

                        goto case 2;
                    }
                case 2:
                    {
                        NameHue = reader.ReadInt();

                        goto case 1;
                    }
                case 1:
                    {
                        m_Hunger = reader.ReadInt();

                        goto case 0;
                    }
                case 0:
                    {
                        if (version < 21)
                        {
                            Stabled = new List<Mobile>();
                        }

                        if (version < 18)
                        {
                            Virtues = new VirtueInfo();
                        }

                        if (version < 11)
                        {
                            m_DisplayGuildTitle = true;
                        }

                        if (version < 3)
                        {
                            m_StatCap = 225;
                        }

                        if (version < 15)
                        {
                            m_Followers = 0;
                            m_FollowersMax = 5;
                        }

                        m_Location = reader.ReadPoint3D();
                        m_Body = new Body(reader.ReadInt());
                        m_Name = reader.ReadString();
                        m_GuildTitle = reader.ReadString();
                        m_Criminal = reader.ReadBool();
                        m_Kills = reader.ReadInt();
                        SpeechHue = reader.ReadInt();
                        EmoteHue = reader.ReadInt();
                        WhisperHue = reader.ReadInt();
                        YellHue = reader.ReadInt();
                        m_Language = reader.ReadString();
                        m_Female = reader.ReadBool();
                        m_Warmode = reader.ReadBool();
                        m_Hidden = reader.ReadBool();
                        m_Direction = (Direction)reader.ReadByte();
                        m_Hue = reader.ReadInt();
                        m_Str = reader.ReadInt();
                        m_Dex = reader.ReadInt();
                        m_Int = reader.ReadInt();
                        m_Hits = reader.ReadInt();
                        m_Stam = reader.ReadInt();
                        m_Mana = reader.ReadInt();
                        m_Map = reader.ReadMap();
                        m_Blessed = reader.ReadBool();
                        m_Fame = reader.ReadInt();
                        m_Karma = reader.ReadInt();
                        m_AccessLevel = (AccessLevel)reader.ReadByte();

                        Skills = new Skills(this, reader);

                        Items = reader.ReadEntityList<Item>();

                        m_Player = reader.ReadBool();
                        m_Title = reader.ReadString();
                        Profile = reader.ReadString();
                        ProfileLocked = reader.ReadBool();

                        if (version <= 18)
                        {
                            reader.ReadInt();
                            reader.ReadInt();
                            reader.ReadInt();
                        }

                        AutoPageNotify = reader.ReadBool();

                        LogoutLocation = reader.ReadPoint3D();
                        LogoutMap = reader.ReadMap();

                        m_StrLock = (StatLockType)reader.ReadByte();
                        m_DexLock = (StatLockType)reader.ReadByte();
                        m_IntLock = (StatLockType)reader.ReadByte();

                        StatMods = new HashSet<StatMod>();
                        SkillMods = new HashSet<SkillMod>();

                        if (version < 32)
                        {
                            if (reader.ReadBool())
                            {
                                var count = reader.ReadInt();
                                for (var i = 0; i < count; ++i)
                                {
                                    reader.ReadDateTime();
                                }
                            }
                        }

                        if (m_Player && m_Map != Map.Internal)
                        {
                            LogoutLocation = m_Location;
                            LogoutMap = m_Map;

                            m_Map = Map.Internal;
                        }

                        m_Map?.OnEnter(this);

                        if (m_Criminal)
                        {
                            Timer.StartTimer(ExpireCriminalDelay, ExpireCriminal, out _expireCriminalTimerToken);
                        }

                        if (ShouldCheckStatTimers)
                        {
                            CheckStatTimers();
                        }

                        UpdateRegion();

                        UpdateResistances();

                        break;
                    }
            }

            if (!m_Player)
            {
                Utility.Intern(ref m_Name);
            }

            Utility.Intern(ref m_Title);
            Utility.Intern(ref m_Language);
        }

        public void ConvertHair()
        {
            Item hair;

            if ((hair = FindItemOnLayer(Layer.Hair)) != null)
            {
                HairItemID = hair.ItemID;
                HairHue = hair.Hue;
                hair.Delete();
            }

            if ((hair = FindItemOnLayer(Layer.FacialHair)) != null)
            {
                FacialHairItemID = hair.ItemID;
                FacialHairHue = hair.Hue;
                hair.Delete();
            }
        }

        public virtual void CheckStatTimers()
        {
            if (Deleted)
            {
                return;
            }

            if (Hits < HitsMax)
            {
                if (CanRegenHits)
                {
                    m_HitsTimer ??= new HitsTimer(this);
                    m_HitsTimer.Start();
                }
                else
                {
                    m_HitsTimer?.Stop();
                }
            }
            else
            {
                Hits = HitsMax;
            }

            if (Stam < StamMax)
            {
                if (CanRegenStam)
                {
                    m_StamTimer ??= new StamTimer(this);
                    m_StamTimer.Start();
                }
                else
                {
                    m_StamTimer?.Stop();
                }
            }
            else
            {
                Stam = StamMax;
            }

            if (Mana < ManaMax)
            {
                if (CanRegenMana)
                {
                    m_ManaTimer ??= new ManaTimer(this);
                    m_ManaTimer.Start();
                }
                else
                {
                    m_ManaTimer?.Stop();
                }
            }
            else
            {
                Mana = ManaMax;
            }
        }

        public static string GetAccessLevelName(AccessLevel level) => m_AccessLevelNames[(int)level];

        public virtual bool CanPaperdollBeOpenedBy(Mobile from) => Body.IsHuman || Body.IsGhost || IsBodyMod;

        public virtual void GetChildContextMenuEntries(Mobile from, List<ContextMenuEntry> list, Item item)
        {
        }

        public virtual void GetContextMenuEntries(Mobile from, List<ContextMenuEntry> list)
        {
            if (Deleted)
            {
                return;
            }

            if (CanPaperdollBeOpenedBy(from))
            {
                list.Add(new PaperdollEntry(this));
            }

            if (from == this && Backpack != null && CanSee(Backpack) && CheckAlive(false))
            {
                list.Add(new OpenBackpackEntry(this));
            }
        }

        public void Internalize()
        {
            Map = Map.Internal;
        }

        /// <summary>
        ///     Overridable. Virtual event invoked when <paramref name="item" /> is <see cref="AddItem">added</see> from the Mobile,
        ///     such
        ///     as when it is equipped.
        ///     <seealso cref="Items" />
        ///     <seealso cref="OnItemRemoved" />
        /// </summary>
        public virtual void OnItemAdded(Item item)
        {
        }

        /// <summary>
        ///     Overridable. Virtual event invoked when <paramref name="item" /> is <see cref="RemoveItem">removed</see> from the
        ///     Mobile.
        ///     <seealso cref="Items" />
        ///     <seealso cref="OnItemAdded" />
        /// </summary>
        public virtual void OnItemRemoved(Item item)
        {
        }

        /// <summary>
        ///     Overridable. Virtual event invoked when <paramref name="item" /> is becomes a child of the Mobile; it's worn or
        ///     contained
        ///     at some level of the Mobile's <see cref="Mobile.Backpack">backpack</see> or <see cref="Mobile.BankBox">bank box</see>
        ///     <seealso cref="OnSubItemRemoved" />
        ///     <seealso cref="OnItemAdded" />
        /// </summary>
        public virtual void OnSubItemAdded(Item item)
        {
        }

        /// <summary>
        ///     Overridable. Virtual event invoked when <paramref name="item" /> is removed from the Mobile, its
        ///     <see cref="Mobile.Backpack">backpack</see>, or its <see cref="Mobile.BankBox">bank box</see>.
        ///     <seealso cref="OnSubItemAdded" />
        ///     <seealso cref="OnItemRemoved" />
        /// </summary>
        public virtual void OnSubItemRemoved(Item item)
        {
        }

        public virtual void OnItemBounceCleared(Item item)
        {
        }

        public virtual void OnSubItemBounceCleared(Item item)
        {
        }

        public void AddItem(Item item)
        {
            if (item?.Deleted != false)
            {
                return;
            }

            if (item.Parent == this)
            {
                return;
            }

            if (item.Parent is Mobile parentMobile)
            {
                parentMobile.RemoveItem(item);
            }
            else if (item.Parent is Item parentItem)
            {
                parentItem.RemoveItem(item);
            }
            else
            {
                item.SendRemovePacket();
            }

            item.Parent = this;
            item.Map = m_Map;

            Items.Add(item);

            if (!item.IsVirtualItem)
            {
                UpdateTotal(item, TotalType.Gold, item.TotalGold);
                UpdateTotal(item, TotalType.Items, item.TotalItems + 1);
                UpdateTotal(item, TotalType.Weight, item.TotalWeight + item.PileWeight);
            }

            item.Delta(ItemDelta.Update);

            item.OnAdded(this);
            OnItemAdded(item);

            if (item.PhysicalResistance != 0 || item.FireResistance != 0 || item.ColdResistance != 0 ||
                item.PoisonResistance != 0 || item.EnergyResistance != 0)
            {
                UpdateResistances();
            }
        }

        public void RemoveItem(Item item)
        {
            if (item == null || Items == null)
            {
                return;
            }

            if (Items.Remove(item))
            {
                item.SendRemovePacket();

                if (!item.IsVirtualItem)
                {
                    UpdateTotal(item, TotalType.Gold, -item.TotalGold);
                    UpdateTotal(item, TotalType.Items, -(item.TotalItems + 1));
                    UpdateTotal(item, TotalType.Weight, -(item.TotalWeight + item.PileWeight));
                }

                item.Parent = null;

                item.OnRemoved(this);
                OnItemRemoved(item);

                if (item.PhysicalResistance != 0 || item.FireResistance != 0 || item.ColdResistance != 0 ||
                    item.PoisonResistance != 0 || item.EnergyResistance != 0)
                {
                    UpdateResistances();
                }
            }
        }

        public virtual void Animate(int action, int frameCount, int repeatCount, bool forward, bool repeat, int delay)
        {
            var map = m_Map;

            if (map == null)
            {
                return;
            }

            ProcessDelta();

            var eable = map.GetClientsInRange(m_Location);

            Span<byte> buffer = stackalloc byte[OutgoingMobilePackets.MobileAnimationPacketLength].InitializePacket();

            foreach (var state in eable)
            {
                if (!state.Mobile.CanSee(this))
                {
                    continue;
                }

                state.Mobile.ProcessDelta();

                if (Body.IsGargoyle)
                {
                    frameCount = 10;

                    if (Flying)
                    {
                        action = action switch
                        {
                            >= 9 and <= 11    => 71,
                            >= 12 and <= 14   => 72,
                            20                => 77,
                            31                => 71,
                            34                => 78,
                            >= 200 and <= 259 => 75,
                            >= 260 and <= 270 => 75,
                            _                 => action
                        };
                    }
                    else
                    {
                        action = action switch
                        {
                            >= 200 and <= 259 => 17,
                            >= 260 and <= 270 => 16,
                            _                 => action
                        };
                    }
                }

                OutgoingMobilePackets.CreateMobileAnimation(
                    buffer,
                    Serial,
                    action,
                    frameCount,
                    repeatCount,
                    forward,
                    repeat,
                    delay
                );

                state.Send(buffer);
            }

            eable.Free();
        }

        [MethodImpl(MethodImplOptions.AggressiveInlining)]
        public void SendSound(int soundID)
        {
            m_NetState.SendSoundEffect(soundID, this);
        }

        [MethodImpl(MethodImplOptions.AggressiveInlining)]
        public void SendSound(int soundID, IPoint3D p)
        {
            m_NetState.SendSoundEffect(soundID, p);
        }

        /**
         * Plays a sound to netstates that can see this mobile
         */
        public void PlaySound(int soundID)
        {
            if (soundID == -1 || m_Map == null)
            {
                return;
            }

            Span<byte> buffer = stackalloc byte[OutgoingEffectPackets.SoundPacketLength].InitializePacket();

            var eable = m_Map.GetClientsInRange(m_Location);

            foreach (var state in eable)
            {
                if (state.Mobile.CanSee(this))
                {
                    OutgoingEffectPackets.CreateSoundEffect(buffer, soundID, this);
                    state.Send(buffer);
                }
            }

            eable.Free();
        }

        public virtual void SendOPLPacketTo(NetState ns)
        {
            if (ObjectPropertyList.Enabled)
            {
                ns.SendOPLInfo(this);
            }
        }

        public virtual void OnAccessLevelChanged(AccessLevel oldLevel)
        {
        }

        public virtual void OnFameChange(int oldValue)
        {
        }

        public virtual void OnKarmaChange(int oldValue)
        {
        }

        // Mobile did something which should unhide him
        public virtual void RevealingAction()
        {
            if (m_Hidden && m_AccessLevel == AccessLevel.Player)
            {
                Hidden = false;
            }

            DisruptiveAction(); // Anything that unhides you will also distrupt meditation
        }

        public void SendRemovePacket(bool everyone = true)
        {
            if (m_Map == null)
            {
                return;
            }

            var eable = m_Map.GetClientsInRange(m_Location);

            Span<byte> removeEntity = stackalloc byte[OutgoingEntityPackets.RemoveEntityLength].InitializePacket();

            foreach (var state in eable)
            {
                if (state != m_NetState && (everyone || !state.Mobile.CanSee(this)))
                {
                    OutgoingEntityPackets.CreateRemoveEntity(removeEntity, Serial);
                    state.Send(removeEntity);
                }
            }

            eable.Free();
        }

        public void ClearScreen()
        {
            if (m_Map == null || m_NetState == null)
            {
                return;
            }

            var eable = m_Map.GetObjectsInRange(m_Location, Core.GlobalMaxUpdateRange);

            foreach (var o in eable)
            {
                if (o is Mobile m)
                {
                    if (m != this && Utility.InUpdateRange(m_Location, m.m_Location))
                    {
                        m_NetState.SendRemoveEntity(m.Serial);
                    }
                }
                else if (o is Item item)
                {
                    if (InRange(item.Location, item.GetUpdateRange(this)))
                    {
                        m_NetState.SendRemoveEntity(item.Serial);
                    }
                }
            }

            eable.Free();
        }

        /// <summary>
        ///     Overridable. Event invoked before the Mobile says something.
        ///     <seealso cref="DoSpeech" />
        /// </summary>
        public virtual void OnSaid(SpeechEventArgs e)
        {
            if (Squelched)
            {
                if (Core.ML)
                {
                    SendLocalizedMessage(500168); // You can not say anything, you have been muted.
                }
                else
                {
                    SendMessage("You can not say anything, you have been squelched."); // Cliloc ITSELF changed during ML.
                }

                e.Blocked = true;
            }

            if (!e.Blocked)
            {
                RevealingAction();
            }
        }

        public virtual bool HandlesOnSpeech(Mobile from) => false;

        /// <summary>
        ///     Overridable. Virtual event invoked when the Mobile hears speech. This event will only be invoked if
        ///     <see cref="HandlesOnSpeech" /> returns true.
        ///     <seealso cref="DoSpeech" />
        /// </summary>
        public virtual void OnSpeech(SpeechEventArgs e)
        {
        }

        public void SendEverything()
        {
            var ns = m_NetState;

            if (m_Map == null || ns == null)
            {
                return;
            }

            var eable = m_Map.GetObjectsInRange(m_Location, Core.GlobalMaxUpdateRange);

            foreach (var o in eable)
            {
                if (o is Item item)
                {
                    if (CanSee(item) && InRange(item.Location, item.GetUpdateRange(this)))
                    {
                        item.SendInfoTo(ns);
                    }
                }
                else if (o is Mobile m)
                {
                    if (CanSee(m) && Utility.InUpdateRange(m_Location, m.m_Location))
                    {
                        ns.SendMobileIncoming(this, m);

                        if (ns.StygianAbyss)
                        {
                            ns.SendMobileHealthbar(m, Healthbar.Poison);
                            ns.SendMobileHealthbar(m, Healthbar.Yellow);
                        }

                        if (m.IsDeadBondedPet)
                        {
                            ns.SendBondedStatus(m.Serial, true);
                        }

                        m.SendOPLPacketTo(ns);
                    }
                }
            }

            eable.Free();
        }

        public void UpdateRegion()
        {
            if (Deleted)
            {
                return;
            }

            var newRegion = Region.Find(m_Location, m_Map);

            if (newRegion != m_Region)
            {
                Region.OnRegionChange(this, m_Region, newRegion);

                m_Region = newRegion;
                OnRegionChange(m_Region, newRegion);
            }
        }

        /// <summary>
        ///     Overridable. Virtual event invoked when <see cref="Map" /> changes.
        /// </summary>
        protected virtual void OnMapChange(Map oldMap)
        {
        }

        public void SetDirection(Direction dir)
        {
            m_Direction = dir;
        }

        public virtual int GetSeason() => m_Map?.Season ?? 1;

        public virtual int GetPacketFlags(bool stygianAbyss)
        {
            var flags = 0x0;

            if (m_Paralyzed || m_Frozen)
            {
                flags |= 0x01;
            }

            if (m_Female)
            {
                flags |= 0x02;
            }

            if (stygianAbyss)
            {
                if (m_Flying)
                {
                    flags |= 0x04;
                }
            }
            else
            {
                if (m_Poison != null)
                {
                    flags |= 0x04;
                }
            }

            if (m_Blessed || m_YellowHealthbar)
            {
                flags |= 0x08;
            }

            if (m_Warmode)
            {
                flags |= 0x40;
            }

            if (m_Hidden)
            {
                flags |= 0x80;
            }

            return flags;
        }

        public virtual void OnGenderChanged(bool oldFemale)
        {
        }

        public virtual void ToggleFlying()
        {
        }

        /// <summary>
        ///     Overridable. Virtual event invoked after the Warmode property has changed.
        /// </summary>
        public virtual void OnWarmodeChanged()
        {
        }

        public virtual void OnHiddenChanged()
        {
            AllowedStealthSteps = 0;

            if (m_Map == null)
            {
                return;
            }

            var eable = m_Map.GetClientsInRange(m_Location);

            Span<byte> removeEntity = stackalloc byte[OutgoingEntityPackets.RemoveEntityLength].InitializePacket();

            foreach (var state in eable)
            {
                var m = state.Mobile;
                if (!m.CanSee(this))
                {
                    OutgoingEntityPackets.CreateRemoveEntity(removeEntity, Serial);
                    state.Send(removeEntity);
                }
                else
                {
                    state.SendMobileIncoming(m, this);

                    if (IsDeadBondedPet)
                    {
                        state.SendBondedStatus(Serial, true);
                    }

                    SendOPLPacketTo(state);
                }
            }

            eable.Free();
        }

        public virtual void OnConnected()
        {
        }

        public virtual void OnBeforeDisconnected()
        {
        }

        public virtual void OnDisconnected()
        {
        }

        public virtual void OnNetStateChanged()
        {
        }

        public virtual bool CanSee(object o)
        {
            return o switch
            {
                Item item     => CanSee(item),
                Mobile mobile => CanSee(mobile),
                _             => true
            };
        }

        public virtual bool CanSee(Item item)
        {
            if (m_Map == Map.Internal)
            {
                return false;
            }

            if (item.Map == Map.Internal)
            {
                return false;
            }

            if (item.Parent != null)
            {
                if (item.Parent is Item parent)
                {
                    if (!(CanSee(parent) && parent.IsChildVisibleTo(this, item)))
                    {
                        return false;
                    }
                }
                else if (item.Parent is Mobile mobile)
                {
                    if (!CanSee(mobile))
                    {
                        return false;
                    }
                }
            }

            if (item is BankBox box && m_AccessLevel <= AccessLevel.Counselor && (box.Owner != this || !box.Opened))
            {
                return false;
            }

            if (item is SecureTradeContainer container)
            {
                var trade = container.Trade;

                if (trade != null && trade.From.Mobile != this && trade.To.Mobile != this)
                {
                    return false;
                }
            }

            return !item.Deleted && item.Map == m_Map && (item.Visible || item.CanSeeStaffOnly(this));
        }

        public virtual bool CanSee(Mobile m)
        {
            if (Deleted || m.Deleted || m_Map == Map.Internal || m.m_Map == Map.Internal)
            {
                return false;
            }

            return this == m || m.m_Map == m_Map &&
                (!m.Hidden || m_AccessLevel != AccessLevel.Player &&
                    (m_AccessLevel >= m.AccessLevel || m_AccessLevel >= AccessLevel.Administrator)) &&
                (m.Alive || Core.SE && Skills.SpiritSpeak.Value >= 100.0 || !Alive ||
                 m_AccessLevel > AccessLevel.Player || m.Warmode);
        }

        public virtual bool CanBeRenamedBy(Mobile from) =>
            from.AccessLevel >= AccessLevel.GameMaster && from.m_AccessLevel > m_AccessLevel;

        public virtual void OnGuildTitleChange(string oldTitle)
        {
        }

        public virtual void OnAfterNameChange(string oldName, string newName)
        {
        }

        public virtual void OnGuildChange(BaseGuild oldGuild)
        {
        }

        public virtual int SafeBody(int body)
        {
            var delta = -1;

            for (var i = 0; delta < 0 && i < m_InvalidBodies.Length; ++i)
            {
                delta = m_InvalidBodies[i] - body;
            }

            return delta != 0 ? body : 0;
        }

        private ObjectPropertyList InitializePropertyList(ObjectPropertyList list)
        {
            GetProperties(list);
            list.Terminate();
            return list;
        }

        public void ClearProperties()
        {
            m_PropertyList = null;
        }

#nullable enable
        public void InvalidateProperties()
        {
            if (!ObjectPropertyList.Enabled)
            {
                return;
            }

            if (m_Map != null && m_Map != Map.Internal && !World.Loading)
            {
                int? oldHash;
                int newHash;
                if (m_PropertyList != null)
                {
                    oldHash = m_PropertyList.Hash;
                    m_PropertyList.Reset();
                    InitializePropertyList(m_PropertyList);
                    newHash = m_PropertyList.Hash;
                }
                else
                {
                    oldHash = null;
                    newHash = PropertyList.Hash;
                }

                if (oldHash != newHash)
                {
                    Delta(MobileDelta.Properties);
                }
            }
            else
            {
                ClearProperties();
            }
        }
#nullable restore

        public virtual void SetLocation(Point3D newLocation, bool isTeleport)
        {
            if (Deleted)
            {
                return;
            }

            var oldLocation = m_Location;

            if (oldLocation == newLocation)
            {
                return;
            }

            m_Location = newLocation;
            UpdateRegion();

            var box = FindBankNoCreate();

            if (box?.Opened == true)
            {
                box.Close();
            }

            m_NetState?.ValidateAllTrades();

            m_Map?.OnMove(oldLocation, this);

            if (isTeleport && m_NetState != null && (!m_NetState.HighSeas || !NoMoveHS))
            {
                m_NetState.Sequence = 0;
                m_NetState.SendMobileUpdate(this);
            }

            var map = m_Map;

            if (map != null)
            {
                // First, send a remove message to everyone who can no longer see us. (inOldRange && !inNewRange)

                var eable = map.GetClientsInRange(oldLocation);

                Span<byte> removeEntity = stackalloc byte[OutgoingEntityPackets.RemoveEntityLength].InitializePacket();

                foreach (var ns in eable)
                {
                    if (ns != m_NetState && !Utility.InUpdateRange(newLocation, ns.Mobile.Location))
                    {
                        OutgoingEntityPackets.CreateRemoveEntity(removeEntity, Serial);
                        ns.Send(removeEntity);
                    }
                }

                eable.Free();

                var ourState = m_NetState;

                // Check to see if we are attached to a client
                if (ourState != null)
                {
                    var eeable = map.GetObjectsInRange(newLocation, Core.GlobalMaxUpdateRange);

                    // We are attached to a client, so it's a bit more complex. We need to send new items and people to ourself, and ourself to other clients

                    foreach (var o in eeable)
                    {
                        if (o is Item item)
                        {
                            var range = item.GetUpdateRange(this);
                            var loc = item.Location;

                            if (!Utility.InRange(oldLocation, loc, range) && Utility.InRange(newLocation, loc, range) &&
                                CanSee(item))
                            {
                                item.SendInfoTo(ourState);
                            }
                        }
                        else if (o != this && o is Mobile m)
                        {
                            if (!Utility.InUpdateRange(newLocation, m.m_Location))
                            {
                                continue;
                            }

                            var inOldRange = Utility.InUpdateRange(oldLocation, m.m_Location);
                            var ns = m.m_NetState;

                            if (ns != null &&
                                (isTeleport && (!ns.HighSeas || !NoMoveHS) || !inOldRange) && m.CanSee(this))
                            {
                                ns.SendMobileIncoming(m, this);

                                if (ns.StygianAbyss)
                                {
                                    ns.SendMobileHealthbar(this, Healthbar.Poison);
                                    ns.SendMobileHealthbar(this, Healthbar.Yellow);
                                }

                                if (IsDeadBondedPet)
                                {
                                    ns.SendBondedStatus(Serial, true);
                                }

                                SendOPLPacketTo(ns);
                            }

                            if (inOldRange || !CanSee(m))
                            {
                                continue;
                            }

                            ourState.SendMobileIncoming(this, m);

                            if (ourState.StygianAbyss)
                            {
                                ourState.SendMobileHealthbar(m, Healthbar.Poison);
                                ourState.SendMobileHealthbar(m, Healthbar.Yellow);
                            }

                            if (m.IsDeadBondedPet)
                            {
                                ourState.SendBondedStatus(m.Serial, true);
                            }

                            m.SendOPLPacketTo(ourState);
                        }
                    }

                    eeable.Free();
                }
                else
                {
                    eable = map.GetClientsInRange(newLocation);

                    // We're not attached to a client, so simply send an Incoming
                    foreach (var ns in eable)
                    {
                        var m = ns.Mobile;
                        if ((isTeleport && (!ns.HighSeas || !NoMoveHS) || !Utility.InUpdateRange(oldLocation, m.Location)) &&
                            m.CanSee(this))
                        {
                            ns.SendMobileIncoming(m, this);

                            if (ns.StygianAbyss)
                            {
                                ns.SendMobileHealthbar(this, Healthbar.Poison);
                                ns.SendMobileHealthbar(this, Healthbar.Yellow);
                            }

                            if (IsDeadBondedPet)
                            {
                                ns.SendBondedStatus(Serial, true);
                            }

                            SendOPLPacketTo(ns);
                        }
                    }

                    eable.Free();
                }
            }

            OnLocationChange(oldLocation);

            Region.OnLocationChanged(this, oldLocation);
        }

        /// <summary>
        ///     Overridable. Virtual event invoked when <see cref="Location" /> changes.
        /// </summary>
        protected virtual void OnLocationChange(Point3D oldLocation)
        {
        }

        public bool HasFreeHand() => FindItemOnLayer(Layer.TwoHanded) == null;

        public virtual IWeapon GetDefaultWeapon() => DefaultWeapon;

        public BankBox FindBankNoCreate()
        {
            if (m_BankBox?.Deleted != false || m_BankBox.Parent != this)
            {
                m_BankBox = FindItemOnLayer(Layer.Bank) as BankBox;
            }

            return m_BankBox;
        }

        public Item FindItemOnLayer(Layer layer)
        {
            var eq = Items;
            var count = eq.Count;

            for (var i = 0; i < count; ++i)
            {
                var item = eq[i];

                if (!item.Deleted && item.Layer == layer)
                {
                    return item;
                }
            }

            return null;
        }

        public void SendIncomingPacket()
        {
            if (m_Map == null)
            {
                return;
            }

            var eable = m_Map.GetClientsInRange(m_Location);

            foreach (var state in eable)
            {
                var m = state.Mobile;
                if (m.CanSee(this))
                {
                    state.SendMobileIncoming(m, this);

                    if (state.StygianAbyss)
                    {
                        state.SendMobileHealthbar(this, Healthbar.Poison);
                        state.SendMobileHealthbar(this, Healthbar.Yellow);
                    }

                    if (IsDeadBondedPet)
                    {
                        state.SendBondedStatus(Serial, true);
                    }

                    SendOPLPacketTo(state);
                }
            }

            eable.Free();
        }

        public bool PlaceInBackpack(Item item)
        {
            if (item.Deleted)
            {
                return false;
            }

            return Backpack?.TryDropItem(this, item, false) == true;
        }

        public bool AddToBackpack(Item item)
        {
            if (item.Deleted)
            {
                return false;
            }

            if (!PlaceInBackpack(item))
            {
                var loc = m_Location;
                var map = m_Map;

                if ((map == null || map == Map.Internal) && LogoutMap != null)
                {
                    loc = LogoutLocation;
                    map = LogoutMap;
                }

                item.MoveToWorld(loc, map);
                return false;
            }

            return true;
        }

        public virtual bool CheckLift(Mobile from, Item item, ref LRReason reject) => true;

        public virtual bool CheckNonlocalLift(Mobile from, Item item) =>
            from == this || from.AccessLevel > AccessLevel && from.AccessLevel >= AccessLevel.GameMaster;

        public virtual bool CheckTrade(
            Mobile to, Item item, SecureTradeContainer cont, bool message, bool checkItems,
            int plusItems, int plusWeight
        ) =>
            true;

        public virtual bool OpenTrade(Mobile from, Item offer = null)
        {
            if (!from.Player || !Player || !from.Alive || !Alive)
            {
                return false;
            }

            var ourState = m_NetState;
            var theirState = from.m_NetState;

            if (ourState == null || theirState == null)
            {
                return false;
            }

            var cont = theirState.FindTradeContainer(this);

            if (!from.CheckTrade(this, offer, cont, true, true, 0, 0))
            {
                return false;
            }

            cont ??= theirState.AddTrade(ourState);

            if (offer != null)
            {
                cont.DropItem(offer);
            }

            return true;
        }

        /// <summary>
        ///     Overridable. Event invoked when a Mobile (<paramref name="from" />) drops an
        ///     <see cref="Item">
        ///         <paramref name="dropped" />
        ///     </see>
        ///     onto the Mobile.
        /// </summary>
        public virtual bool OnDragDrop(Mobile from, Item dropped)
        {
            if (from == this)
            {
                var pack = Backpack;
                return pack != null && dropped.DropToItem(from, pack, new Point3D(-1, -1, 0));
            }

            return from.InRange(Location, 2) && OpenTrade(from, dropped);
        }

        public virtual bool CheckEquip(Item item)
        {
            for (var i = 0; i < Items.Count; ++i)
            {
                if (Items[i].CheckConflictingLayer(this, item, item.Layer) ||
                    item.CheckConflictingLayer(this, Items[i], Items[i].Layer))
                {
                    return false;
                }
            }

            return true;
        }

        /// <summary>
        ///     Overridable. Virtual event invoked when the Mobile attempts to wear <paramref name="item" />.
        /// </summary>
        /// <returns>True if the request is accepted, false if otherwise.</returns>
        public virtual bool OnEquip(Item item)
        {
            // For some reason OSI allows equipping quest items, but they are unmarked in the process
            if (item.QuestItem)
            {
                item.QuestItem = false;

                // An item must be in your backpack (and not in a container within) to be toggled as a quest item.
                SendLocalizedMessage(1074769);
            }

            return true;
        }

        /// <summary>
        ///     Overridable. Virtual event invoked when the Mobile attempts to lift <paramref name="item" />.
        /// </summary>
        /// <returns>True if the lift is allowed, false if otherwise.</returns>
        /// <example>
        ///     The following example demonstrates usage. It will disallow any attempts to pick up a pick axe if the Mobile does not
        ///     have
        ///     enough strength.
        ///     <code>
        ///   public override bool OnDragLift( Item item )
        ///   {
        ///     if (item is Pickaxe &amp;&amp; this.Str &lt; 60)
        ///     {
        ///       SendMessage( "That is too heavy for you to lift." );
        ///       return false;
        ///     }
        ///
        ///     return base.OnDragLift( item );
        ///   }</code>
        /// </example>
        public virtual bool OnDragLift(Item item) => true;

        /// <summary>
        ///     Overridable. Virtual event invoked when the Mobile attempts to drop <paramref name="item" /> into a
        ///     <see cref="Container">
        ///         <paramref name="container" />
        ///     </see>
        ///     .
        /// </summary>
        /// <returns>True if the drop is allowed, false if otherwise.</returns>
        public virtual bool OnDroppedItemInto(Item item, Container container, Point3D loc) => true;

        /// <summary>
        ///     Overridable. Virtual event invoked when the Mobile attempts to drop <paramref name="item" /> directly onto another
        ///     <see cref="Item" />, <paramref name="target" />. This is the case of stacking items.
        /// </summary>
        /// <returns>True if the drop is allowed, false if otherwise.</returns>
        public virtual bool OnDroppedItemOnto(Item item, Item target) => true;

        /// <summary>
        ///     Overridable. Virtual event invoked when the Mobile attempts to drop <paramref name="item" /> into another
        ///     <see cref="Item" />, <paramref name="target" />. The target item is most likely a <see cref="Container" />.
        /// </summary>
        /// <returns>True if the drop is allowed, false if otherwise.</returns>
        public virtual bool OnDroppedItemToItem(Item item, Item target, Point3D loc) => true;

        /// <summary>
        ///     Overridable. Virtual event invoked when the Mobile attempts to give <paramref name="item" /> to a Mobile (
        ///     <paramref name="target" />).
        /// </summary>
        /// <returns>True if the drop is allowed, false if otherwise.</returns>
        public virtual bool OnDroppedItemToMobile(Item item, Mobile target) => true;

        /// <summary>
        ///     Overridable. Virtual event invoked when the Mobile attempts to drop <paramref name="item" /> to the world at a
        ///     <see cref="Point3D">
        ///         <paramref name="location" />
        ///     </see>
        ///     .
        /// </summary>
        /// <returns>True if the drop is allowed, false if otherwise.</returns>
        public virtual bool OnDroppedItemToWorld(Item item, Point3D location) => true;

        /// <summary>
        ///     Overridable. Virtual event when <paramref name="from" /> successfully uses <paramref name="item" /> while it's on this
        ///     Mobile.
        ///     <seealso cref="Item.OnItemUsed" />
        /// </summary>
        public virtual void OnItemUsed(Mobile from, Item item)
        {
        }

        public virtual bool CheckNonlocalDrop(Mobile from, Item item, Item target) =>
            from == this || from.AccessLevel > AccessLevel && from.AccessLevel >= AccessLevel.GameMaster;

        public virtual bool CheckItemUse(Mobile from, Item item) => true;

        /// <summary>
        ///     Overridable. Virtual event invoked when <paramref name="from" /> successfully lifts <paramref name="item" /> from this
        ///     Mobile.
        ///     <seealso cref="Item.OnItemLifted" />
        /// </summary>
        public virtual void OnItemLifted(Mobile from, Item item)
        {
        }

        public virtual bool AllowItemUse(Item item) => true;

        public virtual bool AllowEquipFrom(Mobile mob) =>
            mob == this || mob.AccessLevel >= AccessLevel.GameMaster && mob.AccessLevel > AccessLevel;

        public virtual bool EquipItem(Item item)
        {
            if (item?.Deleted != false || !item.CanEquip(this))
            {
                return false;
            }

            if (CheckEquip(item) && OnEquip(item) && item.OnEquip(this))
            {
                if (m_Spell?.OnCasterEquipping(item) == false)
                {
                    return false;
                }

                // if (m_Spell != null && m_Spell.State == SpellState.Casting)
                // m_Spell.Disturb( DisturbType.EquipRequest );

                AddItem(item);
                return true;
            }

            return false;
        }

        public void DefaultMobileInit()
        {
            m_StatCap = 225;
            m_FollowersMax = 5;
            Skills = new Skills(this);
            Items = new List<Item>();
            StatMods = new HashSet<StatMod>();
            SkillMods = new HashSet<SkillMod>();
            Map = Map.Internal;
            AutoPageNotify = true;
            Aggressors = new List<AggressorInfo>();
            Aggressed = new List<AggressorInfo>();
            Virtues = new VirtueInfo();
            Stabled = new List<Mobile>();
            DamageEntries = new List<DamageEntry>();

            NextSkillTime = Core.TickCount;
        }

        public virtual void Delta(MobileDelta flag)
        {
#if THREADGUARD
            if (Thread.CurrentThread != Core.Thread)
            {
                Utility.PushColor(ConsoleColor.Red);
                Console.WriteLine("Attempting to queue a delta change from an invalid thread!");
                Console.WriteLine(new StackTrace());
                Utility.PopColor();
                return;
            }
#endif

            if (m_Map == null || m_Map == Map.Internal || Deleted)
            {
                return;
            }

            m_DeltaFlags |= flag;

            if (!m_InDeltaQueue)
            {
                m_InDeltaQueue = true;
                m_DeltaQueue.Enqueue(this);
            }
        }

        public static void ProcessDeltaQueue()
        {
            var limit = m_DeltaQueue.Count;

            while (m_DeltaQueue.Count > 0 && --limit >= 0)
            {
                var mob = m_DeltaQueue.Dequeue();

                if (mob == null)
                {
                    continue;
                }

                mob.m_InDeltaQueue = false;

                try
                {
                    mob.ProcessDelta();
                }
                catch (Exception ex)
                {
                    logger.Debug(ex, "Process Delta Queue for {Mobile} failed", mob);
                }
            }

            if (m_DeltaQueue.Count > 0)
            {
                logger.Warning("{Count} mobiles left in delta queue after processing.", m_DeltaQueue.Count);
            }
        }

        public virtual void OnKillsChange(int oldValue)
        {
        }

        public bool CheckAlive(bool message = true)
        {
            if (Alive)
            {
                return true;
            }

            if (message)
            {
                LocalOverheadMessage(MessageType.Regular, 0x3B2, 1019048); // I am dead and cannot do that.
            }

            return false;
        }

        public void LaunchBrowser(string url)
        {
            m_NetState?.LaunchBrowser(url);
        }

        public void InitStats(int str, int dex, int intel)
        {
            m_Str = str;
            m_Dex = dex;
            m_Int = intel;

            Hits = HitsMax;
            Stam = StamMax;
            Mana = ManaMax;

            Delta(MobileDelta.Stat | MobileDelta.Hits | MobileDelta.Stam | MobileDelta.Mana);
        }

        public virtual void DisplayPaperdollTo(Mobile to)
        {
            EventSink.InvokePaperdollRequest(to, this);
        }

        /// <summary>
        ///     Overridable. Event invoked when the Mobile requests to open his own paperdoll via the 'Open Paperdoll' macro.
        /// </summary>
        public virtual void OnPaperdollRequest()
        {
            if (CanPaperdollBeOpenedBy(this))
            {
                DisplayPaperdollTo(this);
            }
        }

        /// <summary>
        ///     Overridable. Event invoked when <paramref name="from" /> wants to see this Mobile's stats.
        /// </summary>
        /// <param name="from"></param>
        public virtual void OnStatsQuery(Mobile from)
        {
            if (from.Map == Map && Utility.InUpdateRange(Location, from.Location) && from.CanSee(this))
            {
                from.m_NetState.SendMobileStatus(from, this);
            }

            if (from == this)
            {
                m_NetState.SendStatLockInfo(this);
            }

            if (Party is IParty ip)
            {
                ip.OnStatsQuery(from, this);
            }
        }

        /// <summary>
        ///     Overridable. Event invoked when <paramref name="from" /> wants to see this Mobile's skills.
        /// </summary>
        public virtual void OnSkillsQuery(Mobile from)
        {
            if (from == this)
            {
                m_NetState.SendSkillsUpdate(Skills);
            }
        }

        /// <summary>
        ///     Overridable. Virtual event invoked when <see cref="Region" /> changes.
        /// </summary>
        public virtual void OnRegionChange(Region old, Region @new)
        {
        }

        /// <summary>
        ///     Overridable. Event invoked when the Mobile is single clicked.
        /// </summary>
        public virtual void OnSingleClick(Mobile from)
        {
            if (Deleted || AccessLevel == AccessLevel.Player && DisableHiddenSelfClick && Hidden && from == this)
            {
                return;
            }

            if (GuildClickMessage)
            {
                var guild = m_Guild;

                if (guild != null && (m_DisplayGuildTitle || m_Player && guild.Type != GuildType.Regular))
                {
                    var title = GuildTitle?.Trim() ?? "";
                    string type;

                    if (guild.Type >= 0 && (int)guild.Type < m_GuildTypes.Length)
                    {
                        type = m_GuildTypes[(int)guild.Type];
                    }
                    else
                    {
                        type = "";
                    }

                    var text = string.Format(
                        title.Length <= 0 ? "[{1}]{2}" : "[{0}, {1}]{2}",
                        title,
                        guild.Abbreviation,
                        type
                    );

                    PrivateOverheadMessage(MessageType.Regular, SpeechHue, true, text, from.NetState);
                }
            }

            int hue;

            if (NameHue != -1)
            {
                hue = NameHue;
            }
            else if (AccessLevel > AccessLevel.Player)
            {
                hue = 11;
            }
            else
            {
                hue = Notoriety.GetHue(Notoriety.Compute(from, this));
            }

            var name = Name ?? "";

            var prefix = "";

            if (ShowFameTitle && (m_Player || m_Body.IsHuman) && m_Fame >= 10000)
            {
                prefix = m_Female ? "Lady" : "Lord";
            }

            var suffix = "";

            if (ClickTitle && !string.IsNullOrEmpty(Title))
            {
                suffix = Title;
            }

            suffix = ApplyNameSuffix(suffix);

            string val;

            if (prefix.Length > 0 && suffix.Length > 0)
            {
                val = $"{prefix} {name} {suffix}";
            }
            else if (prefix.Length > 0)
            {
                val = $"{prefix} {name}";
            }
            else if (suffix.Length > 0)
            {
                val = $"{name} {suffix}";
            }
            else
            {
                val = name;
            }

            PrivateOverheadMessage(MessageType.Label, hue, AsciiClickMessage, val, from.NetState);
        }

        public bool CheckSkill(SkillName skill, double minSkill, double maxSkill) =>
            SkillCheckLocationHandler?.Invoke(this, skill, minSkill, maxSkill) == true;

        public bool CheckSkill(SkillName skill, double chance) =>
            SkillCheckDirectLocationHandler?.Invoke(this, skill, chance) == true;

        public bool CheckTargetSkill(SkillName skill, object target, double minSkill, double maxSkill) =>
            SkillCheckTargetHandler?.Invoke(this, skill, target, minSkill, maxSkill) == true;

        public bool CheckTargetSkill(SkillName skill, object target, double chance) =>
            SkillCheckDirectTargetHandler?.Invoke(this, skill, target, chance) == true;

        public virtual void DisruptiveAction()
        {
            if (Meditating)
            {
                Meditating = false;
                SendLocalizedMessage(500134); // You stop meditating.
            }
        }

        /// <summary>
        ///     Overridable. Virtual event invoked when the sector this Mobile is in gets <see cref="Sector.Activate">activated</see>.
        /// </summary>
        public virtual void OnSectorActivate()
        {
        }

        /// <summary>
        ///     Overridable. Virtual event invoked when the sector this Mobile is in gets
        ///     <see cref="Sector.Deactivate">deactivated</see>.
        /// </summary>
        public virtual void OnSectorDeactivate()
        {
        }

        public static TimeSpan GetHitsRegenRate(Mobile m) => HitsRegenRateHandler?.Invoke(m) ?? DefaultHitsRate;

        public static TimeSpan GetStamRegenRate(Mobile m) => StamRegenRateHandler?.Invoke(m) ?? DefaultStamRate;

        public static TimeSpan GetManaRegenRate(Mobile m) => ManaRegenRateHandler?.Invoke(m) ?? DefaultManaRate;

        public static char[] DefaultGhostChars = { 'o', 'O' };

        public Prompt BeginPrompt(PromptCallback callback, PromptCallback cancelCallback) =>
            Prompt = new SimplePrompt(callback, cancelCallback);

        public Prompt BeginPrompt(PromptCallback callback, bool callbackHandlesCancel = false) =>
            Prompt = new SimplePrompt(callback, callbackHandlesCancel);

        public Prompt BeginPrompt<T>(PromptStateCallback<T> callback, PromptStateCallback<T> cancelCallback, T state) =>
            Prompt = new SimpleStatePrompt<T>(callback, cancelCallback, state);

        public Prompt BeginPrompt<T>(PromptStateCallback<T> callback, bool callbackHandlesCancel, T state) =>
            Prompt = new SimpleStatePrompt<T>(callback, callbackHandlesCancel, state);

        public Prompt BeginPrompt<T>(PromptStateCallback<T> callback, T state) =>
            BeginPrompt(callback, false, state);

        public virtual int GetAngerSound()
        {
            if (BaseSoundID != 0)
            {
                return BaseSoundID;
            }

            return -1;
        }

        public virtual int GetIdleSound()
        {
            if (BaseSoundID != 0)
            {
                return BaseSoundID + 1;
            }

            return -1;
        }

        public virtual int GetAttackSound()
        {
            if (BaseSoundID != 0)
            {
                return BaseSoundID + 2;
            }

            return -1;
        }

        public virtual int GetHurtSound()
        {
            if (BaseSoundID != 0)
            {
                return BaseSoundID + 3;
            }

            return -1;
        }

        public virtual int GetDeathSound()
        {
            if (BaseSoundID != 0)
            {
                return BaseSoundID + 4;
            }

            if (m_Body.IsHuman)
            {
                return Utility.Random(m_Female ? 0x314 : 0x423, m_Female ? 4 : 5);
            }

            return -1;
        }

        public IPooledEnumerable<Item> GetItemsInRange(int range) => GetItemsInRange<Item>(range);

        public IPooledEnumerable<T> GetItemsInRange<T>(int range) where T : Item =>
            m_Map?.GetItemsInRange<T>(m_Location, range) ?? Map.NullEnumerable<T>.Instance;

        public IPooledEnumerable<IEntity> GetObjectsInRange(int range) =>
            m_Map?.GetObjectsInRange(m_Location, range) ?? Map.NullEnumerable<IEntity>.Instance;

        public IPooledEnumerable<Mobile> GetMobilesInRange(int range) => GetMobilesInRange<Mobile>(range);

        public IPooledEnumerable<T> GetMobilesInRange<T>(int range) where T : Mobile =>
            m_Map?.GetMobilesInRange<T>(m_Location, range) ?? Map.NullEnumerable<T>.Instance;

        public IPooledEnumerable<NetState> GetClientsInRange(int range) =>
            m_Map?.GetClientsInRange(m_Location, range) ?? Map.NullEnumerable<NetState>.Instance;

        public void SayTo(Mobile to, bool ascii, string text) =>
            PrivateOverheadMessage(MessageType.Regular, SpeechHue, ascii, text, to.NetState);

        public void SayTo(Mobile to, string text) => SayTo(to, false, text);

        public void SayTo(Mobile to, string format, params object[] args) => SayTo(to, false, string.Format(format, args));

        public void SayTo(Mobile to, bool ascii, string format, params object[] args) =>
            SayTo(to, ascii, string.Format(format, args));

        public void SayTo(Mobile to, int number, string args = "") =>
            to.NetState.SendMessageLocalized(Serial, Body, MessageType.Regular, SpeechHue, 3, number, Name, args);

        public void Say(bool ascii, string text) => PublicOverheadMessage(MessageType.Regular, SpeechHue, ascii, text);

        public void Say(string text) => PublicOverheadMessage(MessageType.Regular, SpeechHue, false, text);

        public void Say(string format, params object[] args) => Say(string.Format(format, args));

        public void Say(int number, AffixType type, string affix, string args) =>
            PublicOverheadMessage(MessageType.Regular, SpeechHue, number, type, affix, args);

        public void Say(int number, string args = "") => PublicOverheadMessage(MessageType.Regular, SpeechHue, number, args);

        public void Emote(string text) => PublicOverheadMessage(MessageType.Emote, EmoteHue, false, text);

        public void Emote(string format, params object[] args) => Emote(string.Format(format, args));

        public void Emote(int number, string args = "") => PublicOverheadMessage(MessageType.Emote, EmoteHue, number, args);

        public void Whisper(string text) => PublicOverheadMessage(MessageType.Whisper, WhisperHue, false, text);

        public void Whisper(string format, params object[] args) => Whisper(string.Format(format, args));

        public void Whisper(int number, string args = "") =>
            PublicOverheadMessage(MessageType.Whisper, WhisperHue, number, args);

        public void Yell(string text) => PublicOverheadMessage(MessageType.Yell, YellHue, false, text);

        public void Yell(string format, params object[] args) => Yell(string.Format(format, args));

        public void Yell(int number, string args = "") =>
            PublicOverheadMessage(MessageType.Yell, YellHue, number, args);

        public bool SendHuePicker(HuePicker p)
        {
            if (m_NetState != null)
            {
                p.SendTo(m_NetState);
                return true;
            }

            return false;
        }

        public Gump FindGump<T>() where T : Gump => m_NetState?.Gumps.Find(g => g is T);

        public bool CloseGump<T>() where T : Gump
        {
            if (m_NetState == null)
            {
                return false;
            }

            var gump = FindGump<T>();

            if (gump != null)
            {
                m_NetState.SendCloseGump(gump.TypeID, 0);
                m_NetState.RemoveGump(gump);
                gump.OnServerClose(m_NetState);
            }

            return true;
        }

        public bool CloseAllGumps()
        {
            var ns = m_NetState;

            if (ns.CannotSendPackets())
            {
                return false;
            }

            var gumps = new List<Gump>(ns.Gumps);

            ns.ClearGumps();

            foreach (var gump in gumps)
            {
                ns.SendCloseGump(gump.TypeID, 0);

                gump.OnServerClose(ns);
            }

            return true;
        }

        public bool HasGump<T>() where T : Gump => FindGump<T>() != null;

        public bool SendGump(Gump g)
        {
            if (m_NetState == null)
            {
                return false;
            }

            g.SendTo(m_NetState);
            return true;
        }

        public bool SendMenu(IMenu m)
        {
            if (m_NetState == null)
            {
                return false;
            }

            m.SendTo(m_NetState);
            return true;
        }

        public virtual bool CanBeBeneficial(Mobile target) => CanBeBeneficial(target, true, false);

        public virtual bool CanBeBeneficial(Mobile target, bool message) => CanBeBeneficial(target, message, false);

        public virtual bool CanBeBeneficial(Mobile target, bool message, bool allowDead)
        {
            if (target == null)
            {
                return false;
            }

            if (Deleted || target.Deleted || !Alive || IsDeadBondedPet ||
                !allowDead && (!target.Alive || target.IsDeadBondedPet))
            {
                if (message)
                {
                    SendLocalizedMessage(1001017); // You can not perform beneficial acts on your target.
                }

                return false;
            }

            if (target == this)
            {
                return true;
            }

            if ( /*m_Player &&*/!Region.AllowBeneficial(this, target))
            {
                // TODO: Pets
                // if (!(target.m_Player || target.Body.IsHuman || target.Body.IsAnimal))
                // {
                if (message)
                {
                    SendLocalizedMessage(1001017); // You can not perform beneficial acts on your target.
                }

                return false;
                // }
            }

            return true;
        }

        public virtual bool IsBeneficialCriminal(Mobile target)
        {
            if (this == target)
            {
                return false;
            }

            var n = Notoriety.Compute(this, target);

            return n is Notoriety.Criminal or Notoriety.Murderer;
        }

        /// <summary>
        ///     Overridable. Event invoked when the Mobile <see cref="DoBeneficial">does a beneficial action</see>.
        /// </summary>
        public virtual void OnBeneficialAction(Mobile target, bool isCriminal)
        {
            if (isCriminal)
            {
                CriminalAction(false);
            }
        }

        public virtual void DoBeneficial(Mobile target)
        {
            if (target == null)
            {
                return;
            }

            OnBeneficialAction(target, IsBeneficialCriminal(target));

            Region.OnBeneficialAction(this, target);
            target.Region.OnGotBeneficialAction(this, target);
        }

        public virtual bool BeneficialCheck(Mobile target)
        {
            if (CanBeBeneficial(target, true))
            {
                DoBeneficial(target);
                return true;
            }

            return false;
        }

        public virtual bool CanBeHarmful(Mobile target) => CanBeHarmful(target, true);

        public virtual bool CanBeHarmful(Mobile target, bool message) => CanBeHarmful(target, message, false);

        public virtual bool CanBeHarmful(Mobile target, bool message, bool ignoreOurBlessedness)
        {
            if (target == null)
            {
                return false;
            }

            if (Deleted || !ignoreOurBlessedness && m_Blessed || target.Deleted || target.m_Blessed || !Alive ||
                IsDeadBondedPet || !target.Alive || target.IsDeadBondedPet)
            {
                if (message)
                {
                    SendLocalizedMessage(1001018); // You can not perform negative acts on your target.
                }

                return false;
            }

            if (target == this)
            {
                return true;
            }

            // TODO: Pets
            if (!Region.AllowHarmful(this, target))
            {
                if (message)
                {
                    SendLocalizedMessage(1001018); // You can not perform negative acts on your target.
                }

                return false;
            }

            return true;
        }

        public virtual bool IsHarmfulCriminal(Mobile target) =>
            this != target && Notoriety.Compute(this, target) == Notoriety.Innocent;

        /// <summary>
        ///     Overridable. Event invoked when the Mobile <see cref="DoHarmful">does a harmful action</see>.
        /// </summary>
        public virtual void OnHarmfulAction(Mobile target, bool isCriminal)
        {
            if (isCriminal)
            {
                CriminalAction(false);
            }
        }

        public virtual void DoHarmful(Mobile target, bool indirect = false)
        {
            if (target == null || Deleted)
            {
                return;
            }

            var isCriminal = IsHarmfulCriminal(target);

            OnHarmfulAction(target, isCriminal);
            target.AggressiveAction(this, isCriminal);

            Region.OnDidHarmful(this, target);
            target.Region.OnGotHarmful(this, target);

            if (!indirect)
            {
                Combatant = target;
            }

            _expireCombatantTimerToken.Cancel();
            Timer.StartTimer(ExpireCombatantDelay, ExpireCombatant, out _expireCombatantTimerToken);
        }

        public virtual bool HarmfulCheck(Mobile target)
        {
            if (CanBeHarmful(target))
            {
                DoHarmful(target);
                return true;
            }

            return false;
        }

        public bool RemoveStatMod(string name)
        {
            StatMods ??= new HashSet<StatMod>();

            StatMod mod = GetStatMod(name);

            if (mod != null)
            {
                StatMods.Remove(mod);
                CheckStatTimers();
                Delta(MobileDelta.Stat | GetStatDelta(mod.Type));
                return true;
            }

            return false;
        }

        public StatMod GetStatMod(string name)
        {
            StatMods ??= new HashSet<StatMod>();

            foreach (var check in StatMods)
            {
                if (check.Name == name)
                {
                    return check;
                }
            }

            return null;
        }

        public void AddStatMod(StatMod mod)
        {
            RemoveStatMod(mod.Name);

            StatMods.Add(mod);
            Delta(MobileDelta.Stat | GetStatDelta(mod.Type));
            CheckStatTimers();
        }

        private static MobileDelta GetStatDelta(StatType type)
        {
            MobileDelta delta = 0;

            if ((type & StatType.Str) != 0)
            {
                delta |= MobileDelta.Hits;
            }

            if ((type & StatType.Dex) != 0)
            {
                delta |= MobileDelta.Stam;
            }

            if ((type & StatType.Int) != 0)
            {
                delta |= MobileDelta.Mana;
            }

            return delta;
        }

        /// <summary>
        ///     Computes the total modified offset for the specified stat type. Expired <see cref="StatMod" /> instances are removed.
        /// </summary>
        public int GetStatOffset(StatType type)
        {
            var offset = 0;

            StatMods ??= new HashSet<StatMod>();

            if (StatMods.Count > 0)
            {
                using var queue = PooledRefQueue<StatMod>.Create(8);
                foreach (var mod in StatMods)
                {
                    if (mod.HasElapsed())
                    {
                        queue.Enqueue(mod);
                    }
                    else if ((mod.Type & type) != 0)
                    {
                        offset += mod.Offset;
                    }
                }

                while (queue.Count > 0)
                {
                    var mod = queue.Dequeue();
                    StatMods.Remove(mod);
                    Delta(MobileDelta.Stat | GetStatDelta(mod.Type));
                    CheckStatTimers();
                }
            }

            return offset;
        }

        /// <summary>
        ///     Overridable. Virtual event invoked when the <see cref="RawStr" /> changes.
        ///     <seealso cref="RawStr" />
        ///     <seealso cref="OnRawStatChange" />
        /// </summary>
        public virtual void OnRawStrChange(int oldValue)
        {
        }

        /// <summary>
        ///     Overridable. Virtual event invoked when <see cref="RawDex" /> changes.
        ///     <seealso cref="RawDex" />
        ///     <seealso cref="OnRawStatChange" />
        /// </summary>
        public virtual void OnRawDexChange(int oldValue)
        {
        }

        /// <summary>
        ///     Overridable. Virtual event invoked when the <see cref="RawInt" /> changes.
        ///     <seealso cref="RawInt" />
        ///     <seealso cref="OnRawStatChange" />
        /// </summary>
        public virtual void OnRawIntChange(int oldValue)
        {
        }

        /// <summary>
        ///     Overridable. Virtual event invoked when the <see cref="RawStr" />, <see cref="RawDex" />, or <see cref="RawInt" />
        ///     changes.
        ///     <seealso cref="OnRawStrChange" />
        ///     <seealso cref="OnRawDexChange" />
        ///     <seealso cref="OnRawIntChange" />
        /// </summary>
        public virtual void OnRawStatChange(StatType stat, int oldValue)
        {
        }

        public virtual void OnHitsChange(int oldValue)
        {
        }

        public virtual void OnStamChange(int oldValue)
        {
        }

        public virtual void OnManaChange(int oldValue)
        {
        }

        /// <summary>
        ///     Overridable. Event invoked when a call to <see cref="ApplyPoison" /> failed because <see cref="CheckPoisonImmunity" />
        ///     returned false: the Mobile was resistant to the poison. By default, this broadcasts an overhead message: * The poison
        ///     seems to have no effect. *
        ///     <seealso cref="CheckPoisonImmunity" />
        ///     <seealso cref="ApplyPoison" />
        ///     <seealso cref="Poison" />
        /// </summary>
        public virtual void OnPoisonImmunity(Mobile from, Poison poison)
        {
            PublicOverheadMessage(MessageType.Emote, 0x3B2, 1005534); // * The poison seems to have no effect. *
        }

        /// <summary>
        ///     Overridable. Virtual event invoked when a call to <see cref="ApplyPoison" /> failed because
        ///     <see cref="CheckHigherPoison" /> returned false: the Mobile was already poisoned by an equal or greater strength poison.
        ///     <seealso cref="CheckHigherPoison" />
        ///     <seealso cref="ApplyPoison" />
        ///     <seealso cref="Poison" />
        /// </summary>
        public virtual void OnHigherPoison(Mobile from, Poison poison)
        {
        }

        /// <summary>
        ///     Overridable. Event invoked when a call to <see cref="ApplyPoison" /> succeeded. By default, this broadcasts an overhead
        ///     message varying by the level of the poison. Example: * Zippy begins to spasm uncontrollably. *
        ///     <seealso cref="ApplyPoison" />
        ///     <seealso cref="Poison" />
        /// </summary>
        public virtual void OnPoisoned(Mobile from, Poison poison, Poison oldPoison)
        {
            if (poison != null)
            {
                LocalOverheadMessage(MessageType.Regular, 0x21, 1042857 + poison.Level * 2);
                NonlocalOverheadMessage(MessageType.Regular, 0x21, 1042858 + poison.Level * 2, Name);
            }
        }

        /// <summary>
        ///     Overridable. Called from <see cref="ApplyPoison" />, this method checks if the Mobile is immune to some
        ///     <see cref="Poison" />. If true, <see cref="OnPoisonImmunity" /> will be invoked and
        ///     <see cref="ApplyPoisonResult.Immune" /> is returned.
        ///     <seealso cref="OnPoisonImmunity" />
        ///     <seealso cref="ApplyPoison" />
        ///     <seealso cref="Poison" />
        /// </summary>
        public virtual bool CheckPoisonImmunity(Mobile from, Poison poison) => false;

        /// <summary>
        ///     Overridable. Called from <see cref="ApplyPoison" />, this method checks if the Mobile is already poisoned by some
        ///     <see cref="Poison" /> of equal or greater strength. If true, <see cref="OnHigherPoison" /> will be invoked and
        ///     <see cref="ApplyPoisonResult.HigherPoisonActive" /> is returned.
        ///     <seealso cref="OnHigherPoison" />
        ///     <seealso cref="ApplyPoison" />
        ///     <seealso cref="Poison" />
        /// </summary>
        public virtual bool CheckHigherPoison(Mobile from, Poison poison) =>
            m_Poison != null && m_Poison.Level >= poison.Level;

        /// <summary>
        ///     Overridable. Attempts to apply poison to the Mobile. Checks are made such that no
        ///     <see cref="CheckHigherPoison">higher poison is active</see> and that the Mobile is not
        ///     <see cref="CheckPoisonImmunity">immune to the poison</see>. Provided those assertions are true, the
        ///     <paramref name="poison" /> is applied and <see cref="OnPoisoned" /> is invoked.
        ///     <seealso cref="Poison" />
        ///     <seealso cref="CurePoison" />
        /// </summary>
        /// <returns>
        ///     One of four possible values:
        ///     <list type="table">
        ///         <item>
        ///             <term>
        ///                 <see cref="ApplyPoisonResult.Cured">Cured</see>
        ///             </term>
        ///             <description>The <paramref name="poison" /> parameter was null and so <see cref="CurePoison" /> was invoked.</description>
        ///         </item>
        ///         <item>
        ///             <term>
        ///                 <see cref="ApplyPoisonResult.HigherPoisonActive">HigherPoisonActive</see>
        ///             </term>
        ///             <description>The call to <see cref="CheckHigherPoison" /> returned false.</description>
        ///         </item>
        ///         <item>
        ///             <term>
        ///                 <see cref="ApplyPoisonResult.Immune">Immune</see>
        ///             </term>
        ///             <description>The call to <see cref="CheckPoisonImmunity" /> returned false.</description>
        ///         </item>
        ///         <item>
        ///             <term>
        ///                 <see cref="ApplyPoisonResult.Poisoned">Poisoned</see>
        ///             </term>
        ///             <description>The <paramref name="poison" /> was successfully applied.</description>
        ///         </item>
        ///     </list>
        /// </returns>
        public virtual ApplyPoisonResult ApplyPoison(Mobile from, Poison poison)
        {
            if (poison == null)
            {
                CurePoison(from);
                return ApplyPoisonResult.Cured;
            }

            if (CheckHigherPoison(from, poison))
            {
                OnHigherPoison(from, poison);
                return ApplyPoisonResult.HigherPoisonActive;
            }

            if (CheckPoisonImmunity(from, poison))
            {
                OnPoisonImmunity(from, poison);
                return ApplyPoisonResult.Immune;
            }

            var oldPoison = m_Poison;
            Poison = poison;

            OnPoisoned(from, poison, oldPoison);

            return ApplyPoisonResult.Poisoned;
        }

        /// <summary>
        ///     Overridable. Called from <see cref="CurePoison" />, this method checks to see that the Mobile can be cured of
        ///     <see cref="Poison" />
        ///     <seealso cref="CurePoison" />
        ///     <seealso cref="Poison" />
        /// </summary>
        public virtual bool CheckCure(Mobile from) => true;

        /// <summary>
        ///     Overridable. Virtual event invoked when a call to <see cref="CurePoison" /> succeeded.
        ///     <seealso cref="CurePoison" />
        ///     <seealso cref="CheckCure" />
        ///     <seealso cref="Poison" />
        /// </summary>
        public virtual void OnCured(Mobile from, Poison oldPoison)
        {
        }

        /// <summary>
        ///     Overridable. Virtual event invoked when a call to <see cref="CurePoison" /> failed.
        ///     <seealso cref="CurePoison" />
        ///     <seealso cref="CheckCure" />
        ///     <seealso cref="Poison" />
        /// </summary>
        public virtual void OnFailedCure(Mobile from)
        {
        }

        /// <summary>
        ///     Overridable. Attempts to cure any poison that is currently active.
        /// </summary>
        /// <returns>True if poison was cured, false if otherwise.</returns>
        public virtual bool CurePoison(Mobile from)
        {
            if (CheckCure(from))
            {
                var oldPoison = m_Poison;
                Poison = null;

                OnCured(from, oldPoison);

                return true;
            }

            OnFailedCure(from);

            return false;
        }

        public void MovingEffect(
            IEntity to, int itemID, int speed, int duration, bool fixedDirection, bool explodes,
            int hue, int renderMode
        ) =>
            Effects.SendMovingEffect(this, to, itemID, speed, duration, fixedDirection, explodes, hue, renderMode);

        public void MovingEffect(IEntity to, int itemID, int speed, int duration, bool fixedDirection, bool explodes) =>
            Effects.SendMovingEffect(this, to, itemID, speed, duration, fixedDirection, explodes);

        public void MovingParticles(
            IEntity to, int itemID, int speed, int duration, bool fixedDirection, bool explodes,
            int hue, int renderMode, int effect, int explodeEffect, int explodeSound, EffectLayer layer, int unknown
        ) =>
            Effects.SendMovingParticles(
                this,
                to,
                itemID,
                speed,
                duration,
                fixedDirection,
                explodes,
                hue,
                renderMode,
                effect,
                explodeEffect,
                explodeSound,
                layer,
                unknown
            );

        public void MovingParticles(
            IEntity to, int itemID, int speed, int duration, bool fixedDirection, bool explodes,
            int hue, int renderMode, int effect, int explodeEffect, int explodeSound, int unknown
        ) =>
            Effects.SendMovingParticles(
                this,
                to,
                itemID,
                speed,
                duration,
                fixedDirection,
                explodes,
                hue,
                renderMode,
                effect,
                explodeEffect,
                explodeSound,
                (EffectLayer)255,
                unknown
            );

        public void MovingParticles(
            IEntity to, int itemID, int speed, int duration, bool fixedDirection, bool explodes,
            int effect, int explodeEffect, int explodeSound, int unknown
        ) =>
            Effects.SendMovingParticles(
                this,
                to,
                itemID,
                speed,
                duration,
                fixedDirection,
                explodes,
                effect,
                explodeEffect,
                explodeSound,
                unknown
            );

        public void MovingParticles(
            IEntity to, int itemID, int speed, int duration, bool fixedDirection, bool explodes,
            int effect, int explodeEffect, int explodeSound
        ) =>
            Effects.SendMovingParticles(
                this,
                to,
                itemID,
                speed,
                duration,
                fixedDirection,
                explodes,
                0,
                0,
                effect,
                explodeEffect,
                explodeSound,
                0
            );

        public void FixedEffect(int itemID, int speed, int duration, int hue, int renderMode) =>
            Effects.SendTargetEffect(this, itemID, speed, duration, hue, renderMode);

        public void FixedEffect(int itemID, int speed, int duration) =>
            Effects.SendTargetEffect(this, itemID, speed, duration);

        public void FixedParticles(
            int itemID, int speed, int duration, int effect, int hue, int renderMode, EffectLayer layer, int unknown
        ) =>
            Effects.SendTargetParticles(this, itemID, speed, duration, hue, renderMode, effect, layer, unknown);

        public void FixedParticles(
            int itemID, int speed, int duration, int effect, int hue, int renderMode, EffectLayer layer
        ) =>
            Effects.SendTargetParticles(this, itemID, speed, duration, hue, renderMode, effect, layer);

        public void FixedParticles(int itemID, int speed, int duration, int effect, EffectLayer layer, int unknown) =>
            Effects.SendTargetParticles(this, itemID, speed, duration, 0, 0, effect, layer, unknown);

        public void FixedParticles(int itemID, int speed, int duration, int effect, EffectLayer layer) =>
            Effects.SendTargetParticles(this, itemID, speed, duration, 0, 0, effect, layer);

        public void BoltEffect(int hue) => Effects.SendBoltEffect(this, true, hue);

        public Direction GetDirectionTo(int x, int y, bool run = false)
        {
            var dx = m_Location.m_X - x;
            var dy = m_Location.m_Y - y;

            var rx = (dx - dy) * 44;
            var ry = (dx + dy) * 44;

            var ax = rx.Abs();
            var ay = ry.Abs();

            Direction ret;

            if ((ay >> 1) - ax >= 0)
            {
                ret = ry > 0 ? Direction.Up : Direction.Down;
            }
            else if ((ax >> 1) - ay >= 0)
            {
                ret = rx > 0 ? Direction.Left : Direction.Right;
            }
            else
            {
                ret = rx switch
                {
                    >= 0 when ry >= 0 => Direction.West,
                    >= 0              => Direction.South,
                    < 0 when ry < 0   => Direction.East,
                    _                 => Direction.North
                };
            }

            return ret | (run ? Direction.Running : 0);
        }

        public Direction GetDirectionTo(Point2D p, bool run = false) => GetDirectionTo(p.m_X, p.m_Y, run);
        public Direction GetDirectionTo(Point3D p, bool run = false) => GetDirectionTo(p.m_X, p.m_Y, run);

        public Direction GetDirectionTo(IPoint2D p, bool run = false) =>
            p == null ? Direction.North | (run ? Direction.Running : 0) : GetDirectionTo(p.X, p.Y, run);

        public void PublicOverheadMessage(
            MessageType type, int hue, bool ascii, string text, bool noLineOfSight = true,
            AccessLevel accessLevel = AccessLevel.Player
        )
        {
            if (m_Map == null)
            {
                return;
            }

            Span<byte> buffer = stackalloc byte[OutgoingMessagePackets.GetMaxMessageLength(text)].InitializePacket();

            var eable = m_Map.GetClientsInRange(m_Location);

            foreach (var state in eable)
            {
                if (
                    state.Mobile.AccessLevel >= accessLevel &&
                    state.Mobile.CanSee(this) &&
                    (noLineOfSight || state.Mobile.InLOS(this))
                )
                {
                    var length = OutgoingMessagePackets.CreateMessage(
                        buffer, Serial, Body, type, hue, 3, ascii, Language, Name, text
                    );

                    if (length != buffer.Length)
                    {
                        buffer = buffer[..length]; // Adjust to the actual size
                    }

                    state.Send(buffer);
                }
            }

            eable.Free();
        }

        public void PublicOverheadMessage(MessageType type, int hue, int number, string args = "", bool noLineOfSight = true)
        {
            if (m_Map == null)
            {
                return;
            }

            Span<byte> buffer = stackalloc byte[OutgoingMessagePackets.GetMaxMessageLocalizedLength(args)].InitializePacket();

            var eable = m_Map.GetClientsInRange(m_Location);

            foreach (var state in eable)
            {
                if (state.Mobile.CanSee(this) && (noLineOfSight || state.Mobile.InLOS(this)))
                {
                    var length = OutgoingMessagePackets.CreateMessageLocalized(
                        buffer, Serial, Body, type, hue, 3, number, Name, args
                    );

                    if (length != buffer.Length)
                    {
                        buffer = buffer[..length]; // Adjust to the actual size
                    }

                    state.Send(buffer);
                }
            }

            eable.Free();
        }

        public void PublicOverheadMessage(
            MessageType type, int hue, int number, AffixType affixType, string affix,
            string args = "", bool noLineOfSight = false,
            AccessLevel accessLevel = AccessLevel.Player
        )
        {
            if (m_Map == null)
            {
                return;
            }

            Span<byte> buffer = stackalloc byte[OutgoingMessagePackets.GetMaxMessageLocalizedAffixLength(affix, args)].InitializePacket();

            var eable = m_Map.GetClientsInRange(m_Location);

            foreach (var state in eable)
            {
                if (
                    state.Mobile.AccessLevel >= accessLevel &&
                    state.Mobile.CanSee(this) &&
                    (noLineOfSight || state.Mobile.InLOS(this))
                )
                {
                    var length = OutgoingMessagePackets.CreateMessageLocalizedAffix(
                        buffer, Serial, Body, type, hue, 3, number, Name, affixType, affix, args
                    );

                    if (length != buffer.Length)
                    {
                        buffer = buffer[..length]; // Adjust to the actual size
                    }

                    state.Send(buffer);
                }
            }

            eable.Free();
        }

        public void PrivateOverheadMessage(MessageType type, int hue, bool ascii, string text, NetState state)
        {
            state.SendMessage(Serial, Body, type, hue, 3, ascii, m_Language, Name, text);
        }

        public void PrivateOverheadMessage(MessageType type, int hue, int number, NetState state) =>
            PrivateOverheadMessage(type, hue, number, "", state);

        public void PrivateOverheadMessage(MessageType type, int hue, int number, string args, NetState state) =>
            state.SendMessageLocalized(Serial, Body, type, hue, 3, number, Name, args);

        public void LocalOverheadMessage(MessageType type, int hue, bool ascii, string text) =>
            m_NetState.SendMessage(Serial, Body, type, hue, 3, ascii, m_Language, Name, text);

        public void LocalOverheadMessage(MessageType type, int hue, int number, string args = "") =>
            m_NetState.SendMessageLocalized(Serial, Body, type, hue, 3, number, Name, args);

        public void NonlocalOverheadMessage(MessageType type, int hue, int number, string args = "")
        {
            if (m_Map == null)
            {
                return;
            }

            Span<byte> buffer = stackalloc byte[OutgoingMessagePackets.GetMaxMessageLocalizedLength(args)].InitializePacket();

            var eable = m_Map.GetClientsInRange(m_Location);

            foreach (var state in eable)
            {
                if (state != m_NetState && state.Mobile.CanSee(this))
                {
                    var length = OutgoingMessagePackets.CreateMessageLocalized(
                        buffer, Serial, Body, type, hue, 3, number, Name, args
                    );

                    if (length != buffer.Length)
                    {
                        buffer = buffer[..length]; // Adjust to the actual size
                    }

                    state.Send(buffer);
                }
            }

            eable.Free();
        }

        public void NonlocalOverheadMessage(MessageType type, int hue, bool ascii, string text)
        {
            if (m_Map == null)
            {
                return;
            }

            Span<byte> buffer = stackalloc byte[OutgoingMessagePackets.GetMaxMessageLength(text)].InitializePacket();

            var eable = m_Map.GetClientsInRange(m_Location);

            foreach (var state in eable)
            {
                if (state != m_NetState && state.Mobile.CanSee(this))
                {
                    var length = OutgoingMessagePackets.CreateMessage(
                        buffer, Serial, Body, type, hue, 3, ascii, Language, Name, text
                    );

                    if (length != buffer.Length)
                    {
                        buffer = buffer[..length]; // Adjust to the actual size
                    }

                    state.Send(buffer);
                }
            }

            eable.Free();
        }

        public void SendLocalizedMessage(int number, string args = "", int hue = 0x3B2) =>
            m_NetState.SendMessageLocalized(Serial.MinusOne, -1, MessageType.Regular, hue, 3, number, "System", args);

        public void SendLocalizedMessage(int number, bool append, string affix, string args = "", int hue = 0x3B2) =>
            m_NetState.SendMessageLocalizedAffix(
                Serial.MinusOne,
                -1,
                MessageType.Regular,
                hue,
                3,
                number,
                "System",
                (append ? AffixType.Append : AffixType.Prepend) | AffixType.System,
                affix,
                args
            );

        public void SendMessage(string text) => SendMessage(0x3B2, text);

        public void SendMessage(string format, params object[] args) =>
            SendMessage(0x3B2, string.Format(format, args));

        public void SendMessage(int hue, string text) =>
            m_NetState.SendMessage(Serial.MinusOne, -1, MessageType.Regular, hue, 3, false, "ENU", "System", text);

        public void SendMessage(int hue, string format, params object[] args) =>
            SendMessage(hue, string.Format(format, args));

        public void SendAsciiMessage(string text) => SendAsciiMessage(0x3B2, text);

        public void SendAsciiMessage(string format, params object[] args) =>
            SendAsciiMessage(0x3B2, string.Format(format, args));

        public void SendAsciiMessage(int hue, string text) =>
            m_NetState.SendMessage(Serial.MinusOne, -1, MessageType.Regular, hue, 3, true, null, "System", text);

        public void SendAsciiMessage(int hue, string format, params object[] args) =>
            SendAsciiMessage(hue, string.Format(format, args));

        /// <summary>
        ///     Overridable. Event invoked when the Mobile is double clicked. By default, this method can either dismount or open the
        ///     paperdoll.
        ///     <seealso cref="CanPaperdollBeOpenedBy" />
        ///     <seealso cref="DisplayPaperdollTo" />
        /// </summary>
        public virtual void OnDoubleClick(Mobile from)
        {
            if (this == from && (!DisableDismountInWarmode || !m_Warmode))
            {
                var mount = Mount;

                if (mount != null)
                {
                    mount.Rider = null;
                    return;
                }
            }

            if (CanPaperdollBeOpenedBy(from))
            {
                DisplayPaperdollTo(from);
            }
        }

        /// <summary>
        ///     Overridable. Virtual event invoked when the Mobile is double clicked by someone who is over 18 tiles away.
        ///     <seealso cref="OnDoubleClick" />
        /// </summary>
        public virtual void OnDoubleClickOutOfRange(Mobile from)
        {
        }

        /// <summary>
        ///     Overridable. Virtual event invoked when the Mobile is double clicked by someone who can no longer see the Mobile. This
        ///     may
        ///     happen, for example, using 'Last Object' after the Mobile has hidden.
        ///     <seealso cref="OnDoubleClick" />
        /// </summary>
        public virtual void OnDoubleClickCantSee(Mobile from)
        {
        }

        /// <summary>
        ///     Overridable. Event invoked when the Mobile is double clicked by someone who is not alive. Similar to
        ///     <see cref="OnDoubleClick" />, this method will show the paperdoll. It does not, however, provide any dismount
        ///     functionality.
        ///     <seealso cref="OnDoubleClick" />
        /// </summary>
        public virtual void OnDoubleClickDead(Mobile from)
        {
            if (CanPaperdollBeOpenedBy(from))
            {
                DisplayPaperdollTo(from);
            }
        }

        private class ManaTimer : Timer
        {
            private readonly Mobile m_Owner;

            public ManaTimer(Mobile m) : base(GetManaRegenRate(m), GetManaRegenRate(m)) => m_Owner = m;

            protected override void OnTick()
            {
                if (m_Owner.CanRegenMana)
                {
                    m_Owner.Mana++;
                }

                Delay = Interval = GetManaRegenRate(m_Owner);
            }
        }

        private class HitsTimer : Timer
        {
            private readonly Mobile m_Owner;

            public HitsTimer(Mobile m) : base(GetHitsRegenRate(m), GetHitsRegenRate(m)) => m_Owner = m;

            protected override void OnTick()
            {
                if (m_Owner.CanRegenHits)
                {
                    m_Owner.Hits++;
                }

                Delay = Interval = GetHitsRegenRate(m_Owner);
            }
        }

        private class StamTimer : Timer
        {
            private readonly Mobile m_Owner;

            public StamTimer(Mobile m) : base(GetStamRegenRate(m), GetStamRegenRate(m)) => m_Owner = m;

            protected override void OnTick()
            {
                if (m_Owner.CanRegenStam)
                {
                    m_Owner.Stam++;
                }

                Delay = Interval = GetStamRegenRate(m_Owner);
            }
        }

        private void Logout()
        {
            if (m_Map != Map.Internal)
            {
                EventSink.InvokeLogout(this);

                LogoutLocation = m_Location;
                LogoutMap = m_Map;

                Internalize();
            }
        }

        private void ExpireCriminal()
        {
            Criminal = false;
        }
    }
}<|MERGE_RESOLUTION|>--- conflicted
+++ resolved
@@ -3058,11 +3058,7 @@
 
         public virtual void UpdateResistances()
         {
-<<<<<<< HEAD
-            bool delta = false;
-=======
             var delta = false;
->>>>>>> 068bafd9
 
             if (Resistances == null)
             {
