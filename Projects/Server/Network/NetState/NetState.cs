--- conflicted
+++ resolved
@@ -33,19 +33,15 @@
 {
     public delegate void NetStateCreatedCallback(NetState ns);
 
-<<<<<<< HEAD
-    public delegate void EncodePacket(NetState ns, ArraySegment<byte>[] buffer, ref uint length);
-=======
     public delegate void EncodePacket(ReadOnlySpan<byte> inputBuffer, CircularBufferWriter outputBuffer);
->>>>>>> 3337cfa4
-
-    public partial class NetState : IComparable<NetState>
+
+    public partial class NetState : IComparable<NetState>, IDisposable
     {
-        public static int IncomingPipeSize { get; private set; } = 1024 * 64;
-        public static int OutgoingPipeSize { get; private set; } = 1024 * 256;
-        public static int GumpCap { get; private set; } = 512;
-        public static int HuePickerCap { get; private set; } = 512;
-        public static int MenuCap { get; private set; } = 512;
+        private static int IncomingPipeSize = 1024 * 64;
+        private static int OutgoingPipeSize = 1024 * 256;
+        private static int GumpCap = 512;
+        private static int HuePickerCap = 512;
+        private static int MenuCap = 512;
 
         private static readonly ConcurrentQueue<NetState> m_Disposed = new ConcurrentQueue<NetState>();
         private static NetworkState m_NetworkState = NetworkState.ResumeState;
@@ -56,18 +52,14 @@
         private int m_Disposing;
         private ClientVersion m_Version;
         private byte[] m_IncomingBuffer;
-        private Pipe<byte> m_IncomingPipe;
+        public Pipe<byte> IncomingPipe { get; private set; }
         private byte[] m_OutgoingBuffer;
-        private Pipe<byte> m_OutgoingPipe;
+        public Pipe<byte> OutgoingPipe { get; private set; }
         private long m_NextCheckActivity;
         private volatile bool m_Running;
-<<<<<<< HEAD
-        private Thread m_SendThread;
-=======
         private Thread _sendThread;
         private volatile EncodePacket _packetDecoder;
         private volatile EncodePacket _packetEncoder;
->>>>>>> 3337cfa4
 
         internal int m_AuthID;
         internal int m_Seed;
@@ -87,27 +79,7 @@
             Timer.DelayCall(checkAliveDuration, checkAliveDuration, CheckAllAlive);
         }
 
-<<<<<<< HEAD
-        // For testing
-        public NetState(Socket connection, Pipe<byte> incoming, Pipe<byte> outgoing, Thread sendThread)
-        {
-            m_Running = true;
-            Connection = connection;
-            Seeded = false;
-            Gumps = new List<Gump>();
-            HuePickers = new List<HuePicker>();
-            Menus = new List<IMenu>();
-            Trades = new List<SecureTrade>();
-            m_SendThread = sendThread;
-
-            m_IncomingPipe = incoming;
-            m_OutgoingPipe = outgoing;
-        }
-
-        public NetState(Socket connection, Thread sendThread)
-=======
         public NetState(Socket connection, Thread sendThread = null)
->>>>>>> 3337cfa4
         {
             m_Running = false;
             Connection = connection;
@@ -116,13 +88,10 @@
             HuePickers = new List<HuePicker>();
             Menus = new List<IMenu>();
             Trades = new List<SecureTrade>();
-            m_SendThread = sendThread;
-
-
             m_IncomingBuffer = new byte[IncomingPipeSize];
-            m_IncomingPipe = new Pipe<byte>(m_IncomingBuffer);
+            IncomingPipe = new Pipe<byte>(m_IncomingBuffer);
             m_OutgoingBuffer = new byte[OutgoingPipeSize];
-            m_OutgoingPipe = new Pipe<byte>(m_OutgoingBuffer);
+            OutgoingPipe = new Pipe<byte>(m_OutgoingBuffer);
             m_NextCheckActivity = Core.TickCount + 30000;
             _sendThread = sendThread ?? Core.Thread;
 
@@ -151,11 +120,6 @@
 
         public IPAddress Address { get; }
 
-<<<<<<< HEAD
-        public EncodePacket PacketDecoder { get; set; }
-
-        public EncodePacket PacketEncoder { get; set; }
-=======
         public EncodePacket PacketDecoder
         {
             get => _packetDecoder;
@@ -167,7 +131,6 @@
             get => _packetEncoder;
             set => _packetEncoder = value;
         }
->>>>>>> 3337cfa4
 
         public bool SentFirstPacket { get; set; }
 
@@ -416,11 +379,7 @@
 
             var currentThread = Thread.CurrentThread;
 
-<<<<<<< HEAD
-            if (currentThread != m_SendThread)
-=======
             if (currentThread != _sendThread)
->>>>>>> 3337cfa4
             {
                 Console.Error.WriteLine("Core: Attempted to send packet outside core thread! [{0}]", currentThread.ManagedThreadId);
 #if DEBUG
@@ -428,27 +387,17 @@
 #endif
             }
 
-            var writer = m_OutgoingPipe.Writer;
+            var writer = OutgoingPipe.Writer;
 
             try
             {
                 var result = writer.GetAvailable();
                 int length;
-<<<<<<< HEAD
-                if (CompressionEnabled)
-                {
-                    length = NetworkCompression.Compress(buffer, new CircularBufferWriter(result.Buffer));
-                    if (length <= 0)
-                    {
-                        return;
-                    }
-=======
                 if (PacketEncoder != null)
                 {
                     var bufferWriter = new CircularBufferWriter(result.Buffer);
                     PacketEncoder?.Invoke(buffer, bufferWriter);
                     length = bufferWriter.Position;
->>>>>>> 3337cfa4
                 }
                 else
                 {
@@ -478,11 +427,7 @@
 
             var currentThread = Thread.CurrentThread;
 
-<<<<<<< HEAD
-            if (currentThread != m_SendThread)
-=======
             if (currentThread != _sendThread)
->>>>>>> 3337cfa4
             {
                 Console.Error.WriteLine("Core: Attempted to send packet outside send thread! [{0}]", currentThread.ManagedThreadId);
 #if DEBUG
@@ -490,7 +435,7 @@
 #endif
             }
 
-            var writer = m_OutgoingPipe.Writer;
+            var writer = OutgoingPipe.Writer;
 
             try
             {
@@ -545,7 +490,7 @@
 
         private async void SendTask(object state)
         {
-            var reader = m_OutgoingPipe.Reader;
+            var reader = OutgoingPipe.Reader;
 
             try
             {
@@ -592,7 +537,7 @@
         private async void RecvTask(object state)
         {
             var socket = Connection;
-            var writer = m_IncomingPipe.Writer;
+            var writer = IncomingPipe.Writer;
 
             byte[] encodingBuffer = null;
 
@@ -682,7 +627,7 @@
 
             try
             {
-                var reader = m_IncomingPipe.Reader;
+                var reader = IncomingPipe.Reader;
 
                 // Process as many packets as we can synchronously
                 while (true)
@@ -725,7 +670,7 @@
         {
             if (Connection != null)
             {
-                m_OutgoingPipe.Writer.Flush();
+                OutgoingPipe.Writer.Flush();
             }
         }
 
@@ -810,7 +755,7 @@
                 return;
             }
 
-            m_OutgoingPipe.Writer.Close();
+            OutgoingPipe.Writer.Close();
 
             try
             {
@@ -849,9 +794,9 @@
                 ns.m_Running = false;
                 ns.Connection = null;
                 ns.m_IncomingBuffer = null;
-                ns.m_IncomingPipe = null;
+                ns.IncomingPipe = null;
                 ns.m_OutgoingBuffer = null;
-                ns.m_OutgoingPipe = null;
+                ns.OutgoingPipe = null;
                 ns.Gumps.Clear();
                 ns.Menus.Clear();
                 ns.HuePickers.Clear();
