/*************************************************************************
 * ModernUO                                                              *
 * Copyright 2019-2020 - ModernUO Development Team                       *
 * Email: hi@modernuo.com                                                *
 * File: NetState.cs                                                     *
 *                                                                       *
 * This program is free software: you can redistribute it and/or modify  *
 * it under the terms of the GNU General Public License as published by  *
 * the Free Software Foundation, either version 3 of the License, or     *
 * (at your option) any later version.                                   *
 *                                                                       *
 * You should have received a copy of the GNU General Public License     *
 * along with this program.  If not, see <http://www.gnu.org/licenses/>. *
 *************************************************************************/

using System;
using System.Buffers;
using System.Collections.Concurrent;
using System.Collections.Generic;
using System.IO;
using System.Net;
using System.Net.Sockets;
using System.Runtime.CompilerServices;
using System.Threading;
using Server.Accounting;
using Server.Exceptions;
using Server.Gumps;
using Server.HuePickers;
using Server.Items;
using Server.Menus;

namespace Server.Network
{
    public delegate void NetStateCreatedCallback(NetState ns);

    public delegate void EncodePacket(ref CircularBuffer<byte> buffer, ref int length);

    public partial class NetState : IComparable<NetState>, IDisposable
    {
        private static int RecvPipeSize = 1024 * 64;
        private static int SendPipeSize = 1024 * 256;
        private static int GumpCap = 512;
        private static int HuePickerCap = 512;
        private static int MenuCap = 512;

        private static readonly ConcurrentQueue<NetState> m_Disposed = new ConcurrentQueue<NetState>();
        private static NetworkState m_NetworkState = NetworkState.ResumeState;

        public static NetStateCreatedCallback CreatedCallback { get; set; }

        private readonly string m_ToString;
        private int m_Disposing;
        private ClientVersion m_Version;
        private byte[] _recvBuffer;
        private byte[] _sendBuffer;
        private long m_NextCheckActivity;
        private volatile bool m_Running;
        private readonly Thread _sendThread;
        private volatile EncodePacket _packetDecoder;
        private volatile EncodePacket _packetEncoder;

        internal int m_AuthID;
        internal int m_Seed;

        public static void Configure()
        {
            RecvPipeSize = ServerConfiguration.GetOrUpdateSetting("netstate.recvPipeSize", RecvPipeSize);
            SendPipeSize = ServerConfiguration.GetOrUpdateSetting("netstate.sendPipeSize", SendPipeSize);
            GumpCap = ServerConfiguration.GetOrUpdateSetting("netstate.gumpCap", GumpCap);
            HuePickerCap = ServerConfiguration.GetOrUpdateSetting("netstate.huePickerCap", HuePickerCap);
            MenuCap = ServerConfiguration.GetOrUpdateSetting("netstate.menuCap", MenuCap);
        }

        public static void Initialize()
        {
            var checkAliveDuration = TimeSpan.FromMinutes(1.5);
            Timer.DelayCall(checkAliveDuration, checkAliveDuration, CheckAllAlive);
        }

        public NetState(Socket connection, Thread sendThread = null)
        {
            m_Running = false;
            Connection = connection;
            Seeded = false;
            Gumps = new List<Gump>();
            HuePickers = new List<HuePicker>();
            Menus = new List<IMenu>();
            Trades = new List<SecureTrade>();
            _recvBuffer = new byte[RecvPipeSize];
            RecvPipe = new Pipe<byte>(_recvBuffer);
            _sendBuffer = new byte[SendPipeSize];
            SendPipe = new Pipe<byte>(_sendBuffer);
            m_NextCheckActivity = Core.TickCount + 30000;
            _sendThread = sendThread ?? Core.Thread;

            try
            {
                Address = Utility.Intern((Connection?.RemoteEndPoint as IPEndPoint)?.Address);
                m_ToString = Address?.ToString() ?? "(error)";
            }
            catch (Exception ex)
            {
                TraceException(ex);
                Address = IPAddress.None;
                m_ToString = "(error)";
            }

            ConnectedOn = DateTime.UtcNow;

            CreatedCallback?.Invoke(this);
        }

        public DateTime ConnectedOn { get; }

        public TimeSpan ConnectedFor => DateTime.UtcNow - ConnectedOn;

        public DateTime ThrottledUntil { get; set; }

        public IPAddress Address { get; }

        public EncodePacket PacketDecoder
        {
            get => _packetDecoder;
            set => _packetDecoder = value;
        }

        public EncodePacket PacketEncoder
        {
            get => _packetEncoder;
            set => _packetEncoder = value;
        }

        public bool SentFirstPacket { get; set; }

        public bool BlockAllPackets { get; set; }

        public List<SecureTrade> Trades { get; }

        public bool Running => m_Running;

        public bool Seeded { get; set; }

        public Pipe<byte> RecvPipe { get; private set; }

        public Pipe<byte> SendPipe { get; private set; }

        public Socket Connection { get; private set; }

        public bool CompressionEnabled { get; set; }

        public int Sequence { get; set; }

        public List<Gump> Gumps { get; private set; }

        public List<HuePicker> HuePickers { get; private set; }

        public List<IMenu> Menus { get; private set; }

        public CityInfo[] CityInfo { get; set; }

        public Mobile Mobile { get; set; }

        public ServerInfo[] ServerInfo { get; set; }

        public IAccount Account { get; set; }

        public bool IsDisposing => m_Disposing != 0;

        public int CompareTo(NetState other) => other == null ? 1 : m_ToString.CompareTo(other.m_ToString);

        public void ValidateAllTrades()
        {
            for (var i = Trades.Count - 1; i >= 0; --i)
            {
                if (i >= Trades.Count)
                {
                    continue;
                }

                var trade = Trades[i];

                if (trade.From.Mobile.Deleted || trade.To.Mobile.Deleted || !trade.From.Mobile.Alive ||
                    !trade.To.Mobile.Alive || !trade.From.Mobile.InRange(trade.To.Mobile, 2) ||
                    trade.From.Mobile.Map != trade.To.Mobile.Map)
                {
                    trade.Cancel();
                }
            }
        }

        public void CancelAllTrades()
        {
            for (var i = Trades.Count - 1; i >= 0; --i)
            {
                if (i < Trades.Count)
                {
                    Trades[i].Cancel();
                }
            }
        }

        public void RemoveTrade(SecureTrade trade)
        {
            Trades.Remove(trade);
        }

        public SecureTrade FindTrade(Mobile m)
        {
            for (var i = 0; i < Trades.Count; ++i)
            {
                var trade = Trades[i];

                if (trade.From.Mobile == m || trade.To.Mobile == m)
                {
                    return trade;
                }
            }

            return null;
        }

        public SecureTradeContainer FindTradeContainer(Mobile m)
        {
            for (var i = 0; i < Trades.Count; ++i)
            {
                var trade = Trades[i];

                var from = trade.From;
                var to = trade.To;

                if (from.Mobile == Mobile && to.Mobile == m)
                {
                    return from.Container;
                }

                if (from.Mobile == m && to.Mobile == Mobile)
                {
                    return to.Container;
                }
            }

            return null;
        }

        public SecureTradeContainer AddTrade(NetState state)
        {
            var newTrade = new SecureTrade(Mobile, state.Mobile);

            Trades.Add(newTrade);
            state.Trades.Add(newTrade);

            return newTrade.From.Container;
        }

        [MethodImpl(MethodImplOptions.AggressiveInlining)]
        public void WriteConsole(string text)
        {
            Console.WriteLine("Client: {0}: {1}", this, text);
        }

        [MethodImpl(MethodImplOptions.AggressiveInlining)]
        public void WriteConsole(string format, params object[] args)
        {
            WriteConsole(string.Format(format, args));
        }

        public void AddMenu(IMenu menu)
        {
            Menus ??= new List<IMenu>();

            if (Menus.Count < MenuCap)
            {
                Menus.Add(menu);
            }
            else
            {
                WriteConsole("Exceeded menu cap, disconnecting...");
                Dispose();
            }
        }

        public void RemoveMenu(IMenu menu)
        {
            Menus?.Remove(menu);
        }

        public void RemoveMenu(int index)
        {
            Menus?.RemoveAt(index);
        }

        public void ClearMenus()
        {
            Menus?.Clear();
        }

        public void AddHuePicker(HuePicker huePicker)
        {
            HuePickers ??= new List<HuePicker>();

            if (HuePickers.Count < HuePickerCap)
            {
                HuePickers.Add(huePicker);
            }
            else
            {
                WriteConsole("Exceeded hue picker cap, disconnecting...");
                Dispose();
            }
        }

        public void RemoveHuePicker(HuePicker huePicker)
        {
            HuePickers?.Remove(huePicker);
        }

        public void RemoveHuePicker(int index)
        {
            HuePickers?.RemoveAt(index);
        }

        public void ClearHuePickers()
        {
            HuePickers?.Clear();
        }

        public void AddGump(Gump gump)
        {
            Gumps ??= new List<Gump>();

            if (Gumps.Count < GumpCap)
            {
                Gumps.Add(gump);
            }
            else
            {
                WriteConsole("Exceeded gump cap, disconnecting...");
                Dispose();
            }
        }

        public void RemoveGump(Gump gump)
        {
            Gumps?.Remove(gump);
        }

        public void RemoveGump(int index)
        {
            Gumps?.RemoveAt(index);
        }

        public void ClearGumps()
        {
            Gumps?.Clear();
        }

        public void LaunchBrowser(string url)
        {
            Send(new MessageLocalized(Serial.MinusOne, -1, MessageType.Label, 0x35, 3, 501231, "", ""));
            Send(new LaunchBrowser(url));
        }

        public override string ToString() => m_ToString;

        public static void Pause()
        {
            NetworkState.Pause(ref m_NetworkState);
        }

        public static void Resume()
        {
            NetworkState.Resume(ref m_NetworkState);
        }

<<<<<<< HEAD
        public bool GetAvailableSendPipe(out CircularBuffer<byte> buffer)
        {
            var result = SendPipe.Writer.GetAvailable();
            if (result.IsClosed)
            {
                buffer = new CircularBuffer<byte>(Span<byte>.Empty, Span<byte>.Empty);
                return false;
            }

            buffer = new CircularBuffer<byte>(result.Buffer);
            return true;
        }
=======
        public bool GetAvailableSendPipe(out CircularBuffer<byte> buffer) => SendPipe.Writer.GetAvailable(out buffer);
>>>>>>> 990e6fe1

        public virtual void Send(ref CircularBuffer<byte> buffer, int length)
        {
            if (Connection == null || BlockAllPackets || length == 0 || buffer.Length == 0)
            {
                return;
            }

#if DEBUG
            var currentThread = Thread.CurrentThread;
            if (currentThread != _sendThread)
            {
                throw new InvalidThreadException("Attempted to send packet outside send thread!");
            }
#endif

            try
            {
<<<<<<< HEAD
                _packetEncoder?.Invoke(buffer, ref length);
=======
                _packetEncoder?.Invoke(ref buffer, ref length);
>>>>>>> 990e6fe1
                SendPipe.Writer.Advance((uint)length);
            }
            catch (Exception ex)
            {
#if DEBUG
                Console.WriteLine(ex);
                TraceException(ex);
#endif
                Dispose();
            }
        }

        public virtual void Send(Packet p)
        {
            if (Connection == null || BlockAllPackets)
            {
                p.OnSend();
                return;
            }

#if DEBUG
            var currentThread = Thread.CurrentThread;

            if (currentThread != _sendThread)
            {
                throw new InvalidThreadException("Attempted to send packet outside send thread!");
            }
#endif

            var writer = SendPipe.Writer;

            try
            {
                byte[] buffer = p.Compile(CompressionEnabled, out var length);

                if (buffer.Length > 0 && length > 0)
                {
                    if (!GetAvailableSendPipe(out var pipeBuffer))
                    {
                        p.OnSend();
                        return;
                    }

                    if (pipeBuffer.Length >= length)
                    {
                        pipeBuffer.CopyFrom(buffer.AsSpan(0, length));
                        writer.Advance((uint)length);

                        // Flush at the end of the game loop
                    }
                    else
                    {
                        WriteConsole("Too much data pending, disconnecting...");
                        Dispose();
                    }
                }
                else
                {
                    WriteConsole("Didn't write anything!");
                }
            }
            catch (Exception ex)
            {
#if DEBUG
                Console.WriteLine(ex);
                TraceException(ex);
#endif
                Dispose();
            }
            finally
            {
                p.OnSend();
            }
        }

        internal void Start()
        {
            if (Connection == null || m_Running)
            {
                return;
            }

            m_Running = true;

            ThreadPool.UnsafeQueueUserWorkItem(RecvTask, null);
            ThreadPool.UnsafeQueueUserWorkItem(SendTask, null);
        }

        private async void SendTask(object state)
        {
            var reader = SendPipe.Reader;
<<<<<<< HEAD
=======
            var segments = new ArraySegment<byte>[2];
>>>>>>> 990e6fe1

            try
            {
                while (m_Running)
                {
                    if (!(await reader).TryRead(segments))
                    {
                        break;
                    }

                    if (segments[0].Count + segments[1].Count <= 0)
                    {
                        continue;
                    }

                    var bytesWritten = await Connection.SendAsync(segments, SocketFlags.None);

                    if (bytesWritten > 0)
                    {
                        m_NextCheckActivity = Core.TickCount + 90000;
                        reader.Advance((uint)bytesWritten);
                    }
                }
            }
            catch (Exception ex)
            {
#if DEBUG
                Console.WriteLine(ex);
                TraceException(ex);
#endif
            }
            finally
            {
                Dispose();
            }
        }

        private void DecodePacket(ArraySegment<byte>[] buffer, ref int length)
        {
            CircularBuffer<byte> cBuffer = new CircularBuffer<byte>(buffer);
            _packetDecoder?.Invoke(ref cBuffer, ref length);
        }

        private async void RecvTask(object state)
        {
            var socket = Connection;
            var writer = RecvPipe.Writer;
<<<<<<< HEAD
=======
            var segments = new ArraySegment<byte>[2];
>>>>>>> 990e6fe1

            try
            {
                while (m_Running)
                {
                    if (m_NetworkState == NetworkState.PauseState)
                    {
                        continue;
                    }

                    // TODO: Make awaitable
                    if (!writer.GetAvailable(segments))
                    {
                        break;
                    }

                    if (segments[0].Count + segments[1].Count <= 0)
                    {
                        continue;
                    }

                    var bytesWritten = await socket.ReceiveAsync(segments, SocketFlags.None);
                    if (bytesWritten <= 0)
                    {
                        break;
                    }

                    DecodePacket(segments, ref bytesWritten);

                    writer.Advance((uint)bytesWritten);
                    m_NextCheckActivity = Core.TickCount + 90000;

                    // No need to flush
                }
            }
            catch (Exception ex)
            {
#if DEBUG
                Console.WriteLine(ex);
                TraceException(ex);
#endif
            }
            finally
            {
                Dispose();
            }
        }

        public static void HandleAllReceives()
        {
            var clients = TcpServer.Instances;

            for (int i = 0; i < clients.Count; ++i)
            {
                clients[i].HandleReceive();
            }
        }

        public void HandleReceive()
        {
            if (Connection == null)
            {
                return;
            }

            try
            {
                var reader = RecvPipe.Reader;

                // Process as many packets as we can synchronously
                while (true)
                {
                    if (!reader.TryRead(out var buffer) || buffer.Length <= 0)
                    {
                        return;
                    }

                    var bytesProcessed = PacketHandlers.ProcessPacket(this, ref buffer);

                    if (bytesProcessed <= 0)
                    {
                        // Error
                        // TODO: Throw exception instead?
                        if (bytesProcessed < 0)
                        {
                            Dispose();
                        }

                        return;
                    }

                    reader.Advance((uint)bytesProcessed);
                }
            }
            catch (Exception ex)
            {
#if DEBUG
                Console.WriteLine(ex);
                TraceException(ex);
#endif
                Dispose();
            }
        }

        public void Flush()
        {
            if (Connection != null)
            {
                SendPipe.Writer.Flush();
            }
        }

        public static void FlushAll()
        {
            var clients = TcpServer.Instances;

            for (int i = 0; i < clients.Count; ++i)
            {
                clients[i].Flush();
            }
        }

        public void CheckAlive(long curTicks)
        {
            if (Connection != null && m_NextCheckActivity - curTicks < 0)
            {
                WriteConsole("Disconnecting due to inactivity...");
                Dispose();
            }
        }

        public static void CheckAllAlive()
        {
            try
            {
                long curTicks = Core.TickCount;

                var clients = TcpServer.Instances;

                for (int i = 0; i < clients.Count; ++i)
                {
                    clients[i].CheckAlive(curTicks);
                }
            }
            catch (Exception ex)
            {
                TraceException(ex);
            }
        }

        public bool CheckEncrypted(int packetID)
        {
            if (!SentFirstPacket && packetID != 0xF0 && packetID != 0xF1 && packetID != 0xCF && packetID != 0x80 &&
                packetID != 0x91 && packetID != 0xA4 && packetID != 0xEF)
            {
                WriteConsole("Encrypted client detected, disconnecting");
                Dispose();
                return true;
            }

            return false;
        }

        public PacketHandler GetHandler(int packetID) =>
            ContainerGridLines ? PacketHandlers.Get6017Handler(packetID) : PacketHandlers.GetHandler(packetID);

        public static void TraceException(Exception ex)
        {
            try
            {
                using var op = new StreamWriter("network-errors.log", true);
                op.WriteLine("# {0}", DateTime.UtcNow);

                op.WriteLine(ex);

                op.WriteLine();
                op.WriteLine();
            }
            catch
            {
                // ignored
            }

            Console.WriteLine(ex);
        }

        public virtual void Dispose()
        {
            if (Connection == null || Interlocked.Exchange(ref m_Disposing, 1) != 0)
            {
                return;
            }

            SendPipe.Writer.Close();

            try
            {
                Connection.Shutdown(SocketShutdown.Both);
            }
            catch (Exception ex)
            {
                TraceException(ex);
            }
            finally
            {
                m_Disposed.Enqueue(this);
            }
        }

        public static void ProcessDisposedQueue()
        {
            var breakout = 0;

            while (breakout++ < 200)
            {
                if (!m_Disposed.TryDequeue(out var ns))
                {
                    break;
                }

                var m = ns.Mobile;
                var a = ns.Account;

                if (m != null)
                {
                    m.NetState = null;
                    ns.Mobile = null;
                }

                ns.m_Running = false;
                ns.Connection = null;
                ns._recvBuffer = null;
                ns.RecvPipe = null;
                ns._sendBuffer = null;
                ns.SendPipe = null;
                ns.Gumps.Clear();
                ns.Menus.Clear();
                ns.HuePickers.Clear();
                ns.Account = null;
                ns.ServerInfo = null;
                ns.CityInfo = null;

                TcpServer.Instances.Remove(ns);

                if (a != null)
                {
                    ns.WriteConsole("Disconnected. [{0} Online] [{1}]", TcpServer.Instances.Count, a);
                }
                else
                {
                    ns.WriteConsole("Disconnected. [{0} Online]", TcpServer.Instances.Count);
                }
            }
        }
    }
}<|MERGE_RESOLUTION|>--- conflicted
+++ resolved
@@ -372,26 +372,11 @@
             NetworkState.Resume(ref m_NetworkState);
         }
 
-<<<<<<< HEAD
-        public bool GetAvailableSendPipe(out CircularBuffer<byte> buffer)
-        {
-            var result = SendPipe.Writer.GetAvailable();
-            if (result.IsClosed)
-            {
-                buffer = new CircularBuffer<byte>(Span<byte>.Empty, Span<byte>.Empty);
-                return false;
-            }
-
-            buffer = new CircularBuffer<byte>(result.Buffer);
-            return true;
-        }
-=======
         public bool GetAvailableSendPipe(out CircularBuffer<byte> buffer) => SendPipe.Writer.GetAvailable(out buffer);
->>>>>>> 990e6fe1
 
         public virtual void Send(ref CircularBuffer<byte> buffer, int length)
         {
-            if (Connection == null || BlockAllPackets || length == 0 || buffer.Length == 0)
+            if (Connection == null || BlockAllPackets || buffer.Length == 0 || length == 0)
             {
                 return;
             }
@@ -406,11 +391,7 @@
 
             try
             {
-<<<<<<< HEAD
-                _packetEncoder?.Invoke(buffer, ref length);
-=======
                 _packetEncoder?.Invoke(ref buffer, ref length);
->>>>>>> 990e6fe1
                 SendPipe.Writer.Advance((uint)length);
             }
             catch (Exception ex)
@@ -502,10 +483,7 @@
         private async void SendTask(object state)
         {
             var reader = SendPipe.Reader;
-<<<<<<< HEAD
-=======
             var segments = new ArraySegment<byte>[2];
->>>>>>> 990e6fe1
 
             try
             {
@@ -553,10 +531,7 @@
         {
             var socket = Connection;
             var writer = RecvPipe.Writer;
-<<<<<<< HEAD
-=======
             var segments = new ArraySegment<byte>[2];
->>>>>>> 990e6fe1
 
             try
             {
