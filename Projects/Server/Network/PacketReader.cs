--- conflicted
+++ resolved
@@ -1,392 +1,380 @@
-/***************************************************************************
- *                              PacketReader.cs
- *                            -------------------
- *   begin                : May 1, 2002
- *   copyright            : (C) The RunUO Software Team
- *   email                : info@runuo.com
- *
- *   $Id$
- *
- ***************************************************************************/
-
-/***************************************************************************
- *
- *   This program is free software; you can redistribute it and/or modify
- *   it under the terms of the GNU General Public License as published by
- *   the Free Software Foundation; either version 2 of the License, or
- *   (at your option) any later version.
- *
- ***************************************************************************/
-
-using System;
-using System.Buffers;
-using System.IO;
-using System.Text;
-
-namespace Server.Network
-{
-  public ref struct PacketReader
-  {
-    private SequenceReader<byte> m_Reader;
-
-    public SequencePosition Position => m_Reader.Position;
-    public long Length => m_Reader.Length;
-    public long Consumed => m_Reader.Consumed;
-    public long Remaining => m_Reader.Remaining;
-
-    public PacketReader(ReadOnlySequence<byte> seq) => m_Reader = new SequenceReader<byte>(seq);
-
-    public byte Peek() => m_Reader.TryPeek(out byte value) ? value : (byte)0;
-
-    public void Trace(NetState state)
-    {
-      try
-      {
-        using StreamWriter sw = new StreamWriter("Packets.log", true);
-        byte[] buffer = m_Reader.Sequence.ToArray();
-
-        if (buffer.Length > 0)
-          sw.WriteLine("Client: {0}: Unhandled packet 0x{1:X2}", state, buffer[0]);
-
-        using (MemoryStream ms = new MemoryStream(buffer))
-        {
-          Utility.FormatBuffer(sw, ms, buffer.Length);
-        }
-
-        sw.WriteLine();
-        sw.WriteLine();
-      }
-      catch
-      {
-        // ignored
-      }
-    }
-
-    public SequencePosition Seek(long offset, SeekOrigin origin)
-    {
-      switch (origin)
-      {
-        case SeekOrigin.Begin:
-          if (offset < m_Reader.Consumed)
-            m_Reader.Rewind(m_Reader.Consumed - Math.Max(offset, 0L));
-          else
-            m_Reader.Advance(offset - m_Reader.Consumed);
-          break;
-        case SeekOrigin.Current:
-          if (offset < 0)
-            m_Reader.Rewind(Math.Min(m_Reader.Consumed, offset * -1));
-          else
-            m_Reader.Advance(Math.Min(m_Reader.Remaining, offset));
-          break;
-        case SeekOrigin.End:
-          long count = m_Reader.Remaining - offset;
-          if (count < 0)
-            m_Reader.Rewind(count * -1);
-          else if (count > 0)
-            m_Reader.Advance(count);
-          break;
-      }
-
-      return m_Reader.Position;
-    }
-
-    public bool TryReadByte(out byte value) => m_Reader.TryRead(out value);
-
-    public int ReadInt32() => m_Reader.TryReadBigEndian(out int value) ? value : 0;
-
-    public short ReadInt16() => m_Reader.TryReadBigEndian(out short value) ? value : (short)0;
-
-    public byte ReadByte() => m_Reader.TryRead(out byte value) ? value : (byte)0;
-
-    public uint ReadUInt32() => (uint)ReadInt32();
-
-    public ushort ReadUInt16() => (ushort)ReadInt16();
-
-    public sbyte ReadSByte() => (sbyte)ReadByte();
-
-    public bool ReadBoolean() => ReadByte() != 0;
-
-    public bool IsSafeChar(int c) => c >= 0x20 && c < 0xFFFE;
-
-    public string ReadUTF8StringSafe()
-    {
-      StringBuilder sb = new StringBuilder();
-      bool end = false;
-
-      while (!(end |= m_Reader.End))
-      {
-        ReadOnlySpan<byte> span = m_Reader.UnreadSpan;
-        int count = 0;
-        bool safe = true;
-        while (count < span.Length)
-        {
-          byte chr = span[count];
-          if (chr == 0)
-          {
-            end = true;
-            break;
-          }
-
-          if (!IsSafeChar(chr))
-          {
-            safe = false;
-            break;
-          }
-
-          count++;
-        }
-
-        sb.Append(Encoding.UTF8.GetString(span.Slice(0, count)));
-        m_Reader.Advance(count + (safe ? 1 : 0));
-      }
-
-      return sb.ToString();
-    }
-
-    public string ReadUTF8String()
-    {
-      StringBuilder sb = new StringBuilder();
-      bool end = false;
-
-      while (!(end |= m_Reader.End))
-      {
-        ReadOnlySpan<byte> span = m_Reader.UnreadSpan;
-        int count = 0;
-        while (count < span.Length)
-        {
-          if (span[count] == 0)
-          {
-            end = true;
-            break;
-          }
-
-          count++;
-        }
-
-        sb.Append(Encoding.UTF8.GetString(span.Slice(0, count)));
-        m_Reader.Advance(count);
-      }
-
-      return sb.ToString();
-    }
-
-    public string ReadString()
-    {
-      StringBuilder sb = new StringBuilder();
-      bool end = false;
-
-      while (!(end |= m_Reader.End))
-      {
-        ReadOnlySpan<byte> span = m_Reader.UnreadSpan;
-        int count = 0;
-        while (count < span.Length)
-        {
-          if (span[count] == 0)
-          {
-            end = true;
-            break;
-          }
-
-          count++;
-        }
-
-        sb.Append(Encoding.ASCII.GetString(span.Slice(0, count)));
-        m_Reader.Advance(count);
-      }
-
-      return sb.ToString();
-    }
-
-    public string ReadString(int size)
-    {
-      StringBuilder sb = new StringBuilder();
-      bool end = false;
-
-      while (!(end |= m_Reader.End) && size > 0)
-      {
-        ReadOnlySpan<byte> span = m_Reader.UnreadSpan;
-        int count = 0;
-        while (count < span.Length && size > 0)
-        {
-          if (span[count] == 0)
-          {
-            end = true;
-            break;
-          }
-
-          count++;
-          size--;
-        }
-
-        sb.Append(Encoding.ASCII.GetString(span.Slice(0, count)));
-        m_Reader.Advance(count);
-      }
-
-      if (size > 0)
-        m_Reader.Advance(size);
-
-      return sb.ToString();
-    }
-
-<<<<<<< HEAD
-    public string ReadStringSafe()
-=======
-    public bool IsSafeChar(int c) => c >= 0x20 && c < 0xFFFE;
-
-    public string ReadUTF8StringSafe(int fixedLength)
->>>>>>> 64d59ce2
-    {
-      StringBuilder sb = new StringBuilder();
-      bool end = false;
-
-      while (!(end |= m_Reader.End))
-      {
-        ReadOnlySpan<byte> span = m_Reader.UnreadSpan;
-        int count = 0;
-        bool safe = true;
-        while (count < span.Length)
-        {
-          byte chr = span[count];
-          if (chr == 0)
-          {
-            end = true;
-            break;
-          }
-
-          if (!IsSafeChar(chr))
-          {
-            safe = false;
-            break;
-          }
-
-          count++;
-        }
-
-        sb.Append(Encoding.ASCII.GetString(span.Slice(0, count)));
-        m_Reader.Advance(count + (safe ? 1 : 0));
-      }
-
-      return sb.ToString();
-    }
-
-    public string ReadStringSafe(int size)
-    {
-      StringBuilder sb = new StringBuilder();
-      bool end = false;
-
-      while (!(end |= m_Reader.End) && size > 0)
-      {
-        ReadOnlySpan<byte> span = m_Reader.UnreadSpan;
-        int count = 0;
-        bool safe = true;
-        while (count < span.Length && size > 0)
-        {
-          byte chr = span[count];
-          if (chr == 0)
-          {
-            end = true;
-            break;
-          }
-
-          if (!IsSafeChar(chr))
-          {
-            safe = false;
-            break;
-          }
-
-          count++;
-          size--;
-        }
-
-        sb.Append(Encoding.ASCII.GetString(span.Slice(0, count)));
-        m_Reader.Advance(size + (safe ? 1 : 0));
-      }
-
-<<<<<<< HEAD
-      if (size > 0)
-        m_Reader.Advance(size);
-
-      return sb.ToString();
-    }
-=======
-    public string ReadUTF8String() =>
-      Utility.UTF8.GetString(
-        m_Reader.TryReadTo(out ReadOnlySpan<byte> span, (byte)'\0', true) ? span :
-          m_Reader.Sequence.Slice(m_Reader.Position, m_Reader.Remaining).ToArray()
-      );
->>>>>>> 64d59ce2
-
-    public string ReadUnicodeStringLESafe(int fixedLength)
-    {
-      StringBuilder sb = new StringBuilder();
-
-      while (fixedLength-- > 0 && m_Reader.TryReadLittleEndian(out short c) && c != 0)
-        if (IsSafeChar(c))
-          sb.Append((char)c);
-
-      if (fixedLength > 0)
-        m_Reader.Advance(fixedLength * 2);
-
-      return sb.ToString();
-    }
-
-    public string ReadUnicodeStringLESafe()
-    {
-      StringBuilder sb = new StringBuilder();
-
-      while (m_Reader.TryReadLittleEndian(out short c) && c != 0)
-        if (IsSafeChar(c))
-          sb.Append((char)c);
-
-      return sb.ToString();
-    }
-
-    public string ReadUnicodeString()
-    {
-      StringBuilder sb = new StringBuilder();
-
-      while (m_Reader.TryReadBigEndian(out short c) && c != 0)
-        sb.Append((char)c);
-
-      return sb.ToString();
-    }
-
-    public string ReadUnicodeString(int fixedLength)
-    {
-      StringBuilder sb = new StringBuilder();
-
-      while (fixedLength-- > 0 && m_Reader.TryReadBigEndian(out short c) && c != 0)
-        sb.Append((char)c);
-
-      if (fixedLength > 0)
-        m_Reader.Advance(fixedLength * 2);
-
-      return sb.ToString();
-    }
-
-    public string ReadUnicodeStringSafe()
-    {
-      StringBuilder sb = new StringBuilder();
-
-      while (m_Reader.TryReadBigEndian(out short c) && c != 0)
-        if (IsSafeChar(c))
-          sb.Append((char)c);
-
-      return sb.ToString();
-    }
-
-    public string ReadUnicodeStringSafe(int fixedLength)
-    {
-      StringBuilder sb = new StringBuilder();
-
-      while (fixedLength-- > 0 && m_Reader.TryReadBigEndian(out short c) && c != 0)
-        if (IsSafeChar(c))
-          sb.Append((char)c);
-
-      if (fixedLength > 0)
-        m_Reader.Advance(fixedLength * 2);
-
-      return sb.ToString();
-    }
-  }
-}
+/***************************************************************************
+ *                              PacketReader.cs
+ *                            -------------------
+ *   begin                : May 1, 2002
+ *   copyright            : (C) The RunUO Software Team
+ *   email                : info@runuo.com
+ *
+ *   $Id$
+ *
+ ***************************************************************************/
+
+/***************************************************************************
+ *
+ *   This program is free software; you can redistribute it and/or modify
+ *   it under the terms of the GNU General Public License as published by
+ *   the Free Software Foundation; either version 2 of the License, or
+ *   (at your option) any later version.
+ *
+ ***************************************************************************/
+
+using System;
+using System.Buffers;
+using System.IO;
+using System.Text;
+
+namespace Server.Network
+{
+  public ref struct PacketReader
+  {
+    private SequenceReader<byte> m_Reader;
+
+    public SequencePosition Position => m_Reader.Position;
+    public long Length => m_Reader.Length;
+    public long Consumed => m_Reader.Consumed;
+    public long Remaining => m_Reader.Remaining;
+
+    public PacketReader(ReadOnlySequence<byte> seq) => m_Reader = new SequenceReader<byte>(seq);
+
+    public byte Peek() => m_Reader.TryPeek(out byte value) ? value : (byte)0;
+
+    public void Trace(NetState state)
+    {
+      try
+      {
+        using StreamWriter sw = new StreamWriter("Packets.log", true);
+        byte[] buffer = m_Reader.Sequence.ToArray();
+
+        if (buffer.Length > 0)
+          sw.WriteLine("Client: {0}: Unhandled packet 0x{1:X2}", state, buffer[0]);
+
+        using (MemoryStream ms = new MemoryStream(buffer))
+        {
+          Utility.FormatBuffer(sw, ms, buffer.Length);
+        }
+
+        sw.WriteLine();
+        sw.WriteLine();
+      }
+      catch
+      {
+        // ignored
+      }
+    }
+
+    public SequencePosition Seek(long offset, SeekOrigin origin)
+    {
+      switch (origin)
+      {
+        case SeekOrigin.Begin:
+          if (offset < m_Reader.Consumed)
+            m_Reader.Rewind(m_Reader.Consumed - Math.Max(offset, 0L));
+          else
+            m_Reader.Advance(offset - m_Reader.Consumed);
+          break;
+        case SeekOrigin.Current:
+          if (offset < 0)
+            m_Reader.Rewind(Math.Min(m_Reader.Consumed, offset * -1));
+          else
+            m_Reader.Advance(Math.Min(m_Reader.Remaining, offset));
+          break;
+        case SeekOrigin.End:
+          long count = m_Reader.Remaining - offset;
+          if (count < 0)
+            m_Reader.Rewind(count * -1);
+          else if (count > 0)
+            m_Reader.Advance(count);
+          break;
+      }
+
+      return m_Reader.Position;
+    }
+
+    public bool TryReadByte(out byte value) => m_Reader.TryRead(out value);
+
+    public int ReadInt32() => m_Reader.TryReadBigEndian(out int value) ? value : 0;
+
+    public short ReadInt16() => m_Reader.TryReadBigEndian(out short value) ? value : (short)0;
+
+    public byte ReadByte() => m_Reader.TryRead(out byte value) ? value : (byte)0;
+
+    public uint ReadUInt32() => (uint)ReadInt32();
+
+    public ushort ReadUInt16() => (ushort)ReadInt16();
+
+    public sbyte ReadSByte() => (sbyte)ReadByte();
+
+    public bool ReadBoolean() => ReadByte() != 0;
+
+    public bool IsSafeChar(int c) => c >= 0x20 && c < 0xFFFE;
+
+    public string ReadUTF8StringSafe()
+    {
+      StringBuilder sb = new StringBuilder();
+      bool end = false;
+
+      while (!(end |= m_Reader.End))
+      {
+        ReadOnlySpan<byte> span = m_Reader.UnreadSpan;
+        int count = 0;
+        bool safe = true;
+        while (count < span.Length)
+        {
+          byte chr = span[count];
+          if (chr == 0)
+          {
+            end = true;
+            break;
+          }
+
+          if (!IsSafeChar(chr))
+          {
+            safe = false;
+            break;
+          }
+
+          count++;
+        }
+
+        sb.Append(Encoding.UTF8.GetString(span.Slice(0, count)));
+        m_Reader.Advance(count + (safe ? 1 : 0));
+      }
+
+      return sb.ToString();
+    }
+
+    public string ReadUTF8String()
+    {
+      StringBuilder sb = new StringBuilder();
+      bool end = false;
+
+      while (!(end |= m_Reader.End))
+      {
+        ReadOnlySpan<byte> span = m_Reader.UnreadSpan;
+        int count = 0;
+        while (count < span.Length)
+        {
+          if (span[count] == 0)
+          {
+            end = true;
+            break;
+          }
+
+          count++;
+        }
+
+        sb.Append(Encoding.UTF8.GetString(span.Slice(0, count)));
+        m_Reader.Advance(count);
+      }
+
+      return sb.ToString();
+    }
+
+    public string ReadString()
+    {
+      StringBuilder sb = new StringBuilder();
+      bool end = false;
+
+      while (!(end |= m_Reader.End))
+      {
+        ReadOnlySpan<byte> span = m_Reader.UnreadSpan;
+        int count = 0;
+        while (count < span.Length)
+        {
+          if (span[count] == 0)
+          {
+            end = true;
+            break;
+          }
+
+          count++;
+        }
+
+        sb.Append(Encoding.ASCII.GetString(span.Slice(0, count)));
+        m_Reader.Advance(count);
+      }
+
+      return sb.ToString();
+    }
+
+    public string ReadString(int size)
+    {
+      StringBuilder sb = new StringBuilder();
+      bool end = false;
+
+      while (!(end |= m_Reader.End) && size > 0)
+      {
+        ReadOnlySpan<byte> span = m_Reader.UnreadSpan;
+        int count = 0;
+        while (count < span.Length && size > 0)
+        {
+          if (span[count] == 0)
+          {
+            end = true;
+            break;
+          }
+
+          count++;
+          size--;
+        }
+
+        sb.Append(Encoding.ASCII.GetString(span.Slice(0, count)));
+        m_Reader.Advance(count);
+      }
+
+      if (size > 0)
+        m_Reader.Advance(size);
+
+      return sb.ToString();
+    }
+
+    public bool IsSafeChar(int c) => c >= 0x20 && c < 0xFFFE;
+
+    public string ReadUTF8StringSafe(int fixedLength)
+    {
+      StringBuilder sb = new StringBuilder();
+      bool end = false;
+
+      while (!(end |= m_Reader.End))
+      {
+        ReadOnlySpan<byte> span = m_Reader.UnreadSpan;
+        int count = 0;
+        bool safe = true;
+        while (count < span.Length)
+        {
+          byte chr = span[count];
+          if (chr == 0)
+          {
+            end = true;
+            break;
+          }
+
+          if (!IsSafeChar(chr))
+          {
+            safe = false;
+            break;
+          }
+
+          count++;
+        }
+
+        sb.Append(Encoding.ASCII.GetString(span.Slice(0, count)));
+        m_Reader.Advance(count + (safe ? 1 : 0));
+      }
+
+      return sb.ToString();
+    }
+
+    public string ReadStringSafe(int size)
+    {
+      StringBuilder sb = new StringBuilder();
+      bool end = false;
+
+      while (!(end |= m_Reader.End) && size > 0)
+      {
+        ReadOnlySpan<byte> span = m_Reader.UnreadSpan;
+        int count = 0;
+        bool safe = true;
+        while (count < span.Length && size > 0)
+        {
+          byte chr = span[count];
+          if (chr == 0)
+          {
+            end = true;
+            break;
+          }
+
+          if (!IsSafeChar(chr))
+          {
+            safe = false;
+            break;
+          }
+
+          count++;
+          size--;
+        }
+
+        sb.Append(Encoding.ASCII.GetString(span.Slice(0, count)));
+        m_Reader.Advance(size + (safe ? 1 : 0));
+      }
+
+    public string ReadUTF8String() =>
+      Utility.UTF8.GetString(
+        m_Reader.TryReadTo(out ReadOnlySpan<byte> span, (byte)'\0', true) ? span :
+          m_Reader.Sequence.Slice(m_Reader.Position, m_Reader.Remaining).ToArray()
+      );
+
+    public string ReadUnicodeStringLESafe(int fixedLength)
+    {
+      StringBuilder sb = new StringBuilder();
+
+      while (fixedLength-- > 0 && m_Reader.TryReadLittleEndian(out short c) && c != 0)
+        if (IsSafeChar(c))
+          sb.Append((char)c);
+
+      if (fixedLength > 0)
+        m_Reader.Advance(fixedLength * 2);
+
+      return sb.ToString();
+    }
+
+    public string ReadUnicodeStringLESafe()
+    {
+      StringBuilder sb = new StringBuilder();
+
+      while (m_Reader.TryReadLittleEndian(out short c) && c != 0)
+        if (IsSafeChar(c))
+          sb.Append((char)c);
+
+      return sb.ToString();
+    }
+
+    public string ReadUnicodeString()
+    {
+      StringBuilder sb = new StringBuilder();
+
+      while (m_Reader.TryReadBigEndian(out short c) && c != 0)
+        sb.Append((char)c);
+
+      return sb.ToString();
+    }
+
+    public string ReadUnicodeString(int fixedLength)
+    {
+      StringBuilder sb = new StringBuilder();
+
+      while (fixedLength-- > 0 && m_Reader.TryReadBigEndian(out short c) && c != 0)
+        sb.Append((char)c);
+
+      if (fixedLength > 0)
+        m_Reader.Advance(fixedLength * 2);
+
+      return sb.ToString();
+    }
+
+    public string ReadUnicodeStringSafe()
+    {
+      StringBuilder sb = new StringBuilder();
+
+      while (m_Reader.TryReadBigEndian(out short c) && c != 0)
+        if (IsSafeChar(c))
+          sb.Append((char)c);
+
+      return sb.ToString();
+    }
+
+    public string ReadUnicodeStringSafe(int fixedLength)
+    {
+      StringBuilder sb = new StringBuilder();
+
+      while (fixedLength-- > 0 && m_Reader.TryReadBigEndian(out short c) && c != 0)
+        if (IsSafeChar(c))
+          sb.Append((char)c);
+
+      if (fixedLength > 0)
+        m_Reader.Advance(fixedLength * 2);
+
+      return sb.ToString();
+    }
+  }
+}