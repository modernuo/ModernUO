--- conflicted
+++ resolved
@@ -1,2490 +1,2472 @@
-/***************************************************************************
- *                             PacketHandlers.cs
- *                            -------------------
- *   begin                : May 1, 2002
- *   copyright            : (C) The RunUO Software Team
- *   email                : info@runuo.com
- *
- *   $Id$
- *
- ***************************************************************************/
-
-/***************************************************************************
- *
- *   This program is free software; you can redistribute it and/or modify
- *   it under the terms of the GNU General Public License as published by
- *   the Free Software Foundation; either version 2 of the License, or
- *   (at your option) any later version.
- *
- ***************************************************************************/
-
-using System;
-using System.Buffers;
-using System.Collections.Generic;
-using System.IO;
-<<<<<<< HEAD
-using System.Linq;
-=======
-using Server.Accounting;
->>>>>>> 64d59ce2
-using Server.ContextMenus;
-using Server.Diagnostics;
-using Server.Gumps;
-using Server.Items;
-using Server.Menus;
-<<<<<<< HEAD
-=======
-using Server.Prompts;
->>>>>>> 64d59ce2
-using Server.Targeting;
-using CV = Server.ClientVersion;
-
-namespace Server.Network
-{
-  [Flags]
-  public enum MessageType
-  {
-    Regular = 0x00,
-    System = 0x01,
-    Emote = 0x02,
-    Label = 0x06,
-    Focus = 0x07,
-    Whisper = 0x08,
-    Yell = 0x09,
-    Spell = 0x0A,
-
-    Guild = 0x0D,
-    Alliance = 0x0E,
-    Command = 0x0F,
-
-    Encoded = 0xC0
-  }
-
-  public static class PacketHandlers
-  {
-    private const int m_AuthIDWindowSize = 128;
-    private static PacketHandler[] m_6017Handlers;
-
-    private static PacketHandler[] m_ExtendedHandlersLow;
-    private static Dictionary<int, PacketHandler> m_ExtendedHandlersHigh;
-
-    private static EncodedPacketHandler[] m_EncodedHandlersLow;
-    private static Dictionary<int, EncodedPacketHandler> m_EncodedHandlersHigh;
-
-    private static int[] m_EmptyInts = new int[0];
-
-    private static KeywordList m_KeywordList = new KeywordList();
-
-    public static int[] m_ValidAnimations =
-    {
-      6, 21, 32, 33,
-      100, 101, 102,
-      103, 104, 105,
-      106, 107, 108,
-      109, 110, 111,
-      112, 113, 114,
-      115, 116, 117,
-      118, 119, 120,
-      121, 123, 124,
-      125, 126, 127,
-      128
-    };
-
-<<<<<<< HEAD
-=======
-    public static PlayCharCallback ThirdPartyAuthCallback = null, ThirdPartyHackedCallback = null;
-
->>>>>>> 64d59ce2
-    private static Dictionary<int, AuthIDPersistence> m_AuthIDWindow =
-      new Dictionary<int, AuthIDPersistence>(m_AuthIDWindowSize);
-
-    static PacketHandlers()
-    {
-      Handlers = new PacketHandler[0x100];
-      m_6017Handlers = new PacketHandler[0x100];
-
-      m_ExtendedHandlersLow = new PacketHandler[0x100];
-      m_ExtendedHandlersHigh = new Dictionary<int, PacketHandler>();
-
-      m_EncodedHandlersLow = new EncodedPacketHandler[0x100];
-      m_EncodedHandlersHigh = new Dictionary<int, EncodedPacketHandler>();
-
-      Register(0x00, 104, false, CreateCharacter);
-      Register(0x01, 5, false, Disconnect);
-      Register(0x02, 7, true, MovementReq);
-      Register(0x03, 0, true, AsciiSpeech);
-      Register(0x05, 5, true, AttackReq);
-      Register(0x06, 5, true, UseReq);
-      Register(0x07, 7, true, LiftReq);
-      Register(0x08, 14, true, DropReq);
-      Register(0x09, 5, true, LookReq);
-      Register(0x12, 0, true, TextCommand);
-      Register(0x13, 10, true, EquipReq);
-      Register(0x22, 3, true, Resynchronize);
-      Register(0x2C, 2, true, DeathStatusResponse);
-      Register(0x34, 10, true, MobileQuery);
-      Register(0x3A, 0, true, ChangeSkillLock);
-      Register(0x3B, 0, true, VendorBuyReply);
-      Register(0x5D, 73, false, PlayCharacter);
-      Register(0x6C, 19, true, TargetResponse);
-      Register(0x6F, 0, true, SecureTrade);
-      Register(0x72, 5, true, SetWarMode);
-      Register(0x73, 2, false, PingReq);
-      Register(0x75, 35, true, RenameRequest);
-      Register(0x7D, 13, true, MenuResponse);
-      Register(0x80, 62, false, AccountLogin);
-      Register(0x83, 39, false, DeleteCharacter);
-      Register(0x91, 65, false, GameLogin);
-      Register(0x95, 9, true, HuePickerResponse);
-      Register(0x98, 0, true, MobileNameRequest);
-      Register(0x9A, 0, true, AsciiPromptResponse);
-      Register(0x9B, 258, true, HelpRequest);
-      Register(0x9F, 0, true, VendorSellReply);
-      Register(0xA0, 3, false, PlayServer);
-      Register(0xA4, 149, false, SystemInfo);
-      Register(0xA7, 4, true, RequestScrollWindow);
-      Register(0xAD, 0, true, UnicodeSpeech);
-      Register(0xB1, 0, true, DisplayGumpResponse);
-      Register(0xB5, 64, true, ChatRequest);
-      Register(0xB6, 9, true, ObjectHelpRequest);
-      Register(0xB8, 0, true, ProfileReq);
-      Register(0xBB, 9, false, AccountID);
-      Register(0xBD, 0, false, ClientVersion);
-      Register(0xBE, 0, true, AssistVersion);
-      Register(0xBF, 0, true, ExtendedCommand);
-      Register(0xC2, 0, true, UnicodePromptResponse);
-      Register(0xC8, 2, true, SetUpdateRange);
-      Register(0xCF, 0, false, AccountLogin);
-      Register(0xD0, 0, true, ConfigurationFile);
-      Register(0xD1, 2, true, LogoutReq);
-      Register(0xD6, 0, true, BatchQueryProperties);
-      Register(0xD7, 0, true, EncodedCommand);
-      Register(0xE1, 0, false, ClientType);
-      Register(0xEF, 21, false, LoginServerSeed);
-      Register(0xF4, 0, false, CrashReport);
-      Register(0xF8, 106, false, CreateCharacter70160);
-
-      Register6017(0x08, 15, true, DropReq6017);
-
-      RegisterExtended(0x05, false, ScreenSize);
-      RegisterExtended(0x06, true, PartyMessage);
-      RegisterExtended(0x07, true, QuestArrow);
-      RegisterExtended(0x09, true, DisarmRequest);
-      RegisterExtended(0x0A, true, StunRequest);
-      RegisterExtended(0x0B, false, Language);
-      RegisterExtended(0x0C, true, CloseStatus);
-      RegisterExtended(0x0E, true, Animate);
-      RegisterExtended(0x0F, false, Empty); // What's this?
-      RegisterExtended(0x10, true, QueryProperties);
-      RegisterExtended(0x13, true, ContextMenuRequest);
-      RegisterExtended(0x15, true, ContextMenuResponse);
-      RegisterExtended(0x1A, true, StatLockChange);
-      RegisterExtended(0x1C, true, CastSpell);
-      RegisterExtended(0x24, false, UnhandledBF);
-      RegisterExtended(0x2C, true, BandageTarget);
-      RegisterExtended(0x32, true, ToggleFlying);
-
-      RegisterEncoded(0x19, true, SetAbility);
-      RegisterEncoded(0x28, true, GuildGumpRequest);
-
-      RegisterEncoded(0x32, true, QuestGumpRequest);
-    }
-
-    public static PacketHandler[] Handlers{ get; }
-
-    public static bool SingleClickProps{ get; set; }
-
-    public static int[] ValidAnimations
-    {
-      get => m_ValidAnimations;
-      set => m_ValidAnimations = value;
-    }
-
-    public static bool ClientVerification{ get; set; } = true;
-
-    public static void Register(int packetID, int length, bool ingame, OnPacketReceive onReceive)
-    {
-      Handlers[packetID] = new PacketHandler(packetID, length, ingame, onReceive);
-      m_6017Handlers[packetID] ??= new PacketHandler(packetID, length, ingame, onReceive);
-    }
-
-    public static PacketHandler GetHandler(int packetID) => Handlers[packetID];
-
-    public static void Register6017(int packetID, int length, bool ingame, OnPacketReceive onReceive)
-    {
-      m_6017Handlers[packetID] = new PacketHandler(packetID, length, ingame, onReceive);
-    }
-
-    public static PacketHandler Get6017Handler(int packetID) => m_6017Handlers[packetID];
-
-    public static void RegisterExtended(int packetID, bool ingame, OnPacketReceive onReceive)
-    {
-      if (packetID >= 0 && packetID < 0x100)
-        m_ExtendedHandlersLow[packetID] = new PacketHandler(packetID, 0, ingame, onReceive);
-      else
-        m_ExtendedHandlersHigh[packetID] = new PacketHandler(packetID, 0, ingame, onReceive);
-    }
-
-    public static PacketHandler GetExtendedHandler(int packetID)
-    {
-      if (packetID >= 0 && packetID < 0x100)
-        return m_ExtendedHandlersLow[packetID];
-
-      m_ExtendedHandlersHigh.TryGetValue(packetID, out PacketHandler handler);
-      return handler;
-    }
-
-    public static void RemoveExtendedHandler(int packetID)
-    {
-      if (packetID >= 0 && packetID < 0x100)
-        m_ExtendedHandlersLow[packetID] = null;
-      else
-        m_ExtendedHandlersHigh.Remove(packetID);
-    }
-
-    public static void RegisterEncoded(int packetID, bool ingame, OnEncodedPacketReceive onReceive)
-    {
-      if (packetID >= 0 && packetID < 0x100)
-        m_EncodedHandlersLow[packetID] = new EncodedPacketHandler(packetID, ingame, onReceive);
-      else
-        m_EncodedHandlersHigh[packetID] = new EncodedPacketHandler(packetID, ingame, onReceive);
-    }
-
-    public static EncodedPacketHandler GetEncodedHandler(int packetID)
-    {
-      if (packetID >= 0 && packetID < 0x100)
-        return m_EncodedHandlersLow[packetID];
-
-      m_EncodedHandlersHigh.TryGetValue(packetID, out EncodedPacketHandler handler);
-      return handler;
-    }
-
-    public static void RemoveEncodedHandler(int packetID)
-    {
-      if (packetID >= 0 && packetID < 0x100)
-        m_EncodedHandlersLow[packetID] = null;
-      else
-        m_EncodedHandlersHigh.Remove(packetID);
-    }
-
-    public static void RegisterThrottler(int packetID, ThrottlePacketCallback t)
-    {
-      PacketHandler ph = GetHandler(packetID);
-
-      if (ph != null)
-        ph.ThrottleCallback = t;
-
-      ph = Get6017Handler(packetID);
-
-      if (ph != null)
-        ph.ThrottleCallback = t;
-    }
-
-    public static long ProcessPacket(MessagePump pump, NetState ns, in ReadOnlySequence<byte> seq)
-    {
-      PacketReader r = new PacketReader(seq);
-
-      if (!r.TryReadByte(out byte packetId))
-      {
-        ns.Dispose();
-        return -1;
-      }
-
-      if (!ns.Seeded)
-      {
-        if (packetId == 0xEF)
-        {
-          // new packet in client	6.0.5.0	replaces the traditional seed method with a	seed packet
-          // 0xEF	= 239 =	multicast IP, so this should never appear in a normal seed.	 So	this is	backwards compatible with older	clients.
-          ns.Seeded = true;
-        }
-        else
-        {
-          int seed = packetId << 24 | r.ReadByte() << 16 | r.ReadByte() << 8 | r.ReadByte();
-
-          if (seed == 0)
-          {
-            Console.WriteLine("Login: {0}: Invalid client detected, disconnecting", ns);
-            ns.Dispose();
-            return -1;
-          }
-
-          ns.m_Seed = seed;
-          ns.Seeded = true;
-
-          return 4;
-        }
-      }
-
-      if (ns.CheckEncrypted(packetId))
-      {
-        ns.Dispose();
-        return -1;
-      }
-
-      // Get Handlers
-      PacketHandler handler = ns.GetHandler(packetId);
-
-      if (handler == null)
-      {
-        r.Trace(ns);
-        return -1;
-      }
-
-      // Console.WriteLine("Packet Handler {0:X}", handler.PacketID);
-
-      long packetLength = handler.Length;
-      if (handler.Length <= 0 && r.Length >= 3)
-      {
-        packetLength = r.ReadUInt16();
-        if (packetLength < 3)
-        {
-          ns.Dispose();
-          return -1;
-        }
-      }
-
-      if (r.Length < packetLength)
-        return 0;
-
-      if (handler.Ingame && ns.Mobile?.Deleted != false)
-      {
-        Console.WriteLine(
-          "Client: {0}: Sent ingame packet (0x{1:X2}) without being attached to a valid mobile.",
-          ns,
-          packetId
-        );
-        ns.Dispose();
-        return -1;
-      }
-
-      ThrottlePacketCallback throttler = handler.ThrottleCallback;
-      TimeSpan throttled = handler.ThrottleCallback?.Invoke(ns) ?? TimeSpan.Zero;
-
-      if (throttled > TimeSpan.Zero)
-        ns.ThrottledUntil = DateTime.UtcNow + throttled;
-
-      PacketReceiveProfile prof = null;
-
-      if (Core.Profiling)
-        prof = PacketReceiveProfile.Acquire(packetId);
-
-      prof?.Start();
-
-      pump.QueueWork(ns, seq.Slice(r.Position), handler.OnReceive);
-
-      prof?.Finish(packetLength);
-
-      return packetLength;
-    }
-
-    private static void UnhandledBF(NetState state, PacketReader pvSrc)
-    {
-    }
-
-    public static void Empty(NetState state, PacketReader pvSrc)
-    {
-    }
-
-    public static void SetAbility(NetState state, IEntity e, EncodedReader reader)
-    {
-      EventSink.InvokeSetAbility(new SetAbilityEventArgs(state.Mobile, reader.ReadInt32()));
-    }
-
-    public static void GuildGumpRequest(NetState state, IEntity e, EncodedReader reader)
-    {
-      EventSink.InvokeGuildGumpRequest(new GuildGumpRequestArgs(state.Mobile));
-    }
-
-    public static void QuestGumpRequest(NetState state, IEntity e, EncodedReader reader)
-    {
-      EventSink.InvokeQuestGumpRequest(new QuestGumpRequestArgs(state.Mobile));
-    }
-
-    public static void EncodedCommand(NetState state, PacketReader pvSrc)
-    {
-      IEntity e = World.FindEntity(pvSrc.ReadUInt32());
-      int packetId = pvSrc.ReadUInt16();
-
-      EncodedPacketHandler ph = GetEncodedHandler(packetId);
-
-      if (ph != null)
-      {
-        if (ph.Ingame && state.Mobile == null)
-        {
-          Console.WriteLine(
-            "Client: {0}: Sent ingame packet (0xD7x{1:X2}) before having been attached to a mobile", state,
-            packetId);
-          state.Dispose();
-        }
-        else if (ph.Ingame && state.Mobile.Deleted)
-        {
-          state.Dispose();
-        }
-        else
-        {
-          ph.OnReceive(state, e, new EncodedReader(pvSrc));
-        }
-      }
-      else
-      {
-        pvSrc.Trace(state);
-      }
-    }
-
-    public static void RenameRequest(NetState state, PacketReader pvSrc)
-    {
-      Mobile from = state.Mobile;
-      Mobile targ = World.FindMobile(pvSrc.ReadUInt32());
-
-      if (targ != null)
-        EventSink.InvokeRenameRequest(new RenameRequestEventArgs(from, targ, pvSrc.ReadStringSafe()));
-    }
-
-    public static void ChatRequest(NetState state, PacketReader pvSrc)
-    {
-      EventSink.InvokeChatRequest(new ChatRequestEventArgs(state.Mobile));
-    }
-
-    public static void SecureTrade(NetState state, PacketReader pvSrc)
-    {
-      switch (pvSrc.ReadByte())
-      {
-        case 1: // Cancel
-        {
-          Serial serial = pvSrc.ReadUInt32();
-
-          if (World.FindItem(serial) is SecureTradeContainer cont && cont.Trade != null &&
-              (cont.Trade.From.Mobile == state.Mobile || cont.Trade.To.Mobile == state.Mobile))
-            cont.Trade.Cancel();
-
-          break;
-        }
-        case 2: // Check
-        {
-          Serial serial = pvSrc.ReadUInt32();
-
-          if (World.FindItem(serial) is SecureTradeContainer cont)
-          {
-            SecureTrade trade = cont.Trade;
-
-            bool value = pvSrc.ReadInt32() != 0;
-
-            if (trade != null && trade.From.Mobile == state.Mobile)
-            {
-              trade.From.Accepted = value;
-              trade.Update();
-            }
-            else if (trade != null && trade.To.Mobile == state.Mobile)
-            {
-              trade.To.Accepted = value;
-              trade.Update();
-            }
-          }
-
-          break;
-        }
-        case 3: // Update Gold
-        {
-          Serial serial = pvSrc.ReadUInt32();
-
-          if (World.FindItem(serial) is SecureTradeContainer cont)
-          {
-            int gold = pvSrc.ReadInt32();
-            int plat = pvSrc.ReadInt32();
-
-            SecureTrade trade = cont.Trade;
-
-            if (trade != null)
-            {
-              if (trade.From.Mobile == state.Mobile)
-              {
-                trade.From.Gold = gold;
-                trade.From.Plat = plat;
-                trade.UpdateFromCurrency();
-              }
-              else if (trade.To.Mobile == state.Mobile)
-              {
-                trade.To.Gold = gold;
-                trade.To.Plat = plat;
-                trade.UpdateToCurrency();
-              }
-            }
-          }
-        }
-          break;
-      }
-    }
-
-    public static void VendorBuyReply(NetState state, PacketReader pvSrc)
-    {
-      pvSrc.Seek(1, SeekOrigin.Begin);
-
-      int msgSize = pvSrc.ReadUInt16();
-      Mobile vendor = World.FindMobile(pvSrc.ReadUInt32());
-      byte flag = pvSrc.ReadByte();
-
-      if (vendor == null)
-        return;
-
-      if (vendor.Deleted || !Utility.RangeCheck(vendor.Location, state.Mobile.Location, 10) || flag != 0x02)
-      {
-        Packets.SendEndVendorBuyOrSell(state, vendor.Serial);
-        return;
-      }
-
-      msgSize -= 1 + 2 + 4 + 1;
-
-      if (msgSize / 7 > 100)
-        return;
-
-      List<BuyItemResponse> buyList = new List<BuyItemResponse>(msgSize / 7);
-      while (msgSize > 0)
-      {
-        pvSrc.ReadByte(); // layer
-        Serial serial = pvSrc.ReadUInt32();
-        int amount = pvSrc.ReadInt16();
-
-        buyList.Add(new BuyItemResponse(serial, amount));
-        msgSize -= 7;
-      }
-
-      if (buyList.Count > 0 && vendor is IVendor v && v.OnBuyItems(state.Mobile, buyList))
-        Packets.SendEndVendorBuyOrSell(state, vendor.Serial);
-    }
-
-    public static void VendorSellReply(NetState state, PacketReader pvSrc)
-    {
-      Serial serial = pvSrc.ReadUInt32();
-      Mobile vendor = World.FindMobile(serial);
-
-      if (vendor == null) return;
-
-      if (vendor.Deleted || !Utility.RangeCheck(vendor.Location, state.Mobile.Location, 10))
-      {
-        Packets.SendEndVendorBuyOrSell(state, vendor.Serial);
-        return;
-      }
-
-      int count = pvSrc.ReadUInt16();
-      if (count < 100 && pvSrc.Length == 1 + 2 + 4 + 2 + count * 6)
-      {
-        List<SellItemResponse> sellList = new List<SellItemResponse>(count);
-
-        for (int i = 0; i < count; i++)
-        {
-          Item item = World.FindItem(pvSrc.ReadUInt32());
-          int amount = pvSrc.ReadInt16();
-
-          if (item != null && amount > 0)
-            sellList.Add(new SellItemResponse(item, amount));
-        }
-
-        if (sellList.Count > 0 && vendor is IVendor v && v.OnSellItems(state.Mobile, sellList))
-          Packets.SendEndVendorBuyOrSell(state, vendor.Serial);
-      }
-    }
-
-    public static void DeleteCharacter(NetState state, PacketReader pvSrc)
-    {
-      pvSrc.Seek(30, SeekOrigin.Current);
-      int index = pvSrc.ReadInt32();
-
-      EventSink.InvokeDeleteRequest(new DeleteRequestEventArgs(state, index));
-    }
-
-    public static void DeathStatusResponse(NetState state, PacketReader pvSrc)
-    {
-      // Ignored
-    }
-
-    public static void ObjectHelpRequest(NetState state, PacketReader pvSrc)
-    {
-      Mobile from = state.Mobile;
-
-      Serial serial = pvSrc.ReadUInt32();
-      int unk = pvSrc.ReadByte();
-      string lang = pvSrc.ReadString(3);
-
-      if (serial.IsItem)
-      {
-        Item item = World.FindItem(serial);
-
-        if (item != null && from.Map == item.Map && Utility.InUpdateRange(item.GetWorldLocation(), from.Location) &&
-            from.CanSee(item))
-          item.OnHelpRequest(from);
-      }
-      else if (serial.IsMobile)
-      {
-        Mobile m = World.FindMobile(serial);
-
-        if (m != null && from.Map == m.Map && Utility.InUpdateRange(m.Location, from.Location) && from.CanSee(m))
-          m.OnHelpRequest(m);
-      }
-    }
-
-    public static void MobileNameRequest(NetState state, PacketReader pvSrc)
-    {
-      Mobile m = World.FindMobile(pvSrc.ReadUInt32());
-
-      if (m != null && Utility.InUpdateRange(state.Mobile, m) && state.Mobile.CanSee(m))
-        Packets.SendMobileName(state, m);
-    }
-
-    public static void RequestScrollWindow(NetState state, PacketReader pvSrc)
-    {
-      int lastTip = pvSrc.ReadInt16();
-      int type = pvSrc.ReadByte();
-    }
-
-    public static void AttackReq(NetState state, PacketReader pvSrc)
-    {
-      Mobile from = state.Mobile;
-      Mobile m = World.FindMobile(pvSrc.ReadUInt32());
-
-      if (m != null)
-        from.Attack(m);
-    }
-
-    public static void HuePickerResponse(NetState state, PacketReader pvSrc)
-    {
-      uint serial = pvSrc.ReadUInt32();
-      int value = pvSrc.ReadInt16();
-      int hue = pvSrc.ReadInt16() & 0x3FFF;
-
-      hue = Utility.ClipDyedHue(hue);
-
-      foreach (HuePicker huePicker in state.HuePickers)
-        if (huePicker.Serial == serial)
-        {
-          state.RemoveHuePicker(huePicker);
-
-          huePicker.OnResponse(hue);
-
-          break;
-        }
-    }
-
-    public static void SystemInfo(NetState state, PacketReader pvSrc)
-    {
-      int v1 = pvSrc.ReadByte();
-      int v2 = pvSrc.ReadUInt16();
-      int v3 = pvSrc.ReadByte();
-      string s1 = pvSrc.ReadString(32);
-      string s2 = pvSrc.ReadString(32);
-      string s3 = pvSrc.ReadString(32);
-      string s4 = pvSrc.ReadString(32);
-      int v4 = pvSrc.ReadUInt16();
-      int v5 = pvSrc.ReadUInt16();
-      int v6 = pvSrc.ReadInt32();
-      int v7 = pvSrc.ReadInt32();
-      int v8 = pvSrc.ReadInt32();
-    }
-
-    public static void AccountID(NetState state, PacketReader pvSrc)
-    {
-    }
-
-    public static bool VerifyGC(NetState state)
-    {
-      if (state.Mobile == null || state.Mobile.AccessLevel <= AccessLevel.Counselor)
-      {
-        if (state.Running)
-          Console.WriteLine("Warning: {0}: Player using godclient, disconnecting", state);
-
-        state.Dispose();
-        return false;
-      }
-
-      return true;
-    }
-
-    public static void TextCommand(NetState state, PacketReader pvSrc)
-    {
-      int type = pvSrc.ReadByte();
-      string command = pvSrc.ReadString();
-
-      Mobile m = state.Mobile;
-
-      switch (type)
-      {
-        case 0x00: // Go
-        {
-          if (VerifyGC(state))
-            try
-            {
-              string[] split = command.Split(' ');
-
-              int x = Utility.ToInt32(split[0]);
-              int y = Utility.ToInt32(split[1]);
-
-              int z;
-
-              if (split.Length >= 3)
-                z = Utility.ToInt32(split[2]);
-              else if (m.Map != null)
-                z = m.Map.GetAverageZ(x, y);
-              else
-                z = 0;
-
-              m.Location = new Point3D(x, y, z);
-            }
-            catch
-            {
-              // ignored
-            }
-
-          break;
-        }
-        case 0xC7: // Animate
-        {
-          EventSink.InvokeAnimateRequest(new AnimateRequestEventArgs(m, command));
-
-          break;
-        }
-        case 0x24: // Use skill
-        {
-          if (!int.TryParse(command.Split(' ')[0], out int skillIndex))
-            break;
-
-          Skills.UseSkill(m, skillIndex);
-
-          break;
-        }
-        case 0x43: // Open spellbook
-        {
-          if (!int.TryParse(command, out int booktype))
-            booktype = 1;
-
-          EventSink.InvokeOpenSpellbookRequest(new OpenSpellbookRequestEventArgs(m, booktype));
-
-          break;
-        }
-        case 0x27: // Cast spell from book
-        {
-          string[] split = command.Split(' ');
-
-          if (split.Length > 0)
-          {
-            int spellID = Utility.ToInt32(split[0]) - 1;
-            uint serial = split.Length > 1 ? Utility.ToUInt32(split[1]) : (uint)Serial.MinusOne;
-
-            EventSink.InvokeCastSpellRequest(new CastSpellRequestEventArgs(m, spellID, World.FindItem(serial)));
-          }
-
-          break;
-        }
-        case 0x58: // Open door
-        {
-          EventSink.InvokeOpenDoorMacroUsed(new OpenDoorMacroEventArgs(m));
-
-          break;
-        }
-        case 0x56: // Cast spell from macro
-        {
-          int spellID = Utility.ToInt32(command) - 1;
-
-          EventSink.InvokeCastSpellRequest(new CastSpellRequestEventArgs(m, spellID, null));
-
-          break;
-        }
-        case 0xF4: // Invoke virtues from macro
-        {
-          int virtueID = Utility.ToInt32(command) - 1;
-
-          EventSink.InvokeVirtueMacroRequest(new VirtueMacroRequestEventArgs(m, virtueID));
-
-          break;
-        }
-        case 0x2F: // Old scroll double click
-        {
-          /*
-           * This command is still sent for items 0xEF3 - 0xEF9
-           *
-           * Command is one of three, depending on the item ID of the scroll:
-           * - [scroll serial]
-           * - [scroll serial] [target serial]
-           * - [scroll serial] [x] [y] [z]
-           */
-          break;
-        }
-        default:
-        {
-          Console.WriteLine("Client: {0}: Unknown text-command type 0x{1:X2}: {2}", state, type, command);
-          break;
-        }
-      }
-    }
-
-    public static void AsciiPromptResponse(NetState state, PacketReader pvSrc)
-    {
-      uint serial = pvSrc.ReadUInt32();
-      int prompt = pvSrc.ReadInt32();
-      int type = pvSrc.ReadInt32();
-      string text = pvSrc.ReadStringSafe();
-
-      if (text.Length > 128)
-        return;
-
-      Mobile from = state.Mobile;
-      Prompt p = from.Prompt;
-
-      if (p != null && p.Serial == serial && p.Serial == prompt)
-      {
-        from.Prompt = null;
-
-        if (type == 0)
-          p.OnCancel(from);
-        else
-          p.OnResponse(from, text);
-      }
-    }
-
-    public static void UnicodePromptResponse(NetState state, PacketReader pvSrc)
-    {
-      uint serial = pvSrc.ReadUInt32();
-      int prompt = pvSrc.ReadInt32();
-      int type = pvSrc.ReadInt32();
-      string lang = pvSrc.ReadString(4);
-      string text = pvSrc.ReadUnicodeStringLESafe();
-
-      if (text.Length > 128)
-        return;
-
-      Mobile from = state.Mobile;
-      Prompt p = from.Prompt;
-
-      if (p != null && p.Serial == serial && p.Serial == prompt)
-      {
-        from.Prompt = null;
-
-        if (type == 0)
-          p.OnCancel(from);
-        else
-          p.OnResponse(from, text);
-      }
-    }
-
-    public static void MenuResponse(NetState state, PacketReader pvSrc)
-    {
-      uint serial = pvSrc.ReadUInt32();
-      int menuID = pvSrc.ReadInt16(); // unused in our implementation
-      int index = pvSrc.ReadInt16();
-      int itemID = pvSrc.ReadInt16();
-      int hue = pvSrc.ReadInt16();
-
-      index -= 1; // convert from 1-based to 0-based
-
-      foreach (IMenu menu in state.Menus)
-        if (menu.Serial == serial)
-        {
-          state.RemoveMenu(menu);
-
-          if (index >= 0 && index < menu.EntryLength)
-            menu.OnResponse(state, index);
-          else
-            menu.OnCancel(state);
-
-          break;
-        }
-    }
-
-    public static void ProfileReq(NetState state, PacketReader pvSrc)
-    {
-      int type = pvSrc.ReadByte();
-      Serial serial = pvSrc.ReadUInt32();
-
-      Mobile beholder = state.Mobile;
-      Mobile beheld = World.FindMobile(serial);
-
-      if (beheld == null)
-        return;
-
-      switch (type)
-      {
-        case 0x00: // display request
-        {
-          EventSink.InvokeProfileRequest(new ProfileRequestEventArgs(beholder, beheld));
-
-          break;
-        }
-        case 0x01: // edit request
-        {
-          pvSrc.ReadInt16(); // Skip
-          int length = pvSrc.ReadUInt16();
-
-          if (length > 511)
-            return;
-
-          string text = pvSrc.ReadUnicodeString(length);
-
-          EventSink.InvokeChangeProfileRequest(new ChangeProfileRequestEventArgs(beholder, beheld, text));
-
-          break;
-        }
-      }
-    }
-
-    public static void Disconnect(NetState state, PacketReader pvSrc)
-    {
-      int minusOne = pvSrc.ReadInt32();
-    }
-
-    public static void LiftReq(NetState state, PacketReader pvSrc)
-    {
-      Serial serial = pvSrc.ReadUInt32();
-      int amount = pvSrc.ReadUInt16();
-      Item item = World.FindItem(serial);
-
-      state.Mobile.Lift(item, amount, out bool rejected, out LRReason reject);
-    }
-
-    public static void EquipReq(NetState state, PacketReader pvSrc)
-    {
-      Mobile from = state.Mobile;
-      Item item = from.Holding;
-
-      bool valid = item != null && item.HeldBy == from && item.Map == Map.Internal;
-
-      from.Holding = null;
-
-      if (!valid) return;
-
-      pvSrc.Seek(5, SeekOrigin.Current);
-      Mobile to = World.FindMobile(pvSrc.ReadUInt32()) ?? from;
-
-      if (!to.AllowEquipFrom(from) || !to.EquipItem(item))
-        item.Bounce(from);
-
-      item.ClearBounce();
-    }
-
-    public static void DropReq(NetState state, PacketReader pvSrc)
-    {
-      pvSrc.ReadInt32(); // serial, ignored
-      int x = pvSrc.ReadInt16();
-      int y = pvSrc.ReadInt16();
-      int z = pvSrc.ReadSByte();
-      Serial dest = pvSrc.ReadUInt32();
-
-      Point3D loc = new Point3D(x, y, z);
-
-      Mobile from = state.Mobile;
-
-      if (dest.IsMobile)
-      {
-        from.Drop(World.FindMobile(dest), loc);
-      }
-      else if (dest.IsItem)
-      {
-        Item item = World.FindItem(dest);
-
-        if (item is BaseMulti multi && multi.AllowsRelativeDrop)
-        {
-          loc.m_X += multi.X;
-          loc.m_Y += multi.Y;
-          from.Drop(loc);
-        }
-        else
-        {
-          from.Drop(item, loc);
-        }
-      }
-      else
-      {
-        from.Drop(loc);
-      }
-    }
-
-    public static void DropReq6017(NetState state, PacketReader pvSrc)
-    {
-      pvSrc.ReadInt32(); // serial, ignored
-      int x = pvSrc.ReadInt16();
-      int y = pvSrc.ReadInt16();
-      int z = pvSrc.ReadSByte();
-      pvSrc.ReadByte(); // Grid Location?
-      Serial dest = pvSrc.ReadUInt32();
-
-      Point3D loc = new Point3D(x, y, z);
-
-      Mobile from = state.Mobile;
-
-      if (dest.IsMobile)
-      {
-        from.Drop(World.FindMobile(dest), loc);
-      }
-      else if (dest.IsItem)
-      {
-        Item item = World.FindItem(dest);
-
-        if (item is BaseMulti multi && multi.AllowsRelativeDrop)
-        {
-          loc.m_X += multi.X;
-          loc.m_Y += multi.Y;
-          from.Drop(loc);
-        }
-        else
-        {
-          from.Drop(item, loc);
-        }
-      }
-      else
-      {
-        from.Drop(loc);
-      }
-    }
-
-    public static void ConfigurationFile(NetState state, PacketReader pvSrc)
-    {
-    }
-
-    public static void LogoutReq(NetState state, PacketReader pvSrc)
-    {
-      Packets.SendLogoutAck(state);
-    }
-
-    public static void ChangeSkillLock(NetState state, PacketReader pvSrc)
-    {
-      state.Mobile.Skills[pvSrc.ReadInt16()]?.SetLockNoRelay((SkillLock)pvSrc.ReadByte());
-    }
-
-    public static void HelpRequest(NetState state, PacketReader pvSrc)
-    {
-      EventSink.InvokeHelpRequest(new HelpRequestEventArgs(state.Mobile));
-    }
-
-    public static void TargetResponse(NetState state, PacketReader pvSrc)
-    {
-      int type = pvSrc.ReadByte();
-      int targetId = pvSrc.ReadInt32();
-      int flags = pvSrc.ReadByte();
-      Serial serial = pvSrc.ReadUInt32();
-      int x = pvSrc.ReadInt16(), y = pvSrc.ReadInt16(), z = pvSrc.ReadInt16();
-      int graphic = pvSrc.ReadUInt16();
-
-      if (targetId == unchecked((int)0xDEADBEEF))
-        return;
-
-      Mobile from = state.Mobile;
-
-      Target t = from.Target;
-
-      if (t == null)
-        return;
-
-      TargetProfile prof = TargetProfile.Acquire(t.GetType());
-      prof?.Start();
-
-      try
-      {
-        if (x == -1 && y == -1 && !serial.IsValid)
-        {
-          // User pressed escape
-          t.Cancel(from, TargetCancelType.Canceled);
-        }
-        else if (t.TargetID != targetId)
-        {
-          // Sanity, prevent fake target
-        }
-        else
-        {
-          object toTarget;
-
-          if (type == 1)
-          {
-            if (graphic == 0)
-            {
-              toTarget = new LandTarget(new Point3D(x, y, z), from.Map);
-            }
-            else
-            {
-              Map map = from.Map;
-
-              if (map == null || map == Map.Internal)
-              {
-                t.Cancel(from, TargetCancelType.Canceled);
-                return;
-              }
-
-              StaticTile[] tiles = map.Tiles.GetStaticTiles(x, y, !t.DisallowMultis);
-
-              if (state.HighSeas)
-              {
-                ItemData id = TileData.ItemTable[graphic & TileData.MaxItemValue];
-                if (id.Surface) z -= id.Height;
-              }
-
-              if (tiles.All(tile => tile.Z != z || tile.ID != graphic))
-              {
-                t.Cancel(from, TargetCancelType.Canceled);
-                return;
-              }
-
-              toTarget = new StaticTarget(new Point3D(x, y, z), graphic);
-            }
-          }
-          else if (serial.IsMobile)
-            toTarget = World.FindMobile(serial);
-          else if (serial.IsItem)
-            toTarget = World.FindItem(serial);
-          else
-          {
-            t.Cancel(from, TargetCancelType.Canceled);
-            return;
-          }
-
-          t.Invoke(from, toTarget);
-        }
-      }
-      finally
-      {
-        prof?.Finish();
-      }
-    }
-
-    public static void DisplayGumpResponse(NetState state, PacketReader pvSrc)
-    {
-      uint serial = pvSrc.ReadUInt32();
-      int typeID = pvSrc.ReadInt32();
-      int buttonID = pvSrc.ReadInt32();
-
-      foreach (Gump gump in state.Gumps)
-      {
-        if (gump.Serial != serial || gump.TypeID != typeID)
-          continue;
-        bool buttonExists = buttonID == 0; // 0 is always 'close'
-
-        if (!buttonExists)
-          foreach (GumpEntry e in gump.Entries)
-          {
-            if (e is GumpButton button && button.ButtonID == buttonID)
-            {
-              buttonExists = true;
-              break;
-            }
-
-            if (e is GumpImageTileButton tileButton && tileButton.ButtonID == buttonID)
-            {
-              buttonExists = true;
-              break;
-            }
-          }
-
-        if (!buttonExists)
-        {
-          state.WriteConsole("Invalid gump response, disconnecting...");
-          state.Dispose();
-          return;
-        }
-
-        int switchCount = pvSrc.ReadInt32();
-
-        if (switchCount < 0 || switchCount > gump.m_Switches)
-        {
-          state.WriteConsole("Invalid gump response, disconnecting...");
-          state.Dispose();
-          return;
-        }
-
-        int[] switches = new int[switchCount];
-
-        for (int j = 0; j < switches.Length; ++j)
-          switches[j] = pvSrc.ReadInt32();
-
-        int textCount = pvSrc.ReadInt32();
-
-        if (textCount < 0 || textCount > gump.m_TextEntries)
-        {
-          state.WriteConsole("Invalid gump response, disconnecting...");
-          state.Dispose();
-          return;
-        }
-
-        TextRelay[] textEntries = new TextRelay[textCount];
-
-        for (int j = 0; j < textEntries.Length; ++j)
-        {
-          int entryID = pvSrc.ReadUInt16();
-          int textLength = pvSrc.ReadUInt16();
-
-          if (textLength > 239)
-          {
-            state.WriteConsole("Invalid gump response, disconnecting...");
-            state.Dispose();
-            return;
-          }
-
-          string text = pvSrc.ReadUnicodeStringSafe(textLength);
-          textEntries[j] = new TextRelay(entryID, text);
-        }
-
-        state.RemoveGump(gump);
-
-        GumpProfile prof = GumpProfile.Acquire(gump.GetType());
-
-        prof?.Start();
-
-        gump.OnResponse(state, new RelayInfo(buttonID, switches, textEntries));
-
-        prof?.Finish();
-
-        return;
-      }
-
-      if (typeID == 461)
-      {
-        // Virtue gump
-        int switchCount = pvSrc.ReadInt32();
-
-        if (buttonID == 1 && switchCount > 0)
-        {
-          Mobile beheld = World.FindMobile(pvSrc.ReadUInt32());
-
-          if (beheld != null)
-            EventSink.InvokeVirtueGumpRequest(new VirtueGumpRequestEventArgs(state.Mobile, beheld));
-        }
-        else
-        {
-          Mobile beheld = World.FindMobile(serial);
-
-          if (beheld != null)
-            EventSink.InvokeVirtueItemRequest(new VirtueItemRequestEventArgs(state.Mobile, beheld, buttonID));
-        }
-      }
-    }
-
-    public static void SetWarMode(NetState state, PacketReader pvSrc)
-    {
-      state.Mobile.DelayChangeWarmode(pvSrc.ReadBoolean());
-    }
-
-    public static void Resynchronize(NetState state, PacketReader pvSrc)
-    {
-      Mobile m = state.Mobile;
-
-      Packets.SendMobileUpdate(state, m);
-      Packets.SendMobileIncoming(state, m, m);
-      m.SendEverything();
-
-      state.Sequence = 0;
-
-      m.ClearFastwalkStack();
-    }
-
-    public static void AsciiSpeech(NetState state, PacketReader pvSrc)
-    {
-      Mobile from = state.Mobile;
-
-      MessageType type = (MessageType)pvSrc.ReadByte();
-      int hue = pvSrc.ReadInt16();
-      pvSrc.ReadInt16(); // font
-      string text = pvSrc.ReadStringSafe().Trim();
-
-      if (text.Length <= 0 || text.Length > 128)
-        return;
-
-      if (!Enum.IsDefined(typeof(MessageType), type))
-        type = MessageType.Regular;
-
-      from.DoSpeech(text, m_EmptyInts, type, Utility.ClipDyedHue(hue));
-    }
-
-    public static void UnicodeSpeech(NetState state, PacketReader pvSrc)
-    {
-      Mobile from = state.Mobile;
-
-      MessageType type = (MessageType)pvSrc.ReadByte();
-      int hue = pvSrc.ReadInt16();
-      pvSrc.ReadInt16(); // font
-      string lang = pvSrc.ReadString(4);
-      string text;
-
-      bool isEncoded = (type & MessageType.Encoded) != 0;
-      int[] keywords;
-
-      if (isEncoded)
-      {
-        int value = pvSrc.ReadInt16();
-        int count = (value & 0xFFF0) >> 4;
-        int hold = value & 0xF;
-
-        if (count < 0 || count > 50)
-          return;
-
-        KeywordList keyList = m_KeywordList;
-
-        for (int i = 0; i < count; ++i)
-        {
-          int speechId;
-
-          if ((i & 1) == 0)
-          {
-            hold <<= 8;
-            hold |= pvSrc.ReadByte();
-            speechId = hold;
-            hold = 0;
-          }
-          else
-          {
-            value = pvSrc.ReadInt16();
-            speechId = (value & 0xFFF0) >> 4;
-            hold = value & 0xF;
-          }
-
-          if (!keyList.Contains(speechId))
-            keyList.Add(speechId);
-        }
-
-        text = pvSrc.ReadUTF8StringSafe();
-
-        keywords = keyList.ToArray();
-      }
-      else
-      {
-        text = pvSrc.ReadUnicodeStringSafe();
-
-        keywords = m_EmptyInts;
-      }
-
-      text = text.Trim();
-
-      if (text.Length <= 0 || text.Length > 128)
-        return;
-
-      type &= ~MessageType.Encoded;
-
-      if (!Enum.IsDefined(typeof(MessageType), type))
-        type = MessageType.Regular;
-
-      from.Language = lang;
-      from.DoSpeech(text, keywords, type, Utility.ClipDyedHue(hue));
-    }
-
-    public static void UseReq(NetState state, PacketReader pvSrc)
-    {
-      Mobile from = state.Mobile;
-
-      if (from.AccessLevel >= AccessLevel.Counselor || Core.TickCount - from.NextActionTime >= 0)
-      {
-        uint value = pvSrc.ReadUInt32();
-
-        if ((value & ~0x7FFFFFFF) != 0)
-          from.OnPaperdollRequest();
-        else
-        {
-          Serial s = value;
-
-          if (s.IsMobile)
-          {
-            Mobile m = World.FindMobile(s);
-
-            if (m?.Deleted == false)
-              from.Use(m);
-          }
-          else if (s.IsItem)
-          {
-            Item item = World.FindItem(s);
-
-            if (item?.Deleted == false)
-              from.Use(item);
-          }
-        }
-
-        from.NextActionTime = Core.TickCount + Mobile.ActionDelay;
-      }
-      else
-        from.SendActionMessage();
-    }
-
-    public static void LookReq(NetState state, PacketReader pvSrc)
-    {
-      Mobile from = state.Mobile;
-
-      Serial s = pvSrc.ReadUInt32();
-
-      if (s.IsMobile)
-      {
-        Mobile m = World.FindMobile(s);
-
-        if (m != null && from.CanSee(m) && Utility.InUpdateRange(from, m))
-        {
-          if (SingleClickProps)
-            m.OnAosSingleClick(from);
-          else
-          {
-            if (from.Region.OnSingleClick(from, m))
-              m.OnSingleClick(from);
-          }
-        }
-      }
-      else if (s.IsItem)
-      {
-        Item item = World.FindItem(s);
-
-        if (item?.Deleted == false && from.CanSee(item) &&
-            Utility.InUpdateRange(from.Location, item.GetWorldLocation()))
-        {
-          if (SingleClickProps)
-            item.OnAosSingleClick(from);
-          else if (from.Region.OnSingleClick(from, item))
-          {
-            if (item.Parent is Item item1)
-              item1.OnSingleClickContained(from, item);
-
-            item.OnSingleClick(from);
-          }
-        }
-      }
-    }
-
-    public static void PingReq(NetState state, PacketReader pvSrc)
-    {
-      Packets.SendPingAck(state, pvSrc.ReadByte());
-    }
-
-    public static void SetUpdateRange(NetState state, PacketReader pvSrc)
-    {
-      Packets.SendChangeUpdateRange(state);
-    }
-
-    public static void MovementReq(NetState state, PacketReader pvSrc)
-    {
-      Direction dir = (Direction)pvSrc.ReadByte();
-      byte seq = pvSrc.ReadByte();
-      pvSrc.ReadInt32(); // key
-
-      Mobile m = state.Mobile;
-
-      if (state.Sequence == 0 && seq != 0 || !m.Move(dir))
-      {
-        Packets.SendMovementRej(state, seq, m);
-        state.Sequence = 0;
-
-        m.ClearFastwalkStack();
-      }
-      else
-      {
-        ++seq;
-
-        if (seq == 0)
-          seq = 1;
-
-        state.Sequence = seq;
-      }
-    }
-
-    public static void Animate(NetState state, PacketReader pvSrc)
-    {
-      Mobile from = state.Mobile;
-      int action = pvSrc.ReadInt32();
-
-      bool ok = false;
-
-      for (int i = 0; !ok && i < m_ValidAnimations.Length; ++i)
-        ok = action == m_ValidAnimations[i];
-
-      if (from != null && ok && from.Alive && from.Body.IsHuman && !from.Mounted)
-        from.Animate(action, 7, 1, true, false, 0);
-    }
-
-    public static void QuestArrow(NetState state, PacketReader pvSrc)
-    {
-      bool rightClick = pvSrc.ReadBoolean();
-      Mobile from = state.Mobile;
-
-      from?.QuestArrow?.OnClick(rightClick);
-    }
-
-    public static void ExtendedCommand(NetState state, PacketReader pvSrc)
-    {
-      int packetID = pvSrc.ReadUInt16();
-
-      // Console.WriteLine("Extended Packet: {0:X}", packetID);
-      PacketHandler ph = GetExtendedHandler(packetID);
-
-      if (ph == null)
-      {
-        pvSrc.Trace(state);
-        return;
-      }
-
-      if (ph.Ingame && state.Mobile?.Deleted != false)
-      {
-        if (state.Mobile == null)
-          Console.WriteLine(
-            "Client: {0}: Sent ingame packet (0xBFx{1:X2}) before having been attached to a mobile", state,
-            packetID);
-        state.Dispose();
-      }
-      else
-        ph.OnReceive(state, pvSrc);
-    }
-
-    public static void CastSpell(NetState state, PacketReader pvSrc)
-    {
-      Mobile from = state.Mobile;
-
-      if (from == null)
-        return;
-
-      Item spellbook = null;
-
-      if (pvSrc.ReadInt16() == 1)
-        spellbook = World.FindItem(pvSrc.ReadUInt32());
-
-      int spellID = pvSrc.ReadInt16() - 1;
-
-      EventSink.InvokeCastSpellRequest(new CastSpellRequestEventArgs(from, spellID, spellbook));
-    }
-
-    public static void BandageTarget(NetState state, PacketReader pvSrc)
-    {
-      Mobile from = state.Mobile;
-
-      if (from == null)
-        return;
-
-      if (from.AccessLevel >= AccessLevel.Counselor || Core.TickCount - from.NextActionTime >= 0)
-      {
-        Item bandage = World.FindItem(pvSrc.ReadUInt32());
-
-        if (bandage == null)
-          return;
-
-        Mobile target = World.FindMobile(pvSrc.ReadUInt32());
-
-        if (target == null)
-          return;
-
-        EventSink.InvokeBandageTargetRequest(new BandageTargetRequestEventArgs(from, bandage, target));
-
-        from.NextActionTime = Core.TickCount + Mobile.ActionDelay;
-      }
-      else
-      {
-        from.SendActionMessage();
-      }
-    }
-
-    public static void ToggleFlying(NetState state, PacketReader pvSrc)
-    {
-      state.Mobile.ToggleFlying();
-    }
-
-    public static void BatchQueryProperties(NetState state, PacketReader pvSrc)
-    {
-      if (!ObjectPropertyList.Enabled)
-        return;
-
-      Mobile from = state.Mobile;
-
-      long length = pvSrc.Length - 3;
-
-      if (length < 0 || length % 4 != 0)
-        return;
-
-      long count = length / 4;
-
-      for (int i = 0; i < count; ++i)
-      {
-        Serial s = pvSrc.ReadUInt32();
-
-        if (s.IsMobile)
-        {
-          Mobile m = World.FindMobile(s);
-
-          if (m != null && from.CanSee(m) && Utility.InUpdateRange(from, m))
-            m.SendPropertiesTo(from);
-        }
-        else if (s.IsItem)
-        {
-          Item item = World.FindItem(s);
-
-          if (item?.Deleted == false && from.CanSee(item) &&
-              Utility.InUpdateRange(from.Location, item.GetWorldLocation()))
-            item.SendPropertiesTo(from);
-        }
-      }
-    }
-
-    public static void QueryProperties(NetState state, PacketReader pvSrc)
-    {
-      if (!ObjectPropertyList.Enabled)
-        return;
-
-      Mobile from = state.Mobile;
-
-      Serial s = pvSrc.ReadUInt32();
-
-      if (s.IsMobile)
-      {
-        Mobile m = World.FindMobile(s);
-
-        if (m != null && from.CanSee(m) && Utility.InUpdateRange(from, m))
-          m.SendPropertiesTo(from);
-      }
-      else if (s.IsItem)
-      {
-        Item item = World.FindItem(s);
-
-        if (item?.Deleted == false && from.CanSee(item) &&
-            Utility.InUpdateRange(from.Location, item.GetWorldLocation()))
-          item.SendPropertiesTo(from);
-      }
-    }
-
-    public static void PartyMessage(NetState state, PacketReader pvSrc)
-    {
-      if (state.Mobile == null)
-        return;
-
-      switch (pvSrc.ReadByte())
-      {
-        case 0x01:
-          PartyMessage_AddMember(state, pvSrc);
-          break;
-        case 0x02:
-          PartyMessage_RemoveMember(state, pvSrc);
-          break;
-        case 0x03:
-          PartyMessage_PrivateMessage(state, pvSrc);
-          break;
-        case 0x04:
-          PartyMessage_PublicMessage(state, pvSrc);
-          break;
-        case 0x06:
-          PartyMessage_SetCanLoot(state, pvSrc);
-          break;
-        case 0x08:
-          PartyMessage_Accept(state, pvSrc);
-          break;
-        case 0x09:
-          PartyMessage_Decline(state, pvSrc);
-          break;
-        default:
-          pvSrc.Trace(state);
-          break;
-      }
-    }
-
-    public static void PartyMessage_AddMember(NetState state, PacketReader pvSrc)
-    {
-      if (PartyCommands.Handler != null)
-        PartyCommands.Handler.OnAdd(state.Mobile);
-    }
-
-    public static void PartyMessage_RemoveMember(NetState state, PacketReader pvSrc)
-    {
-      if (PartyCommands.Handler != null)
-        PartyCommands.Handler.OnRemove(state.Mobile, World.FindMobile(pvSrc.ReadUInt32()));
-    }
-
-    public static void PartyMessage_PrivateMessage(NetState state, PacketReader pvSrc)
-    {
-      if (PartyCommands.Handler != null)
-        PartyCommands.Handler.OnPrivateMessage(state.Mobile, World.FindMobile(pvSrc.ReadUInt32()),
-          pvSrc.ReadUnicodeStringSafe());
-    }
-
-    public static void PartyMessage_PublicMessage(NetState state, PacketReader pvSrc)
-    {
-      if (PartyCommands.Handler != null)
-        PartyCommands.Handler.OnPublicMessage(state.Mobile, pvSrc.ReadUnicodeStringSafe());
-    }
-
-    public static void PartyMessage_SetCanLoot(NetState state, PacketReader pvSrc)
-    {
-      if (PartyCommands.Handler != null)
-        PartyCommands.Handler.OnSetCanLoot(state.Mobile, pvSrc.ReadBoolean());
-    }
-
-    public static void PartyMessage_Accept(NetState state, PacketReader pvSrc)
-    {
-      if (PartyCommands.Handler != null)
-        PartyCommands.Handler.OnAccept(state.Mobile, World.FindMobile(pvSrc.ReadUInt32()));
-    }
-
-    public static void PartyMessage_Decline(NetState state, PacketReader pvSrc)
-    {
-      if (PartyCommands.Handler != null)
-        PartyCommands.Handler.OnDecline(state.Mobile, World.FindMobile(pvSrc.ReadUInt32()));
-    }
-
-    public static void StunRequest(NetState state, PacketReader pvSrc)
-    {
-      EventSink.InvokeStunRequest(new StunRequestEventArgs(state.Mobile));
-    }
-
-    public static void DisarmRequest(NetState state, PacketReader pvSrc)
-    {
-      EventSink.InvokeDisarmRequest(new DisarmRequestEventArgs(state.Mobile));
-    }
-
-    public static void StatLockChange(NetState state, PacketReader pvSrc)
-    {
-      int stat = pvSrc.ReadByte();
-      int lockValue = pvSrc.ReadByte();
-
-      if (lockValue > 2) lockValue = 0;
-
-      Mobile m = state.Mobile;
-
-      if (m != null)
-        switch (stat)
-        {
-          case 0:
-            m.StrLock = (StatLockType)lockValue;
-            break;
-          case 1:
-            m.DexLock = (StatLockType)lockValue;
-            break;
-          case 2:
-            m.IntLock = (StatLockType)lockValue;
-            break;
-        }
-    }
-
-    public static void ScreenSize(NetState state, PacketReader pvSrc)
-    {
-      int width = pvSrc.ReadInt32();
-      int unk = pvSrc.ReadInt32();
-    }
-
-    public static void ContextMenuResponse(NetState state, PacketReader pvSrc)
-    {
-      Mobile from = state.Mobile;
-
-      if (from != null)
-      {
-        ContextMenu menu = from.ContextMenu;
-
-        from.ContextMenu = null;
-
-        if (menu != null && from == menu.From)
-        {
-          IEntity entity = World.FindEntity(pvSrc.ReadUInt32());
-
-          if (entity != null && entity == menu.Target && from.CanSee(entity))
-          {
-            Point3D p;
-
-            if (entity is Mobile)
-              p = entity.Location;
-            else if (entity is Item item)
-              p = item.GetWorldLocation();
-            else
-              return;
-
-            int index = pvSrc.ReadUInt16();
-
-            if (index >= 0 && index < menu.Entries.Length)
-            {
-              ContextMenuEntry e = menu.Entries[index];
-
-              int range = e.Range;
-
-              if (range == -1)
-                range = 18;
-
-              if (e.Enabled && from.InRange(p, range))
-                e.OnClick();
-            }
-          }
-        }
-      }
-    }
-
-    public static void ContextMenuRequest(NetState state, PacketReader pvSrc)
-    {
-      Mobile from = state.Mobile;
-      IEntity target = World.FindEntity(pvSrc.ReadUInt32());
-
-      if (from != null && target != null && from.Map == target.Map && from.CanSee(target))
-      {
-        if (target is Mobile && !Utility.InUpdateRange(from.Location, target.Location))
-          return;
-
-        Item item = target as Item;
-
-        if (item != null && !Utility.InUpdateRange(from.Location, item.GetWorldLocation()))
-          return;
-
-        if (!from.CheckContextMenuDisplay(target))
-          return;
-
-        ContextMenu c = new ContextMenu(from, target);
-
-        if (c.Entries.Length > 0)
-        {
-          if (item?.RootParent is Mobile mobile && mobile != from && mobile.AccessLevel >= from.AccessLevel)
-            for (int i = 0; i < c.Entries.Length; ++i)
-              if (!c.Entries[i].NonLocalUse)
-                c.Entries[i].Enabled = false;
-
-          from.ContextMenu = c;
-        }
-      }
-    }
-
-    public static void CloseStatus(NetState state, PacketReader pvSrc)
-    {
-      Serial serial = pvSrc.ReadUInt32();
-    }
-
-    public static void Language(NetState state, PacketReader pvSrc)
-    {
-      string lang = pvSrc.ReadString(4);
-
-      if (state.Mobile != null)
-        state.Mobile.Language = lang;
-    }
-
-    public static void AssistVersion(NetState state, PacketReader pvSrc)
-    {
-      int unk = pvSrc.ReadInt32();
-      string av = pvSrc.ReadString();
-    }
-
-    public static void ClientVersion(NetState state, PacketReader pvSrc)
-    {
-      CV version = state.Version = new CV(pvSrc.ReadString());
-
-      EventSink.InvokeClientVersionReceived(new ClientVersionReceivedArgs(state, version));
-    }
-
-    public static void ClientType(NetState state, PacketReader pvSrc)
-    {
-      pvSrc.ReadUInt16();
-
-      int type = pvSrc.ReadUInt16();
-      CV version = state.Version = new CV(pvSrc.ReadString());
-
-      //EventSink.InvokeClientVersionReceived( new ClientVersionReceivedArgs( state, version ) );//todo
-    }
-
-    public static void MobileQuery(NetState state, PacketReader pvSrc)
-    {
-      Mobile from = state.Mobile;
-
-      pvSrc.ReadInt32(); // 0xEDEDEDED
-      int type = pvSrc.ReadByte();
-      Mobile m = World.FindMobile(pvSrc.ReadUInt32());
-
-      if (m != null)
-        switch (type)
-        {
-          case 0x04: // Stats
-          {
-            m.OnStatsQuery(from);
-            break;
-          }
-          case 0x05:
-          {
-            m.OnSkillsQuery(from);
-            break;
-          }
-          default:
-          {
-            pvSrc.Trace(state);
-            break;
-          }
-        }
-    }
-
-    public static void PlayCharacter(NetState state, PacketReader pvSrc)
-    {
-      pvSrc.ReadInt32(); // 0xEDEDEDED
-
-      string name = pvSrc.ReadString(30);
-
-      pvSrc.ReadInt16(); // Unknown
-
-      int flags = pvSrc.ReadInt32();
-
-      pvSrc.Seek(24, SeekOrigin.Current);
-
-      if (!state.Running)
-        return;
-
-      int charSlot = pvSrc.ReadInt32();
-      // TODO: Handle IP address.
-      int clientIP = pvSrc.ReadInt32();
-
-      IAccount a = state.Account;
-
-      if (a == null || charSlot < 0 || charSlot >= a.Length)
-        state.Dispose();
-      else
-      {
-        Mobile m = a[charSlot];
-
-        // Check if anyone is using this account
-        for (int i = 0; i < a.Length; ++i)
-        {
-          Mobile check = a[i];
-
-          if (check != null && check.Map != Map.Internal && check != m)
-          {
-            Console.WriteLine("Login: {0}: Account in use", state);
-            Packets.SendPopupMessage(state, PMMessage.CharInWorld);
-            return;
-          }
-        }
-
-        if (m == null)
-        {
-          state.Dispose();
-          return;
-        }
-
-        m.NetState?.Dispose();
-
-        // TODO: Make this wait one tick so we don't have to call it unnecessarily
-        NetState.ProcessDisposedQueue();
-        Packets.SendClientVersionReq(state);
-
-        state.BlockAllPackets = true;
-        state.Flags = (ClientFlags)flags;
-
-        state.Mobile = m;
-        m.NetState = state;
-
-        new LoginTimer(state, m).Start();
-      }
-    }
-
-    public static void DoLogin(NetState state, Mobile m)
-    {
-      Packets.SendLoginConfirm(state, m);
-
-      if (m.Map != null)
-        Packets.SendMapChange(state, m.Map);
-
-      Packets.SendMapPatches(state);
-      Packets.SendSeasonChange(state, m.GetSeason(), 1);
-      Packets.SendSupportedFeatures(state);
-
-      state.Sequence = 0;
-
-      // TODO: Verify if we need this twice
-      Packets.SendMobileUpdate(state, m);
-      m.CheckLightLevels(true);
-      Packets.SendMobileUpdate(state, m);
-
-      Packets.SendMobileIncoming(state, m, m);
-      Packets.SendMobileStatus(state, m, m);
-      Packets.SendSetWarMode(state, m.Warmode);
-
-      m.SendEverything();
-
-      Packets.SendSupportedFeatures(state);
-      Packets.SendMobileUpdate(state, m);
-      Packets.SendMobileStatus(state, m, m);
-      Packets.SendSetWarMode(state, m.Warmode);
-      Packets.SendMobileIncoming(state, m, m);
-
-      Packets.SendLoginComplete(state);
-      Packets.SendCurrentTime(state);
-      Packets.SendMapChange(state, m.Map);
-      Packets.SendSeasonChange(state, m.GetSeason(), 1);
-
-      EventSink.InvokeLogin(new LoginEventArgs(m));
-
-      m.ClearFastwalkStack();
-    }
-
-    public static void CreateCharacter(NetState state, PacketReader pvSrc)
-    {
-      int unk1 = pvSrc.ReadInt32();
-      int unk2 = pvSrc.ReadInt32();
-      int unk3 = pvSrc.ReadByte();
-      string name = pvSrc.ReadString(30);
-
-      pvSrc.Seek(2, SeekOrigin.Current);
-      int flags = pvSrc.ReadInt32();
-      pvSrc.Seek(8, SeekOrigin.Current);
-      int prof = pvSrc.ReadByte();
-      pvSrc.Seek(15, SeekOrigin.Current);
-
-      int genderRace = pvSrc.ReadByte();
-
-      int str = pvSrc.ReadByte();
-      int dex = pvSrc.ReadByte();
-      int intl = pvSrc.ReadByte();
-      int is1 = pvSrc.ReadByte();
-      int vs1 = pvSrc.ReadByte();
-      int is2 = pvSrc.ReadByte();
-      int vs2 = pvSrc.ReadByte();
-      int is3 = pvSrc.ReadByte();
-      int vs3 = pvSrc.ReadByte();
-      int hue = pvSrc.ReadUInt16();
-      int hairVal = pvSrc.ReadInt16();
-      int hairHue = pvSrc.ReadInt16();
-      int hairValf = pvSrc.ReadInt16();
-      int hairHuef = pvSrc.ReadInt16();
-      pvSrc.ReadByte();
-      int cityIndex = pvSrc.ReadByte();
-      int charSlot = pvSrc.ReadInt32();
-      int clientIP = pvSrc.ReadInt32();
-      int shirtHue = pvSrc.ReadInt16();
-      int pantsHue = pvSrc.ReadInt16();
-
-      /*
-      Pre-7.0.0.0:
-      0x00, 0x01 -> Human Male, Human Female
-      0x02, 0x03 -> Elf Male, Elf Female
-
-      Post-7.0.0.0:
-      0x00, 0x01
-      0x02, 0x03 -> Human Male, Human Female
-      0x04, 0x05 -> Elf Male, Elf Female
-      0x05, 0x06 -> Gargoyle Male, Gargoyle Female
-      */
-
-      bool female = genderRace % 2 != 0;
-
-      Race race;
-
-      if (state.StygianAbyss)
-      {
-        byte raceID = (byte)(genderRace < 4 ? 0 : genderRace / 2 - 1);
-        race = Race.Races[raceID];
-      }
-      else
-        race = Race.Races[(byte)(genderRace / 2)];
-
-      race ??= Race.DefaultRace;
-      CityInfo[] info = state.CityInfo;
-      IAccount a = state.Account;
-
-      if (info == null || a == null || cityIndex < 0 || cityIndex >= info.Length)
-        state.Dispose();
-      else
-      {
-        // Check if anyone is using this account
-        for (int i = 0; i < a.Length; ++i)
-        {
-          Mobile check = a[i];
-
-          if (check != null && check.Map != Map.Internal)
-          {
-            Console.WriteLine("Login: {0}: Account in use", state);
-            Packets.SendPopupMessage(state, PMMessage.CharInWorld);
-            return;
-          }
-        }
-
-        state.Flags = (ClientFlags)flags;
-
-        CharacterCreatedEventArgs args = new CharacterCreatedEventArgs(
-          state, a,
-          name, female, hue,
-          str, dex, intl,
-          info[cityIndex],
-<<<<<<< HEAD
-          new[]
-=======
-          new SkillNameValue[]
->>>>>>> 64d59ce2
-          {
-            new SkillNameValue((SkillName)is1, vs1),
-            new SkillNameValue((SkillName)is2, vs2),
-            new SkillNameValue((SkillName)is3, vs3)
-          },
-          shirtHue, pantsHue,
-          hairVal, hairHue,
-          hairValf, hairHuef,
-          prof,
-          race
-        );
-
-        Packets.SendClientVersionReq(state);
-
-        state.BlockAllPackets = true;
-
-        EventSink.InvokeCharacterCreated(args);
-
-        Mobile m = args.Mobile;
-
-        if (m != null)
-        {
-          state.Mobile = m;
-          m.NetState = state;
-          new LoginTimer(state, m).Start();
-        }
-        else
-        {
-          state.BlockAllPackets = false;
-          state.Dispose();
-        }
-      }
-    }
-
-    public static void CreateCharacter70160(NetState state, PacketReader pvSrc)
-    {
-      int unk1 = pvSrc.ReadInt32();
-      int unk2 = pvSrc.ReadInt32();
-      int unk3 = pvSrc.ReadByte();
-      string name = pvSrc.ReadString(30);
-
-      pvSrc.Seek(2, SeekOrigin.Current);
-      int flags = pvSrc.ReadInt32();
-      pvSrc.Seek(8, SeekOrigin.Current);
-      int prof = pvSrc.ReadByte();
-      pvSrc.Seek(15, SeekOrigin.Current);
-
-      int genderRace = pvSrc.ReadByte();
-
-      int str = pvSrc.ReadByte();
-      int dex = pvSrc.ReadByte();
-      int intl = pvSrc.ReadByte();
-      int is1 = pvSrc.ReadByte();
-      int vs1 = pvSrc.ReadByte();
-      int is2 = pvSrc.ReadByte();
-      int vs2 = pvSrc.ReadByte();
-      int is3 = pvSrc.ReadByte();
-      int vs3 = pvSrc.ReadByte();
-      int is4 = pvSrc.ReadByte();
-      int vs4 = pvSrc.ReadByte();
-
-      int hue = pvSrc.ReadUInt16();
-      int hairVal = pvSrc.ReadInt16();
-      int hairHue = pvSrc.ReadInt16();
-      int hairValf = pvSrc.ReadInt16();
-      int hairHuef = pvSrc.ReadInt16();
-      pvSrc.ReadByte();
-      int cityIndex = pvSrc.ReadByte();
-      int charSlot = pvSrc.ReadInt32();
-      int clientIP = pvSrc.ReadInt32();
-      int shirtHue = pvSrc.ReadInt16();
-      int pantsHue = pvSrc.ReadInt16();
-
-      /*
-      0x00, 0x01
-      0x02, 0x03 -> Human Male, Human Female
-      0x04, 0x05 -> Elf Male, Elf Female
-      0x05, 0x06 -> Gargoyle Male, Gargoyle Female
-      */
-
-      bool female = genderRace % 2 != 0;
-
-      byte raceId = (byte)(genderRace < 4 ? 0 : genderRace / 2 - 1);
-      Race race = Race.Races[raceId] ?? Race.DefaultRace;
-
-      CityInfo[] info = state.CityInfo;
-      IAccount a = state.Account;
-
-      if (info == null || a == null || cityIndex < 0 || cityIndex >= info.Length)
-      {
-        state.Dispose();
-      }
-      else
-      {
-        // Check if anyone is using this account
-        for (int i = 0; i < a.Length; ++i)
-        {
-          Mobile check = a[i];
-
-          if (check != null && check.Map != Map.Internal)
-          {
-            Console.WriteLine("Login: {0}: Account in use", state);
-            Packets.SendPopupMessage(state, PMMessage.CharInWorld);
-            return;
-          }
-        }
-
-        state.Flags = (ClientFlags)flags;
-
-        CharacterCreatedEventArgs args = new CharacterCreatedEventArgs(
-          state, a,
-          name, female, hue,
-          str, dex, intl,
-          info[cityIndex],
-<<<<<<< HEAD
-          new[]
-=======
-          new SkillNameValue[]
->>>>>>> 64d59ce2
-          {
-            new SkillNameValue((SkillName)is1, vs1),
-            new SkillNameValue((SkillName)is2, vs2),
-            new SkillNameValue((SkillName)is3, vs3),
-            new SkillNameValue((SkillName)is4, vs4)
-          },
-          shirtHue, pantsHue,
-          hairVal, hairHue,
-          hairValf, hairHuef,
-          prof,
-          race
-        );
-
-        Packets.SendClientVersionReq(state);
-        EventSink.InvokeCharacterCreated(args);
-
-        Mobile m = args.Mobile;
-
-        if (m != null)
-        {
-          state.BlockAllPackets = true;
-          state.Mobile = m;
-          m.NetState = state;
-          new LoginTimer(state, m).Start();
-        }
-        else
-          state.Dispose();
-      }
-    }
-
-    private static int GenerateAuthID(NetState state)
-    {
-      if (m_AuthIDWindow.Count == m_AuthIDWindowSize)
-      {
-        int oldestID = 0;
-        DateTime oldest = DateTime.MaxValue;
-
-        foreach (var (key, value) in m_AuthIDWindow)
-          if (value.Age < oldest)
-          {
-            oldestID = key;
-            oldest = value.Age;
-          }
-
-        m_AuthIDWindow.Remove(oldestID);
-      }
-
-      int authID;
-
-      do
-      {
-        authID = Utility.Random(1, int.MaxValue - 1);
-
-        if (Utility.RandomBool())
-          authID |= 1 << 31;
-      } while (m_AuthIDWindow.ContainsKey(authID));
-
-      m_AuthIDWindow[authID] = new AuthIDPersistence(state.Version);
-
-      return authID;
-    }
-
-    public static void GameLogin(NetState state, PacketReader pvSrc)
-    {
-      if (state.SentFirstPacket)
-      {
-        state.Dispose();
-        return;
-      }
-
-      state.SentFirstPacket = true;
-      state.UseCompression = true;
-
-      int authID = pvSrc.ReadInt32();
-
-      if (m_AuthIDWindow.TryGetValue(authID, out AuthIDPersistence ap))
-      {
-        m_AuthIDWindow.Remove(authID);
-        state.Version = ap.Version;
-      }
-      else if (ClientVerification)
-      {
-        Console.WriteLine("Login: {0}: Invalid client detected, disconnecting", state);
-        state.Dispose();
-        return;
-      }
-
-      if (state.m_AuthID != 0 && authID != state.m_AuthID)
-      {
-        Console.WriteLine("Login: {0}: Invalid client detected, disconnecting", state);
-        state.Dispose();
-        return;
-      }
-
-      if (state.m_AuthID == 0 && authID != state.m_Seed)
-      {
-        Console.WriteLine("Login: {0}: Invalid client detected, disconnecting", state);
-        state.Dispose();
-        return;
-      }
-
-      string username = pvSrc.ReadString(30);
-      string password = pvSrc.ReadString(30);
-
-      GameLoginEventArgs e = new GameLoginEventArgs(state, username, password);
-
-      EventSink.InvokeGameLogin(e);
-
-      if (e.Accepted)
-      {
-        state.CityInfo = e.CityInfo;
-
-        Packets.SendSupportedFeatures(state);
-        Packets.SendCharacterList(state, state.CityInfo);
-      }
-      else
-        state.Dispose();
-    }
-
-    public static void PlayServer(NetState state, PacketReader pvSrc)
-    {
-      int index = pvSrc.ReadInt16();
-      ServerInfo[] info = state.ServerInfo;
-      IAccount a = state.Account;
-
-      if (info == null || a == null || index < 0 || index >= info.Length)
-        state.Dispose();
-      else
-      {
-        ServerInfo si = info[index];
-
-        state.m_AuthID = GenerateAuthID(state);
-
-        state.SentFirstPacket = false;
-        Packets.SendPlayServerAck(state, si);
-      }
-    }
-
-    public static void LoginServerSeed(NetState state, PacketReader pvSrc)
-    {
-      state.m_Seed = pvSrc.ReadInt32();
-      state.Seeded = true;
-
-      if (state.m_Seed == 0)
-      {
-        Console.WriteLine("Login: {0}: Invalid client detected, disconnecting", state);
-        state.Dispose();
-        return;
-      }
-
-      int clientMaj = pvSrc.ReadInt32();
-      int clientMin = pvSrc.ReadInt32();
-      int clientRev = pvSrc.ReadInt32();
-      int clientPat = pvSrc.ReadInt32();
-
-      state.Version = new ClientVersion(clientMaj, clientMin, clientRev, clientPat);
-    }
-
-    public static void CrashReport(NetState state, PacketReader pvSrc)
-    {
-      byte clientMaj = pvSrc.ReadByte();
-      byte clientMin = pvSrc.ReadByte();
-      byte clientRev = pvSrc.ReadByte();
-      byte clientPat = pvSrc.ReadByte();
-
-      ushort x = pvSrc.ReadUInt16();
-      ushort y = pvSrc.ReadUInt16();
-      sbyte z = pvSrc.ReadSByte();
-      byte map = pvSrc.ReadByte();
-
-      string account = pvSrc.ReadString(32);
-      string character = pvSrc.ReadString(32);
-      string ip = pvSrc.ReadString(15);
-
-      int unk1 = pvSrc.ReadInt32();
-      int exception = pvSrc.ReadInt32();
-
-      string process = pvSrc.ReadString(100);
-      string report = pvSrc.ReadString(100);
-
-      pvSrc.ReadByte(); // 0x00
-
-      int offset = pvSrc.ReadInt32();
-
-      int count = pvSrc.ReadByte();
-
-      for (int i = 0; i < count; i++)
-      {
-        int address = pvSrc.ReadInt32();
-      }
-    }
-
-    public static void AccountLogin(NetState state, PacketReader pvSrc)
-    {
-      if (state.SentFirstPacket)
-      {
-        state.Dispose();
-        return;
-      }
-
-      state.SentFirstPacket = true;
-
-      string username = pvSrc.ReadString(30);
-      string password = pvSrc.ReadString(30);
-
-      AccountLoginEventArgs e = new AccountLoginEventArgs(state, username, password);
-
-      EventSink.InvokeAccountLogin(e);
-
-      if (e.Accepted)
-        AccountLogin_ReplyAck(state);
-      else
-        AccountLogin_ReplyRej(state, e.RejectReason);
-    }
-
-    public static void AccountLogin_ReplyAck(NetState state)
-    {
-      ServerListEventArgs e = new ServerListEventArgs(state, state.Account);
-
-      EventSink.InvokeServerList(e);
-
-      if (e.Rejected)
-      {
-        state.Account = null;
-        AccountLogin_ReplyRej(state, ALRReason.BadComm);
-      }
-      else
-      {
-        ServerInfo[] info = e.Servers.ToArray();
-
-        state.ServerInfo = info;
-
-        Packets.SendAccountLoginAck(state, info);
-      }
-    }
-
-    public static void AccountLogin_ReplyRej(NetState state, ALRReason reason)
-    {
-      Packets.SendAccountLoginRej(state, reason);
-      state.Dispose();
-    }
-
-    private class LoginTimer : Timer
-    {
-      private Mobile m_Mobile;
-      private NetState m_State;
-
-      public LoginTimer(NetState state, Mobile m) : base(TimeSpan.FromSeconds(1.0), TimeSpan.FromSeconds(1.0))
-      {
-        m_State = state;
-        m_Mobile = m;
-      }
-
-      protected override void OnTick()
-      {
-        if (m_State == null)
-        {
-          Stop();
-          return;
-        }
-
-        if (m_State.Version != null)
-        {
-          m_State.BlockAllPackets = false;
-          DoLogin(m_State, m_Mobile);
-          Stop();
-        }
-      }
-    }
-
-    internal struct AuthIDPersistence
-    {
-      public DateTime Age;
-      public ClientVersion Version;
-
-      public AuthIDPersistence(ClientVersion v)
-      {
-        Age = DateTime.UtcNow;
-        Version = v;
-      }
-    }
-  }
-}
+/***************************************************************************
+ *                             PacketHandlers.cs
+ *                            -------------------
+ *   begin                : May 1, 2002
+ *   copyright            : (C) The RunUO Software Team
+ *   email                : info@runuo.com
+ *
+ *   $Id$
+ *
+ ***************************************************************************/
+
+/***************************************************************************
+ *
+ *   This program is free software; you can redistribute it and/or modify
+ *   it under the terms of the GNU General Public License as published by
+ *   the Free Software Foundation; either version 2 of the License, or
+ *   (at your option) any later version.
+ *
+ ***************************************************************************/
+
+using System;
+using System.Buffers;
+using System.Collections.Generic;
+using System.IO;
+using Server.Accounting;
+using Server.ContextMenus;
+using Server.Diagnostics;
+using Server.Gumps;
+using Server.Items;
+using Server.Menus;
+using Server.Prompts;
+using Server.Targeting;
+using CV = Server.ClientVersion;
+
+namespace Server.Network
+{
+  [Flags]
+  public enum MessageType
+  {
+    Regular = 0x00,
+    System = 0x01,
+    Emote = 0x02,
+    Label = 0x06,
+    Focus = 0x07,
+    Whisper = 0x08,
+    Yell = 0x09,
+    Spell = 0x0A,
+
+    Guild = 0x0D,
+    Alliance = 0x0E,
+    Command = 0x0F,
+
+    Encoded = 0xC0
+  }
+
+  public static class PacketHandlers
+  {
+    private const int m_AuthIDWindowSize = 128;
+    private static PacketHandler[] m_6017Handlers;
+
+    private static PacketHandler[] m_ExtendedHandlersLow;
+    private static Dictionary<int, PacketHandler> m_ExtendedHandlersHigh;
+
+    private static EncodedPacketHandler[] m_EncodedHandlersLow;
+    private static Dictionary<int, EncodedPacketHandler> m_EncodedHandlersHigh;
+
+    private static int[] m_EmptyInts = new int[0];
+
+    private static KeywordList m_KeywordList = new KeywordList();
+
+    public static int[] m_ValidAnimations =
+    {
+      6, 21, 32, 33,
+      100, 101, 102,
+      103, 104, 105,
+      106, 107, 108,
+      109, 110, 111,
+      112, 113, 114,
+      115, 116, 117,
+      118, 119, 120,
+      121, 123, 124,
+      125, 126, 127,
+      128
+    };
+
+    public static PlayCharCallback ThirdPartyAuthCallback = null, ThirdPartyHackedCallback = null;
+
+    private static Dictionary<int, AuthIDPersistence> m_AuthIDWindow =
+      new Dictionary<int, AuthIDPersistence>(m_AuthIDWindowSize);
+
+    static PacketHandlers()
+    {
+      Handlers = new PacketHandler[0x100];
+      m_6017Handlers = new PacketHandler[0x100];
+
+      m_ExtendedHandlersLow = new PacketHandler[0x100];
+      m_ExtendedHandlersHigh = new Dictionary<int, PacketHandler>();
+
+      m_EncodedHandlersLow = new EncodedPacketHandler[0x100];
+      m_EncodedHandlersHigh = new Dictionary<int, EncodedPacketHandler>();
+
+      Register(0x00, 104, false, CreateCharacter);
+      Register(0x01, 5, false, Disconnect);
+      Register(0x02, 7, true, MovementReq);
+      Register(0x03, 0, true, AsciiSpeech);
+      Register(0x05, 5, true, AttackReq);
+      Register(0x06, 5, true, UseReq);
+      Register(0x07, 7, true, LiftReq);
+      Register(0x08, 14, true, DropReq);
+      Register(0x09, 5, true, LookReq);
+      Register(0x12, 0, true, TextCommand);
+      Register(0x13, 10, true, EquipReq);
+      Register(0x22, 3, true, Resynchronize);
+      Register(0x2C, 2, true, DeathStatusResponse);
+      Register(0x34, 10, true, MobileQuery);
+      Register(0x3A, 0, true, ChangeSkillLock);
+      Register(0x3B, 0, true, VendorBuyReply);
+      Register(0x5D, 73, false, PlayCharacter);
+      Register(0x6C, 19, true, TargetResponse);
+      Register(0x6F, 0, true, SecureTrade);
+      Register(0x72, 5, true, SetWarMode);
+      Register(0x73, 2, false, PingReq);
+      Register(0x75, 35, true, RenameRequest);
+      Register(0x7D, 13, true, MenuResponse);
+      Register(0x80, 62, false, AccountLogin);
+      Register(0x83, 39, false, DeleteCharacter);
+      Register(0x91, 65, false, GameLogin);
+      Register(0x95, 9, true, HuePickerResponse);
+      Register(0x98, 0, true, MobileNameRequest);
+      Register(0x9A, 0, true, AsciiPromptResponse);
+      Register(0x9B, 258, true, HelpRequest);
+      Register(0x9F, 0, true, VendorSellReply);
+      Register(0xA0, 3, false, PlayServer);
+      Register(0xA4, 149, false, SystemInfo);
+      Register(0xA7, 4, true, RequestScrollWindow);
+      Register(0xAD, 0, true, UnicodeSpeech);
+      Register(0xB1, 0, true, DisplayGumpResponse);
+      Register(0xB5, 64, true, ChatRequest);
+      Register(0xB6, 9, true, ObjectHelpRequest);
+      Register(0xB8, 0, true, ProfileReq);
+      Register(0xBB, 9, false, AccountID);
+      Register(0xBD, 0, false, ClientVersion);
+      Register(0xBE, 0, true, AssistVersion);
+      Register(0xBF, 0, true, ExtendedCommand);
+      Register(0xC2, 0, true, UnicodePromptResponse);
+      Register(0xC8, 2, true, SetUpdateRange);
+      Register(0xCF, 0, false, AccountLogin);
+      Register(0xD0, 0, true, ConfigurationFile);
+      Register(0xD1, 2, true, LogoutReq);
+      Register(0xD6, 0, true, BatchQueryProperties);
+      Register(0xD7, 0, true, EncodedCommand);
+      Register(0xE1, 0, false, ClientType);
+      Register(0xEF, 21, false, LoginServerSeed);
+      Register(0xF4, 0, false, CrashReport);
+      Register(0xF8, 106, false, CreateCharacter70160);
+
+      Register6017(0x08, 15, true, DropReq6017);
+
+      RegisterExtended(0x05, false, ScreenSize);
+      RegisterExtended(0x06, true, PartyMessage);
+      RegisterExtended(0x07, true, QuestArrow);
+      RegisterExtended(0x09, true, DisarmRequest);
+      RegisterExtended(0x0A, true, StunRequest);
+      RegisterExtended(0x0B, false, Language);
+      RegisterExtended(0x0C, true, CloseStatus);
+      RegisterExtended(0x0E, true, Animate);
+      RegisterExtended(0x0F, false, Empty); // What's this?
+      RegisterExtended(0x10, true, QueryProperties);
+      RegisterExtended(0x13, true, ContextMenuRequest);
+      RegisterExtended(0x15, true, ContextMenuResponse);
+      RegisterExtended(0x1A, true, StatLockChange);
+      RegisterExtended(0x1C, true, CastSpell);
+      RegisterExtended(0x24, false, UnhandledBF);
+      RegisterExtended(0x2C, true, BandageTarget);
+      RegisterExtended(0x32, true, ToggleFlying);
+
+      RegisterEncoded(0x19, true, SetAbility);
+      RegisterEncoded(0x28, true, GuildGumpRequest);
+
+      RegisterEncoded(0x32, true, QuestGumpRequest);
+    }
+
+    public static PacketHandler[] Handlers{ get; }
+
+    public static bool SingleClickProps{ get; set; }
+
+    public static int[] ValidAnimations
+    {
+      get => m_ValidAnimations;
+      set => m_ValidAnimations = value;
+    }
+
+    public static bool ClientVerification{ get; set; } = true;
+
+    public static void Register(int packetID, int length, bool ingame, OnPacketReceive onReceive)
+    {
+      Handlers[packetID] = new PacketHandler(packetID, length, ingame, onReceive);
+      m_6017Handlers[packetID] ??= new PacketHandler(packetID, length, ingame, onReceive);
+    }
+
+    public static PacketHandler GetHandler(int packetID) => Handlers[packetID];
+
+    public static void Register6017(int packetID, int length, bool ingame, OnPacketReceive onReceive)
+    {
+      m_6017Handlers[packetID] = new PacketHandler(packetID, length, ingame, onReceive);
+    }
+
+    public static PacketHandler Get6017Handler(int packetID) => m_6017Handlers[packetID];
+
+    public static void RegisterExtended(int packetID, bool ingame, OnPacketReceive onReceive)
+    {
+      if (packetID >= 0 && packetID < 0x100)
+        m_ExtendedHandlersLow[packetID] = new PacketHandler(packetID, 0, ingame, onReceive);
+      else
+        m_ExtendedHandlersHigh[packetID] = new PacketHandler(packetID, 0, ingame, onReceive);
+    }
+
+    public static PacketHandler GetExtendedHandler(int packetID)
+    {
+      if (packetID >= 0 && packetID < 0x100)
+        return m_ExtendedHandlersLow[packetID];
+
+      m_ExtendedHandlersHigh.TryGetValue(packetID, out PacketHandler handler);
+      return handler;
+    }
+
+    public static void RemoveExtendedHandler(int packetID)
+    {
+      if (packetID >= 0 && packetID < 0x100)
+        m_ExtendedHandlersLow[packetID] = null;
+      else
+        m_ExtendedHandlersHigh.Remove(packetID);
+    }
+
+    public static void RegisterEncoded(int packetID, bool ingame, OnEncodedPacketReceive onReceive)
+    {
+      if (packetID >= 0 && packetID < 0x100)
+        m_EncodedHandlersLow[packetID] = new EncodedPacketHandler(packetID, ingame, onReceive);
+      else
+        m_EncodedHandlersHigh[packetID] = new EncodedPacketHandler(packetID, ingame, onReceive);
+    }
+
+    public static EncodedPacketHandler GetEncodedHandler(int packetID)
+    {
+      if (packetID >= 0 && packetID < 0x100)
+        return m_EncodedHandlersLow[packetID];
+
+      m_EncodedHandlersHigh.TryGetValue(packetID, out EncodedPacketHandler handler);
+      return handler;
+    }
+
+    public static void RemoveEncodedHandler(int packetID)
+    {
+      if (packetID >= 0 && packetID < 0x100)
+        m_EncodedHandlersLow[packetID] = null;
+      else
+        m_EncodedHandlersHigh.Remove(packetID);
+    }
+
+    public static void RegisterThrottler(int packetID, ThrottlePacketCallback t)
+    {
+      PacketHandler ph = GetHandler(packetID);
+
+      if (ph != null)
+        ph.ThrottleCallback = t;
+
+      ph = Get6017Handler(packetID);
+
+      if (ph != null)
+        ph.ThrottleCallback = t;
+    }
+
+    public static long ProcessPacket(MessagePump pump, NetState ns, in ReadOnlySequence<byte> seq)
+    {
+      PacketReader r = new PacketReader(seq);
+
+      if (!r.TryReadByte(out byte packetId))
+      {
+        ns.Dispose();
+        return -1;
+      }
+
+      if (!ns.Seeded)
+      {
+        if (packetId == 0xEF)
+        {
+          // new packet in client	6.0.5.0	replaces the traditional seed method with a	seed packet
+          // 0xEF	= 239 =	multicast IP, so this should never appear in a normal seed.	 So	this is	backwards compatible with older	clients.
+          ns.Seeded = true;
+        }
+        else
+        {
+          int seed = packetId << 24 | r.ReadByte() << 16 | r.ReadByte() << 8 | r.ReadByte();
+
+          if (seed == 0)
+          {
+            Console.WriteLine("Login: {0}: Invalid client detected, disconnecting", ns);
+            ns.Dispose();
+            return -1;
+          }
+
+          ns.m_Seed = seed;
+          ns.Seeded = true;
+
+          return 4;
+        }
+      }
+
+      if (ns.CheckEncrypted(packetId))
+      {
+        ns.Dispose();
+        return -1;
+      }
+
+      // Get Handlers
+      PacketHandler handler = ns.GetHandler(packetId);
+
+      if (handler == null)
+      {
+        r.Trace(ns);
+        return -1;
+      }
+
+      // Console.WriteLine("Packet Handler {0:X}", handler.PacketID);
+
+      long packetLength = handler.Length;
+      if (handler.Length <= 0 && r.Length >= 3)
+      {
+        packetLength = r.ReadUInt16();
+        if (packetLength < 3)
+        {
+          ns.Dispose();
+          return -1;
+        }
+      }
+
+      if (r.Length < packetLength)
+        return 0;
+
+      if (handler.Ingame && ns.Mobile?.Deleted != false)
+      {
+        Console.WriteLine(
+          "Client: {0}: Sent ingame packet (0x{1:X2}) without being attached to a valid mobile.",
+          ns,
+          packetId
+        );
+        ns.Dispose();
+        return -1;
+      }
+
+      ThrottlePacketCallback throttler = handler.ThrottleCallback;
+      TimeSpan throttled = handler.ThrottleCallback?.Invoke(ns) ?? TimeSpan.Zero;
+
+      if (throttled > TimeSpan.Zero)
+        ns.ThrottledUntil = DateTime.UtcNow + throttled;
+
+      PacketReceiveProfile prof = null;
+
+      if (Core.Profiling)
+        prof = PacketReceiveProfile.Acquire(packetId);
+
+      prof?.Start();
+
+      pump.QueueWork(ns, seq.Slice(r.Position), handler.OnReceive);
+
+      prof?.Finish(packetLength);
+
+      return packetLength;
+    }
+
+    private static void UnhandledBF(NetState state, PacketReader pvSrc)
+    {
+    }
+
+    public static void Empty(NetState state, PacketReader pvSrc)
+    {
+    }
+
+    public static void SetAbility(NetState state, IEntity e, EncodedReader reader)
+    {
+      EventSink.InvokeSetAbility(new SetAbilityEventArgs(state.Mobile, reader.ReadInt32()));
+    }
+
+    public static void GuildGumpRequest(NetState state, IEntity e, EncodedReader reader)
+    {
+      EventSink.InvokeGuildGumpRequest(new GuildGumpRequestArgs(state.Mobile));
+    }
+
+    public static void QuestGumpRequest(NetState state, IEntity e, EncodedReader reader)
+    {
+      EventSink.InvokeQuestGumpRequest(new QuestGumpRequestArgs(state.Mobile));
+    }
+
+    public static void EncodedCommand(NetState state, PacketReader pvSrc)
+    {
+      IEntity e = World.FindEntity(pvSrc.ReadUInt32());
+      int packetId = pvSrc.ReadUInt16();
+
+      EncodedPacketHandler ph = GetEncodedHandler(packetId);
+
+      if (ph != null)
+      {
+        if (ph.Ingame && state.Mobile == null)
+        {
+          Console.WriteLine(
+            "Client: {0}: Sent ingame packet (0xD7x{1:X2}) before having been attached to a mobile", state,
+            packetId);
+          state.Dispose();
+        }
+        else if (ph.Ingame && state.Mobile.Deleted)
+        {
+          state.Dispose();
+        }
+        else
+        {
+          ph.OnReceive(state, e, new EncodedReader(pvSrc));
+        }
+      }
+      else
+      {
+        pvSrc.Trace(state);
+      }
+    }
+
+    public static void RenameRequest(NetState state, PacketReader pvSrc)
+    {
+      Mobile from = state.Mobile;
+      Mobile targ = World.FindMobile(pvSrc.ReadUInt32());
+
+      if (targ != null)
+        EventSink.InvokeRenameRequest(new RenameRequestEventArgs(from, targ, pvSrc.ReadStringSafe()));
+    }
+
+    public static void ChatRequest(NetState state, PacketReader pvSrc)
+    {
+      EventSink.InvokeChatRequest(new ChatRequestEventArgs(state.Mobile));
+    }
+
+    public static void SecureTrade(NetState state, PacketReader pvSrc)
+    {
+      switch (pvSrc.ReadByte())
+      {
+        case 1: // Cancel
+        {
+          Serial serial = pvSrc.ReadUInt32();
+
+          if (World.FindItem(serial) is SecureTradeContainer cont && cont.Trade != null &&
+              (cont.Trade.From.Mobile == state.Mobile || cont.Trade.To.Mobile == state.Mobile))
+            cont.Trade.Cancel();
+
+          break;
+        }
+        case 2: // Check
+        {
+          Serial serial = pvSrc.ReadUInt32();
+
+          if (World.FindItem(serial) is SecureTradeContainer cont)
+          {
+            SecureTrade trade = cont.Trade;
+
+            bool value = pvSrc.ReadInt32() != 0;
+
+            if (trade != null && trade.From.Mobile == state.Mobile)
+            {
+              trade.From.Accepted = value;
+              trade.Update();
+            }
+            else if (trade != null && trade.To.Mobile == state.Mobile)
+            {
+              trade.To.Accepted = value;
+              trade.Update();
+            }
+          }
+
+          break;
+        }
+        case 3: // Update Gold
+        {
+          Serial serial = pvSrc.ReadUInt32();
+
+          if (World.FindItem(serial) is SecureTradeContainer cont)
+          {
+            int gold = pvSrc.ReadInt32();
+            int plat = pvSrc.ReadInt32();
+
+            SecureTrade trade = cont.Trade;
+
+            if (trade != null)
+            {
+              if (trade.From.Mobile == state.Mobile)
+              {
+                trade.From.Gold = gold;
+                trade.From.Plat = plat;
+                trade.UpdateFromCurrency();
+              }
+              else if (trade.To.Mobile == state.Mobile)
+              {
+                trade.To.Gold = gold;
+                trade.To.Plat = plat;
+                trade.UpdateToCurrency();
+              }
+            }
+          }
+        }
+          break;
+      }
+    }
+
+    public static void VendorBuyReply(NetState state, PacketReader pvSrc)
+    {
+      pvSrc.Seek(1, SeekOrigin.Begin);
+
+      int msgSize = pvSrc.ReadUInt16();
+      Mobile vendor = World.FindMobile(pvSrc.ReadUInt32());
+      byte flag = pvSrc.ReadByte();
+
+      if (vendor == null)
+        return;
+
+      if (vendor.Deleted || !Utility.RangeCheck(vendor.Location, state.Mobile.Location, 10) || flag != 0x02)
+      {
+        Packets.SendEndVendorBuyOrSell(state, vendor.Serial);
+        return;
+      }
+
+      msgSize -= 1 + 2 + 4 + 1;
+
+      if (msgSize / 7 > 100)
+        return;
+
+      List<BuyItemResponse> buyList = new List<BuyItemResponse>(msgSize / 7);
+      while (msgSize > 0)
+      {
+        pvSrc.ReadByte(); // layer
+        Serial serial = pvSrc.ReadUInt32();
+        int amount = pvSrc.ReadInt16();
+
+        buyList.Add(new BuyItemResponse(serial, amount));
+        msgSize -= 7;
+      }
+
+      if (buyList.Count > 0 && vendor is IVendor v && v.OnBuyItems(state.Mobile, buyList))
+        Packets.SendEndVendorBuyOrSell(state, vendor.Serial);
+    }
+
+    public static void VendorSellReply(NetState state, PacketReader pvSrc)
+    {
+      Serial serial = pvSrc.ReadUInt32();
+      Mobile vendor = World.FindMobile(serial);
+
+      if (vendor == null) return;
+
+      if (vendor.Deleted || !Utility.RangeCheck(vendor.Location, state.Mobile.Location, 10))
+      {
+        Packets.SendEndVendorBuyOrSell(state, vendor.Serial);
+        return;
+      }
+
+      int count = pvSrc.ReadUInt16();
+      if (count < 100 && pvSrc.Length == 1 + 2 + 4 + 2 + count * 6)
+      {
+        List<SellItemResponse> sellList = new List<SellItemResponse>(count);
+
+        for (int i = 0; i < count; i++)
+        {
+          Item item = World.FindItem(pvSrc.ReadUInt32());
+          int amount = pvSrc.ReadInt16();
+
+          if (item != null && amount > 0)
+            sellList.Add(new SellItemResponse(item, amount));
+        }
+
+        if (sellList.Count > 0 && vendor is IVendor v && v.OnSellItems(state.Mobile, sellList))
+          Packets.SendEndVendorBuyOrSell(state, vendor.Serial);
+      }
+    }
+
+    public static void DeleteCharacter(NetState state, PacketReader pvSrc)
+    {
+      pvSrc.Seek(30, SeekOrigin.Current);
+      int index = pvSrc.ReadInt32();
+
+      EventSink.InvokeDeleteRequest(new DeleteRequestEventArgs(state, index));
+    }
+
+    public static void DeathStatusResponse(NetState state, PacketReader pvSrc)
+    {
+      // Ignored
+    }
+
+    public static void ObjectHelpRequest(NetState state, PacketReader pvSrc)
+    {
+      Mobile from = state.Mobile;
+
+      Serial serial = pvSrc.ReadUInt32();
+      int unk = pvSrc.ReadByte();
+      string lang = pvSrc.ReadString(3);
+
+      if (serial.IsItem)
+      {
+        Item item = World.FindItem(serial);
+
+        if (item != null && from.Map == item.Map && Utility.InUpdateRange(item.GetWorldLocation(), from.Location) &&
+            from.CanSee(item))
+          item.OnHelpRequest(from);
+      }
+      else if (serial.IsMobile)
+      {
+        Mobile m = World.FindMobile(serial);
+
+        if (m != null && from.Map == m.Map && Utility.InUpdateRange(m.Location, from.Location) && from.CanSee(m))
+          m.OnHelpRequest(m);
+      }
+    }
+
+    public static void MobileNameRequest(NetState state, PacketReader pvSrc)
+    {
+      Mobile m = World.FindMobile(pvSrc.ReadUInt32());
+
+      if (m != null && Utility.InUpdateRange(state.Mobile, m) && state.Mobile.CanSee(m))
+        Packets.SendMobileName(state, m);
+    }
+
+    public static void RequestScrollWindow(NetState state, PacketReader pvSrc)
+    {
+      int lastTip = pvSrc.ReadInt16();
+      int type = pvSrc.ReadByte();
+    }
+
+    public static void AttackReq(NetState state, PacketReader pvSrc)
+    {
+      Mobile from = state.Mobile;
+      Mobile m = World.FindMobile(pvSrc.ReadUInt32());
+
+      if (m != null)
+        from.Attack(m);
+    }
+
+    public static void HuePickerResponse(NetState state, PacketReader pvSrc)
+    {
+      uint serial = pvSrc.ReadUInt32();
+      int value = pvSrc.ReadInt16();
+      int hue = pvSrc.ReadInt16() & 0x3FFF;
+
+      hue = Utility.ClipDyedHue(hue);
+
+      foreach (HuePicker huePicker in state.HuePickers)
+        if (huePicker.Serial == serial)
+        {
+          state.RemoveHuePicker(huePicker);
+
+          huePicker.OnResponse(hue);
+
+          break;
+        }
+    }
+
+    public static void SystemInfo(NetState state, PacketReader pvSrc)
+    {
+      int v1 = pvSrc.ReadByte();
+      int v2 = pvSrc.ReadUInt16();
+      int v3 = pvSrc.ReadByte();
+      string s1 = pvSrc.ReadString(32);
+      string s2 = pvSrc.ReadString(32);
+      string s3 = pvSrc.ReadString(32);
+      string s4 = pvSrc.ReadString(32);
+      int v4 = pvSrc.ReadUInt16();
+      int v5 = pvSrc.ReadUInt16();
+      int v6 = pvSrc.ReadInt32();
+      int v7 = pvSrc.ReadInt32();
+      int v8 = pvSrc.ReadInt32();
+    }
+
+    public static void AccountID(NetState state, PacketReader pvSrc)
+    {
+    }
+
+    public static bool VerifyGC(NetState state)
+    {
+      if (state.Mobile == null || state.Mobile.AccessLevel <= AccessLevel.Counselor)
+      {
+        if (state.Running)
+          Console.WriteLine("Warning: {0}: Player using godclient, disconnecting", state);
+
+        state.Dispose();
+        return false;
+      }
+
+      return true;
+    }
+
+    public static void TextCommand(NetState state, PacketReader pvSrc)
+    {
+      int type = pvSrc.ReadByte();
+      string command = pvSrc.ReadString();
+
+      Mobile m = state.Mobile;
+
+      switch (type)
+      {
+        case 0x00: // Go
+        {
+          if (VerifyGC(state))
+            try
+            {
+              string[] split = command.Split(' ');
+
+              int x = Utility.ToInt32(split[0]);
+              int y = Utility.ToInt32(split[1]);
+
+              int z;
+
+              if (split.Length >= 3)
+                z = Utility.ToInt32(split[2]);
+              else if (m.Map != null)
+                z = m.Map.GetAverageZ(x, y);
+              else
+                z = 0;
+
+              m.Location = new Point3D(x, y, z);
+            }
+            catch
+            {
+              // ignored
+            }
+
+          break;
+        }
+        case 0xC7: // Animate
+        {
+          EventSink.InvokeAnimateRequest(new AnimateRequestEventArgs(m, command));
+
+          break;
+        }
+        case 0x24: // Use skill
+        {
+          if (!int.TryParse(command.Split(' ')[0], out int skillIndex))
+            break;
+
+          Skills.UseSkill(m, skillIndex);
+
+          break;
+        }
+        case 0x43: // Open spellbook
+        {
+          if (!int.TryParse(command, out int booktype))
+            booktype = 1;
+
+          EventSink.InvokeOpenSpellbookRequest(new OpenSpellbookRequestEventArgs(m, booktype));
+
+          break;
+        }
+        case 0x27: // Cast spell from book
+        {
+          string[] split = command.Split(' ');
+
+          if (split.Length > 0)
+          {
+            int spellID = Utility.ToInt32(split[0]) - 1;
+            uint serial = split.Length > 1 ? Utility.ToUInt32(split[1]) : (uint)Serial.MinusOne;
+
+            EventSink.InvokeCastSpellRequest(new CastSpellRequestEventArgs(m, spellID, World.FindItem(serial)));
+          }
+
+          break;
+        }
+        case 0x58: // Open door
+        {
+          EventSink.InvokeOpenDoorMacroUsed(new OpenDoorMacroEventArgs(m));
+
+          break;
+        }
+        case 0x56: // Cast spell from macro
+        {
+          int spellID = Utility.ToInt32(command) - 1;
+
+          EventSink.InvokeCastSpellRequest(new CastSpellRequestEventArgs(m, spellID, null));
+
+          break;
+        }
+        case 0xF4: // Invoke virtues from macro
+        {
+          int virtueID = Utility.ToInt32(command) - 1;
+
+          EventSink.InvokeVirtueMacroRequest(new VirtueMacroRequestEventArgs(m, virtueID));
+
+          break;
+        }
+        case 0x2F: // Old scroll double click
+        {
+          /*
+           * This command is still sent for items 0xEF3 - 0xEF9
+           *
+           * Command is one of three, depending on the item ID of the scroll:
+           * - [scroll serial]
+           * - [scroll serial] [target serial]
+           * - [scroll serial] [x] [y] [z]
+           */
+          break;
+        }
+        default:
+        {
+          Console.WriteLine("Client: {0}: Unknown text-command type 0x{1:X2}: {2}", state, type, command);
+          break;
+        }
+      }
+    }
+
+    public static void AsciiPromptResponse(NetState state, PacketReader pvSrc)
+    {
+      uint serial = pvSrc.ReadUInt32();
+      int prompt = pvSrc.ReadInt32();
+      int type = pvSrc.ReadInt32();
+      string text = pvSrc.ReadStringSafe();
+
+      if (text.Length > 128)
+        return;
+
+      Mobile from = state.Mobile;
+      Prompt p = from.Prompt;
+
+      if (p != null && p.Serial == serial && p.Serial == prompt)
+      {
+        from.Prompt = null;
+
+        if (type == 0)
+          p.OnCancel(from);
+        else
+          p.OnResponse(from, text);
+      }
+    }
+
+    public static void UnicodePromptResponse(NetState state, PacketReader pvSrc)
+    {
+      uint serial = pvSrc.ReadUInt32();
+      int prompt = pvSrc.ReadInt32();
+      int type = pvSrc.ReadInt32();
+      string lang = pvSrc.ReadString(4);
+      string text = pvSrc.ReadUnicodeStringLESafe();
+
+      if (text.Length > 128)
+        return;
+
+      Mobile from = state.Mobile;
+      Prompt p = from.Prompt;
+
+      if (p != null && p.Serial == serial && p.Serial == prompt)
+      {
+        from.Prompt = null;
+
+        if (type == 0)
+          p.OnCancel(from);
+        else
+          p.OnResponse(from, text);
+      }
+    }
+
+    public static void MenuResponse(NetState state, PacketReader pvSrc)
+    {
+      uint serial = pvSrc.ReadUInt32();
+      int menuID = pvSrc.ReadInt16(); // unused in our implementation
+      int index = pvSrc.ReadInt16();
+      int itemID = pvSrc.ReadInt16();
+      int hue = pvSrc.ReadInt16();
+
+      index -= 1; // convert from 1-based to 0-based
+
+      foreach (IMenu menu in state.Menus)
+        if (menu.Serial == serial)
+        {
+          state.RemoveMenu(menu);
+
+          if (index >= 0 && index < menu.EntryLength)
+            menu.OnResponse(state, index);
+          else
+            menu.OnCancel(state);
+
+          break;
+        }
+    }
+
+    public static void ProfileReq(NetState state, PacketReader pvSrc)
+    {
+      int type = pvSrc.ReadByte();
+      Serial serial = pvSrc.ReadUInt32();
+
+      Mobile beholder = state.Mobile;
+      Mobile beheld = World.FindMobile(serial);
+
+      if (beheld == null)
+        return;
+
+      switch (type)
+      {
+        case 0x00: // display request
+        {
+          EventSink.InvokeProfileRequest(new ProfileRequestEventArgs(beholder, beheld));
+
+          break;
+        }
+        case 0x01: // edit request
+        {
+          pvSrc.ReadInt16(); // Skip
+          int length = pvSrc.ReadUInt16();
+
+          if (length > 511)
+            return;
+
+          string text = pvSrc.ReadUnicodeString(length);
+
+          EventSink.InvokeChangeProfileRequest(new ChangeProfileRequestEventArgs(beholder, beheld, text));
+
+          break;
+        }
+      }
+    }
+
+    public static void Disconnect(NetState state, PacketReader pvSrc)
+    {
+      int minusOne = pvSrc.ReadInt32();
+    }
+
+    public static void LiftReq(NetState state, PacketReader pvSrc)
+    {
+      Serial serial = pvSrc.ReadUInt32();
+      int amount = pvSrc.ReadUInt16();
+      Item item = World.FindItem(serial);
+
+      state.Mobile.Lift(item, amount, out bool rejected, out LRReason reject);
+    }
+
+    public static void EquipReq(NetState state, PacketReader pvSrc)
+    {
+      Mobile from = state.Mobile;
+      Item item = from.Holding;
+
+      bool valid = item != null && item.HeldBy == from && item.Map == Map.Internal;
+
+      from.Holding = null;
+
+      if (!valid) return;
+
+      pvSrc.Seek(5, SeekOrigin.Current);
+      Mobile to = World.FindMobile(pvSrc.ReadUInt32()) ?? from;
+
+      if (!to.AllowEquipFrom(from) || !to.EquipItem(item))
+        item.Bounce(from);
+
+      item.ClearBounce();
+    }
+
+    public static void DropReq(NetState state, PacketReader pvSrc)
+    {
+      pvSrc.ReadInt32(); // serial, ignored
+      int x = pvSrc.ReadInt16();
+      int y = pvSrc.ReadInt16();
+      int z = pvSrc.ReadSByte();
+      Serial dest = pvSrc.ReadUInt32();
+
+      Point3D loc = new Point3D(x, y, z);
+
+      Mobile from = state.Mobile;
+
+      if (dest.IsMobile)
+      {
+        from.Drop(World.FindMobile(dest), loc);
+      }
+      else if (dest.IsItem)
+      {
+        Item item = World.FindItem(dest);
+
+        if (item is BaseMulti multi && multi.AllowsRelativeDrop)
+        {
+          loc.m_X += multi.X;
+          loc.m_Y += multi.Y;
+          from.Drop(loc);
+        }
+        else
+        {
+          from.Drop(item, loc);
+        }
+      }
+      else
+      {
+        from.Drop(loc);
+      }
+    }
+
+    public static void DropReq6017(NetState state, PacketReader pvSrc)
+    {
+      pvSrc.ReadInt32(); // serial, ignored
+      int x = pvSrc.ReadInt16();
+      int y = pvSrc.ReadInt16();
+      int z = pvSrc.ReadSByte();
+      pvSrc.ReadByte(); // Grid Location?
+      Serial dest = pvSrc.ReadUInt32();
+
+      Point3D loc = new Point3D(x, y, z);
+
+      Mobile from = state.Mobile;
+
+      if (dest.IsMobile)
+      {
+        from.Drop(World.FindMobile(dest), loc);
+      }
+      else if (dest.IsItem)
+      {
+        Item item = World.FindItem(dest);
+
+        if (item is BaseMulti multi && multi.AllowsRelativeDrop)
+        {
+          loc.m_X += multi.X;
+          loc.m_Y += multi.Y;
+          from.Drop(loc);
+        }
+        else
+        {
+          from.Drop(item, loc);
+        }
+      }
+      else
+      {
+        from.Drop(loc);
+      }
+    }
+
+    public static void ConfigurationFile(NetState state, PacketReader pvSrc)
+    {
+    }
+
+    public static void LogoutReq(NetState state, PacketReader pvSrc)
+    {
+      Packets.SendLogoutAck(state);
+    }
+
+    public static void ChangeSkillLock(NetState state, PacketReader pvSrc)
+    {
+      state.Mobile.Skills[pvSrc.ReadInt16()]?.SetLockNoRelay((SkillLock)pvSrc.ReadByte());
+    }
+
+    public static void HelpRequest(NetState state, PacketReader pvSrc)
+    {
+      EventSink.InvokeHelpRequest(new HelpRequestEventArgs(state.Mobile));
+    }
+
+    public static void TargetResponse(NetState state, PacketReader pvSrc)
+    {
+      int type = pvSrc.ReadByte();
+      int targetId = pvSrc.ReadInt32();
+      int flags = pvSrc.ReadByte();
+      Serial serial = pvSrc.ReadUInt32();
+      int x = pvSrc.ReadInt16(), y = pvSrc.ReadInt16(), z = pvSrc.ReadInt16();
+      int graphic = pvSrc.ReadUInt16();
+
+      if (targetId == unchecked((int)0xDEADBEEF))
+        return;
+
+      Mobile from = state.Mobile;
+
+      Target t = from.Target;
+
+      if (t == null)
+        return;
+
+      TargetProfile prof = TargetProfile.Acquire(t.GetType());
+      prof?.Start();
+
+      try
+      {
+        if (x == -1 && y == -1 && !serial.IsValid)
+        {
+          // User pressed escape
+          t.Cancel(from, TargetCancelType.Canceled);
+        }
+        else if (t.TargetID != targetId)
+        {
+          // Sanity, prevent fake target
+        }
+        else
+        {
+          object toTarget;
+
+          if (type == 1)
+          {
+            if (graphic == 0)
+            {
+              toTarget = new LandTarget(new Point3D(x, y, z), from.Map);
+            }
+            else
+            {
+              Map map = from.Map;
+
+              if (map == null || map == Map.Internal)
+              {
+                t.Cancel(from, TargetCancelType.Canceled);
+                return;
+              }
+
+              StaticTile[] tiles = map.Tiles.GetStaticTiles(x, y, !t.DisallowMultis);
+
+              if (state.HighSeas)
+              {
+                ItemData id = TileData.ItemTable[graphic & TileData.MaxItemValue];
+                if (id.Surface) z -= id.Height;
+              }
+
+              if (tiles.All(tile => tile.Z != z || tile.ID != graphic))
+              {
+                t.Cancel(from, TargetCancelType.Canceled);
+                return;
+              }
+
+              toTarget = new StaticTarget(new Point3D(x, y, z), graphic);
+            }
+          }
+          else if (serial.IsMobile)
+            toTarget = World.FindMobile(serial);
+          else if (serial.IsItem)
+            toTarget = World.FindItem(serial);
+          else
+          {
+            t.Cancel(from, TargetCancelType.Canceled);
+            return;
+          }
+
+          t.Invoke(from, toTarget);
+        }
+      }
+      finally
+      {
+        prof?.Finish();
+      }
+    }
+
+    public static void DisplayGumpResponse(NetState state, PacketReader pvSrc)
+    {
+      uint serial = pvSrc.ReadUInt32();
+      int typeID = pvSrc.ReadInt32();
+      int buttonID = pvSrc.ReadInt32();
+
+      foreach (Gump gump in state.Gumps)
+      {
+        if (gump.Serial != serial || gump.TypeID != typeID)
+          continue;
+        bool buttonExists = buttonID == 0; // 0 is always 'close'
+
+        if (!buttonExists)
+          foreach (GumpEntry e in gump.Entries)
+          {
+            if (e is GumpButton button && button.ButtonID == buttonID)
+            {
+              buttonExists = true;
+              break;
+            }
+
+            if (e is GumpImageTileButton tileButton && tileButton.ButtonID == buttonID)
+            {
+              buttonExists = true;
+              break;
+            }
+          }
+
+        if (!buttonExists)
+        {
+          state.WriteConsole("Invalid gump response, disconnecting...");
+          state.Dispose();
+          return;
+        }
+
+        int switchCount = pvSrc.ReadInt32();
+
+        if (switchCount < 0 || switchCount > gump.m_Switches)
+        {
+          state.WriteConsole("Invalid gump response, disconnecting...");
+          state.Dispose();
+          return;
+        }
+
+        int[] switches = new int[switchCount];
+
+        for (int j = 0; j < switches.Length; ++j)
+          switches[j] = pvSrc.ReadInt32();
+
+        int textCount = pvSrc.ReadInt32();
+
+        if (textCount < 0 || textCount > gump.m_TextEntries)
+        {
+          state.WriteConsole("Invalid gump response, disconnecting...");
+          state.Dispose();
+          return;
+        }
+
+        TextRelay[] textEntries = new TextRelay[textCount];
+
+        for (int j = 0; j < textEntries.Length; ++j)
+        {
+          int entryID = pvSrc.ReadUInt16();
+          int textLength = pvSrc.ReadUInt16();
+
+          if (textLength > 239)
+          {
+            state.WriteConsole("Invalid gump response, disconnecting...");
+            state.Dispose();
+            return;
+          }
+
+          string text = pvSrc.ReadUnicodeStringSafe(textLength);
+          textEntries[j] = new TextRelay(entryID, text);
+        }
+
+        state.RemoveGump(gump);
+
+        GumpProfile prof = GumpProfile.Acquire(gump.GetType());
+
+        prof?.Start();
+
+        gump.OnResponse(state, new RelayInfo(buttonID, switches, textEntries));
+
+        prof?.Finish();
+
+        return;
+      }
+
+      if (typeID == 461)
+      {
+        // Virtue gump
+        int switchCount = pvSrc.ReadInt32();
+
+        if (buttonID == 1 && switchCount > 0)
+        {
+          Mobile beheld = World.FindMobile(pvSrc.ReadUInt32());
+
+          if (beheld != null)
+            EventSink.InvokeVirtueGumpRequest(new VirtueGumpRequestEventArgs(state.Mobile, beheld));
+        }
+        else
+        {
+          Mobile beheld = World.FindMobile(serial);
+
+          if (beheld != null)
+            EventSink.InvokeVirtueItemRequest(new VirtueItemRequestEventArgs(state.Mobile, beheld, buttonID));
+        }
+      }
+    }
+
+    public static void SetWarMode(NetState state, PacketReader pvSrc)
+    {
+      state.Mobile.DelayChangeWarmode(pvSrc.ReadBoolean());
+    }
+
+    public static void Resynchronize(NetState state, PacketReader pvSrc)
+    {
+      Mobile m = state.Mobile;
+
+      Packets.SendMobileUpdate(state, m);
+      Packets.SendMobileIncoming(state, m, m);
+      m.SendEverything();
+
+      state.Sequence = 0;
+
+      m.ClearFastwalkStack();
+    }
+
+    public static void AsciiSpeech(NetState state, PacketReader pvSrc)
+    {
+      Mobile from = state.Mobile;
+
+      MessageType type = (MessageType)pvSrc.ReadByte();
+      int hue = pvSrc.ReadInt16();
+      pvSrc.ReadInt16(); // font
+      string text = pvSrc.ReadStringSafe().Trim();
+
+      if (text.Length <= 0 || text.Length > 128)
+        return;
+
+      if (!Enum.IsDefined(typeof(MessageType), type))
+        type = MessageType.Regular;
+
+      from.DoSpeech(text, m_EmptyInts, type, Utility.ClipDyedHue(hue));
+    }
+
+    public static void UnicodeSpeech(NetState state, PacketReader pvSrc)
+    {
+      Mobile from = state.Mobile;
+
+      MessageType type = (MessageType)pvSrc.ReadByte();
+      int hue = pvSrc.ReadInt16();
+      pvSrc.ReadInt16(); // font
+      string lang = pvSrc.ReadString(4);
+      string text;
+
+      bool isEncoded = (type & MessageType.Encoded) != 0;
+      int[] keywords;
+
+      if (isEncoded)
+      {
+        int value = pvSrc.ReadInt16();
+        int count = (value & 0xFFF0) >> 4;
+        int hold = value & 0xF;
+
+        if (count < 0 || count > 50)
+          return;
+
+        KeywordList keyList = m_KeywordList;
+
+        for (int i = 0; i < count; ++i)
+        {
+          int speechId;
+
+          if ((i & 1) == 0)
+          {
+            hold <<= 8;
+            hold |= pvSrc.ReadByte();
+            speechId = hold;
+            hold = 0;
+          }
+          else
+          {
+            value = pvSrc.ReadInt16();
+            speechId = (value & 0xFFF0) >> 4;
+            hold = value & 0xF;
+          }
+
+          if (!keyList.Contains(speechId))
+            keyList.Add(speechId);
+        }
+
+        text = pvSrc.ReadUTF8StringSafe();
+
+        keywords = keyList.ToArray();
+      }
+      else
+      {
+        text = pvSrc.ReadUnicodeStringSafe();
+
+        keywords = m_EmptyInts;
+      }
+
+      text = text.Trim();
+
+      if (text.Length <= 0 || text.Length > 128)
+        return;
+
+      type &= ~MessageType.Encoded;
+
+      if (!Enum.IsDefined(typeof(MessageType), type))
+        type = MessageType.Regular;
+
+      from.Language = lang;
+      from.DoSpeech(text, keywords, type, Utility.ClipDyedHue(hue));
+    }
+
+    public static void UseReq(NetState state, PacketReader pvSrc)
+    {
+      Mobile from = state.Mobile;
+
+      if (from.AccessLevel >= AccessLevel.Counselor || Core.TickCount - from.NextActionTime >= 0)
+      {
+        uint value = pvSrc.ReadUInt32();
+
+        if ((value & ~0x7FFFFFFF) != 0)
+          from.OnPaperdollRequest();
+        else
+        {
+          Serial s = value;
+
+          if (s.IsMobile)
+          {
+            Mobile m = World.FindMobile(s);
+
+            if (m?.Deleted == false)
+              from.Use(m);
+          }
+          else if (s.IsItem)
+          {
+            Item item = World.FindItem(s);
+
+            if (item?.Deleted == false)
+              from.Use(item);
+          }
+        }
+
+        from.NextActionTime = Core.TickCount + Mobile.ActionDelay;
+      }
+      else
+        from.SendActionMessage();
+    }
+
+    public static void LookReq(NetState state, PacketReader pvSrc)
+    {
+      Mobile from = state.Mobile;
+
+      Serial s = pvSrc.ReadUInt32();
+
+      if (s.IsMobile)
+      {
+        Mobile m = World.FindMobile(s);
+
+        if (m != null && from.CanSee(m) && Utility.InUpdateRange(from, m))
+        {
+          if (SingleClickProps)
+            m.OnAosSingleClick(from);
+          else
+          {
+            if (from.Region.OnSingleClick(from, m))
+              m.OnSingleClick(from);
+          }
+        }
+      }
+      else if (s.IsItem)
+      {
+        Item item = World.FindItem(s);
+
+        if (item?.Deleted == false && from.CanSee(item) &&
+            Utility.InUpdateRange(from.Location, item.GetWorldLocation()))
+        {
+          if (SingleClickProps)
+            item.OnAosSingleClick(from);
+          else if (from.Region.OnSingleClick(from, item))
+          {
+            if (item.Parent is Item item1)
+              item1.OnSingleClickContained(from, item);
+
+            item.OnSingleClick(from);
+          }
+        }
+      }
+    }
+
+    public static void PingReq(NetState state, PacketReader pvSrc)
+    {
+      Packets.SendPingAck(state, pvSrc.ReadByte());
+    }
+
+    public static void SetUpdateRange(NetState state, PacketReader pvSrc)
+    {
+      Packets.SendChangeUpdateRange(state);
+    }
+
+    public static void MovementReq(NetState state, PacketReader pvSrc)
+    {
+      Direction dir = (Direction)pvSrc.ReadByte();
+      byte seq = pvSrc.ReadByte();
+      pvSrc.ReadInt32(); // key
+
+      Mobile m = state.Mobile;
+
+      if (state.Sequence == 0 && seq != 0 || !m.Move(dir))
+      {
+        Packets.SendMovementRej(state, seq, m);
+        state.Sequence = 0;
+
+        m.ClearFastwalkStack();
+      }
+      else
+      {
+        ++seq;
+
+        if (seq == 0)
+          seq = 1;
+
+        state.Sequence = seq;
+      }
+    }
+
+    public static void Animate(NetState state, PacketReader pvSrc)
+    {
+      Mobile from = state.Mobile;
+      int action = pvSrc.ReadInt32();
+
+      bool ok = false;
+
+      for (int i = 0; !ok && i < m_ValidAnimations.Length; ++i)
+        ok = action == m_ValidAnimations[i];
+
+      if (from != null && ok && from.Alive && from.Body.IsHuman && !from.Mounted)
+        from.Animate(action, 7, 1, true, false, 0);
+    }
+
+    public static void QuestArrow(NetState state, PacketReader pvSrc)
+    {
+      bool rightClick = pvSrc.ReadBoolean();
+      Mobile from = state.Mobile;
+
+      from?.QuestArrow?.OnClick(rightClick);
+    }
+
+    public static void ExtendedCommand(NetState state, PacketReader pvSrc)
+    {
+      int packetID = pvSrc.ReadUInt16();
+
+      // Console.WriteLine("Extended Packet: {0:X}", packetID);
+      PacketHandler ph = GetExtendedHandler(packetID);
+
+      if (ph == null)
+      {
+        pvSrc.Trace(state);
+        return;
+      }
+
+      if (ph.Ingame && state.Mobile?.Deleted != false)
+      {
+        if (state.Mobile == null)
+          Console.WriteLine(
+            "Client: {0}: Sent ingame packet (0xBFx{1:X2}) before having been attached to a mobile", state,
+            packetID);
+        state.Dispose();
+      }
+      else
+        ph.OnReceive(state, pvSrc);
+    }
+
+    public static void CastSpell(NetState state, PacketReader pvSrc)
+    {
+      Mobile from = state.Mobile;
+
+      if (from == null)
+        return;
+
+      Item spellbook = null;
+
+      if (pvSrc.ReadInt16() == 1)
+        spellbook = World.FindItem(pvSrc.ReadUInt32());
+
+      int spellID = pvSrc.ReadInt16() - 1;
+
+      EventSink.InvokeCastSpellRequest(new CastSpellRequestEventArgs(from, spellID, spellbook));
+    }
+
+    public static void BandageTarget(NetState state, PacketReader pvSrc)
+    {
+      Mobile from = state.Mobile;
+
+      if (from == null)
+        return;
+
+      if (from.AccessLevel >= AccessLevel.Counselor || Core.TickCount - from.NextActionTime >= 0)
+      {
+        Item bandage = World.FindItem(pvSrc.ReadUInt32());
+
+        if (bandage == null)
+          return;
+
+        Mobile target = World.FindMobile(pvSrc.ReadUInt32());
+
+        if (target == null)
+          return;
+
+        EventSink.InvokeBandageTargetRequest(new BandageTargetRequestEventArgs(from, bandage, target));
+
+        from.NextActionTime = Core.TickCount + Mobile.ActionDelay;
+      }
+      else
+      {
+        from.SendActionMessage();
+      }
+    }
+
+    public static void ToggleFlying(NetState state, PacketReader pvSrc)
+    {
+      state.Mobile.ToggleFlying();
+    }
+
+    public static void BatchQueryProperties(NetState state, PacketReader pvSrc)
+    {
+      if (!ObjectPropertyList.Enabled)
+        return;
+
+      Mobile from = state.Mobile;
+
+      long length = pvSrc.Length - 3;
+
+      if (length < 0 || length % 4 != 0)
+        return;
+
+      long count = length / 4;
+
+      for (int i = 0; i < count; ++i)
+      {
+        Serial s = pvSrc.ReadUInt32();
+
+        if (s.IsMobile)
+        {
+          Mobile m = World.FindMobile(s);
+
+          if (m != null && from.CanSee(m) && Utility.InUpdateRange(from, m))
+            m.SendPropertiesTo(from);
+        }
+        else if (s.IsItem)
+        {
+          Item item = World.FindItem(s);
+
+          if (item?.Deleted == false && from.CanSee(item) &&
+              Utility.InUpdateRange(from.Location, item.GetWorldLocation()))
+            item.SendPropertiesTo(from);
+        }
+      }
+    }
+
+    public static void QueryProperties(NetState state, PacketReader pvSrc)
+    {
+      if (!ObjectPropertyList.Enabled)
+        return;
+
+      Mobile from = state.Mobile;
+
+      Serial s = pvSrc.ReadUInt32();
+
+      if (s.IsMobile)
+      {
+        Mobile m = World.FindMobile(s);
+
+        if (m != null && from.CanSee(m) && Utility.InUpdateRange(from, m))
+          m.SendPropertiesTo(from);
+      }
+      else if (s.IsItem)
+      {
+        Item item = World.FindItem(s);
+
+        if (item?.Deleted == false && from.CanSee(item) &&
+            Utility.InUpdateRange(from.Location, item.GetWorldLocation()))
+          item.SendPropertiesTo(from);
+      }
+    }
+
+    public static void PartyMessage(NetState state, PacketReader pvSrc)
+    {
+      if (state.Mobile == null)
+        return;
+
+      switch (pvSrc.ReadByte())
+      {
+        case 0x01:
+          PartyMessage_AddMember(state, pvSrc);
+          break;
+        case 0x02:
+          PartyMessage_RemoveMember(state, pvSrc);
+          break;
+        case 0x03:
+          PartyMessage_PrivateMessage(state, pvSrc);
+          break;
+        case 0x04:
+          PartyMessage_PublicMessage(state, pvSrc);
+          break;
+        case 0x06:
+          PartyMessage_SetCanLoot(state, pvSrc);
+          break;
+        case 0x08:
+          PartyMessage_Accept(state, pvSrc);
+          break;
+        case 0x09:
+          PartyMessage_Decline(state, pvSrc);
+          break;
+        default:
+          pvSrc.Trace(state);
+          break;
+      }
+    }
+
+    public static void PartyMessage_AddMember(NetState state, PacketReader pvSrc)
+    {
+      if (PartyCommands.Handler != null)
+        PartyCommands.Handler.OnAdd(state.Mobile);
+    }
+
+    public static void PartyMessage_RemoveMember(NetState state, PacketReader pvSrc)
+    {
+      if (PartyCommands.Handler != null)
+        PartyCommands.Handler.OnRemove(state.Mobile, World.FindMobile(pvSrc.ReadUInt32()));
+    }
+
+    public static void PartyMessage_PrivateMessage(NetState state, PacketReader pvSrc)
+    {
+      if (PartyCommands.Handler != null)
+        PartyCommands.Handler.OnPrivateMessage(state.Mobile, World.FindMobile(pvSrc.ReadUInt32()),
+          pvSrc.ReadUnicodeStringSafe());
+    }
+
+    public static void PartyMessage_PublicMessage(NetState state, PacketReader pvSrc)
+    {
+      if (PartyCommands.Handler != null)
+        PartyCommands.Handler.OnPublicMessage(state.Mobile, pvSrc.ReadUnicodeStringSafe());
+    }
+
+    public static void PartyMessage_SetCanLoot(NetState state, PacketReader pvSrc)
+    {
+      if (PartyCommands.Handler != null)
+        PartyCommands.Handler.OnSetCanLoot(state.Mobile, pvSrc.ReadBoolean());
+    }
+
+    public static void PartyMessage_Accept(NetState state, PacketReader pvSrc)
+    {
+      if (PartyCommands.Handler != null)
+        PartyCommands.Handler.OnAccept(state.Mobile, World.FindMobile(pvSrc.ReadUInt32()));
+    }
+
+    public static void PartyMessage_Decline(NetState state, PacketReader pvSrc)
+    {
+      if (PartyCommands.Handler != null)
+        PartyCommands.Handler.OnDecline(state.Mobile, World.FindMobile(pvSrc.ReadUInt32()));
+    }
+
+    public static void StunRequest(NetState state, PacketReader pvSrc)
+    {
+      EventSink.InvokeStunRequest(new StunRequestEventArgs(state.Mobile));
+    }
+
+    public static void DisarmRequest(NetState state, PacketReader pvSrc)
+    {
+      EventSink.InvokeDisarmRequest(new DisarmRequestEventArgs(state.Mobile));
+    }
+
+    public static void StatLockChange(NetState state, PacketReader pvSrc)
+    {
+      int stat = pvSrc.ReadByte();
+      int lockValue = pvSrc.ReadByte();
+
+      if (lockValue > 2) lockValue = 0;
+
+      Mobile m = state.Mobile;
+
+      if (m != null)
+        switch (stat)
+        {
+          case 0:
+            m.StrLock = (StatLockType)lockValue;
+            break;
+          case 1:
+            m.DexLock = (StatLockType)lockValue;
+            break;
+          case 2:
+            m.IntLock = (StatLockType)lockValue;
+            break;
+        }
+    }
+
+    public static void ScreenSize(NetState state, PacketReader pvSrc)
+    {
+      int width = pvSrc.ReadInt32();
+      int unk = pvSrc.ReadInt32();
+    }
+
+    public static void ContextMenuResponse(NetState state, PacketReader pvSrc)
+    {
+      Mobile from = state.Mobile;
+
+      if (from != null)
+      {
+        ContextMenu menu = from.ContextMenu;
+
+        from.ContextMenu = null;
+
+        if (menu != null && from == menu.From)
+        {
+          IEntity entity = World.FindEntity(pvSrc.ReadUInt32());
+
+          if (entity != null && entity == menu.Target && from.CanSee(entity))
+          {
+            Point3D p;
+
+            if (entity is Mobile)
+              p = entity.Location;
+            else if (entity is Item item)
+              p = item.GetWorldLocation();
+            else
+              return;
+
+            int index = pvSrc.ReadUInt16();
+
+            if (index >= 0 && index < menu.Entries.Length)
+            {
+              ContextMenuEntry e = menu.Entries[index];
+
+              int range = e.Range;
+
+              if (range == -1)
+                range = 18;
+
+              if (e.Enabled && from.InRange(p, range))
+                e.OnClick();
+            }
+          }
+        }
+      }
+    }
+
+    public static void ContextMenuRequest(NetState state, PacketReader pvSrc)
+    {
+      Mobile from = state.Mobile;
+      IEntity target = World.FindEntity(pvSrc.ReadUInt32());
+
+      if (from != null && target != null && from.Map == target.Map && from.CanSee(target))
+      {
+        if (target is Mobile && !Utility.InUpdateRange(from.Location, target.Location))
+          return;
+
+        Item item = target as Item;
+
+        if (item != null && !Utility.InUpdateRange(from.Location, item.GetWorldLocation()))
+          return;
+
+        if (!from.CheckContextMenuDisplay(target))
+          return;
+
+        ContextMenu c = new ContextMenu(from, target);
+
+        if (c.Entries.Length > 0)
+        {
+          if (item?.RootParent is Mobile mobile && mobile != from && mobile.AccessLevel >= from.AccessLevel)
+            for (int i = 0; i < c.Entries.Length; ++i)
+              if (!c.Entries[i].NonLocalUse)
+                c.Entries[i].Enabled = false;
+
+          from.ContextMenu = c;
+        }
+      }
+    }
+
+    public static void CloseStatus(NetState state, PacketReader pvSrc)
+    {
+      Serial serial = pvSrc.ReadUInt32();
+    }
+
+    public static void Language(NetState state, PacketReader pvSrc)
+    {
+      string lang = pvSrc.ReadString(4);
+
+      if (state.Mobile != null)
+        state.Mobile.Language = lang;
+    }
+
+    public static void AssistVersion(NetState state, PacketReader pvSrc)
+    {
+      int unk = pvSrc.ReadInt32();
+      string av = pvSrc.ReadString();
+    }
+
+    public static void ClientVersion(NetState state, PacketReader pvSrc)
+    {
+      CV version = state.Version = new CV(pvSrc.ReadString());
+
+      EventSink.InvokeClientVersionReceived(new ClientVersionReceivedArgs(state, version));
+    }
+
+    public static void ClientType(NetState state, PacketReader pvSrc)
+    {
+      pvSrc.ReadUInt16();
+
+      int type = pvSrc.ReadUInt16();
+      CV version = state.Version = new CV(pvSrc.ReadString());
+
+      //EventSink.InvokeClientVersionReceived( new ClientVersionReceivedArgs( state, version ) );//todo
+    }
+
+    public static void MobileQuery(NetState state, PacketReader pvSrc)
+    {
+      Mobile from = state.Mobile;
+
+      pvSrc.ReadInt32(); // 0xEDEDEDED
+      int type = pvSrc.ReadByte();
+      Mobile m = World.FindMobile(pvSrc.ReadUInt32());
+
+      if (m != null)
+        switch (type)
+        {
+          case 0x04: // Stats
+          {
+            m.OnStatsQuery(from);
+            break;
+          }
+          case 0x05:
+          {
+            m.OnSkillsQuery(from);
+            break;
+          }
+          default:
+          {
+            pvSrc.Trace(state);
+            break;
+          }
+        }
+    }
+
+    public static void PlayCharacter(NetState state, PacketReader pvSrc)
+    {
+      pvSrc.ReadInt32(); // 0xEDEDEDED
+
+      string name = pvSrc.ReadString(30);
+
+      pvSrc.ReadInt16(); // Unknown
+
+      int flags = pvSrc.ReadInt32();
+
+      pvSrc.Seek(24, SeekOrigin.Current);
+
+      if (!state.Running)
+        return;
+
+      int charSlot = pvSrc.ReadInt32();
+      // TODO: Handle IP address.
+      int clientIP = pvSrc.ReadInt32();
+
+      IAccount a = state.Account;
+
+      if (a == null || charSlot < 0 || charSlot >= a.Length)
+        state.Dispose();
+      else
+      {
+        Mobile m = a[charSlot];
+
+        // Check if anyone is using this account
+        for (int i = 0; i < a.Length; ++i)
+        {
+          Mobile check = a[i];
+
+          if (check != null && check.Map != Map.Internal && check != m)
+          {
+            Console.WriteLine("Login: {0}: Account in use", state);
+            Packets.SendPopupMessage(state, PMMessage.CharInWorld);
+            return;
+          }
+        }
+
+        if (m == null)
+        {
+          state.Dispose();
+          return;
+        }
+
+        m.NetState?.Dispose();
+
+        // TODO: Make this wait one tick so we don't have to call it unnecessarily
+        NetState.ProcessDisposedQueue();
+        Packets.SendClientVersionReq(state);
+
+        state.BlockAllPackets = true;
+        state.Flags = (ClientFlags)flags;
+
+        state.Mobile = m;
+        m.NetState = state;
+
+        new LoginTimer(state, m).Start();
+      }
+    }
+
+    public static void DoLogin(NetState state, Mobile m)
+    {
+      Packets.SendLoginConfirm(state, m);
+
+      if (m.Map != null)
+        Packets.SendMapChange(state, m.Map);
+
+      Packets.SendMapPatches(state);
+      Packets.SendSeasonChange(state, m.GetSeason(), 1);
+      Packets.SendSupportedFeatures(state);
+
+      state.Sequence = 0;
+
+      // TODO: Verify if we need this twice
+      Packets.SendMobileUpdate(state, m);
+      m.CheckLightLevels(true);
+      Packets.SendMobileUpdate(state, m);
+
+      Packets.SendMobileIncoming(state, m, m);
+      Packets.SendMobileStatus(state, m, m);
+      Packets.SendSetWarMode(state, m.Warmode);
+
+      m.SendEverything();
+
+      Packets.SendSupportedFeatures(state);
+      Packets.SendMobileUpdate(state, m);
+      Packets.SendMobileStatus(state, m, m);
+      Packets.SendSetWarMode(state, m.Warmode);
+      Packets.SendMobileIncoming(state, m, m);
+
+      Packets.SendLoginComplete(state);
+      Packets.SendCurrentTime(state);
+      Packets.SendMapChange(state, m.Map);
+      Packets.SendSeasonChange(state, m.GetSeason(), 1);
+
+      EventSink.InvokeLogin(new LoginEventArgs(m));
+
+      m.ClearFastwalkStack();
+    }
+
+    public static void CreateCharacter(NetState state, PacketReader pvSrc)
+    {
+      int unk1 = pvSrc.ReadInt32();
+      int unk2 = pvSrc.ReadInt32();
+      int unk3 = pvSrc.ReadByte();
+      string name = pvSrc.ReadString(30);
+
+      pvSrc.Seek(2, SeekOrigin.Current);
+      int flags = pvSrc.ReadInt32();
+      pvSrc.Seek(8, SeekOrigin.Current);
+      int prof = pvSrc.ReadByte();
+      pvSrc.Seek(15, SeekOrigin.Current);
+
+      int genderRace = pvSrc.ReadByte();
+
+      int str = pvSrc.ReadByte();
+      int dex = pvSrc.ReadByte();
+      int intl = pvSrc.ReadByte();
+      int is1 = pvSrc.ReadByte();
+      int vs1 = pvSrc.ReadByte();
+      int is2 = pvSrc.ReadByte();
+      int vs2 = pvSrc.ReadByte();
+      int is3 = pvSrc.ReadByte();
+      int vs3 = pvSrc.ReadByte();
+      int hue = pvSrc.ReadUInt16();
+      int hairVal = pvSrc.ReadInt16();
+      int hairHue = pvSrc.ReadInt16();
+      int hairValf = pvSrc.ReadInt16();
+      int hairHuef = pvSrc.ReadInt16();
+      pvSrc.ReadByte();
+      int cityIndex = pvSrc.ReadByte();
+      int charSlot = pvSrc.ReadInt32();
+      int clientIP = pvSrc.ReadInt32();
+      int shirtHue = pvSrc.ReadInt16();
+      int pantsHue = pvSrc.ReadInt16();
+
+      /*
+      Pre-7.0.0.0:
+      0x00, 0x01 -> Human Male, Human Female
+      0x02, 0x03 -> Elf Male, Elf Female
+
+      Post-7.0.0.0:
+      0x00, 0x01
+      0x02, 0x03 -> Human Male, Human Female
+      0x04, 0x05 -> Elf Male, Elf Female
+      0x05, 0x06 -> Gargoyle Male, Gargoyle Female
+      */
+
+      bool female = genderRace % 2 != 0;
+
+      Race race;
+
+      if (state.StygianAbyss)
+      {
+        byte raceID = (byte)(genderRace < 4 ? 0 : genderRace / 2 - 1);
+        race = Race.Races[raceID];
+      }
+      else
+        race = Race.Races[(byte)(genderRace / 2)];
+
+      race ??= Race.DefaultRace;
+      CityInfo[] info = state.CityInfo;
+      IAccount a = state.Account;
+
+      if (info == null || a == null || cityIndex < 0 || cityIndex >= info.Length)
+        state.Dispose();
+      else
+      {
+        // Check if anyone is using this account
+        for (int i = 0; i < a.Length; ++i)
+        {
+          Mobile check = a[i];
+
+          if (check != null && check.Map != Map.Internal)
+          {
+            Console.WriteLine("Login: {0}: Account in use", state);
+            Packets.SendPopupMessage(state, PMMessage.CharInWorld);
+            return;
+          }
+        }
+
+        state.Flags = (ClientFlags)flags;
+
+        CharacterCreatedEventArgs args = new CharacterCreatedEventArgs(
+          state, a,
+          name, female, hue,
+          str, dex, intl,
+          info[cityIndex],
+          new SkillNameValue[]
+          {
+            new SkillNameValue((SkillName)is1, vs1),
+            new SkillNameValue((SkillName)is2, vs2),
+            new SkillNameValue((SkillName)is3, vs3)
+          },
+          shirtHue, pantsHue,
+          hairVal, hairHue,
+          hairValf, hairHuef,
+          prof,
+          race
+        );
+
+        Packets.SendClientVersionReq(state);
+
+        state.BlockAllPackets = true;
+
+        EventSink.InvokeCharacterCreated(args);
+
+        Mobile m = args.Mobile;
+
+        if (m != null)
+        {
+          state.Mobile = m;
+          m.NetState = state;
+          new LoginTimer(state, m).Start();
+        }
+        else
+        {
+          state.BlockAllPackets = false;
+          state.Dispose();
+        }
+      }
+    }
+
+    public static void CreateCharacter70160(NetState state, PacketReader pvSrc)
+    {
+      int unk1 = pvSrc.ReadInt32();
+      int unk2 = pvSrc.ReadInt32();
+      int unk3 = pvSrc.ReadByte();
+      string name = pvSrc.ReadString(30);
+
+      pvSrc.Seek(2, SeekOrigin.Current);
+      int flags = pvSrc.ReadInt32();
+      pvSrc.Seek(8, SeekOrigin.Current);
+      int prof = pvSrc.ReadByte();
+      pvSrc.Seek(15, SeekOrigin.Current);
+
+      int genderRace = pvSrc.ReadByte();
+
+      int str = pvSrc.ReadByte();
+      int dex = pvSrc.ReadByte();
+      int intl = pvSrc.ReadByte();
+      int is1 = pvSrc.ReadByte();
+      int vs1 = pvSrc.ReadByte();
+      int is2 = pvSrc.ReadByte();
+      int vs2 = pvSrc.ReadByte();
+      int is3 = pvSrc.ReadByte();
+      int vs3 = pvSrc.ReadByte();
+      int is4 = pvSrc.ReadByte();
+      int vs4 = pvSrc.ReadByte();
+
+      int hue = pvSrc.ReadUInt16();
+      int hairVal = pvSrc.ReadInt16();
+      int hairHue = pvSrc.ReadInt16();
+      int hairValf = pvSrc.ReadInt16();
+      int hairHuef = pvSrc.ReadInt16();
+      pvSrc.ReadByte();
+      int cityIndex = pvSrc.ReadByte();
+      int charSlot = pvSrc.ReadInt32();
+      int clientIP = pvSrc.ReadInt32();
+      int shirtHue = pvSrc.ReadInt16();
+      int pantsHue = pvSrc.ReadInt16();
+
+      /*
+      0x00, 0x01
+      0x02, 0x03 -> Human Male, Human Female
+      0x04, 0x05 -> Elf Male, Elf Female
+      0x05, 0x06 -> Gargoyle Male, Gargoyle Female
+      */
+
+      bool female = genderRace % 2 != 0;
+
+      byte raceId = (byte)(genderRace < 4 ? 0 : genderRace / 2 - 1);
+      Race race = Race.Races[raceId] ?? Race.DefaultRace;
+
+      CityInfo[] info = state.CityInfo;
+      IAccount a = state.Account;
+
+      if (info == null || a == null || cityIndex < 0 || cityIndex >= info.Length)
+      {
+        state.Dispose();
+      }
+      else
+      {
+        // Check if anyone is using this account
+        for (int i = 0; i < a.Length; ++i)
+        {
+          Mobile check = a[i];
+
+          if (check != null && check.Map != Map.Internal)
+          {
+            Console.WriteLine("Login: {0}: Account in use", state);
+            Packets.SendPopupMessage(state, PMMessage.CharInWorld);
+            return;
+          }
+        }
+
+        state.Flags = (ClientFlags)flags;
+
+        CharacterCreatedEventArgs args = new CharacterCreatedEventArgs(
+          state, a,
+          name, female, hue,
+          str, dex, intl,
+          info[cityIndex],
+          new SkillNameValue[]
+          {
+            new SkillNameValue((SkillName)is1, vs1),
+            new SkillNameValue((SkillName)is2, vs2),
+            new SkillNameValue((SkillName)is3, vs3),
+            new SkillNameValue((SkillName)is4, vs4)
+          },
+          shirtHue, pantsHue,
+          hairVal, hairHue,
+          hairValf, hairHuef,
+          prof,
+          race
+        );
+
+        Packets.SendClientVersionReq(state);
+        EventSink.InvokeCharacterCreated(args);
+
+        Mobile m = args.Mobile;
+
+        if (m != null)
+        {
+          state.BlockAllPackets = true;
+          state.Mobile = m;
+          m.NetState = state;
+          new LoginTimer(state, m).Start();
+        }
+        else
+          state.Dispose();
+      }
+    }
+
+    private static int GenerateAuthID(NetState state)
+    {
+      if (m_AuthIDWindow.Count == m_AuthIDWindowSize)
+      {
+        int oldestID = 0;
+        DateTime oldest = DateTime.MaxValue;
+
+        foreach (var (key, value) in m_AuthIDWindow)
+          if (value.Age < oldest)
+          {
+            oldestID = key;
+            oldest = value.Age;
+          }
+
+        m_AuthIDWindow.Remove(oldestID);
+      }
+
+      int authID;
+
+      do
+      {
+        authID = Utility.Random(1, int.MaxValue - 1);
+
+        if (Utility.RandomBool())
+          authID |= 1 << 31;
+      } while (m_AuthIDWindow.ContainsKey(authID));
+
+      m_AuthIDWindow[authID] = new AuthIDPersistence(state.Version);
+
+      return authID;
+    }
+
+    public static void GameLogin(NetState state, PacketReader pvSrc)
+    {
+      if (state.SentFirstPacket)
+      {
+        state.Dispose();
+        return;
+      }
+
+      state.SentFirstPacket = true;
+      state.UseCompression = true;
+
+      int authID = pvSrc.ReadInt32();
+
+      if (m_AuthIDWindow.TryGetValue(authID, out AuthIDPersistence ap))
+      {
+        m_AuthIDWindow.Remove(authID);
+        state.Version = ap.Version;
+      }
+      else if (ClientVerification)
+      {
+        Console.WriteLine("Login: {0}: Invalid client detected, disconnecting", state);
+        state.Dispose();
+        return;
+      }
+
+      if (state.m_AuthID != 0 && authID != state.m_AuthID)
+      {
+        Console.WriteLine("Login: {0}: Invalid client detected, disconnecting", state);
+        state.Dispose();
+        return;
+      }
+
+      if (state.m_AuthID == 0 && authID != state.m_Seed)
+      {
+        Console.WriteLine("Login: {0}: Invalid client detected, disconnecting", state);
+        state.Dispose();
+        return;
+      }
+
+      string username = pvSrc.ReadString(30);
+      string password = pvSrc.ReadString(30);
+
+      GameLoginEventArgs e = new GameLoginEventArgs(state, username, password);
+
+      EventSink.InvokeGameLogin(e);
+
+      if (e.Accepted)
+      {
+        state.CityInfo = e.CityInfo;
+
+        Packets.SendSupportedFeatures(state);
+        Packets.SendCharacterList(state, state.CityInfo);
+      }
+      else
+        state.Dispose();
+    }
+
+    public static void PlayServer(NetState state, PacketReader pvSrc)
+    {
+      int index = pvSrc.ReadInt16();
+      ServerInfo[] info = state.ServerInfo;
+      IAccount a = state.Account;
+
+      if (info == null || a == null || index < 0 || index >= info.Length)
+        state.Dispose();
+      else
+      {
+        ServerInfo si = info[index];
+
+        state.m_AuthID = GenerateAuthID(state);
+
+        state.SentFirstPacket = false;
+        Packets.SendPlayServerAck(state, si);
+      }
+    }
+
+    public static void LoginServerSeed(NetState state, PacketReader pvSrc)
+    {
+      state.m_Seed = pvSrc.ReadInt32();
+      state.Seeded = true;
+
+      if (state.m_Seed == 0)
+      {
+        Console.WriteLine("Login: {0}: Invalid client detected, disconnecting", state);
+        state.Dispose();
+        return;
+      }
+
+      int clientMaj = pvSrc.ReadInt32();
+      int clientMin = pvSrc.ReadInt32();
+      int clientRev = pvSrc.ReadInt32();
+      int clientPat = pvSrc.ReadInt32();
+
+      state.Version = new ClientVersion(clientMaj, clientMin, clientRev, clientPat);
+    }
+
+    public static void CrashReport(NetState state, PacketReader pvSrc)
+    {
+      byte clientMaj = pvSrc.ReadByte();
+      byte clientMin = pvSrc.ReadByte();
+      byte clientRev = pvSrc.ReadByte();
+      byte clientPat = pvSrc.ReadByte();
+
+      ushort x = pvSrc.ReadUInt16();
+      ushort y = pvSrc.ReadUInt16();
+      sbyte z = pvSrc.ReadSByte();
+      byte map = pvSrc.ReadByte();
+
+      string account = pvSrc.ReadString(32);
+      string character = pvSrc.ReadString(32);
+      string ip = pvSrc.ReadString(15);
+
+      int unk1 = pvSrc.ReadInt32();
+      int exception = pvSrc.ReadInt32();
+
+      string process = pvSrc.ReadString(100);
+      string report = pvSrc.ReadString(100);
+
+      pvSrc.ReadByte(); // 0x00
+
+      int offset = pvSrc.ReadInt32();
+
+      int count = pvSrc.ReadByte();
+
+      for (int i = 0; i < count; i++)
+      {
+        int address = pvSrc.ReadInt32();
+      }
+    }
+
+    public static void AccountLogin(NetState state, PacketReader pvSrc)
+    {
+      if (state.SentFirstPacket)
+      {
+        state.Dispose();
+        return;
+      }
+
+      state.SentFirstPacket = true;
+
+      string username = pvSrc.ReadString(30);
+      string password = pvSrc.ReadString(30);
+
+      AccountLoginEventArgs e = new AccountLoginEventArgs(state, username, password);
+
+      EventSink.InvokeAccountLogin(e);
+
+      if (e.Accepted)
+        AccountLogin_ReplyAck(state);
+      else
+        AccountLogin_ReplyRej(state, e.RejectReason);
+    }
+
+    public static void AccountLogin_ReplyAck(NetState state)
+    {
+      ServerListEventArgs e = new ServerListEventArgs(state, state.Account);
+
+      EventSink.InvokeServerList(e);
+
+      if (e.Rejected)
+      {
+        state.Account = null;
+        AccountLogin_ReplyRej(state, ALRReason.BadComm);
+      }
+      else
+      {
+        ServerInfo[] info = e.Servers.ToArray();
+
+        state.ServerInfo = info;
+
+        Packets.SendAccountLoginAck(state, info);
+      }
+    }
+
+    public static void AccountLogin_ReplyRej(NetState state, ALRReason reason)
+    {
+      Packets.SendAccountLoginRej(state, reason);
+      state.Dispose();
+    }
+
+    private class LoginTimer : Timer
+    {
+      private Mobile m_Mobile;
+      private NetState m_State;
+
+      public LoginTimer(NetState state, Mobile m) : base(TimeSpan.FromSeconds(1.0), TimeSpan.FromSeconds(1.0))
+      {
+        m_State = state;
+        m_Mobile = m;
+      }
+
+      protected override void OnTick()
+      {
+        if (m_State == null)
+        {
+          Stop();
+          return;
+        }
+
+        if (m_State.Version != null)
+        {
+          m_State.BlockAllPackets = false;
+          DoLogin(m_State, m_Mobile);
+          Stop();
+        }
+      }
+    }
+
+    internal struct AuthIDPersistence
+    {
+      public DateTime Age;
+      public ClientVersion Version;
+
+      public AuthIDPersistence(ClientVersion v)
+      {
+        Age = DateTime.UtcNow;
+        Version = v;
+      }
+    }
+  }
+}