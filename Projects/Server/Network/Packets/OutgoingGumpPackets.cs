--- conflicted
+++ resolved
@@ -109,6 +109,11 @@
 
         var layoutWriter = new SpanWriter(_layoutBuffer);
 
+        if (gump.UseWebRender)
+        {
+            layoutWriter.Write(Gump.WebRender);
+        }
+
         if (!gump.Draggable)
         {
             layoutWriter.Write(Gump.NoMove);
@@ -129,23 +134,10 @@
             layoutWriter.Write(Gump.NoResize);
         }
 
-<<<<<<< HEAD
-
-            if (gump.UseWebRender)
-            {
-                layoutWriter.Write(Gump.WebRender);
-            }
-
-            if (!gump.Draggable)
-            {
-                layoutWriter.Write(Gump.NoMove);
-            }
-=======
         foreach (var entry in gump.Entries)
         {
             entry.AppendTo(ref layoutWriter, _stringsList, ref entries, ref switches);
         }
->>>>>>> bd4e6fc3
 
         var stringsWriter = new SpanWriter(_stringsBuffer);
 
