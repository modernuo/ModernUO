--- conflicted
+++ resolved
@@ -40,26 +40,6 @@
 
     public static unsafe void Configure()
     {
-<<<<<<< HEAD
-        IncomingPackets.Register(0x00, 104, false, CreateCharacter);
-        IncomingPackets.Register(0x5D, 73, false, PlayCharacter);
-        IncomingPackets.Register(0x80, 62, false, AccountLogin);
-        IncomingPackets.Register(0x83, 39, false, DeleteCharacter);
-        IncomingPackets.Register(0x91, 65, false, GameLogin);
-        IncomingPackets.Register(0xA0, 3, false, PlayServer);
-        IncomingPackets.Register(0xBB, 9, false, AccountID);
-        IncomingPackets.Register(0xBD, 0, false, ClientVersion);
-        IncomingPackets.Register(0xBE, 0, true, AssistVersion);
-        IncomingPackets.Register(0xCF, 0, false, AccountLogin);
-        IncomingPackets.Register(0xE1, 0, false, ClientType);
-        IncomingPackets.Register(0xEF, 21, false, LoginServerSeed);
-        IncomingPackets.Register(0xF8, 106, false, CreateCharacter);
-
-        // Enhanced Client
-        IncomingPackets.Register(0xFF, 4, false, SeedEC);
-        IncomingPackets.Register(0xE4, 0, false, EncryptionResponse);
-        IncomingPackets.Register(0x8D, 0, false, CreateCharacterEC);
-=======
         IncomingPackets.Register(0x00, 104, false, &CreateCharacter);
         IncomingPackets.Register(0x5D, 73, false, &PlayCharacter);
         IncomingPackets.Register(0x80, 62, false, &AccountLogin);
@@ -73,7 +53,11 @@
         IncomingPackets.Register(0xE1, 0, false, &ClientType);
         IncomingPackets.Register(0xEF, 21, false, &LoginServerSeed);
         IncomingPackets.Register(0xF8, 106, false, &CreateCharacter);
->>>>>>> f24b98f8
+      
+        // Enhanced Client
+        IncomingPackets.Register(0xFF, 4, false, &SeedEC);
+        IncomingPackets.Register(0xE4, 0, false, &EncryptionResponse);
+        IncomingPackets.Register(0x8D, 0, false, &CreateCharacterEC);
     }
 
     public static void CreateCharacter(NetState state, CircularBufferReader reader, int packetLength)
