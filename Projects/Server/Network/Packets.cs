--- conflicted
+++ resolved
@@ -1,4160 +1,4150 @@
-/***************************************************************************
- *                                Packets.cs
- *                            -------------------
- *   begin                : May 1, 2002
- *   copyright            : (C) The RunUO Software Team
- *   email                : info@runuo.com
- *
- *   $Id$
- *
- ***************************************************************************/
-
-/***************************************************************************
- *
- *   This program is free software; you can redistribute it and/or modify
- *   it under the terms of the GNU General Public License as published by
- *   the Free Software Foundation; either version 2 of the License, or
- *   (at your option) any later version.
- *
- ***************************************************************************/
-
-using System;
-using System.Buffers;
-using System.Collections.Generic;
-using System.IO;
-using System.Net;
-using System.Text;
-using System.Threading;
-using Server.Accounting;
-using Server.ContextMenus;
-using Server.Gumps;
-using Server.HuePickers;
-using Server.Items;
-using Server.Menus;
-using Server.Menus.ItemLists;
-using Server.Menus.Questions;
-using Server.Prompts;
-using Server.Targeting;
-
-namespace Server.Network
-{
-  public enum PMMessage : byte
-  {
-    CharNoExist = 1,
-    CharExists = 2,
-    CharInWorld = 5,
-    LoginSyncError = 6,
-    IdleWarning = 7
-  }
-
-  public enum LRReason : byte
-  {
-    CannotLift = 0,
-    OutOfRange = 1,
-    OutOfSight = 2,
-    TryToSteal = 3,
-    AreHolding = 4,
-    Inspecific = 5
-  }
-
-  /*public enum CMEFlags
-  {
-    None = 0x00,
-    Locked = 0x01,
-    Arrow = 0x02,
-    x0004 = 0x04,
-    Color = 0x20,
-    x0040 = 0x40,
-    x0080 = 0x80
-  }*/
-
-  public sealed class DamagePacketOld : Packet
-  {
-    public DamagePacketOld(Mobile m, int amount) : base(0xBF)
-    {
-      EnsureCapacity(11);
-
-      m_Stream.Write((short)0x22);
-      m_Stream.Write((byte)1);
-      m_Stream.Write(m.Serial);
-
-      if (amount > 255)
-        amount = 255;
-      else if (amount < 0)
-        amount = 0;
-
-      m_Stream.Write((byte)amount);
-    }
-  }
-
-  public sealed class DamagePacket : Packet
-  {
-    public DamagePacket(Mobile m, int amount) : base(0x0B, 7)
-    {
-      m_Stream.Write(m.Serial);
-
-      if (amount > 0xFFFF)
-        amount = 0xFFFF;
-      else if (amount < 0)
-        amount = 0;
-
-      m_Stream.Write((ushort)amount);
-    }
-
-    /*public DamagePacket( Mobile m, int amount ) : base( 0xBF )
-    {
-      EnsureCapacity( 11 );
-
-      m_Stream.Write( (short) 0x22 );
-      m_Stream.Write( (byte) 1 );
-      m_Stream.Write( (int) m.Serial );
-
-      if ( amount > 255 )
-        amount = 255;
-      else if ( amount < 0 )
-        amount = 0;
-
-      m_Stream.Write( (byte)amount );
-    }*/
-  }
-
-  public sealed class CancelArrow : Packet
-  {
-    public CancelArrow() : base(0xBA, 6)
-    {
-      m_Stream.Write((byte)0);
-      m_Stream.Write((short)-1);
-      m_Stream.Write((short)-1);
-    }
-  }
-
-  public sealed class SetArrow : Packet
-  {
-    public SetArrow(int x, int y) : base(0xBA, 6)
-    {
-      m_Stream.Write((byte)1);
-      m_Stream.Write((short)x);
-      m_Stream.Write((short)y);
-    }
-  }
-
-  public sealed class CancelArrowHS : Packet
-  {
-    public CancelArrowHS(int x, int y, Serial s) : base(0xBA, 10)
-    {
-      m_Stream.Write((byte)0);
-      m_Stream.Write((short)x);
-      m_Stream.Write((short)y);
-      m_Stream.Write(s);
-    }
-  }
-
-  public sealed class SetArrowHS : Packet
-  {
-    public SetArrowHS(int x, int y, Serial s) : base(0xBA, 10)
-    {
-      m_Stream.Write((byte)1);
-      m_Stream.Write((short)x);
-      m_Stream.Write((short)y);
-      m_Stream.Write(s);
-    }
-  }
-
-  public sealed class DisplaySecureTrade : Packet
-  {
-    public DisplaySecureTrade(Mobile them, Container first, Container second, string name)
-      : base(0x6F)
-    {
-      name ??= "";
-
-      EnsureCapacity(18 + name.Length);
-
-      m_Stream.Write((byte)0); // Display
-      m_Stream.Write(them.Serial);
-      m_Stream.Write(first.Serial);
-      m_Stream.Write(second.Serial);
-      m_Stream.Write(true);
-
-      m_Stream.WriteAsciiFixed(name, 30);
-    }
-  }
-
-  public sealed class CloseSecureTrade : Packet
-  {
-    public CloseSecureTrade(Container cont)
-      : base(0x6F)
-    {
-      EnsureCapacity(8);
-
-      m_Stream.Write((byte)1); // Close
-      m_Stream.Write(cont.Serial);
-    }
-  }
-
-  public enum TradeFlag : byte
-  {
-    Display = 0x0,
-    Close = 0x1,
-    Update = 0x2,
-    UpdateGold = 0x3,
-    UpdateLedger = 0x4
-  }
-
-  public sealed class UpdateSecureTrade : Packet
-  {
-    public UpdateSecureTrade(Container cont, bool first, bool second)
-      : this(cont, TradeFlag.Update, first ? 1 : 0, second ? 1 : 0)
-    {
-    }
-
-    public UpdateSecureTrade(Container cont, TradeFlag flag, int first, int second)
-      : base(0x6F)
-    {
-      EnsureCapacity(17);
-
-      m_Stream.Write((byte)flag);
-      m_Stream.Write(cont.Serial);
-      m_Stream.Write(first);
-      m_Stream.Write(second);
-    }
-  }
-
-  public sealed class SecureTradeEquip : Packet
-  {
-    public SecureTradeEquip(Item item, Mobile m) : base(0x25, 20)
-    {
-      m_Stream.Write(item.Serial);
-      m_Stream.Write((short)item.ItemID);
-      m_Stream.Write((byte)0);
-      m_Stream.Write((short)item.Amount);
-      m_Stream.Write((short)item.X);
-      m_Stream.Write((short)item.Y);
-      m_Stream.Write(m.Serial);
-      m_Stream.Write((short)item.Hue);
-    }
-  }
-
-  public sealed class SecureTradeEquip6017 : Packet
-  {
-    public SecureTradeEquip6017(Item item, Mobile m) : base(0x25, 21)
-    {
-      m_Stream.Write(item.Serial);
-      m_Stream.Write((short)item.ItemID);
-      m_Stream.Write((byte)0);
-      m_Stream.Write((short)item.Amount);
-      m_Stream.Write((short)item.X);
-      m_Stream.Write((short)item.Y);
-      m_Stream.Write((byte)0); // Grid Location?
-      m_Stream.Write(m.Serial);
-      m_Stream.Write((short)item.Hue);
-    }
-  }
-
-  public sealed class MapPatches : Packet
-  {
-    public MapPatches() : base(0xBF)
-    {
-      EnsureCapacity(9 + 3 * 8);
-
-      m_Stream.Write((short)0x0018);
-
-      m_Stream.Write(4);
-
-      m_Stream.Write(Map.Felucca.Tiles.Patch.StaticBlocks);
-      m_Stream.Write(Map.Felucca.Tiles.Patch.LandBlocks);
-
-      m_Stream.Write(Map.Trammel.Tiles.Patch.StaticBlocks);
-      m_Stream.Write(Map.Trammel.Tiles.Patch.LandBlocks);
-
-      m_Stream.Write(Map.Ilshenar.Tiles.Patch.StaticBlocks);
-      m_Stream.Write(Map.Ilshenar.Tiles.Patch.LandBlocks);
-
-      m_Stream.Write(Map.Malas.Tiles.Patch.StaticBlocks);
-      m_Stream.Write(Map.Malas.Tiles.Patch.LandBlocks);
-    }
-  }
-
-  public sealed class ObjectHelpResponse : Packet
-  {
-    public ObjectHelpResponse(IEntity e, string text) : base(0xB7)
-    {
-      EnsureCapacity(9 + text.Length * 2);
-
-      m_Stream.Write(e.Serial);
-      m_Stream.WriteBigUniNull(text);
-    }
-  }
-
-  public sealed class VendorBuyContent : Packet
-  {
-    public VendorBuyContent(List<BuyItemState> list)
-      : base(0x3c)
-    {
-      EnsureCapacity(list.Count * 19 + 5);
-
-      m_Stream.Write((short)list.Count);
-
-      //The client sorts these by their X/Y value.
-      //OSI sends these in weird order.  X/Y highest to lowest and serial lowest to highest
-      //These are already sorted by serial (done by the vendor class) but we have to send them by x/y
-      //(the x74 packet is sent in 'correct' order.)
-      for (int i = list.Count - 1; i >= 0; --i)
-      {
-        BuyItemState bis = list[i];
-
-        m_Stream.Write(bis.MySerial);
-        m_Stream.Write((ushort)bis.ItemID);
-        m_Stream.Write((byte)0); //itemid offset
-        m_Stream.Write((ushort)bis.Amount);
-        m_Stream.Write((short)(i + 1)); //x
-        m_Stream.Write((short)1); //y
-        m_Stream.Write(bis.ContainerSerial);
-        m_Stream.Write((ushort)bis.Hue);
-      }
-    }
-  }
-
-  public sealed class VendorBuyContent6017 : Packet
-  {
-    public VendorBuyContent6017(List<BuyItemState> list) : base(0x3c)
-    {
-      EnsureCapacity(list.Count * 20 + 5);
-
-      m_Stream.Write((short)list.Count);
-
-      //The client sorts these by their X/Y value.
-      //OSI sends these in weird order.  X/Y highest to lowest and serial loewst to highest
-      //These are already sorted by serial (done by the vendor class) but we have to send them by x/y
-      //(the x74 packet is sent in 'correct' order.)
-      for (int i = list.Count - 1; i >= 0; --i)
-      {
-        BuyItemState bis = list[i];
-
-        m_Stream.Write(bis.MySerial);
-        m_Stream.Write((ushort)bis.ItemID);
-        m_Stream.Write((byte)0); //itemid offset
-        m_Stream.Write((ushort)bis.Amount);
-        m_Stream.Write((short)(i + 1)); //x
-        m_Stream.Write((short)1); //y
-        m_Stream.Write((byte)0); // Grid Location?
-        m_Stream.Write(bis.ContainerSerial);
-        m_Stream.Write((ushort)bis.Hue);
-      }
-    }
-  }
-
-  public sealed class DisplayBuyList : Packet
-  {
-    public DisplayBuyList(Mobile vendor) : base(0x24, 7)
-    {
-      m_Stream.Write(vendor.Serial);
-      m_Stream.Write((short)0x30); // buy window id?
-    }
-  }
-
-  public sealed class DisplayBuyListHS : Packet
-  {
-    public DisplayBuyListHS(Mobile vendor) : base(0x24, 9)
-    {
-      m_Stream.Write(vendor.Serial);
-      m_Stream.Write((short)0x30); // buy window id?
-      m_Stream.Write((short)0x00);
-    }
-  }
-
-  public sealed class VendorBuyList : Packet
-  {
-    public VendorBuyList(Mobile vendor, List<BuyItemState> list)
-      : base(0x74)
-    {
-      EnsureCapacity(256);
-
-      m_Stream.Write(!(vendor.FindItemOnLayer(Layer.ShopBuy) is Container BuyPack) ? Serial.MinusOne : BuyPack.Serial);
-
-      m_Stream.Write((byte)list.Count);
-
-      for (int i = 0; i < list.Count; ++i)
-      {
-        BuyItemState bis = list[i];
-
-        m_Stream.Write(bis.Price);
-
-        string desc = bis.Description ?? "";
-
-        m_Stream.Write((byte)(desc.Length + 1));
-        m_Stream.WriteAsciiNull(desc);
-      }
-    }
-  }
-
-  public sealed class VendorSellList : Packet
-  {
-    public VendorSellList(Mobile shopkeeper, ICollection<SellItemState> sis) : base(0x9E)
-    {
-      EnsureCapacity(256);
-
-      m_Stream.Write(shopkeeper.Serial);
-
-      m_Stream.Write((ushort)sis.Count);
-
-      foreach (SellItemState state in sis)
-      {
-        m_Stream.Write(state.Item.Serial);
-        m_Stream.Write((ushort)state.Item.ItemID);
-        m_Stream.Write((ushort)state.Item.Hue);
-        m_Stream.Write((ushort)state.Item.Amount);
-        m_Stream.Write((ushort)state.Price);
-
-        string name = state.Item.Name?.Trim();
-        if (string.IsNullOrWhiteSpace(name))
-          name = state.Name ?? "";
-
-        m_Stream.Write((ushort)name.Length);
-        m_Stream.WriteAsciiFixed(name, (ushort)name.Length);
-      }
-    }
-  }
-
-  public sealed class EndVendorSell : Packet
-  {
-    public EndVendorSell(Mobile Vendor) : base(0x3B, 8)
-    {
-      m_Stream.Write((ushort)8); //length
-      m_Stream.Write(Vendor.Serial);
-      m_Stream.Write((byte)0);
-    }
-  }
-
-  public sealed class EndVendorBuy : Packet
-  {
-    public EndVendorBuy(Mobile Vendor) : base(0x3B, 8)
-    {
-      m_Stream.Write((ushort)8); //length
-      m_Stream.Write(Vendor.Serial);
-      m_Stream.Write((byte)0);
-    }
-  }
-
-  public sealed class DeathAnimation : Packet
-  {
-    public DeathAnimation(Mobile killed, Item corpse) : base(0xAF, 13)
-    {
-      m_Stream.Write(killed.Serial);
-      m_Stream.Write(corpse?.Serial ?? Serial.Zero);
-      m_Stream.Write(0);
-    }
-  }
-
-  public sealed class StatLockInfo : Packet
-  {
-    public StatLockInfo(Mobile m) : base(0xBF)
-    {
-      EnsureCapacity(12);
-
-      m_Stream.Write((short)0x19);
-      m_Stream.Write((byte)2);
-      m_Stream.Write(m.Serial);
-      m_Stream.Write((byte)0);
-
-      int lockBits = (int)m.StrLock << 4 | (int)m.DexLock << 2 | (int)m.IntLock;
-
-      m_Stream.Write((byte)lockBits);
-    }
-  }
-
-  public class EquipInfoAttribute
-  {
-    public EquipInfoAttribute(int number, int charges = -1)
-    {
-      Number = number;
-      Charges = charges;
-    }
-
-    public int Number{ get; }
-
-    public int Charges{ get; }
-  }
-
-  public class EquipmentInfo
-  {
-    public EquipmentInfo(int number, Mobile crafter, bool unidentified, EquipInfoAttribute[] attributes)
-    {
-      Number = number;
-      Crafter = crafter;
-      Unidentified = unidentified;
-      Attributes = attributes;
-    }
-
-    public int Number{ get; }
-
-    public Mobile Crafter{ get; }
-
-    public bool Unidentified{ get; }
-
-    public EquipInfoAttribute[] Attributes{ get; }
-  }
-
-  public sealed class DisplayEquipmentInfo : Packet
-  {
-    public DisplayEquipmentInfo(Item item, EquipmentInfo info) : base(0xBF)
-    {
-      EquipInfoAttribute[] attrs = info.Attributes;
-
-      EnsureCapacity(17 + (info.Crafter?.Name.Length ?? 0) +
-                     (info.Unidentified ? 4 : 0) + attrs.Length * 6);
-
-      m_Stream.Write((short)0x10);
-      m_Stream.Write(item.Serial);
-
-      m_Stream.Write(info.Number);
-
-      if (info.Crafter != null)
-      {
-        string name = info.Crafter.Name;
-
-        m_Stream.Write(-3);
-
-        if (name == null)
-        {
-          m_Stream.Write((ushort)0);
-        }
-        else
-        {
-          int length = name.Length;
-          m_Stream.Write((ushort)length);
-          m_Stream.WriteAsciiFixed(name, length);
-        }
-      }
-
-      if (info.Unidentified) m_Stream.Write(-4);
-
-      for (int i = 0; i < attrs.Length; ++i)
-      {
-        m_Stream.Write(attrs[i].Number);
-        m_Stream.Write((short)attrs[i].Charges);
-      }
-
-      m_Stream.Write(-1);
-    }
-  }
-
-  public sealed class ChangeUpdateRange : Packet
-  {
-    private static readonly ChangeUpdateRange[] m_Cache = new ChangeUpdateRange[0x100];
-
-    public ChangeUpdateRange(int range) : base(0xC8, 2)
-    {
-      m_Stream.Write((byte)range);
-    }
-
-    public static ChangeUpdateRange Instantiate(int range)
-    {
-      byte idx = (byte)range;
-      ChangeUpdateRange p = m_Cache[idx];
-
-      if (p == null)
-      {
-        m_Cache[idx] = p = new ChangeUpdateRange(range);
-        p.SetStatic();
-      }
-
-      return p;
-    }
-  }
-
-  public sealed class ChangeCombatant : Packet
-  {
-    public ChangeCombatant(Mobile combatant) : base(0xAA, 5)
-    {
-      m_Stream.Write(combatant?.Serial ?? Serial.Zero);
-    }
-  }
-
-  public sealed class DisplayHuePicker : Packet
-  {
-    public DisplayHuePicker(HuePicker huePicker) : base(0x95, 9)
-    {
-      m_Stream.Write(huePicker.Serial);
-      m_Stream.Write((short)0);
-      m_Stream.Write((short)huePicker.ItemID);
-    }
-  }
-
-  public sealed class TripTimeResponse : Packet
-  {
-    public TripTimeResponse(int unk) : base(0xC9, 6)
-    {
-      m_Stream.Write((byte)unk);
-      m_Stream.Write(Environment.TickCount);
-    }
-  }
-
-  public sealed class UTripTimeResponse : Packet
-  {
-    public UTripTimeResponse(int unk) : base(0xCA, 6)
-    {
-      m_Stream.Write((byte)unk);
-      m_Stream.Write(Environment.TickCount);
-    }
-  }
-
-  public sealed class UnicodePrompt : Packet
-  {
-    public UnicodePrompt(Prompt prompt) : base(0xC2)
-    {
-      EnsureCapacity(21);
-
-      m_Stream.Write(prompt.Serial);
-      m_Stream.Write(prompt.Serial);
-      m_Stream.Write(0);
-      m_Stream.Write(0);
-      m_Stream.Write((short)0);
-    }
-  }
-
-  public sealed class ChangeCharacter : Packet
-  {
-    public ChangeCharacter(IAccount a) : base(0x81)
-    {
-      EnsureCapacity(305);
-
-      int count = 0;
-
-      for (int i = 0; i < a.Length; ++i)
-        if (a[i] != null)
-          ++count;
-
-      m_Stream.Write((byte)count);
-      m_Stream.Write((byte)0);
-
-      for (int i = 0; i < a.Length; ++i)
-        if (a[i] != null)
-        {
-          string name = a[i].Name;
-
-          if (name == null)
-            name = "-null-";
-          else if ((name = name.Trim()).Length == 0)
-            name = "-empty-";
-
-          m_Stream.WriteAsciiFixed(name, 30);
-          m_Stream.Fill(30); // password
-        }
-        else
-        {
-          m_Stream.Fill(60);
-        }
-    }
-  }
-
-  public sealed class DeathStatus : Packet
-  {
-    public static readonly Packet Dead = SetStatic(new DeathStatus(true));
-    public static readonly Packet Alive = SetStatic(new DeathStatus(false));
-
-    public DeathStatus(bool dead) : base(0x2C, 2)
-    {
-      m_Stream.Write((byte)(dead ? 0 : 2));
-    }
-
-    public static Packet Instantiate(bool dead) => dead ? Dead : Alive;
-  }
-
-  public sealed class SpeedControl : Packet
-  {
-    public static readonly Packet WalkSpeed = SetStatic(new SpeedControl(2));
-    public static readonly Packet MountSpeed = SetStatic(new SpeedControl(1));
-    public static readonly Packet Disable = SetStatic(new SpeedControl(0));
-
-    public SpeedControl(int speedControl)
-      : base(0xBF)
-    {
-      EnsureCapacity(3);
-
-      m_Stream.Write((short)0x26);
-      m_Stream.Write((byte)speedControl);
-    }
-  }
-
-  public sealed class InvalidMapEnable : Packet
-  {
-    public InvalidMapEnable() : base(0xC6, 1)
-    {
-    }
-  }
-
-  public sealed class BondedStatus : Packet
-  {
-    public BondedStatus(int val1, Serial serial, int val2) : base(0xBF)
-    {
-      EnsureCapacity(11);
-
-      m_Stream.Write((short)0x19);
-      m_Stream.Write((byte)val1);
-      m_Stream.Write(serial);
-      m_Stream.Write((byte)val2);
-    }
-  }
-
-  public sealed class ToggleSpecialAbility : Packet
-  {
-    public ToggleSpecialAbility(int abilityID, bool active)
-      : base(0xBF)
-    {
-      EnsureCapacity(7);
-
-      m_Stream.Write((short)0x25);
-
-      m_Stream.Write((short)abilityID);
-      m_Stream.Write(active);
-    }
-  }
-
-  public sealed class DisplayItemListMenu : Packet
-  {
-    public DisplayItemListMenu(ItemListMenu menu) : base(0x7C)
-    {
-      EnsureCapacity(256);
-
-      m_Stream.Write(((IMenu)menu).Serial);
-      m_Stream.Write((short)0);
-
-      string question = menu.Question;
-
-      if (question == null)
-      {
-        m_Stream.Write((byte)0);
-      }
-      else
-      {
-        int questionLength = question.Length;
-        m_Stream.Write((byte)questionLength);
-        m_Stream.WriteAsciiFixed(question, questionLength);
-      }
-
-      ItemListEntry[] entries = menu.Entries;
-
-      int entriesLength = (byte)entries.Length;
-
-      m_Stream.Write((byte)entriesLength);
-
-      for (int i = 0; i < entriesLength; ++i)
-      {
-        ItemListEntry e = entries[i];
-
-        m_Stream.Write((ushort)e.ItemID);
-        m_Stream.Write((short)e.Hue);
-
-        string name = e.Name;
-
-        if (name == null)
-        {
-          m_Stream.Write((byte)0);
-        }
-        else
-        {
-          int nameLength = name.Length;
-          m_Stream.Write((byte)nameLength);
-          m_Stream.WriteAsciiFixed(name, nameLength);
-        }
-      }
-    }
-  }
-
-  public sealed class DisplayQuestionMenu : Packet
-  {
-    public DisplayQuestionMenu(QuestionMenu menu) : base(0x7C)
-    {
-      EnsureCapacity(256);
-
-      m_Stream.Write(((IMenu)menu).Serial);
-      m_Stream.Write((short)0);
-
-      string question = menu.Question;
-
-      if (question == null)
-      {
-        m_Stream.Write((byte)0);
-      }
-      else
-      {
-        int questionLength = question.Length;
-        m_Stream.Write((byte)questionLength);
-        m_Stream.WriteAsciiFixed(question, questionLength);
-      }
-
-      string[] answers = menu.Answers;
-
-      int answersLength = (byte)answers.Length;
-
-      m_Stream.Write((byte)answersLength);
-
-      for (int i = 0; i < answersLength; ++i)
-      {
-        m_Stream.Write(0);
-
-        string answer = answers[i];
-
-        if (answer == null)
-        {
-          m_Stream.Write((byte)0);
-        }
-        else
-        {
-          int answerLength = answer.Length;
-          m_Stream.Write((byte)answerLength);
-          m_Stream.WriteAsciiFixed(answer, answerLength);
-        }
-      }
-    }
-  }
-
-  public sealed class GlobalLightLevel : Packet
-  {
-    private static readonly GlobalLightLevel[] m_Cache = new GlobalLightLevel[0x100];
-
-    public GlobalLightLevel(int level) : base(0x4F, 2)
-    {
-      m_Stream.Write((sbyte)level);
-    }
-
-    public static GlobalLightLevel Instantiate(int level)
-    {
-      byte lvl = (byte)level;
-      GlobalLightLevel p = m_Cache[lvl];
-
-      if (p == null)
-      {
-        m_Cache[lvl] = p = new GlobalLightLevel(level);
-        p.SetStatic();
-      }
-
-      return p;
-    }
-  }
-
-  public sealed class PersonalLightLevel : Packet
-  {
-    public PersonalLightLevel(Mobile m) : this(m, m.LightLevel)
-    {
-    }
-
-    public PersonalLightLevel(Mobile m, int level) : base(0x4E, 6)
-    {
-      m_Stream.Write(m.Serial);
-      m_Stream.Write((sbyte)level);
-    }
-  }
-
-  public sealed class PersonalLightLevelZero : Packet
-  {
-    public PersonalLightLevelZero(Mobile m) : base(0x4E, 6)
-    {
-      m_Stream.Write(m.Serial);
-      m_Stream.Write((sbyte)0);
-    }
-  }
-
-  [Flags]
-  public enum CMEFlags
-  {
-    None = 0x00,
-    Disabled = 0x01,
-    Arrow = 0x02,
-    Highlighted = 0x04,
-    Colored = 0x20
-  }
-
-  public sealed class DisplayContextMenu : Packet
-  {
-    public DisplayContextMenu(ContextMenu menu) : base(0xBF)
-    {
-      ContextMenuEntry[] entries = menu.Entries;
-
-      int length = (byte)entries.Length;
-
-      EnsureCapacity(12 + length * 8);
-
-      m_Stream.Write((short)0x14);
-      m_Stream.Write((short)0x02);
-
-      IEntity target = menu.Target as IEntity;
-
-      m_Stream.Write(target?.Serial ?? Serial.MinusOne);
-
-      m_Stream.Write((byte)length);
-
-      Point3D p;
-
-      if (target is Mobile)
-        p = target.Location;
-      else if (target is Item item)
-        p = item.GetWorldLocation();
-      else
-        p = Point3D.Zero;
-
-      for (int i = 0; i < length; ++i)
-      {
-        ContextMenuEntry e = entries[i];
-
-        m_Stream.Write(e.Number);
-        m_Stream.Write((short)i);
-
-        int range = e.Range;
-
-        if (range == -1)
-          range = 18;
-
-        CMEFlags flags = e.Enabled && menu.From.InRange(p, range) ? CMEFlags.None : CMEFlags.Disabled;
-
-        flags |= e.Flags;
-
-        m_Stream.Write((short)flags);
-      }
-    }
-  }
-
-  public sealed class DisplayContextMenuOld : Packet
-  {
-    public DisplayContextMenuOld(ContextMenu menu) : base(0xBF)
-    {
-      ContextMenuEntry[] entries = menu.Entries;
-
-      int length = (byte)entries.Length;
-
-      EnsureCapacity(12 + length * 8);
-
-      m_Stream.Write((short)0x14);
-      m_Stream.Write((short)0x01);
-
-      IEntity target = menu.Target as IEntity;
-
-      m_Stream.Write(target?.Serial ?? Serial.MinusOne);
-
-      m_Stream.Write((byte)length);
-
-      Point3D p;
-
-      if (target is Mobile)
-        p = target.Location;
-      else if (target is Item item)
-        p = item.GetWorldLocation();
-      else
-        p = Point3D.Zero;
-
-      for (int i = 0; i < length; ++i)
-      {
-        ContextMenuEntry e = entries[i];
-
-        m_Stream.Write((short)i);
-        m_Stream.Write((ushort)(e.Number - 3000000));
-
-        int range = e.Range;
-
-        if (range == -1)
-          range = 18;
-
-        CMEFlags flags = e.Enabled && menu.From.InRange(p, range) ? CMEFlags.None : CMEFlags.Disabled;
-
-        int color = e.Color & 0xFFFF;
-
-        if (color != 0xFFFF)
-          flags |= CMEFlags.Colored;
-
-        flags |= e.Flags;
-
-        m_Stream.Write((short)flags);
-
-        if ((flags & CMEFlags.Colored) != 0)
-          m_Stream.Write((short)color);
-      }
-    }
-  }
-
-  public sealed class DisplayProfile : Packet
-  {
-    public DisplayProfile(bool realSerial, Mobile m, string header, string body, string footer) : base(0xB8)
-    {
-      header ??= "";
-      body ??= "";
-      footer ??= "";
-
-      EnsureCapacity(12 + header.Length + footer.Length * 2 + body.Length * 2);
-
-      m_Stream.Write(realSerial ? m.Serial : Serial.Zero);
-      m_Stream.WriteAsciiNull(header);
-      m_Stream.WriteBigUniNull(footer);
-      m_Stream.WriteBigUniNull(body);
-    }
-  }
-
-  public sealed class CloseGump : Packet
-  {
-    public CloseGump(int typeID, int buttonID) : base(0xBF)
-    {
-      EnsureCapacity(13);
-
-      m_Stream.Write((short)0x04);
-      m_Stream.Write(typeID);
-      m_Stream.Write(buttonID);
-    }
-  }
-
-  public sealed class EquipUpdate : Packet
-  {
-    public EquipUpdate(Item item) : base(0x2E, 15)
-    {
-      Serial parentSerial;
-
-      Mobile parent = item.Parent as Mobile;
-
-      if (parent != null)
-      {
-        parentSerial = parent.Serial;
-      }
-      else
-      {
-        Console.WriteLine("Warning: EquipUpdate on item with !(parent is Mobile)");
-        parentSerial = Serial.Zero;
-      }
-
-      int hue = item.Hue;
-
-      if (parent?.SolidHueOverride >= 0)
-        hue = parent.SolidHueOverride;
-
-      m_Stream.Write(item.Serial);
-      m_Stream.Write((short)item.ItemID);
-      m_Stream.Write((byte)0);
-      m_Stream.Write((byte)item.Layer);
-      m_Stream.Write(parentSerial);
-      m_Stream.Write((short)hue);
-    }
-  }
-
-  public sealed class WorldItem : Packet
-  {
-    public WorldItem(Item item) : base(0x1A)
-    {
-      EnsureCapacity(20);
-
-      // 14 base length
-      // +2 - Amount
-      // +2 - Hue
-      // +1 - Flags
-
-      uint serial = item.Serial.Value;
-      int itemID = item.ItemID & 0x3FFF;
-      int amount = item.Amount;
-      Point3D loc = item.Location;
-      int x = loc.m_X;
-      int y = loc.m_Y;
-      int hue = item.Hue;
-      int flags = item.GetPacketFlags();
-      int direction = (int)item.Direction;
-
-      if (amount != 0)
-        serial |= 0x80000000;
-      else
-        serial &= 0x7FFFFFFF;
-
-      m_Stream.Write(serial);
-
-      if (item is BaseMulti)
-        m_Stream.Write((short)(itemID | 0x4000));
-      else
-        m_Stream.Write((short)itemID);
-
-      if (amount != 0) m_Stream.Write((short)amount);
-
-      x &= 0x7FFF;
-
-      if (direction != 0) x |= 0x8000;
-
-      m_Stream.Write((short)x);
-
-      y &= 0x3FFF;
-
-      if (hue != 0) y |= 0x8000;
-
-      if (flags != 0) y |= 0x4000;
-
-      m_Stream.Write((short)y);
-
-      if (direction != 0)
-        m_Stream.Write((byte)direction);
-
-      m_Stream.Write((sbyte)loc.m_Z);
-
-      if (hue != 0)
-        m_Stream.Write((ushort)hue);
-
-      if (flags != 0)
-        m_Stream.Write((byte)flags);
-    }
-  }
-
-  public sealed class WorldItemSA : Packet
-  {
-    public WorldItemSA(Item item) : base(0xF3, 24)
-    {
-      m_Stream.Write((short)0x1);
-
-      int itemID = item.ItemID;
-
-      if (item is BaseMulti)
-      {
-        m_Stream.Write((byte)0x02);
-
-        m_Stream.Write(item.Serial);
-
-        itemID &= 0x3FFF;
-
-        m_Stream.Write((short)itemID);
-
-        m_Stream.Write((byte)0);
-        /*} else if (  ) {
-          m_Stream.Write( (byte) 0x01 );
-
-          m_Stream.Write( (int) item.Serial );
-
-          m_Stream.Write( (short) itemID );
-
-          m_Stream.Write( (byte) item.Direction );*/
-      }
-      else
-      {
-        m_Stream.Write((byte)0x00);
-
-        m_Stream.Write(item.Serial);
-
-        itemID &= 0x7FFF;
-
-        m_Stream.Write((short)itemID);
-
-        m_Stream.Write((byte)0);
-      }
-
-      int amount = item.Amount;
-      m_Stream.Write((short)amount);
-      m_Stream.Write((short)amount);
-
-      Point3D loc = item.Location;
-      int x = loc.m_X & 0x7FFF;
-      int y = loc.m_Y & 0x3FFF;
-      m_Stream.Write((short)x);
-      m_Stream.Write((short)y);
-      m_Stream.Write((sbyte)loc.m_Z);
-
-      m_Stream.Write((byte)item.Light);
-      m_Stream.Write((short)item.Hue);
-      m_Stream.Write((byte)item.GetPacketFlags());
-    }
-  }
-
-  public sealed class WorldItemHS : Packet
-  {
-    public WorldItemHS(Item item) : base(0xF3, 26)
-    {
-      m_Stream.Write((short)0x1);
-
-      int itemID = item.ItemID;
-
-      if (item is BaseMulti)
-      {
-        m_Stream.Write((byte)0x02);
-
-        m_Stream.Write(item.Serial);
-
-        itemID &= 0x3FFF;
-
-        m_Stream.Write((ushort)itemID);
-
-        m_Stream.Write((byte)0);
-        /*} else if (  ) {
-          m_Stream.Write( (byte) 0x01 );
-
-          m_Stream.Write( (int) item.Serial );
-
-          m_Stream.Write( (ushort) itemID );
-
-          m_Stream.Write( (byte) item.Direction );*/
-      }
-      else
-      {
-        m_Stream.Write((byte)0x00);
-
-        m_Stream.Write(item.Serial);
-
-        itemID &= 0xFFFF;
-
-        m_Stream.Write((ushort)itemID);
-
-        m_Stream.Write((byte)0);
-      }
-
-      int amount = item.Amount;
-      m_Stream.Write((short)amount);
-      m_Stream.Write((short)amount);
-
-      Point3D loc = item.Location;
-      int x = loc.m_X & 0x7FFF;
-      int y = loc.m_Y & 0x3FFF;
-      m_Stream.Write((short)x);
-      m_Stream.Write((short)y);
-      m_Stream.Write((sbyte)loc.m_Z);
-
-      m_Stream.Write((byte)item.Light);
-      m_Stream.Write((short)item.Hue);
-      m_Stream.Write((byte)item.GetPacketFlags());
-
-      m_Stream.Write((short)0x00); // ??
-    }
-  }
-
-  public sealed class LiftRej : Packet
-  {
-    public LiftRej(LRReason reason) : base(0x27, 2)
-    {
-      m_Stream.Write((byte)reason);
-    }
-  }
-
-  public sealed class LogoutAck : Packet
-  {
-    public LogoutAck() : base(0xD1, 2)
-    {
-      m_Stream.Write((byte)0x01);
-    }
-  }
-
-  public sealed class Weather : Packet
-  {
-    public Weather(int v1, int v2, int v3) : base(0x65, 4)
-    {
-      m_Stream.Write((byte)v1);
-      m_Stream.Write((byte)v2);
-      m_Stream.Write((byte)v3);
-    }
-  }
-
-  public sealed class UnkD3 : Packet
-  {
-    public UnkD3(Mobile beholder, Mobile beheld) : base(0xD3)
-    {
-      EnsureCapacity(256);
-
-      //int
-      //short
-      //short
-      //short
-      //byte
-      //byte
-      //short
-      //byte
-      //byte
-      //short
-      //short
-      //short
-      //while ( int != 0 )
-      //{
-      //short
-      //byte
-      //short
-      //}
-
-      m_Stream.Write(beheld.Serial);
-      m_Stream.Write((short)beheld.Body);
-      m_Stream.Write((short)beheld.X);
-      m_Stream.Write((short)beheld.Y);
-      m_Stream.Write((sbyte)beheld.Z);
-      m_Stream.Write((byte)beheld.Direction);
-      m_Stream.Write((ushort)beheld.Hue);
-      m_Stream.Write((byte)beheld.GetPacketFlags());
-      m_Stream.Write((byte)Notoriety.Compute(beholder, beheld));
-
-      m_Stream.Write((short)0);
-      m_Stream.Write((short)0);
-      m_Stream.Write((short)0);
-
-      m_Stream.Write(0);
-    }
-  }
-
-  public sealed class GQRequest : Packet
-  {
-    public GQRequest() : base(0xC3)
-    {
-      EnsureCapacity(256);
-
-      m_Stream.Write(1);
-      m_Stream.Write(2); // ID
-      m_Stream.Write(3); // Customer ? (this)
-      m_Stream.Write(4); // Customer this (?)
-      m_Stream.Write(0);
-      m_Stream.Write((short)0);
-      m_Stream.Write((short)6);
-      m_Stream.Write((byte)'r');
-      m_Stream.Write((byte)'e');
-      m_Stream.Write((byte)'g');
-      m_Stream.Write((byte)'i');
-      m_Stream.Write((byte)'o');
-      m_Stream.Write((byte)'n');
-      m_Stream.Write(7); // Call time in seconds
-      m_Stream.Write((short)2); // Map (0=fel,1=tram,2=ilsh)
-      m_Stream.Write(8); // X
-      m_Stream.Write(9); // Y
-      m_Stream.Write(10); // Z
-      m_Stream.Write(11); // Volume
-      m_Stream.Write(12); // Rank
-      m_Stream.Write(-1);
-      m_Stream.Write(1); // type
-    }
-  }
-
-  /// <summary>
-  ///   Causes the client to walk in a given direction. It does not send a movement request.
-  /// </summary>
-  public sealed class PlayerMove : Packet
-  {
-    public PlayerMove(Direction d) : base(0x97, 2)
-    {
-      m_Stream.Write((byte)d);
-
-      // @4C63B0
-    }
-  }
-
-  /// <summary>
-  ///   Displays a message "There are currently [count] available calls in the global queue.".
-  /// </summary>
-  public sealed class GQCount : Packet
-  {
-    public GQCount(int unk, int count) : base(0xCB, 7)
-    {
-      m_Stream.Write((short)unk);
-      m_Stream.Write(count);
-    }
-  }
-
-  /// <summary>
-  ///   Asks the client for it's version
-  /// </summary>
-  public sealed class ClientVersionReq : Packet
-  {
-    public ClientVersionReq() : base(0xBD)
-    {
-      EnsureCapacity(3);
-    }
-  }
-
-  /// <summary>
-  ///   Asks the client for it's "assist version". (Perhaps for UOAssist?)
-  /// </summary>
-  public sealed class AssistVersionReq : Packet
-  {
-    public AssistVersionReq(int unk) : base(0xBE)
-    {
-      EnsureCapacity(7);
-
-      m_Stream.Write(unk);
-    }
-  }
-
-  public enum EffectType
-  {
-    Moving = 0x00,
-    Lightning = 0x01,
-    FixedXYZ = 0x02,
-    FixedFrom = 0x03
-  }
-
-  public class ParticleEffect : Packet
-  {
-    public ParticleEffect(EffectType type, Serial from, Serial to, int itemID, Point3D fromPoint, Point3D toPoint,
-      int speed, int duration, bool fixedDirection, bool explode, int hue, int renderMode, int effect,
-      int explodeEffect, int explodeSound, Serial serial, int layer, int unknown) : base(0xC7, 49)
-    {
-      m_Stream.Write((byte)type);
-      m_Stream.Write(from);
-      m_Stream.Write(to);
-      m_Stream.Write((short)itemID);
-      m_Stream.Write((short)fromPoint.m_X);
-      m_Stream.Write((short)fromPoint.m_Y);
-      m_Stream.Write((sbyte)fromPoint.m_Z);
-      m_Stream.Write((short)toPoint.m_X);
-      m_Stream.Write((short)toPoint.m_Y);
-      m_Stream.Write((sbyte)toPoint.m_Z);
-      m_Stream.Write((byte)speed);
-      m_Stream.Write((byte)duration);
-      m_Stream.Write((byte)0);
-      m_Stream.Write((byte)0);
-      m_Stream.Write(fixedDirection);
-      m_Stream.Write(explode);
-      m_Stream.Write(hue);
-      m_Stream.Write(renderMode);
-      m_Stream.Write((short)effect);
-      m_Stream.Write((short)explodeEffect);
-      m_Stream.Write((short)explodeSound);
-      m_Stream.Write(serial);
-      m_Stream.Write((byte)layer);
-      m_Stream.Write((short)unknown);
-    }
-
-    public ParticleEffect(EffectType type, Serial from, Serial to, int itemID, IPoint3D fromPoint, IPoint3D toPoint,
-      int speed, int duration, bool fixedDirection, bool explode, int hue, int renderMode, int effect,
-      int explodeEffect, int explodeSound, Serial serial, int layer, int unknown) : base(0xC7, 49)
-    {
-      m_Stream.Write((byte)type);
-      m_Stream.Write(from);
-      m_Stream.Write(to);
-      m_Stream.Write((short)itemID);
-      m_Stream.Write((short)fromPoint.X);
-      m_Stream.Write((short)fromPoint.Y);
-      m_Stream.Write((sbyte)fromPoint.Z);
-      m_Stream.Write((short)toPoint.X);
-      m_Stream.Write((short)toPoint.Y);
-      m_Stream.Write((sbyte)toPoint.Z);
-      m_Stream.Write((byte)speed);
-      m_Stream.Write((byte)duration);
-      m_Stream.Write((byte)0);
-      m_Stream.Write((byte)0);
-      m_Stream.Write(fixedDirection);
-      m_Stream.Write(explode);
-      m_Stream.Write(hue);
-      m_Stream.Write(renderMode);
-      m_Stream.Write((short)effect);
-      m_Stream.Write((short)explodeEffect);
-      m_Stream.Write((short)explodeSound);
-      m_Stream.Write(serial);
-      m_Stream.Write((byte)layer);
-      m_Stream.Write((short)unknown);
-    }
-  }
-
-  public class HuedEffect : Packet
-  {
-    public HuedEffect(EffectType type, Serial from, Serial to, int itemID, Point3D fromPoint, Point3D toPoint, int speed,
-      int duration, bool fixedDirection, bool explode, int hue, int renderMode) : base(0xC0, 36)
-    {
-      m_Stream.Write((byte)type);
-      m_Stream.Write(from);
-      m_Stream.Write(to);
-      m_Stream.Write((short)itemID);
-      m_Stream.Write((short)fromPoint.m_X);
-      m_Stream.Write((short)fromPoint.m_Y);
-      m_Stream.Write((sbyte)fromPoint.m_Z);
-      m_Stream.Write((short)toPoint.m_X);
-      m_Stream.Write((short)toPoint.m_Y);
-      m_Stream.Write((sbyte)toPoint.m_Z);
-      m_Stream.Write((byte)speed);
-      m_Stream.Write((byte)duration);
-      m_Stream.Write((byte)0);
-      m_Stream.Write((byte)0);
-      m_Stream.Write(fixedDirection);
-      m_Stream.Write(explode);
-      m_Stream.Write(hue);
-      m_Stream.Write(renderMode);
-    }
-
-    public HuedEffect(EffectType type, Serial from, Serial to, int itemID, IPoint3D fromPoint, IPoint3D toPoint,
-      int speed, int duration, bool fixedDirection, bool explode, int hue, int renderMode) : base(0xC0, 36)
-    {
-      m_Stream.Write((byte)type);
-      m_Stream.Write(from);
-      m_Stream.Write(to);
-      m_Stream.Write((short)itemID);
-      m_Stream.Write((short)fromPoint.X);
-      m_Stream.Write((short)fromPoint.Y);
-      m_Stream.Write((sbyte)fromPoint.Z);
-      m_Stream.Write((short)toPoint.X);
-      m_Stream.Write((short)toPoint.Y);
-      m_Stream.Write((sbyte)toPoint.Z);
-      m_Stream.Write((byte)speed);
-      m_Stream.Write((byte)duration);
-      m_Stream.Write((byte)0);
-      m_Stream.Write((byte)0);
-      m_Stream.Write(fixedDirection);
-      m_Stream.Write(explode);
-      m_Stream.Write(hue);
-      m_Stream.Write(renderMode);
-    }
-  }
-
-  public sealed class TargetParticleEffect : ParticleEffect
-  {
-    public TargetParticleEffect(IEntity e, int itemID, int speed, int duration, int hue, int renderMode, int effect,
-      int layer, int unknown) : base(EffectType.FixedFrom, e.Serial, Serial.Zero, itemID, e.Location, e.Location,
-      speed, duration, true, false, hue, renderMode, effect, 1, 0, e.Serial, layer, unknown)
-    {
-    }
-  }
-
-  public sealed class TargetEffect : HuedEffect
-  {
-    public TargetEffect(IEntity e, int itemID, int speed, int duration, int hue, int renderMode) : base(
-      EffectType.FixedFrom, e.Serial, Serial.Zero, itemID, e.Location, e.Location, speed, duration, true, false, hue,
-      renderMode)
-    {
-    }
-  }
-
-  public sealed class LocationParticleEffect : ParticleEffect
-  {
-    public LocationParticleEffect(IEntity e, int itemID, int speed, int duration, int hue, int renderMode, int effect,
-      int unknown) : base(EffectType.FixedXYZ, e.Serial, Serial.Zero, itemID, e.Location, e.Location, speed, duration,
-      true, false, hue, renderMode, effect, 1, 0, e.Serial, 255, unknown)
-    {
-    }
-  }
-
-  public sealed class LocationEffect : HuedEffect
-  {
-    public LocationEffect(IPoint3D p, int itemID, int speed, int duration, int hue, int renderMode) : base(
-      EffectType.FixedXYZ, Serial.Zero, Serial.Zero, itemID, p, p, speed, duration, true, false, hue, renderMode)
-    {
-    }
-  }
-
-  public sealed class MovingParticleEffect : ParticleEffect
-  {
-    public MovingParticleEffect(IEntity from, IEntity to, int itemID, int speed, int duration, bool fixedDirection,
-      bool explodes, int hue, int renderMode, int effect, int explodeEffect, int explodeSound, EffectLayer layer,
-      int unknown) : base(EffectType.Moving, from.Serial, to.Serial, itemID, from.Location, to.Location, speed,
-      duration, fixedDirection, explodes, hue, renderMode, effect, explodeEffect, explodeSound, Serial.Zero,
-      (int)layer, unknown)
-    {
-    }
-  }
-
-  public sealed class MovingEffect : HuedEffect
-  {
-    public MovingEffect(IEntity from, IEntity to, int itemID, int speed, int duration, bool fixedDirection,
-      bool explodes, int hue, int renderMode) : base(EffectType.Moving, from.Serial, to.Serial, itemID, from.Location,
-      to.Location, speed, duration, fixedDirection, explodes, hue, renderMode)
-    {
-    }
-  }
-
-  public enum ScreenEffectType
-  {
-    FadeOut = 0x00,
-    FadeIn = 0x01,
-    LightFlash = 0x02,
-    FadeInOut = 0x03,
-    DarkFlash = 0x04
-  }
-
-  public class ScreenEffect : Packet
-  {
-    public ScreenEffect(ScreenEffectType type)
-      : base(0x70, 28)
-    {
-      m_Stream.Write((byte)0x04);
-      m_Stream.Fill(8);
-      m_Stream.Write((short)type);
-      m_Stream.Fill(16);
-    }
-  }
-
-  public sealed class ScreenFadeOut : ScreenEffect
-  {
-    public static readonly Packet Instance = SetStatic(new ScreenFadeOut());
-
-    public ScreenFadeOut()
-      : base(ScreenEffectType.FadeOut)
-    {
-    }
-  }
-
-  public sealed class ScreenFadeIn : ScreenEffect
-  {
-    public static readonly Packet Instance = SetStatic(new ScreenFadeIn());
-
-    public ScreenFadeIn()
-      : base(ScreenEffectType.FadeIn)
-    {
-    }
-  }
-
-  public sealed class ScreenFadeInOut : ScreenEffect
-  {
-    public static readonly Packet Instance = SetStatic(new ScreenFadeInOut());
-
-    public ScreenFadeInOut()
-      : base(ScreenEffectType.FadeInOut)
-    {
-    }
-  }
-
-  public sealed class ScreenLightFlash : ScreenEffect
-  {
-    public static readonly Packet Instance = SetStatic(new ScreenLightFlash());
-
-    public ScreenLightFlash()
-      : base(ScreenEffectType.LightFlash)
-    {
-    }
-  }
-
-  public sealed class ScreenDarkFlash : ScreenEffect
-  {
-    public static readonly Packet Instance = SetStatic(new ScreenDarkFlash());
-
-    public ScreenDarkFlash()
-      : base(ScreenEffectType.DarkFlash)
-    {
-    }
-  }
-
-  public enum DeleteResultType
-  {
-    PasswordInvalid,
-    CharNotExist,
-    CharBeingPlayed,
-    CharTooYoung,
-    CharQueued,
-    BadRequest
-  }
-
-  public sealed class DeleteResult : Packet
-  {
-    public DeleteResult(DeleteResultType res) : base(0x85, 2)
-    {
-      m_Stream.Write((byte)res);
-    }
-  }
-
-  /*public sealed class MovingEffect : Packet
-  {
-    public MovingEffect( IEntity from, IEntity to, int itemID, int speed, int duration, bool fixedDirection, bool turn, int hue, int renderMode ) : base( 0xC0, 36 )
-    {
-      m_Stream.Write( (byte) 0x00 );
-      m_Stream.Write( (int) from.Serial );
-      m_Stream.Write( (int) to.Serial );
-      m_Stream.Write( (short) itemID );
-      m_Stream.Write( (short) from.Location.m_X );
-      m_Stream.Write( (short) from.Location.m_Y );
-      m_Stream.Write( (sbyte) from.Location.m_Z );
-      m_Stream.Write( (short) to.Location.m_X );
-      m_Stream.Write( (short) to.Location.m_Y );
-      m_Stream.Write( (sbyte) to.Location.m_Z );
-      m_Stream.Write( (byte) speed );
-      m_Stream.Write( (byte) duration );
-      m_Stream.Write( (byte) 0 );
-      m_Stream.Write( (byte) 0 );
-      m_Stream.Write( (bool) fixedDirection );
-      m_Stream.Write( (bool) turn );
-      m_Stream.Write( (int) hue );
-      m_Stream.Write( (int) renderMode );
-    }
-  }*/
-
-  /*public sealed class LocationEffect : Packet
-  {
-    public LocationEffect( IPoint3D p, int itemID, int duration, int hue, int renderMode ) : base( 0xC0, 36 )
-    {
-      m_Stream.Write( (byte) 0x02 );
-      m_Stream.Write( (int) Serial.Zero );
-      m_Stream.Write( (int) Serial.Zero );
-      m_Stream.Write( (short) itemID );
-      m_Stream.Write( (short) p.X );
-      m_Stream.Write( (short) p.Y );
-      m_Stream.Write( (sbyte) p.Z );
-      m_Stream.Write( (short) p.X );
-      m_Stream.Write( (short) p.Y );
-      m_Stream.Write( (sbyte) p.Z );
-      m_Stream.Write( (byte) 10 );
-      m_Stream.Write( (byte) duration );
-      m_Stream.Write( (byte) 0 );
-      m_Stream.Write( (byte) 0 );
-      m_Stream.Write( (byte) 1 );
-      m_Stream.Write( (byte) 0 );
-      m_Stream.Write( (int) hue );
-      m_Stream.Write( (int) renderMode );
-    }
-  }*/
-
-  public sealed class BoltEffect : Packet
-  {
-    public BoltEffect(IEntity target, int hue) : base(0xC0, 36)
-    {
-      m_Stream.Write((byte)0x01); // type
-      m_Stream.Write(target.Serial);
-      m_Stream.Write(Serial.Zero);
-      m_Stream.Write((short)0); // itemID
-      m_Stream.Write((short)target.X);
-      m_Stream.Write((short)target.Y);
-      m_Stream.Write((sbyte)target.Z);
-      m_Stream.Write((short)target.X);
-      m_Stream.Write((short)target.Y);
-      m_Stream.Write((sbyte)target.Z);
-      m_Stream.Write((byte)0); // speed
-      m_Stream.Write((byte)0); // duration
-      m_Stream.Write((short)0); // unk
-      m_Stream.Write(false); // fixed direction
-      m_Stream.Write(false); // explode
-      m_Stream.Write(hue);
-      m_Stream.Write(0); // render mode
-    }
-  }
-
-  public sealed class DisplaySpellbook : Packet
-  {
-    public DisplaySpellbook(Item book) : base(0x24, 7)
-    {
-      m_Stream.Write(book.Serial);
-      m_Stream.Write((short)-1);
-    }
-  }
-
-  public sealed class DisplaySpellbookHS : Packet
-  {
-    public DisplaySpellbookHS(Item book) : base(0x24, 9)
-    {
-      m_Stream.Write(book.Serial);
-      m_Stream.Write((short)-1);
-      m_Stream.Write((short)0x7D);
-    }
-  }
-
-  public sealed class NewSpellbookContent : Packet
-  {
-    public NewSpellbookContent(Item item, int graphic, int offset, ulong content) : base(0xBF)
-    {
-      EnsureCapacity(23);
-
-      m_Stream.Write((short)0x1B);
-      m_Stream.Write((short)0x01);
-
-      m_Stream.Write(item.Serial);
-      m_Stream.Write((short)graphic);
-      m_Stream.Write((short)offset);
-
-      for (int i = 0; i < 8; ++i)
-        m_Stream.Write((byte)(content >> i * 8));
-    }
-  }
-
-  public sealed class SpellbookContent : Packet
-  {
-    public SpellbookContent(int count, int offset, ulong content, Item item) : base(0x3C)
-    {
-      EnsureCapacity(5 + count * 19);
-
-      int written = 0;
-
-      m_Stream.Write((ushort)0);
-
-      ulong mask = 1;
-
-      for (int i = 0; i < 64; ++i, mask <<= 1)
-        if ((content & mask) != 0)
-        {
-          m_Stream.Write(0x7FFFFFFF - i);
-          m_Stream.Write((ushort)0);
-          m_Stream.Write((byte)0);
-          m_Stream.Write((ushort)(i + offset));
-          m_Stream.Write((short)0);
-          m_Stream.Write((short)0);
-          m_Stream.Write(item.Serial);
-          m_Stream.Write((short)0);
-
-          ++written;
-        }
-
-      m_Stream.Seek(3, SeekOrigin.Begin);
-      m_Stream.Write((ushort)written);
-    }
-  }
-
-  public sealed class SpellbookContent6017 : Packet
-  {
-    public SpellbookContent6017(int count, int offset, ulong content, Item item) : base(0x3C)
-    {
-      EnsureCapacity(5 + count * 20);
-
-      int written = 0;
-
-      m_Stream.Write((ushort)0);
-
-      ulong mask = 1;
-
-      for (int i = 0; i < 64; ++i, mask <<= 1)
-        if ((content & mask) != 0)
-        {
-          m_Stream.Write(0x7FFFFFFF - i);
-          m_Stream.Write((ushort)0);
-          m_Stream.Write((byte)0);
-          m_Stream.Write((ushort)(i + offset));
-          m_Stream.Write((short)0);
-          m_Stream.Write((short)0);
-          m_Stream.Write((byte)0); // Grid Location?
-          m_Stream.Write(item.Serial);
-          m_Stream.Write((short)0);
-
-          ++written;
-        }
-
-      m_Stream.Seek(3, SeekOrigin.Begin);
-      m_Stream.Write((ushort)written);
-    }
-  }
-
-  public sealed class ContainerDisplay : Packet
-  {
-    public ContainerDisplay(Container c) : base(0x24, 7)
-    {
-      m_Stream.Write(c.Serial);
-      m_Stream.Write((short)c.GumpID);
-    }
-  }
-
-  public sealed class ContainerDisplayHS : Packet
-  {
-    public ContainerDisplayHS(Container c) : base(0x24, 9)
-    {
-      m_Stream.Write(c.Serial);
-      m_Stream.Write((short)c.GumpID);
-      m_Stream.Write((short)0x7D);
-    }
-  }
-
-  public sealed class ContainerContentUpdate : Packet
-  {
-    public ContainerContentUpdate(Item item) : base(0x25, 20)
-    {
-      Serial parentSerial;
-
-      if (item.Parent is Item parentItem)
-      {
-        parentSerial = parentItem.Serial;
-      }
-      else
-      {
-        Console.WriteLine("Warning: ContainerContentUpdate on item with !(parent is Item)");
-        parentSerial = Serial.Zero;
-      }
-
-      m_Stream.Write(item.Serial);
-      m_Stream.Write((ushort)item.ItemID);
-      m_Stream.Write((byte)0); // signed, itemID offset
-      m_Stream.Write((ushort)Math.Min(item.Amount, ushort.MaxValue));
-      m_Stream.Write((short)item.X);
-      m_Stream.Write((short)item.Y);
-      m_Stream.Write(parentSerial);
-      m_Stream.Write((ushort)(item.QuestItem ? Item.QuestItemHue : item.Hue));
-    }
-  }
-
-  public sealed class ContainerContentUpdate6017 : Packet
-  {
-    public ContainerContentUpdate6017(Item item) : base(0x25, 21)
-    {
-      Serial parentSerial;
-
-      if (item.Parent is Item parentItem)
-      {
-        parentSerial = parentItem.Serial;
-      }
-      else
-      {
-        Console.WriteLine("Warning: ContainerContentUpdate on item with !(parent is Item)");
-        parentSerial = Serial.Zero;
-      }
-
-      m_Stream.Write(item.Serial);
-      m_Stream.Write((ushort)item.ItemID);
-      m_Stream.Write((byte)0); // signed, itemID offset
-      m_Stream.Write((ushort)Math.Min(item.Amount, ushort.MaxValue));
-      m_Stream.Write((short)item.X);
-      m_Stream.Write((short)item.Y);
-      m_Stream.Write((byte)0); // Grid Location?
-      m_Stream.Write(parentSerial);
-      m_Stream.Write((ushort)(item.QuestItem ? Item.QuestItemHue : item.Hue));
-    }
-  }
-
-  public sealed class ContainerContent : Packet
-  {
-    public ContainerContent(Mobile beholder, Item beheld) : base(0x3C)
-    {
-      List<Item> items = beheld.Items;
-      int count = items.Count;
-
-      EnsureCapacity(5 + count * 19);
-
-      long pos = m_Stream.Position;
-
-      int written = 0;
-
-      m_Stream.Write((ushort)0);
-
-      for (int i = 0; i < count; ++i)
-      {
-        Item child = items[i];
-
-        if (!child.Deleted && beholder.CanSee(child))
-        {
-          Point3D loc = child.Location;
-
-          m_Stream.Write(child.Serial);
-          m_Stream.Write((ushort)child.ItemID);
-          m_Stream.Write((byte)0); // signed, itemID offset
-          m_Stream.Write((ushort)Math.Min(child.Amount, ushort.MaxValue));
-          m_Stream.Write((short)loc.m_X);
-          m_Stream.Write((short)loc.m_Y);
-          m_Stream.Write(beheld.Serial);
-          m_Stream.Write((ushort)(child.QuestItem ? Item.QuestItemHue : child.Hue));
-
-          ++written;
-        }
-      }
-
-      m_Stream.Seek(pos, SeekOrigin.Begin);
-      m_Stream.Write((ushort)written);
-    }
-  }
-
-  public sealed class ContainerContent6017 : Packet
-  {
-    public ContainerContent6017(Mobile beholder, Item beheld) : base(0x3C)
-    {
-      List<Item> items = beheld.Items;
-      int count = items.Count;
-
-      EnsureCapacity(5 + count * 20);
-
-      long pos = m_Stream.Position;
-
-      int written = 0;
-
-      m_Stream.Write((ushort)0);
-
-      for (int i = 0; i < count; ++i)
-      {
-        Item child = items[i];
-
-        if (!child.Deleted && beholder.CanSee(child))
-        {
-          Point3D loc = child.Location;
-
-          m_Stream.Write(child.Serial);
-          m_Stream.Write((ushort)child.ItemID);
-          m_Stream.Write((byte)0); // signed, itemID offset
-          m_Stream.Write((ushort)Math.Min(child.Amount, ushort.MaxValue));
-          m_Stream.Write((short)loc.m_X);
-          m_Stream.Write((short)loc.m_Y);
-          m_Stream.Write((byte)0); // Grid Location?
-          m_Stream.Write(beheld.Serial);
-          m_Stream.Write((ushort)(child.QuestItem ? Item.QuestItemHue : child.Hue));
-
-          ++written;
-        }
-      }
-
-      m_Stream.Seek(pos, SeekOrigin.Begin);
-      m_Stream.Write((ushort)written);
-    }
-  }
-
-  public sealed class SetWarMode : Packet
-  {
-    public static readonly Packet InWarMode = SetStatic(new SetWarMode(true));
-    public static readonly Packet InPeaceMode = SetStatic(new SetWarMode(false));
-
-    public SetWarMode(bool mode) : base(0x72, 5)
-    {
-      m_Stream.Write(mode);
-      m_Stream.Write((byte)0x00);
-      m_Stream.Write((byte)0x32);
-      m_Stream.Write((byte)0x00);
-      //m_Stream.Fill();
-    }
-
-    public static Packet Instantiate(bool mode) => mode ? InWarMode : InPeaceMode;
-  }
-
-  public sealed class Swing : Packet
-  {
-    public Swing(int flag, Mobile attacker, Mobile defender) : base(0x2F, 10)
-    {
-      m_Stream.Write((byte)flag);
-      m_Stream.Write(attacker.Serial);
-      m_Stream.Write(defender.Serial);
-    }
-  }
-
-  public sealed class NullFastwalkStack : Packet
-  {
-    public NullFastwalkStack() : base(0xBF)
-    {
-      EnsureCapacity(256);
-      m_Stream.Write((short)0x1);
-      m_Stream.Write(0x0);
-      m_Stream.Write(0x0);
-      m_Stream.Write(0x0);
-      m_Stream.Write(0x0);
-      m_Stream.Write(0x0);
-      m_Stream.Write(0x0);
-    }
-  }
-
-  public sealed class RemoveEntity : Packet
-  {
-    public RemoveEntity(IEntity entity) : base(0x1D, 5)
-    {
-      m_Stream.Write(entity.Serial);
-    }
-  }
-
-  public sealed class ServerChange : Packet
-  {
-    public ServerChange(Mobile m, Map map) : base(0x76, 16)
-    {
-      m_Stream.Write((short)m.X);
-      m_Stream.Write((short)m.Y);
-      m_Stream.Write((short)m.Z);
-      m_Stream.Write((byte)0);
-      m_Stream.Write((short)0);
-      m_Stream.Write((short)0);
-      m_Stream.Write((short)map.Width);
-      m_Stream.Write((short)map.Height);
-    }
-  }
-
-  public sealed class SkillUpdate : Packet
-  {
-    public SkillUpdate(Skills skills) : base(0x3A)
-    {
-      EnsureCapacity(6 + skills.Length * 9);
-
-      m_Stream.Write((byte)0x02); // type: absolute, capped
-
-      for (int i = 0; i < skills.Length; ++i)
-      {
-        Skill s = skills[i];
-
-        double v = s.NonRacialValue;
-        int uv = (int)(v * 10);
-
-        if (uv < 0)
-          uv = 0;
-        else if (uv >= 0x10000)
-          uv = 0xFFFF;
-
-        m_Stream.Write((ushort)(s.Info.SkillID + 1));
-        m_Stream.Write((ushort)uv);
-        m_Stream.Write((ushort)s.BaseFixedPoint);
-        m_Stream.Write((byte)s.Lock);
-        m_Stream.Write((ushort)s.CapFixedPoint);
-      }
-
-      m_Stream.Write((short)0); // terminate
-    }
-  }
-
-  public sealed class Sequence : Packet
-  {
-    public Sequence(int num) : base(0x7B, 2)
-    {
-      m_Stream.Write((byte)num);
-    }
-  }
-
-  public sealed class SkillChange : Packet
-  {
-    public SkillChange(Skill skill) : base(0x3A)
-    {
-      EnsureCapacity(13);
-
-      double v = skill.NonRacialValue;
-      int uv = (int)(v * 10);
-
-      if (uv < 0)
-        uv = 0;
-      else if (uv >= 0x10000)
-        uv = 0xFFFF;
-
-      m_Stream.Write((byte)0xDF); // type: delta, capped
-      m_Stream.Write((ushort)skill.Info.SkillID);
-      m_Stream.Write((ushort)uv);
-      m_Stream.Write((ushort)skill.BaseFixedPoint);
-      m_Stream.Write((byte)skill.Lock);
-      m_Stream.Write((ushort)skill.CapFixedPoint);
-
-      /*m_Stream.Write( (short) skill.Info.SkillID );
-      m_Stream.Write( (short) (skill.Value * 10.0) );
-      m_Stream.Write( (short) (skill.Base * 10.0) );
-      m_Stream.Write( (byte) skill.Lock );
-      m_Stream.Write( (short) skill.CapFixedPoint );*/
-    }
-  }
-
-  public sealed class LaunchBrowser : Packet
-  {
-    public LaunchBrowser(string url) : base(0xA5)
-    {
-      url ??= "";
-
-      EnsureCapacity(4 + url.Length);
-
-      m_Stream.WriteAsciiNull(url);
-    }
-  }
-
-  public sealed class MessageLocalized : Packet
-  {
-    private static readonly MessageLocalized[] m_Cache_IntLoc = new MessageLocalized[15000];
-    private static readonly MessageLocalized[] m_Cache_CliLoc = new MessageLocalized[100000];
-    private static readonly MessageLocalized[] m_Cache_CliLocCmp = new MessageLocalized[5000];
-
-    public MessageLocalized(Serial serial, int graphic, MessageType type, int hue, int font, int number, string name,
-      string args) : base(0xC1)
-    {
-      name ??= "";
-      args ??= "";
-
-      if (hue == 0)
-        hue = 0x3B2;
-
-      EnsureCapacity(50 + args.Length * 2);
-
-      m_Stream.Write(serial);
-      m_Stream.Write((short)graphic);
-      m_Stream.Write((byte)type);
-      m_Stream.Write((short)hue);
-      m_Stream.Write((short)font);
-      m_Stream.Write(number);
-      m_Stream.WriteAsciiFixed(name, 30);
-      m_Stream.WriteLittleUniNull(args);
-    }
-
-    public static MessageLocalized InstantiateGeneric(int number)
-    {
-      MessageLocalized[] cache = null;
-      int index = 0;
-
-      if (number >= 3000000)
-      {
-        cache = m_Cache_IntLoc;
-        index = number - 3000000;
-      }
-      else if (number >= 1000000)
-      {
-        cache = m_Cache_CliLoc;
-        index = number - 1000000;
-      }
-      else if (number >= 500000)
-      {
-        cache = m_Cache_CliLocCmp;
-        index = number - 500000;
-      }
-
-      MessageLocalized p;
-
-      if (cache != null && index >= 0 && index < cache.Length)
-      {
-        p = cache[index];
-
-        if (p == null)
-        {
-          cache[index] = p = new MessageLocalized(Serial.MinusOne, -1, MessageType.Regular, 0x3B2, 3, number,
-            "System", "");
-          p.SetStatic();
-        }
-      }
-      else
-      {
-        p = new MessageLocalized(Serial.MinusOne, -1, MessageType.Regular, 0x3B2, 3, number, "System", "");
-      }
-
-      return p;
-    }
-  }
-
-  public sealed class MobileMoving : Packet
-  {
-    public MobileMoving(Mobile m, int noto) : base(0x77, 17)
-    {
-      Point3D loc = m.Location;
-
-      int hue = m.Hue;
-
-      if (m.SolidHueOverride >= 0)
-        hue = m.SolidHueOverride;
-
-      m_Stream.Write(m.Serial);
-      m_Stream.Write((short)m.Body);
-      m_Stream.Write((short)loc.m_X);
-      m_Stream.Write((short)loc.m_Y);
-      m_Stream.Write((sbyte)loc.m_Z);
-      m_Stream.Write((byte)m.Direction);
-      m_Stream.Write((short)hue);
-      m_Stream.Write((byte)m.GetPacketFlags());
-      m_Stream.Write((byte)noto);
-    }
-  }
-
-  // Pre-7.0.0.0 Mobile Moving
-  public sealed class MobileMovingOld : Packet
-  {
-    public MobileMovingOld(Mobile m, int noto) : base(0x77, 17)
-    {
-      Point3D loc = m.Location;
-
-      int hue = m.Hue;
-
-      if (m.SolidHueOverride >= 0)
-        hue = m.SolidHueOverride;
-
-      m_Stream.Write(m.Serial);
-      m_Stream.Write((short)m.Body);
-      m_Stream.Write((short)loc.m_X);
-      m_Stream.Write((short)loc.m_Y);
-      m_Stream.Write((sbyte)loc.m_Z);
-      m_Stream.Write((byte)m.Direction);
-      m_Stream.Write((short)hue);
-      m_Stream.Write((byte)m.GetOldPacketFlags());
-      m_Stream.Write((byte)noto);
-    }
-  }
-
-  public sealed class MultiTargetReqHS : Packet
-  {
-    public MultiTargetReqHS(MultiTarget t) : base(0x99, 30)
-    {
-      m_Stream.Write(t.AllowGround);
-      m_Stream.Write(t.TargetID);
-      m_Stream.Write((byte)t.Flags);
-
-      m_Stream.Fill();
-
-      m_Stream.Seek(18, SeekOrigin.Begin);
-      m_Stream.Write((short)t.MultiID);
-      m_Stream.Write((short)t.Offset.X);
-      m_Stream.Write((short)t.Offset.Y);
-      m_Stream.Write((short)t.Offset.Z);
-
-      // DWORD Hue
-    }
-  }
-
-  public sealed class MultiTargetReq : Packet
-  {
-    public MultiTargetReq(MultiTarget t) : base(0x99, 26)
-    {
-      m_Stream.Write(t.AllowGround);
-      m_Stream.Write(t.TargetID);
-      m_Stream.Write((byte)t.Flags);
-
-      m_Stream.Fill();
-
-      m_Stream.Seek(18, SeekOrigin.Begin);
-      m_Stream.Write((short)t.MultiID);
-      m_Stream.Write((short)t.Offset.X);
-      m_Stream.Write((short)t.Offset.Y);
-      m_Stream.Write((short)t.Offset.Z);
-    }
-  }
-
-  public sealed class CancelTarget : Packet
-  {
-    public static readonly Packet Instance = SetStatic(new CancelTarget());
-
-    public CancelTarget() : base(0x6C, 19)
-    {
-      m_Stream.Write((byte)0);
-      m_Stream.Write(0);
-      m_Stream.Write((byte)3);
-      m_Stream.Fill();
-    }
-  }
-
-  public sealed class TargetReq : Packet
-  {
-    public TargetReq(Target t) : base(0x6C, 19)
-    {
-      m_Stream.Write(t.AllowGround);
-      m_Stream.Write(t.TargetID);
-      m_Stream.Write((byte)t.Flags);
-      m_Stream.Fill();
-    }
-  }
-
-  public sealed class DragEffect : Packet
-  {
-    public DragEffect(IEntity src, IEntity trg, int itemID, int hue, int amount) : base(0x23, 26)
-    {
-      m_Stream.Write((short)itemID);
-      m_Stream.Write((byte)0);
-      m_Stream.Write((short)hue);
-      m_Stream.Write((short)amount);
-      m_Stream.Write(src.Serial);
-      m_Stream.Write((short)src.X);
-      m_Stream.Write((short)src.Y);
-      m_Stream.Write((sbyte)src.Z);
-      m_Stream.Write(trg.Serial);
-      m_Stream.Write((short)trg.X);
-      m_Stream.Write((short)trg.Y);
-      m_Stream.Write((sbyte)trg.Z);
-    }
-  }
-
-  public interface IGumpWriter
-  {
-    int TextEntries{ get; set; }
-    int Switches{ get; set; }
-
-    void AppendLayout(bool val);
-    void AppendLayout(int val);
-    void AppendLayout(uint val);
-    void AppendLayoutNS(int val);
-    void AppendLayout(string text);
-    void AppendLayout(byte[] buffer);
-    void WriteStrings(List<string> strings);
-    void Flush();
-  }
-
-  public sealed class DisplayGumpPacked : Packet, IGumpWriter
-  {
-    private static readonly byte[] m_True = Gump.StringToBuffer(" 1");
-    private static readonly byte[] m_False = Gump.StringToBuffer(" 0");
-
-    private static readonly byte[] m_BeginTextSeparator = Gump.StringToBuffer(" @");
-    private static readonly byte[] m_EndTextSeparator = Gump.StringToBuffer("@");
-
-    private static readonly byte[] m_Buffer = new byte[48];
-
-    private readonly Gump m_Gump;
-
-    private readonly PacketWriter m_Layout;
-
-    private int m_StringCount;
-    private readonly PacketWriter m_Strings;
-
-    static DisplayGumpPacked() => m_Buffer[0] = (byte)' ';
-
-    public DisplayGumpPacked(Gump gump)
-      : base(0xDD)
-    {
-      m_Gump = gump;
-
-      m_Layout = PacketWriter.CreateInstance(8192);
-      m_Strings = PacketWriter.CreateInstance(8192);
-    }
-
-    public int TextEntries{ get; set; }
-
-    public int Switches{ get; set; }
-
-    public void AppendLayout(bool val)
-    {
-      AppendLayout(val ? m_True : m_False);
-    }
-
-    public void AppendLayout(int val)
-    {
-      string toString = val.ToString();
-      int bytes = Encoding.ASCII.GetBytes(toString, 0, toString.Length, m_Buffer, 1) + 1;
-
-      m_Layout.Write(m_Buffer, 0, bytes);
-    }
-
-    public void AppendLayout(uint val)
-    {
-      string toString = val.ToString();
-      int bytes = Encoding.ASCII.GetBytes(toString, 0, toString.Length, m_Buffer, 1) + 1;
-
-      m_Layout.Write(m_Buffer, 0, bytes);
-    }
-
-    public void AppendLayoutNS(int val)
-    {
-      string toString = val.ToString();
-      int bytes = Encoding.ASCII.GetBytes(toString, 0, toString.Length, m_Buffer, 1);
-
-      m_Layout.Write(m_Buffer, 1, bytes);
-    }
-
-    public void AppendLayout(string text)
-    {
-      AppendLayout(m_BeginTextSeparator);
-
-      m_Layout.WriteAsciiFixed(text, text.Length);
-
-      AppendLayout(m_EndTextSeparator);
-    }
-
-    public void AppendLayout(byte[] buffer)
-    {
-      m_Layout.Write(buffer, 0, buffer.Length);
-    }
-
-    public void WriteStrings(List<string> strings)
-    {
-      m_StringCount = strings.Count;
-
-      for (int i = 0; i < strings.Count; ++i)
-      {
-        string v = strings[i] ?? "";
-
-        m_Strings.Write((ushort)v.Length);
-        m_Strings.WriteBigUniFixed(v, v.Length);
-      }
-    }
-
-    public void Flush()
-    {
-      EnsureCapacity(28 + (int)m_Layout.Length + (int)m_Strings.Length);
-
-      m_Stream.Write(m_Gump.Serial);
-      m_Stream.Write(m_Gump.TypeID);
-      m_Stream.Write(m_Gump.X);
-      m_Stream.Write(m_Gump.Y);
-
-      // Note: layout MUST be null terminated (don't listen to krrios)
-      m_Layout.Write((byte)0);
-      WritePacked(m_Layout);
-
-      m_Stream.Write(m_StringCount);
-
-      WritePacked(m_Strings);
-
-      PacketWriter.ReleaseInstance(m_Layout);
-      PacketWriter.ReleaseInstance(m_Strings);
-    }
-
-    private void WritePacked(PacketWriter src)
-    {
-      byte[] buffer = src.UnderlyingStream.GetBuffer();
-      int length = (int)src.Length;
-
-      if (length == 0)
-      {
-        m_Stream.Write(0);
-        return;
-      }
-
-      int wantLength = 1 + buffer.Length * 1024 / 1000;
-
-      wantLength += 4095;
-      wantLength &= ~4095;
-
-      byte[] packBuffer = ArrayPool<byte>.Shared.Rent(wantLength);
-
-      int packLength = wantLength;
-
-      Compression.Pack(packBuffer, ref packLength, buffer, length, ZLibQuality.Default);
-
-      m_Stream.Write(4 + packLength);
-      m_Stream.Write(length);
-      m_Stream.Write(packBuffer, 0, packLength);
-
-      ArrayPool<byte>.Shared.Return(packBuffer);
-    }
-  }
-
-  public sealed class DisplayGumpFast : Packet, IGumpWriter
-  {
-    private static readonly byte[] m_True = Gump.StringToBuffer(" 1");
-    private static readonly byte[] m_False = Gump.StringToBuffer(" 0");
-
-    private static readonly byte[] m_BeginTextSeparator = Gump.StringToBuffer(" @");
-    private static readonly byte[] m_EndTextSeparator = Gump.StringToBuffer("@");
-
-    private readonly byte[] m_Buffer = new byte[48];
-    private int m_LayoutLength;
-
-    public DisplayGumpFast(Gump g) : base(0xB0)
-    {
-      m_Buffer[0] = (byte)' ';
-
-      EnsureCapacity(4096);
-
-      m_Stream.Write(g.Serial);
-      m_Stream.Write(g.TypeID);
-      m_Stream.Write(g.X);
-      m_Stream.Write(g.Y);
-      m_Stream.Write((ushort)0xFFFF);
-    }
-
-    public int TextEntries{ get; set; }
-
-    public int Switches{ get; set; }
-
-    public void AppendLayout(bool val)
-    {
-      AppendLayout(val ? m_True : m_False);
-    }
-
-    public void AppendLayout(int val)
-    {
-      string toString = val.ToString();
-      int bytes = Encoding.ASCII.GetBytes(toString, 0, toString.Length, m_Buffer, 1) + 1;
-
-      m_Stream.Write(m_Buffer, 0, bytes);
-      m_LayoutLength += bytes;
-    }
-
-    public void AppendLayout(uint val)
-    {
-      string toString = val.ToString();
-      int bytes = Encoding.ASCII.GetBytes(toString, 0, toString.Length, m_Buffer, 1) + 1;
-
-      m_Stream.Write(m_Buffer, 0, bytes);
-      m_LayoutLength += bytes;
-    }
-
-    public void AppendLayoutNS(int val)
-    {
-      string toString = val.ToString();
-      int bytes = Encoding.ASCII.GetBytes(toString, 0, toString.Length, m_Buffer, 1);
-
-      m_Stream.Write(m_Buffer, 1, bytes);
-      m_LayoutLength += bytes;
-    }
-
-    public void AppendLayout(string text)
-    {
-      AppendLayout(m_BeginTextSeparator);
-
-      int length = text.Length;
-      m_Stream.WriteAsciiFixed(text, length);
-      m_LayoutLength += length;
-
-      AppendLayout(m_EndTextSeparator);
-    }
-
-    public void AppendLayout(byte[] buffer)
-    {
-      int length = buffer.Length;
-      m_Stream.Write(buffer, 0, length);
-      m_LayoutLength += length;
-    }
-
-    public void WriteStrings(List<string> text)
-    {
-      m_Stream.Seek(19, SeekOrigin.Begin);
-      m_Stream.Write((ushort)m_LayoutLength);
-      m_Stream.Seek(0, SeekOrigin.End);
-
-      m_Stream.Write((ushort)text.Count);
-
-      for (int i = 0; i < text.Count; ++i)
-      {
-        string v = text[i] ?? "";
-
-        int length = (ushort)v.Length;
-
-        m_Stream.Write((ushort)length);
-        m_Stream.WriteBigUniFixed(v, length);
-      }
-    }
-
-    public void Flush()
-    {
-    }
-  }
-
-  public sealed class DisplayGump : Packet
-  {
-    public DisplayGump(Gump g, string layout, string[] text) : base(0xB0)
-    {
-      layout ??= "";
-
-      EnsureCapacity(256);
-
-      m_Stream.Write(g.Serial);
-      m_Stream.Write(g.TypeID);
-      m_Stream.Write(g.X);
-      m_Stream.Write(g.Y);
-      m_Stream.Write((ushort)(layout.Length + 1));
-      m_Stream.WriteAsciiNull(layout);
-
-      m_Stream.Write((ushort)text.Length);
-
-      for (int i = 0; i < text.Length; ++i)
-      {
-        string v = text[i] ?? "";
-
-        ushort length = (ushort)v.Length;
-
-        m_Stream.Write(length);
-        m_Stream.WriteBigUniFixed(v, length);
-      }
-    }
-  }
-
-  public sealed class DisplayPaperdoll : Packet
-  {
-    public DisplayPaperdoll(Mobile m, string text, bool canLift) : base(0x88, 66)
-    {
-      byte flags = 0x00;
-
-      if (m.Warmode)
-        flags |= 0x01;
-
-      if (canLift)
-        flags |= 0x02;
-
-      m_Stream.Write(m.Serial);
-      m_Stream.WriteAsciiFixed(text, 60);
-      m_Stream.Write(flags);
-    }
-  }
-
-  public sealed class PopupMessage : Packet
-  {
-    public PopupMessage(PMMessage msg) : base(0x53, 2)
-    {
-      m_Stream.Write((byte)msg);
-    }
-  }
-
-  public sealed class PlaySound : Packet
-  {
-    public PlaySound(int soundID, IPoint3D target) : base(0x54, 12)
-    {
-      m_Stream.Write((byte)1); // flags
-      m_Stream.Write((short)soundID);
-      m_Stream.Write((short)0); // volume
-      m_Stream.Write((short)target.X);
-      m_Stream.Write((short)target.Y);
-      m_Stream.Write((short)target.Z);
-    }
-  }
-
-  public sealed class PlayMusic : Packet
-  {
-    public static readonly Packet InvalidInstance = SetStatic(new PlayMusic(MusicName.Invalid));
-
-    private static readonly Packet[] m_Instances = new Packet[60];
-
-    public PlayMusic(MusicName name) : base(0x6D, 3)
-    {
-      m_Stream.Write((short)name);
-    }
-
-    public static Packet GetInstance(MusicName name)
-    {
-      if (name == MusicName.Invalid)
-        return InvalidInstance;
-
-      int v = (int)name;
-      Packet p;
-
-      if (v >= 0 && v < m_Instances.Length)
-      {
-        p = m_Instances[v];
-
-        if (p == null)
-          m_Instances[v] = p = SetStatic(new PlayMusic(name));
-      }
-      else
-      {
-        p = new PlayMusic(name);
-      }
-
-      return p;
-    }
-  }
-
-  public sealed class ScrollMessage : Packet
-  {
-    public ScrollMessage(int type, int tip, string text) : base(0xA6)
-    {
-      text ??= "";
-
-      EnsureCapacity(10 + text.Length);
-
-      m_Stream.Write((byte)type);
-      m_Stream.Write(tip);
-      m_Stream.Write((ushort)text.Length);
-      m_Stream.WriteAsciiFixed(text, text.Length);
-    }
-  }
-
-  public sealed class CurrentTime : Packet
-  {
-    public CurrentTime() : base(0x5B, 4)
-    {
-      DateTime now = DateTime.UtcNow;
-
-      m_Stream.Write((byte)now.Hour);
-      m_Stream.Write((byte)now.Minute);
-      m_Stream.Write((byte)now.Second);
-    }
-  }
-
-  public sealed class MapChange : Packet
-  {
-    public MapChange(Mobile m) : base(0xBF)
-    {
-      EnsureCapacity(6);
-
-      m_Stream.Write((short)0x08);
-      m_Stream.Write((byte)(m.Map?.MapID ?? 0));
-    }
-  }
-
-  public sealed class SeasonChange : Packet
-  {
-    private static readonly SeasonChange[][] m_Cache = new SeasonChange[][]
-    {
-      new SeasonChange[2],
-      new SeasonChange[2],
-      new SeasonChange[2],
-      new SeasonChange[2],
-      new SeasonChange[2]
-    };
-
-    public SeasonChange(int season, bool playSound = true) : base(0xBC, 3)
-    {
-      m_Stream.Write((byte)season);
-      m_Stream.Write(playSound);
-    }
-
-    public static SeasonChange Instantiate(int season) => Instantiate(season, true);
-
-    public static SeasonChange Instantiate(int season, bool playSound)
-    {
-      if (season >= 0 && season < m_Cache.Length)
-      {
-        int idx = playSound ? 1 : 0;
-
-        SeasonChange p = m_Cache[season][idx];
-
-        if (p == null)
-        {
-          m_Cache[season][idx] = p = new SeasonChange(season, playSound);
-          p.SetStatic();
-        }
-
-        return p;
-      }
-
-      return new SeasonChange(season, playSound);
-    }
-  }
-
-  public sealed class SupportedFeatures : Packet
-  {
-    public SupportedFeatures(NetState ns) : base(0xB9, ns.ExtendedSupportedFeatures ? 5 : 3)
-    {
-      FeatureFlags flags = ExpansionInfo.CoreExpansion.SupportedFeatures;
-
-      flags |= Value;
-
-      if (ns.Account.Limit >= 6)
-      {
-        flags |= FeatureFlags.LiveAccount;
-        flags &= ~FeatureFlags.UOTD;
-
-        if (ns.Account.Limit > 6)
-          flags |= FeatureFlags.SeventhCharacterSlot;
-        else
-          flags |= FeatureFlags.SixthCharacterSlot;
-      }
-
-      if (ns.ExtendedSupportedFeatures)
-        m_Stream.Write((uint)flags);
-      else
-        m_Stream.Write((ushort)flags);
-    }
-
-    public static FeatureFlags Value{ get; set; }
-
-    public static SupportedFeatures Instantiate(NetState ns) => new SupportedFeatures(ns);
-  }
-
-  public static class AttributeNormalizer
-  {
-    public static int Maximum{ get; set; } = 25;
-
-    public static bool Enabled{ get; set; } = true;
-
-    public static void Write(PacketWriter stream, int cur, int max)
-    {
-      if (Enabled && max != 0)
-      {
-        stream.Write((short)Maximum);
-        stream.Write((short)(cur * Maximum / max));
-      }
-      else
-      {
-        stream.Write((short)max);
-        stream.Write((short)cur);
-      }
-    }
-
-    public static void WriteReverse(PacketWriter stream, int cur, int max)
-    {
-      if (Enabled && max != 0)
-      {
-        stream.Write((short)(cur * Maximum / max));
-        stream.Write((short)Maximum);
-      }
-      else
-      {
-        stream.Write((short)cur);
-        stream.Write((short)max);
-      }
-    }
-  }
-
-  public sealed class MobileHits : Packet
-  {
-    public MobileHits(Mobile m) : base(0xA1, 9)
-    {
-      m_Stream.Write(m.Serial);
-      m_Stream.Write((short)m.HitsMax);
-      m_Stream.Write((short)m.Hits);
-    }
-  }
-
-  public sealed class MobileHitsN : Packet
-  {
-    public MobileHitsN(Mobile m) : base(0xA1, 9)
-    {
-      m_Stream.Write(m.Serial);
-      AttributeNormalizer.Write(m_Stream, m.Hits, m.HitsMax);
-    }
-  }
-
-  public sealed class MobileMana : Packet
-  {
-    public MobileMana(Mobile m) : base(0xA2, 9)
-    {
-      m_Stream.Write(m.Serial);
-      m_Stream.Write((short)m.ManaMax);
-      m_Stream.Write((short)m.Mana);
-    }
-  }
-
-  public sealed class MobileManaN : Packet
-  {
-    public MobileManaN(Mobile m) : base(0xA2, 9)
-    {
-      m_Stream.Write(m.Serial);
-      AttributeNormalizer.Write(m_Stream, m.Mana, m.ManaMax);
-    }
-  }
-
-  public sealed class MobileStam : Packet
-  {
-    public MobileStam(Mobile m) : base(0xA3, 9)
-    {
-      m_Stream.Write(m.Serial);
-      m_Stream.Write((short)m.StamMax);
-      m_Stream.Write((short)m.Stam);
-    }
-  }
-
-  public sealed class MobileStamN : Packet
-  {
-    public MobileStamN(Mobile m) : base(0xA3, 9)
-    {
-      m_Stream.Write(m.Serial);
-      AttributeNormalizer.Write(m_Stream, m.Stam, m.StamMax);
-    }
-  }
-
-  public sealed class MobileAttributes : Packet
-  {
-    public MobileAttributes(Mobile m) : base(0x2D, 17)
-    {
-      m_Stream.Write(m.Serial);
-
-      m_Stream.Write((short)m.HitsMax);
-      m_Stream.Write((short)m.Hits);
-
-      m_Stream.Write((short)m.ManaMax);
-      m_Stream.Write((short)m.Mana);
-
-      m_Stream.Write((short)m.StamMax);
-      m_Stream.Write((short)m.Stam);
-    }
-  }
-
-  public sealed class MobileAttributesN : Packet
-  {
-    public MobileAttributesN(Mobile m) : base(0x2D, 17)
-    {
-      m_Stream.Write(m.Serial);
-
-      AttributeNormalizer.Write(m_Stream, m.Hits, m.HitsMax);
-      AttributeNormalizer.Write(m_Stream, m.Mana, m.ManaMax);
-      AttributeNormalizer.Write(m_Stream, m.Stam, m.StamMax);
-    }
-  }
-
-  public sealed class PathfindMessage : Packet
-  {
-    public PathfindMessage(IPoint3D p) : base(0x38, 7)
-    {
-      m_Stream.Write((short)p.X);
-      m_Stream.Write((short)p.Y);
-      m_Stream.Write((short)p.Z);
-    }
-  }
-
-  // unsure of proper format, client crashes
-  public sealed class MobileName : Packet
-  {
-    public MobileName(Mobile m) : base(0x98)
-    {
-      EnsureCapacity(37);
-
-      m_Stream.Write(m.Serial);
-      m_Stream.WriteAsciiFixed(m.Name ?? "", 30);
-    }
-  }
-
-  public sealed class MobileAnimation : Packet
-  {
-    public MobileAnimation(Mobile m, int action, int frameCount, int repeatCount, bool forward, bool repeat, int delay) :
-      base(0x6E, 14)
-    {
-      m_Stream.Write(m.Serial);
-      m_Stream.Write((short)action);
-      m_Stream.Write((short)frameCount);
-      m_Stream.Write((short)repeatCount);
-      m_Stream.Write(!forward); // protocol has really "reverse" but I find this more intuitive
-      m_Stream.Write(repeat);
-      m_Stream.Write((byte)delay);
-    }
-  }
-
-  public sealed class NewMobileAnimation : Packet
-  {
-    public NewMobileAnimation(Mobile m, int action, int frameCount, int delay) : base(0xE2, 10)
-    {
-      m_Stream.Write(m.Serial);
-      m_Stream.Write((short)action);
-      m_Stream.Write((short)frameCount);
-      m_Stream.Write((byte)delay);
-    }
-  }
-
-  public sealed class MobileStatusCompact : Packet
-  {
-    public MobileStatusCompact(bool canBeRenamed, Mobile m) : base(0x11)
-    {
-      EnsureCapacity(43);
-
-      m_Stream.Write(m.Serial);
-      m_Stream.WriteAsciiFixed(m.Name ?? "", 30);
-
-      AttributeNormalizer.WriteReverse(m_Stream, m.Hits, m.HitsMax);
-
-      m_Stream.Write(canBeRenamed);
-
-      m_Stream.Write((byte)0); // type
-    }
-  }
-
-  public sealed class MobileStatusExtended : Packet
-  {
-    public MobileStatusExtended(Mobile m) : this(m, m.NetState)
-    {
-    }
-
-    public MobileStatusExtended(Mobile m, NetState ns) : base(0x11)
-    {
-      string name = m.Name ?? "";
-
-      int type;
-
-      if (Core.HS && ns?.ExtendedStatus == true)
-      {
-        type = 6;
-        EnsureCapacity(121);
-      }
-      else if (Core.ML && ns?.SupportsExpansion(Expansion.ML) == true)
-      {
-        type = 5;
-        EnsureCapacity(91);
-      }
-      else
-      {
-        type = Core.AOS ? 4 : 3;
-        EnsureCapacity(88);
-      }
-
-      m_Stream.Write(m.Serial);
-      m_Stream.WriteAsciiFixed(name, 30);
-
-      m_Stream.Write((short)m.Hits);
-      m_Stream.Write((short)m.HitsMax);
-
-      m_Stream.Write(m.CanBeRenamedBy(m));
-
-      m_Stream.Write((byte)type);
-
-      m_Stream.Write(m.Female);
-
-      m_Stream.Write((short)m.Str);
-      m_Stream.Write((short)m.Dex);
-      m_Stream.Write((short)m.Int);
-
-      m_Stream.Write((short)m.Stam);
-      m_Stream.Write((short)m.StamMax);
-
-      m_Stream.Write((short)m.Mana);
-      m_Stream.Write((short)m.ManaMax);
-
-      m_Stream.Write(m.TotalGold);
-      m_Stream.Write((short)(Core.AOS ? m.PhysicalResistance : (int)(m.ArmorRating + 0.5)));
-      m_Stream.Write((short)(Mobile.BodyWeight + m.TotalWeight));
-
-      if (type >= 5)
-      {
-        m_Stream.Write((short)m.MaxWeight);
-        m_Stream.Write((byte)(m.Race.RaceID + 1)); // Would be 0x00 if it's a non-ML enabled account but...
-      }
-
-      m_Stream.Write((short)m.StatCap);
-
-      m_Stream.Write((byte)m.Followers);
-      m_Stream.Write((byte)m.FollowersMax);
-
-      if (type >= 4)
-      {
-        m_Stream.Write((short)m.FireResistance); // Fire
-        m_Stream.Write((short)m.ColdResistance); // Cold
-        m_Stream.Write((short)m.PoisonResistance); // Poison
-        m_Stream.Write((short)m.EnergyResistance); // Energy
-        m_Stream.Write((short)m.Luck); // Luck
-
-        IWeapon weapon = m.Weapon;
-
-        if (weapon != null)
-        {
-          weapon.GetStatusDamage(m, out int min, out int max);
-          m_Stream.Write((short)min); // Damage min
-          m_Stream.Write((short)max); // Damage max
-        }
-        else
-        {
-          m_Stream.Write((short)0); // Damage min
-          m_Stream.Write((short)0); // Damage max
-        }
-
-        m_Stream.Write(m.TithingPoints);
-      }
-
-      if (type >= 6)
-        for (int i = 0; i < 15; ++i)
-          m_Stream.Write((short)m.GetAOSStatus(i));
-    }
-  }
-
-  public sealed class MobileStatus : Packet
-  {
-    public MobileStatus(Mobile beholder, Mobile beheld) : this(beholder, beheld, beheld.NetState)
-    {
-    }
-
-    public MobileStatus(Mobile beholder, Mobile beheld, NetState ns) : base(0x11)
-    {
-      string name = beheld.Name ?? "";
-
-      int type;
-
-      if (beholder != beheld)
-      {
-        type = 0;
-        EnsureCapacity(43);
-      }
-      else if (Core.HS && ns?.ExtendedStatus == true)
-      {
-        type = 6;
-        EnsureCapacity(121);
-      }
-      else if (Core.ML && ns?.SupportsExpansion(Expansion.ML) == true)
-      {
-        type = 5;
-        EnsureCapacity(91);
-      }
-      else
-      {
-        type = Core.AOS ? 4 : 3;
-        EnsureCapacity(88);
-      }
-
-      m_Stream.Write(beheld.Serial);
-
-      m_Stream.WriteAsciiFixed(name, 30);
-
-      if (beholder == beheld)
-        WriteAttr(beheld.Hits, beheld.HitsMax);
-      else
-        WriteAttrNorm(beheld.Hits, beheld.HitsMax);
-
-      m_Stream.Write(beheld.CanBeRenamedBy(beholder));
-
-      m_Stream.Write((byte)type);
-
-      if (type <= 0)
-        return;
-
-      m_Stream.Write(beheld.Female);
-
-      m_Stream.Write((short)beheld.Str);
-      m_Stream.Write((short)beheld.Dex);
-      m_Stream.Write((short)beheld.Int);
-
-      WriteAttr(beheld.Stam, beheld.StamMax);
-      WriteAttr(beheld.Mana, beheld.ManaMax);
-
-      m_Stream.Write(beheld.TotalGold);
-      m_Stream.Write((short)(Core.AOS ? beheld.PhysicalResistance : (int)(beheld.ArmorRating + 0.5)));
-      m_Stream.Write((short)(Mobile.BodyWeight + beheld.TotalWeight));
-
-      if (type >= 5)
-      {
-        m_Stream.Write((short)beheld.MaxWeight);
-        m_Stream.Write((byte)(beheld.Race.RaceID + 1)); // Would be 0x00 if it's a non-ML enabled account but...
-      }
-
-      m_Stream.Write((short)beheld.StatCap);
-
-      m_Stream.Write((byte)beheld.Followers);
-      m_Stream.Write((byte)beheld.FollowersMax);
-
-      if (type >= 4)
-      {
-        m_Stream.Write((short)beheld.FireResistance); // Fire
-        m_Stream.Write((short)beheld.ColdResistance); // Cold
-        m_Stream.Write((short)beheld.PoisonResistance); // Poison
-        m_Stream.Write((short)beheld.EnergyResistance); // Energy
-        m_Stream.Write((short)beheld.Luck); // Luck
-
-        IWeapon weapon = beheld.Weapon;
-
-        if (weapon != null)
-        {
-          weapon.GetStatusDamage(beheld, out int min, out int max);
-          m_Stream.Write((short)min); // Damage min
-          m_Stream.Write((short)max); // Damage max
-        }
-        else
-        {
-          m_Stream.Write((short)0); // Damage min
-          m_Stream.Write((short)0); // Damage max
-        }
-
-        m_Stream.Write(beheld.TithingPoints);
-      }
-
-      if (type >= 6)
-        for (int i = 0; i < 15; ++i)
-          m_Stream.Write((short)beheld.GetAOSStatus(i));
-    }
-
-    private void WriteAttr(int current, int maximum)
-    {
-      m_Stream.Write((short)current);
-      m_Stream.Write((short)maximum);
-    }
-
-    private void WriteAttrNorm(int current, int maximum)
-    {
-      AttributeNormalizer.WriteReverse(m_Stream, current, maximum);
-    }
-  }
-
-  public sealed class HealthbarPoison : Packet
-  {
-    public HealthbarPoison(Mobile m) : base(0x17)
-    {
-      EnsureCapacity(12);
-
-      m_Stream.Write(m.Serial);
-      m_Stream.Write((short)1);
-
-      m_Stream.Write((short)1);
-
-      Poison p = m.Poison;
-
-      if (p != null)
-        m_Stream.Write((byte)(p.Level + 1));
-      else
-        m_Stream.Write((byte)0);
-    }
-  }
-
-  public sealed class HealthbarYellow : Packet
-  {
-    public HealthbarYellow(Mobile m) : base(0x17)
-    {
-      EnsureCapacity(12);
-
-      m_Stream.Write(m.Serial);
-      m_Stream.Write((short)1);
-
-      m_Stream.Write((short)2);
-
-      if (m.Blessed || m.YellowHealthbar)
-        m_Stream.Write((byte)1);
-      else
-        m_Stream.Write((byte)0);
-    }
-  }
-
-  public sealed class MobileUpdate : Packet
-  {
-    public MobileUpdate(Mobile m) : base(0x20, 19)
-    {
-      int hue = m.Hue;
-
-      if (m.SolidHueOverride >= 0)
-        hue = m.SolidHueOverride;
-
-      m_Stream.Write(m.Serial);
-      m_Stream.Write((short)m.Body);
-      m_Stream.Write((byte)0);
-      m_Stream.Write((short)hue);
-      m_Stream.Write((byte)m.GetPacketFlags());
-      m_Stream.Write((short)m.X);
-      m_Stream.Write((short)m.Y);
-      m_Stream.Write((short)0);
-      m_Stream.Write((byte)m.Direction);
-      m_Stream.Write((sbyte)m.Z);
-    }
-  }
-
-  // Pre-7.0.0.0 Mobile Update
-  public sealed class MobileUpdateOld : Packet
-  {
-    public MobileUpdateOld(Mobile m) : base(0x20, 19)
-    {
-      int hue = m.Hue;
-
-      if (m.SolidHueOverride >= 0)
-        hue = m.SolidHueOverride;
-
-      m_Stream.Write(m.Serial);
-      m_Stream.Write((short)m.Body);
-      m_Stream.Write((byte)0);
-      m_Stream.Write((short)hue);
-      m_Stream.Write((byte)m.GetOldPacketFlags());
-      m_Stream.Write((short)m.X);
-      m_Stream.Write((short)m.Y);
-      m_Stream.Write((short)0);
-      m_Stream.Write((byte)m.Direction);
-      m_Stream.Write((sbyte)m.Z);
-    }
-  }
-
-  public sealed class MobileIncoming : Packet
-  {
-<<<<<<< HEAD
-    private static ThreadLocal<int[]> m_DupedLayersTL = new ThreadLocal<int[]>(() => new int[256]);
-    private static ThreadLocal<int> m_VersionTL = new ThreadLocal<int>();
-=======
-    private static readonly ThreadLocal<int[]> m_DupedLayersTL = new ThreadLocal<int[]>(() => { return new int[256]; });
-    private static readonly ThreadLocal<int> m_VersionTL = new ThreadLocal<int>();
->>>>>>> 2c0d97cd
-
-    public Mobile m_Beheld;
-
-    public MobileIncoming(Mobile beholder, Mobile beheld) : base(0x78)
-    {
-      m_Beheld = beheld;
-
-      int m_Version = ++m_VersionTL.Value;
-      int[] m_DupedLayers = m_DupedLayersTL.Value;
-
-      List<Item> eq = beheld.Items;
-      int count = eq.Count;
-
-      if (beheld.HairItemID > 0)
-        count++;
-      if (beheld.FacialHairItemID > 0)
-        count++;
-
-      EnsureCapacity(23 + count * 9);
-
-      int hue = beheld.Hue;
-
-      if (beheld.SolidHueOverride >= 0)
-        hue = beheld.SolidHueOverride;
-
-      m_Stream.Write(beheld.Serial);
-      m_Stream.Write((short)beheld.Body);
-      m_Stream.Write((short)beheld.X);
-      m_Stream.Write((short)beheld.Y);
-      m_Stream.Write((sbyte)beheld.Z);
-      m_Stream.Write((byte)beheld.Direction);
-      m_Stream.Write((short)hue);
-      m_Stream.Write((byte)beheld.GetPacketFlags());
-      m_Stream.Write((byte)Notoriety.Compute(beholder, beheld));
-
-      for (int i = 0; i < eq.Count; ++i)
-      {
-        Item item = eq[i];
-
-        byte layer = (byte)item.Layer;
-
-        if (!item.Deleted && beholder.CanSee(item) && m_DupedLayers[layer] != m_Version)
-        {
-          m_DupedLayers[layer] = m_Version;
-
-          hue = item.Hue;
-
-          if (beheld.SolidHueOverride >= 0)
-            hue = beheld.SolidHueOverride;
-
-          int itemID = item.ItemID & 0xFFFF;
-
-          m_Stream.Write(item.Serial);
-          m_Stream.Write((ushort)itemID);
-          m_Stream.Write(layer);
-
-          m_Stream.Write((short)hue);
-        }
-      }
-
-      if (beheld.HairItemID > 0)
-        if (m_DupedLayers[(int)Layer.Hair] != m_Version)
-        {
-          m_DupedLayers[(int)Layer.Hair] = m_Version;
-          hue = beheld.HairHue;
-
-          if (beheld.SolidHueOverride >= 0)
-            hue = beheld.SolidHueOverride;
-
-          int itemID = beheld.HairItemID & 0xFFFF;
-
-          m_Stream.Write(HairInfo.FakeSerial(beheld));
-          m_Stream.Write((ushort)itemID);
-          m_Stream.Write((byte)Layer.Hair);
-
-          m_Stream.Write((short)hue);
-        }
-
-      if (beheld.FacialHairItemID > 0)
-        if (m_DupedLayers[(int)Layer.FacialHair] != m_Version)
-        {
-          m_DupedLayers[(int)Layer.FacialHair] = m_Version;
-          hue = beheld.FacialHairHue;
-
-          if (beheld.SolidHueOverride >= 0)
-            hue = beheld.SolidHueOverride;
-
-          int itemID = beheld.FacialHairItemID & 0xFFFF;
-
-          m_Stream.Write(FacialHairInfo.FakeSerial(beheld));
-          m_Stream.Write((ushort)itemID);
-          m_Stream.Write((byte)Layer.FacialHair);
-
-          m_Stream.Write((short)hue);
-        }
-
-      m_Stream.Write(0); // terminate
-    }
-
-    public static Packet Create(NetState ns, Mobile beholder, Mobile beheld)
-    {
-      if (ns.NewMobileIncoming)
-        return new MobileIncoming(beholder, beheld);
-      if (ns.StygianAbyss)
-        return new MobileIncomingSA(beholder, beheld);
-      return new MobileIncomingOld(beholder, beheld);
-    }
-  }
-
-  public sealed class MobileIncomingSA : Packet
-  {
-<<<<<<< HEAD
-    private static ThreadLocal<int[]> m_DupedLayersTL = new ThreadLocal<int[]>(() => new int[256]);
-    private static ThreadLocal<int> m_VersionTL = new ThreadLocal<int>();
-=======
-    private static readonly ThreadLocal<int[]> m_DupedLayersTL = new ThreadLocal<int[]>(() => { return new int[256]; });
-    private static readonly ThreadLocal<int> m_VersionTL = new ThreadLocal<int>();
->>>>>>> 2c0d97cd
-
-    public Mobile m_Beheld;
-
-    public MobileIncomingSA(Mobile beholder, Mobile beheld) : base(0x78)
-    {
-      m_Beheld = beheld;
-
-      int m_Version = ++m_VersionTL.Value;
-      int[] m_DupedLayers = m_DupedLayersTL.Value;
-
-      List<Item> eq = beheld.Items;
-      int count = eq.Count;
-
-      if (beheld.HairItemID > 0)
-        count++;
-      if (beheld.FacialHairItemID > 0)
-        count++;
-
-      EnsureCapacity(23 + count * 9);
-
-      int hue = beheld.Hue;
-
-      if (beheld.SolidHueOverride >= 0)
-        hue = beheld.SolidHueOverride;
-
-      m_Stream.Write(beheld.Serial);
-      m_Stream.Write((short)beheld.Body);
-      m_Stream.Write((short)beheld.X);
-      m_Stream.Write((short)beheld.Y);
-      m_Stream.Write((sbyte)beheld.Z);
-      m_Stream.Write((byte)beheld.Direction);
-      m_Stream.Write((short)hue);
-      m_Stream.Write((byte)beheld.GetPacketFlags());
-      m_Stream.Write((byte)Notoriety.Compute(beholder, beheld));
-
-      for (int i = 0; i < eq.Count; ++i)
-      {
-        Item item = eq[i];
-
-        byte layer = (byte)item.Layer;
-
-        if (!item.Deleted && beholder.CanSee(item) && m_DupedLayers[layer] != m_Version)
-        {
-          m_DupedLayers[layer] = m_Version;
-
-          hue = item.Hue;
-
-          if (beheld.SolidHueOverride >= 0)
-            hue = beheld.SolidHueOverride;
-
-          int itemID = item.ItemID & 0x7FFF;
-          bool writeHue = hue != 0;
-
-          if (writeHue)
-            itemID |= 0x8000;
-
-          m_Stream.Write(item.Serial);
-          m_Stream.Write((ushort)itemID);
-          m_Stream.Write(layer);
-
-          if (writeHue)
-            m_Stream.Write((short)hue);
-        }
-      }
-
-      if (beheld.HairItemID > 0)
-        if (m_DupedLayers[(int)Layer.Hair] != m_Version)
-        {
-          m_DupedLayers[(int)Layer.Hair] = m_Version;
-          hue = beheld.HairHue;
-
-          if (beheld.SolidHueOverride >= 0)
-            hue = beheld.SolidHueOverride;
-
-          int itemID = beheld.HairItemID & 0x7FFF;
-
-          bool writeHue = hue != 0;
-
-          if (writeHue)
-            itemID |= 0x8000;
-
-          m_Stream.Write(HairInfo.FakeSerial(beheld));
-          m_Stream.Write((ushort)itemID);
-          m_Stream.Write((byte)Layer.Hair);
-
-          if (writeHue)
-            m_Stream.Write((short)hue);
-        }
-
-      if (beheld.FacialHairItemID > 0)
-        if (m_DupedLayers[(int)Layer.FacialHair] != m_Version)
-        {
-          m_DupedLayers[(int)Layer.FacialHair] = m_Version;
-          hue = beheld.FacialHairHue;
-
-          if (beheld.SolidHueOverride >= 0)
-            hue = beheld.SolidHueOverride;
-
-          int itemID = beheld.FacialHairItemID & 0x7FFF;
-
-          bool writeHue = hue != 0;
-
-          if (writeHue)
-            itemID |= 0x8000;
-
-          m_Stream.Write(FacialHairInfo.FakeSerial(beheld));
-          m_Stream.Write((ushort)itemID);
-          m_Stream.Write((byte)Layer.FacialHair);
-
-          if (writeHue)
-            m_Stream.Write((short)hue);
-        }
-
-      m_Stream.Write(0); // terminate
-    }
-  }
-
-  // Pre-7.0.0.0 Mobile Incoming
-  public sealed class MobileIncomingOld : Packet
-  {
-    private static readonly ThreadLocal<int[]> m_DupedLayersTL = new ThreadLocal<int[]>(() => { return new int[256]; });
-    private static readonly ThreadLocal<int> m_VersionTL = new ThreadLocal<int>();
-
-    public Mobile m_Beheld;
-
-    public MobileIncomingOld(Mobile beholder, Mobile beheld) : base(0x78)
-    {
-      m_Beheld = beheld;
-
-      int m_Version = ++m_VersionTL.Value;
-      int[] m_DupedLayers = m_DupedLayersTL.Value;
-
-      List<Item> eq = beheld.Items;
-      int count = eq.Count;
-
-      if (beheld.HairItemID > 0)
-        count++;
-      if (beheld.FacialHairItemID > 0)
-        count++;
-
-      EnsureCapacity(23 + count * 9);
-
-      int hue = beheld.Hue;
-
-      if (beheld.SolidHueOverride >= 0)
-        hue = beheld.SolidHueOverride;
-
-      m_Stream.Write(beheld.Serial);
-      m_Stream.Write((short)beheld.Body);
-      m_Stream.Write((short)beheld.X);
-      m_Stream.Write((short)beheld.Y);
-      m_Stream.Write((sbyte)beheld.Z);
-      m_Stream.Write((byte)beheld.Direction);
-      m_Stream.Write((short)hue);
-      m_Stream.Write((byte)beheld.GetOldPacketFlags());
-      m_Stream.Write((byte)Notoriety.Compute(beholder, beheld));
-
-      for (int i = 0; i < eq.Count; ++i)
-      {
-        Item item = eq[i];
-
-        byte layer = (byte)item.Layer;
-
-        if (!item.Deleted && beholder.CanSee(item) && m_DupedLayers[layer] != m_Version)
-        {
-          m_DupedLayers[layer] = m_Version;
-
-          hue = item.Hue;
-
-          if (beheld.SolidHueOverride >= 0)
-            hue = beheld.SolidHueOverride;
-
-          int itemID = item.ItemID & 0x7FFF;
-          bool writeHue = hue != 0;
-
-          if (writeHue)
-            itemID |= 0x8000;
-
-          m_Stream.Write(item.Serial);
-          m_Stream.Write((ushort)itemID);
-          m_Stream.Write(layer);
-
-          if (writeHue)
-            m_Stream.Write((short)hue);
-        }
-      }
-
-      if (beheld.HairItemID > 0)
-        if (m_DupedLayers[(int)Layer.Hair] != m_Version)
-        {
-          m_DupedLayers[(int)Layer.Hair] = m_Version;
-          hue = beheld.HairHue;
-
-          if (beheld.SolidHueOverride >= 0)
-            hue = beheld.SolidHueOverride;
-
-          int itemID = beheld.HairItemID & 0x7FFF;
-
-          bool writeHue = hue != 0;
-
-          if (writeHue)
-            itemID |= 0x8000;
-
-          m_Stream.Write(HairInfo.FakeSerial(beheld));
-          m_Stream.Write((ushort)itemID);
-          m_Stream.Write((byte)Layer.Hair);
-
-          if (writeHue)
-            m_Stream.Write((short)hue);
-        }
-
-      if (beheld.FacialHairItemID > 0)
-        if (m_DupedLayers[(int)Layer.FacialHair] != m_Version)
-        {
-          m_DupedLayers[(int)Layer.FacialHair] = m_Version;
-          hue = beheld.FacialHairHue;
-
-          if (beheld.SolidHueOverride >= 0)
-            hue = beheld.SolidHueOverride;
-
-          int itemID = beheld.FacialHairItemID & 0x7FFF;
-
-          bool writeHue = hue != 0;
-
-          if (writeHue)
-            itemID |= 0x8000;
-
-          m_Stream.Write(FacialHairInfo.FakeSerial(beheld));
-          m_Stream.Write((ushort)itemID);
-          m_Stream.Write((byte)Layer.FacialHair);
-
-          if (writeHue)
-            m_Stream.Write((short)hue);
-        }
-
-      m_Stream.Write(0); // terminate
-    }
-  }
-
-  public sealed class AsciiMessage : Packet
-  {
-    public AsciiMessage(Serial serial, int graphic, MessageType type, int hue, int font, string name, string text) :
-      base(0x1C)
-    {
-      name ??= "";
-      text ??= "";
-
-      if (hue == 0)
-        hue = 0x3B2;
-
-      EnsureCapacity(45 + text.Length);
-
-      m_Stream.Write(serial);
-      m_Stream.Write((short)graphic);
-      m_Stream.Write((byte)type);
-      m_Stream.Write((short)hue);
-      m_Stream.Write((short)font);
-      m_Stream.WriteAsciiFixed(name, 30);
-      m_Stream.WriteAsciiNull(text);
-    }
-  }
-
-  public sealed class UnicodeMessage : Packet
-  {
-    public UnicodeMessage(Serial serial, int graphic, MessageType type, int hue, int font, string lang, string name,
-      string text) : base(0xAE)
-    {
-      if (string.IsNullOrEmpty(lang)) lang = "ENU";
-      name ??= "";
-      text ??= "";
-
-      if (hue == 0)
-        hue = 0x3B2;
-
-      EnsureCapacity(50 + text.Length * 2);
-
-      m_Stream.Write(serial);
-      m_Stream.Write((short)graphic);
-      m_Stream.Write((byte)type);
-      m_Stream.Write((short)hue);
-      m_Stream.Write((short)font);
-      m_Stream.WriteAsciiFixed(lang, 4);
-      m_Stream.WriteAsciiFixed(name, 30);
-      m_Stream.WriteBigUniNull(text);
-    }
-  }
-
-  public sealed class PingAck : Packet
-  {
-    private static readonly PingAck[] m_Cache = new PingAck[0x100];
-
-    public PingAck(byte ping) : base(0x73, 2)
-    {
-      m_Stream.Write(ping);
-    }
-
-    public static PingAck Instantiate(byte ping)
-    {
-      PingAck p = m_Cache[ping];
-
-      if (p == null)
-      {
-        m_Cache[ping] = p = new PingAck(ping);
-        p.SetStatic();
-      }
-
-      return p;
-    }
-  }
-
-  public sealed class MovementRej : Packet
-  {
-    public MovementRej(int seq, Mobile m) : base(0x21, 8)
-    {
-      m_Stream.Write((byte)seq);
-      m_Stream.Write((short)m.X);
-      m_Stream.Write((short)m.Y);
-      m_Stream.Write((byte)m.Direction);
-      m_Stream.Write((sbyte)m.Z);
-    }
-  }
-
-  public sealed class MovementAck : Packet
-  {
-    private static readonly MovementAck[] m_Cache = new MovementAck[8 * 256];
-
-    private MovementAck(int seq, int noto) : base(0x22, 3)
-    {
-      m_Stream.Write((byte)seq);
-      m_Stream.Write((byte)noto);
-    }
-
-    public static MovementAck Instantiate(int seq, Mobile m)
-    {
-      int noto = Notoriety.Compute(m, m);
-
-      MovementAck p = m_Cache[noto * seq];
-
-      if (p == null)
-      {
-        m_Cache[noto * seq] = p = new MovementAck(seq, noto);
-        p.SetStatic();
-      }
-
-      return p;
-    }
-  }
-
-  public sealed class LoginConfirm : Packet
-  {
-    public LoginConfirm(Mobile m) : base(0x1B, 37)
-    {
-      m_Stream.Write(m.Serial);
-      m_Stream.Write(0);
-      m_Stream.Write((short)m.Body);
-      m_Stream.Write((short)m.X);
-      m_Stream.Write((short)m.Y);
-      m_Stream.Write((short)m.Z);
-      m_Stream.Write((byte)m.Direction);
-      m_Stream.Write((byte)0);
-      m_Stream.Write(-1);
-
-      Map map = m.Map;
-
-      if (map == null || map == Map.Internal)
-        map = m.LogoutMap;
-
-      m_Stream.Write((short)0);
-      m_Stream.Write((short)0);
-      m_Stream.Write((short)(map?.Width ?? 6144));
-      m_Stream.Write((short)(map?.Height ?? 4096));
-
-      m_Stream.Fill();
-    }
-  }
-
-  public sealed class LoginComplete : Packet
-  {
-    public static readonly Packet Instance = SetStatic(new LoginComplete());
-
-    public LoginComplete() : base(0x55, 1)
-    {
-    }
-  }
-
-  public sealed class CharacterListUpdate : Packet
-  {
-    public CharacterListUpdate(IAccount a) : base(0x86)
-    {
-      EnsureCapacity(4 + a.Length * 60);
-
-      int highSlot = -1;
-
-      for (int i = 0; i < a.Length; ++i)
-        if (a[i] != null)
-          highSlot = i;
-
-      int count = Math.Max(Math.Max(highSlot + 1, a.Limit), 5);
-
-      m_Stream.Write((byte)count);
-
-      for (int i = 0; i < count; ++i)
-      {
-        Mobile m = a[i];
-
-        if (m != null)
-        {
-          m_Stream.WriteAsciiFixed(m.Name, 30);
-          m_Stream.Fill(30); // password
-        }
-        else
-        {
-          m_Stream.Fill(60);
-        }
-      }
-    }
-  }
-
-  [Flags]
-  public enum ThirdPartyFeature : ulong
-  {
-    FilterWeather = 1,
-    FilterLight = 1 << 1,
-
-    SmartTarget = 1 << 2,
-    RangedTarget = 1 << 3,
-
-    AutoOpenDoors = 1 << 4,
-
-    DequipOnCast = 1 << 5,
-    AutoPotionEquip = 1 << 6,
-
-    ProtectHeals = 1 << 7,
-
-    LoopedMacros = 1 << 8,
-
-    UseOnceAgent = 1 << 9,
-    RestockAgent = 1 << 10,
-    SellAgent = 1 << 11,
-    BuyAgent = 1 << 12,
-
-    PotionHotkeys = 1 << 13,
-
-    RandomTargets = 1 << 14,
-    ClosestTargets = 1 << 15, // All closest target hotkeys
-    OverheadHealth = 1 << 16, // Health and Mana/Stam messages shown over player's heads
-
-    AutolootAgent = 1 << 17,
-    BoneCutterAgent = 1 << 18,
-    AdvancedMacros = 1 << 19,
-    AutoRemount = 1 << 20,
-    AutoBandage = 1 << 21,
-    EnemyTargetShare = 1 << 22,
-    FilterSeason = 1 << 23,
-    SpellTargetShare = 1 << 24,
-
-    All = ulong.MaxValue
-  }
-
-  public static class FeatureProtection
-  {
-    public static ThirdPartyFeature DisabledFeatures{ get; private set; } = 0;
-
-    public static void Disable(ThirdPartyFeature feature)
-    {
-      SetDisabled(feature, true);
-    }
-
-    public static void Enable(ThirdPartyFeature feature)
-    {
-      SetDisabled(feature, false);
-    }
-
-    public static void SetDisabled(ThirdPartyFeature feature, bool value)
-    {
-      if (value)
-        DisabledFeatures |= feature;
-      else
-        DisabledFeatures &= ~feature;
-    }
-  }
-
-  public sealed class CharacterList : Packet
-  {
-    //private static MD5CryptoServiceProvider m_MD5Provider;
-
-    public CharacterList(IAccount a, CityInfo[] info) : base(0xA9)
-    {
-      EnsureCapacity(11 + a.Length * 60 + info.Length * 89);
-
-      int highSlot = -1;
-
-      for (int i = 0; i < a.Length; ++i)
-        if (a[i] != null)
-          highSlot = i;
-
-      int count = Math.Max(Math.Max(highSlot + 1, a.Limit), 5);
-
-      m_Stream.Write((byte)count);
-
-      for (int i = 0; i < count; ++i)
-        if (a[i] != null)
-        {
-          m_Stream.WriteAsciiFixed(a[i].Name, 30);
-          m_Stream.Fill(30); // password
-        }
-        else
-        {
-          m_Stream.Fill(60);
-        }
-
-      m_Stream.Write((byte)info.Length);
-
-      for (int i = 0; i < info.Length; ++i)
-      {
-        CityInfo ci = info[i];
-
-        m_Stream.Write((byte)i);
-        m_Stream.WriteAsciiFixed(ci.City, 32);
-        m_Stream.WriteAsciiFixed(ci.Building, 32);
-        m_Stream.Write(ci.X);
-        m_Stream.Write(ci.Y);
-        m_Stream.Write(ci.Z);
-        m_Stream.Write(ci.Map.MapID);
-        m_Stream.Write(ci.Description);
-        m_Stream.Write(0);
-      }
-
-      CharacterListFlags flags = ExpansionInfo.CoreExpansion.CharacterListFlags;
-
-      if (count > 6)
-        flags |= CharacterListFlags.SeventhCharacterSlot |
-                 CharacterListFlags.SixthCharacterSlot; // 7th Character Slot - TODO: Is SixthCharacterSlot Required?
-      else if (count == 6)
-        flags |= CharacterListFlags.SixthCharacterSlot; // 6th Character Slot
-      else if (a.Limit == 1)
-        flags |= CharacterListFlags.SlotLimit &
-                 CharacterListFlags.OneCharacterSlot; // Limit Characters & One Character
-
-      m_Stream.Write((int)(flags | AdditionalFlags)); // Additional Flags
-
-      m_Stream.Write((short)-1);
-
-      /*ThirdPartyFeature disabled = FeatureProtection.DisabledFeatures;
-
-      if (disabled != 0)
-      {
-        if (m_MD5Provider == null)
-          m_MD5Provider = new MD5CryptoServiceProvider();
-
-        m_Stream.UnderlyingStream.Flush();
-
-        byte[] hashCode = m_MD5Provider.ComputeHash(m_Stream.UnderlyingStream.GetBuffer(), 0,
-          (int)m_Stream.UnderlyingStream.Length);
-        byte[] buffer = new byte[28];
-
-        for (int i = 0; i < count; ++i)
-        {
-          Utility.RandomBytes(buffer);
-
-          m_Stream.Seek(35 + i * 60, SeekOrigin.Begin);
-          m_Stream.Write(buffer, 0, buffer.Length);
-        }
-
-        m_Stream.Seek(35, SeekOrigin.Begin);
-        m_Stream.Write((int)((long)disabled >> 32));
-        m_Stream.Write((int)disabled);
-
-        m_Stream.Seek(95, SeekOrigin.Begin);
-        m_Stream.Write(hashCode, 0, hashCode.Length);
-      }*/
-    }
-
-    public static CharacterListFlags AdditionalFlags{ get; set; }
-  }
-
-  public sealed class CharacterListOld : Packet
-  {
-    // private static MD5CryptoServiceProvider m_MD5Provider;
-
-    public CharacterListOld(IAccount a, CityInfo[] info) : base(0xA9)
-    {
-      EnsureCapacity(9 + a.Length * 60 + info.Length * 63);
-
-      int highSlot = -1;
-
-      for (int i = 0; i < a.Length; ++i)
-        if (a[i] != null)
-          highSlot = i;
-
-      int count = Math.Max(Math.Max(highSlot + 1, a.Limit), 5);
-
-      m_Stream.Write((byte)count);
-
-      for (int i = 0; i < count; ++i)
-        if (a[i] != null)
-        {
-          m_Stream.WriteAsciiFixed(a[i].Name, 30);
-          m_Stream.Fill(30); // password
-        }
-        else
-        {
-          m_Stream.Fill(60);
-        }
-
-      m_Stream.Write((byte)info.Length);
-
-      for (int i = 0; i < info.Length; ++i)
-      {
-        CityInfo ci = info[i];
-
-        m_Stream.Write((byte)i);
-        m_Stream.WriteAsciiFixed(ci.City, 31);
-        m_Stream.WriteAsciiFixed(ci.Building, 31);
-      }
-
-      CharacterListFlags flags = ExpansionInfo.CoreExpansion.CharacterListFlags;
-
-      if (count > 6)
-        flags |= CharacterListFlags.SeventhCharacterSlot |
-                 CharacterListFlags.SixthCharacterSlot; // 7th Character Slot - TODO: Is SixthCharacterSlot Required?
-      else if (count == 6)
-        flags |= CharacterListFlags.SixthCharacterSlot; // 6th Character Slot
-      else if (a.Limit == 1)
-        flags |= CharacterListFlags.SlotLimit &
-                 CharacterListFlags.OneCharacterSlot; // Limit Characters & One Character
-
-      m_Stream.Write((int)(flags | CharacterList.AdditionalFlags)); // Additional Flags
-    }
-  }
-
-  public sealed class ClearWeaponAbility : Packet
-  {
-    public static readonly Packet Instance = SetStatic(new ClearWeaponAbility());
-
-    public ClearWeaponAbility() : base(0xBF)
-    {
-      EnsureCapacity(5);
-
-      m_Stream.Write((short)0x21);
-    }
-  }
-
-  public enum ALRReason : byte
-  {
-    Invalid = 0x00,
-    InUse = 0x01,
-    Blocked = 0x02,
-    BadPass = 0x03,
-    Idle = 0xFE,
-    BadComm = 0xFF
-  }
-
-  public sealed class AccountLoginRej : Packet
-  {
-    public AccountLoginRej(ALRReason reason) : base(0x82, 2)
-    {
-      m_Stream.Write((byte)reason);
-    }
-  }
-
-  [Flags]
-  public enum AffixType : byte
-  {
-    Append = 0x00,
-    Prepend = 0x01,
-    System = 0x02
-  }
-
-  public sealed class MessageLocalizedAffix : Packet
-  {
-    public MessageLocalizedAffix(Serial serial, int graphic, MessageType messageType, int hue, int font, int number,
-      string name, AffixType affixType, string affix, string args) : base(0xCC)
-    {
-      name ??= "";
-      affix ??= "";
-      args ??= "";
-
-      if (hue == 0)
-        hue = 0x3B2;
-
-      EnsureCapacity(52 + affix.Length + args.Length * 2);
-
-      m_Stream.Write(serial);
-      m_Stream.Write((short)graphic);
-      m_Stream.Write((byte)messageType);
-      m_Stream.Write((short)hue);
-      m_Stream.Write((short)font);
-      m_Stream.Write(number);
-      m_Stream.Write((byte)affixType);
-      m_Stream.WriteAsciiFixed(name, 30);
-      m_Stream.WriteAsciiNull(affix);
-      m_Stream.WriteBigUniNull(args);
-    }
-  }
-
-  public sealed class ServerInfo
-  {
-    public ServerInfo(string name, int fullPercent, TimeZoneInfo tz, IPEndPoint address)
-    {
-      Name = name;
-      FullPercent = fullPercent;
-      TimeZone = tz.GetUtcOffset(DateTime.Now).Hours;
-      Address = address;
-    }
-
-    public string Name{ get; set; }
-
-    public int FullPercent{ get; set; }
-
-    public int TimeZone{ get; set; }
-
-    public IPEndPoint Address{ get; set; }
-  }
-
-  public sealed class FollowMessage : Packet
-  {
-    public FollowMessage(Serial serial1, Serial serial2) : base(0x15, 9)
-    {
-      m_Stream.Write(serial1);
-      m_Stream.Write(serial2);
-    }
-  }
-
-  public sealed class AccountLoginAck : Packet
-  {
-    public AccountLoginAck(ServerInfo[] info) : base(0xA8)
-    {
-      EnsureCapacity(6 + info.Length * 40);
-
-      m_Stream.Write((byte)0x5D); // Unknown
-
-      m_Stream.Write((ushort)info.Length);
-
-      for (int i = 0; i < info.Length; ++i)
-      {
-        ServerInfo si = info[i];
-
-        m_Stream.Write((ushort)i);
-        m_Stream.WriteAsciiFixed(si.Name, 32);
-        m_Stream.Write((byte)si.FullPercent);
-        m_Stream.Write((sbyte)si.TimeZone);
-        m_Stream.Write(Utility.GetAddressValue(si.Address.Address));
-      }
-    }
-  }
-
-  public sealed class DisplaySignGump : Packet
-  {
-    public DisplaySignGump(Serial serial, int gumpID, string unknown, string caption) : base(0x8B)
-    {
-      unknown ??= "";
-      caption ??= "";
-
-      EnsureCapacity(16 + unknown.Length + caption.Length);
-
-      m_Stream.Write(serial);
-      m_Stream.Write((short)gumpID);
-      m_Stream.Write((short)unknown.Length);
-      m_Stream.WriteAsciiFixed(unknown, unknown.Length);
-      m_Stream.Write((short)(caption.Length + 1));
-      m_Stream.WriteAsciiFixed(caption, caption.Length + 1);
-    }
-  }
-
-  public sealed class PlayServerAck : Packet
-  {
-    internal static int m_AuthID = -1;
-
-    public PlayServerAck(ServerInfo si) : base(0x8C, 11)
-    {
-      int addr = Utility.GetAddressValue(si.Address.Address);
-
-      m_Stream.Write((byte)addr);
-      m_Stream.Write((byte)(addr >> 8));
-      m_Stream.Write((byte)(addr >> 16));
-      m_Stream.Write((byte)(addr >> 24));
-
-      m_Stream.Write((short)si.Address.Port);
-      m_Stream.Write(m_AuthID);
-    }
-  }
-}
+/***************************************************************************
+ *                                Packets.cs
+ *                            -------------------
+ *   begin                : May 1, 2002
+ *   copyright            : (C) The RunUO Software Team
+ *   email                : info@runuo.com
+ *
+ *   $Id$
+ *
+ ***************************************************************************/
+
+/***************************************************************************
+ *
+ *   This program is free software; you can redistribute it and/or modify
+ *   it under the terms of the GNU General Public License as published by
+ *   the Free Software Foundation; either version 2 of the License, or
+ *   (at your option) any later version.
+ *
+ ***************************************************************************/
+
+using System;
+using System.Buffers;
+using System.Collections.Generic;
+using System.IO;
+using System.Net;
+using System.Text;
+using System.Threading;
+using Server.Accounting;
+using Server.ContextMenus;
+using Server.Gumps;
+using Server.HuePickers;
+using Server.Items;
+using Server.Menus;
+using Server.Menus.ItemLists;
+using Server.Menus.Questions;
+using Server.Prompts;
+using Server.Targeting;
+
+namespace Server.Network
+{
+  public enum PMMessage : byte
+  {
+    CharNoExist = 1,
+    CharExists = 2,
+    CharInWorld = 5,
+    LoginSyncError = 6,
+    IdleWarning = 7
+  }
+
+  public enum LRReason : byte
+  {
+    CannotLift = 0,
+    OutOfRange = 1,
+    OutOfSight = 2,
+    TryToSteal = 3,
+    AreHolding = 4,
+    Inspecific = 5
+  }
+
+  /*public enum CMEFlags
+  {
+    None = 0x00,
+    Locked = 0x01,
+    Arrow = 0x02,
+    x0004 = 0x04,
+    Color = 0x20,
+    x0040 = 0x40,
+    x0080 = 0x80
+  }*/
+
+  public sealed class DamagePacketOld : Packet
+  {
+    public DamagePacketOld(Mobile m, int amount) : base(0xBF)
+    {
+      EnsureCapacity(11);
+
+      m_Stream.Write((short)0x22);
+      m_Stream.Write((byte)1);
+      m_Stream.Write(m.Serial);
+
+      if (amount > 255)
+        amount = 255;
+      else if (amount < 0)
+        amount = 0;
+
+      m_Stream.Write((byte)amount);
+    }
+  }
+
+  public sealed class DamagePacket : Packet
+  {
+    public DamagePacket(Mobile m, int amount) : base(0x0B, 7)
+    {
+      m_Stream.Write(m.Serial);
+
+      if (amount > 0xFFFF)
+        amount = 0xFFFF;
+      else if (amount < 0)
+        amount = 0;
+
+      m_Stream.Write((ushort)amount);
+    }
+
+    /*public DamagePacket( Mobile m, int amount ) : base( 0xBF )
+    {
+      EnsureCapacity( 11 );
+
+      m_Stream.Write( (short) 0x22 );
+      m_Stream.Write( (byte) 1 );
+      m_Stream.Write( (int) m.Serial );
+
+      if ( amount > 255 )
+        amount = 255;
+      else if ( amount < 0 )
+        amount = 0;
+
+      m_Stream.Write( (byte)amount );
+    }*/
+  }
+
+  public sealed class CancelArrow : Packet
+  {
+    public CancelArrow() : base(0xBA, 6)
+    {
+      m_Stream.Write((byte)0);
+      m_Stream.Write((short)-1);
+      m_Stream.Write((short)-1);
+    }
+  }
+
+  public sealed class SetArrow : Packet
+  {
+    public SetArrow(int x, int y) : base(0xBA, 6)
+    {
+      m_Stream.Write((byte)1);
+      m_Stream.Write((short)x);
+      m_Stream.Write((short)y);
+    }
+  }
+
+  public sealed class CancelArrowHS : Packet
+  {
+    public CancelArrowHS(int x, int y, Serial s) : base(0xBA, 10)
+    {
+      m_Stream.Write((byte)0);
+      m_Stream.Write((short)x);
+      m_Stream.Write((short)y);
+      m_Stream.Write(s);
+    }
+  }
+
+  public sealed class SetArrowHS : Packet
+  {
+    public SetArrowHS(int x, int y, Serial s) : base(0xBA, 10)
+    {
+      m_Stream.Write((byte)1);
+      m_Stream.Write((short)x);
+      m_Stream.Write((short)y);
+      m_Stream.Write(s);
+    }
+  }
+
+  public sealed class DisplaySecureTrade : Packet
+  {
+    public DisplaySecureTrade(Mobile them, Container first, Container second, string name)
+      : base(0x6F)
+    {
+      name ??= "";
+
+      EnsureCapacity(18 + name.Length);
+
+      m_Stream.Write((byte)0); // Display
+      m_Stream.Write(them.Serial);
+      m_Stream.Write(first.Serial);
+      m_Stream.Write(second.Serial);
+      m_Stream.Write(true);
+
+      m_Stream.WriteAsciiFixed(name, 30);
+    }
+  }
+
+  public sealed class CloseSecureTrade : Packet
+  {
+    public CloseSecureTrade(Container cont)
+      : base(0x6F)
+    {
+      EnsureCapacity(8);
+
+      m_Stream.Write((byte)1); // Close
+      m_Stream.Write(cont.Serial);
+    }
+  }
+
+  public enum TradeFlag : byte
+  {
+    Display = 0x0,
+    Close = 0x1,
+    Update = 0x2,
+    UpdateGold = 0x3,
+    UpdateLedger = 0x4
+  }
+
+  public sealed class UpdateSecureTrade : Packet
+  {
+    public UpdateSecureTrade(Container cont, bool first, bool second)
+      : this(cont, TradeFlag.Update, first ? 1 : 0, second ? 1 : 0)
+    {
+    }
+
+    public UpdateSecureTrade(Container cont, TradeFlag flag, int first, int second)
+      : base(0x6F)
+    {
+      EnsureCapacity(17);
+
+      m_Stream.Write((byte)flag);
+      m_Stream.Write(cont.Serial);
+      m_Stream.Write(first);
+      m_Stream.Write(second);
+    }
+  }
+
+  public sealed class SecureTradeEquip : Packet
+  {
+    public SecureTradeEquip(Item item, Mobile m) : base(0x25, 20)
+    {
+      m_Stream.Write(item.Serial);
+      m_Stream.Write((short)item.ItemID);
+      m_Stream.Write((byte)0);
+      m_Stream.Write((short)item.Amount);
+      m_Stream.Write((short)item.X);
+      m_Stream.Write((short)item.Y);
+      m_Stream.Write(m.Serial);
+      m_Stream.Write((short)item.Hue);
+    }
+  }
+
+  public sealed class SecureTradeEquip6017 : Packet
+  {
+    public SecureTradeEquip6017(Item item, Mobile m) : base(0x25, 21)
+    {
+      m_Stream.Write(item.Serial);
+      m_Stream.Write((short)item.ItemID);
+      m_Stream.Write((byte)0);
+      m_Stream.Write((short)item.Amount);
+      m_Stream.Write((short)item.X);
+      m_Stream.Write((short)item.Y);
+      m_Stream.Write((byte)0); // Grid Location?
+      m_Stream.Write(m.Serial);
+      m_Stream.Write((short)item.Hue);
+    }
+  }
+
+  public sealed class MapPatches : Packet
+  {
+    public MapPatches() : base(0xBF)
+    {
+      EnsureCapacity(9 + 3 * 8);
+
+      m_Stream.Write((short)0x0018);
+
+      m_Stream.Write(4);
+
+      m_Stream.Write(Map.Felucca.Tiles.Patch.StaticBlocks);
+      m_Stream.Write(Map.Felucca.Tiles.Patch.LandBlocks);
+
+      m_Stream.Write(Map.Trammel.Tiles.Patch.StaticBlocks);
+      m_Stream.Write(Map.Trammel.Tiles.Patch.LandBlocks);
+
+      m_Stream.Write(Map.Ilshenar.Tiles.Patch.StaticBlocks);
+      m_Stream.Write(Map.Ilshenar.Tiles.Patch.LandBlocks);
+
+      m_Stream.Write(Map.Malas.Tiles.Patch.StaticBlocks);
+      m_Stream.Write(Map.Malas.Tiles.Patch.LandBlocks);
+    }
+  }
+
+  public sealed class ObjectHelpResponse : Packet
+  {
+    public ObjectHelpResponse(IEntity e, string text) : base(0xB7)
+    {
+      EnsureCapacity(9 + text.Length * 2);
+
+      m_Stream.Write(e.Serial);
+      m_Stream.WriteBigUniNull(text);
+    }
+  }
+
+  public sealed class VendorBuyContent : Packet
+  {
+    public VendorBuyContent(List<BuyItemState> list)
+      : base(0x3c)
+    {
+      EnsureCapacity(list.Count * 19 + 5);
+
+      m_Stream.Write((short)list.Count);
+
+      //The client sorts these by their X/Y value.
+      //OSI sends these in weird order.  X/Y highest to lowest and serial lowest to highest
+      //These are already sorted by serial (done by the vendor class) but we have to send them by x/y
+      //(the x74 packet is sent in 'correct' order.)
+      for (int i = list.Count - 1; i >= 0; --i)
+      {
+        BuyItemState bis = list[i];
+
+        m_Stream.Write(bis.MySerial);
+        m_Stream.Write((ushort)bis.ItemID);
+        m_Stream.Write((byte)0); //itemid offset
+        m_Stream.Write((ushort)bis.Amount);
+        m_Stream.Write((short)(i + 1)); //x
+        m_Stream.Write((short)1); //y
+        m_Stream.Write(bis.ContainerSerial);
+        m_Stream.Write((ushort)bis.Hue);
+      }
+    }
+  }
+
+  public sealed class VendorBuyContent6017 : Packet
+  {
+    public VendorBuyContent6017(List<BuyItemState> list) : base(0x3c)
+    {
+      EnsureCapacity(list.Count * 20 + 5);
+
+      m_Stream.Write((short)list.Count);
+
+      //The client sorts these by their X/Y value.
+      //OSI sends these in weird order.  X/Y highest to lowest and serial loewst to highest
+      //These are already sorted by serial (done by the vendor class) but we have to send them by x/y
+      //(the x74 packet is sent in 'correct' order.)
+      for (int i = list.Count - 1; i >= 0; --i)
+      {
+        BuyItemState bis = list[i];
+
+        m_Stream.Write(bis.MySerial);
+        m_Stream.Write((ushort)bis.ItemID);
+        m_Stream.Write((byte)0); //itemid offset
+        m_Stream.Write((ushort)bis.Amount);
+        m_Stream.Write((short)(i + 1)); //x
+        m_Stream.Write((short)1); //y
+        m_Stream.Write((byte)0); // Grid Location?
+        m_Stream.Write(bis.ContainerSerial);
+        m_Stream.Write((ushort)bis.Hue);
+      }
+    }
+  }
+
+  public sealed class DisplayBuyList : Packet
+  {
+    public DisplayBuyList(Mobile vendor) : base(0x24, 7)
+    {
+      m_Stream.Write(vendor.Serial);
+      m_Stream.Write((short)0x30); // buy window id?
+    }
+  }
+
+  public sealed class DisplayBuyListHS : Packet
+  {
+    public DisplayBuyListHS(Mobile vendor) : base(0x24, 9)
+    {
+      m_Stream.Write(vendor.Serial);
+      m_Stream.Write((short)0x30); // buy window id?
+      m_Stream.Write((short)0x00);
+    }
+  }
+
+  public sealed class VendorBuyList : Packet
+  {
+    public VendorBuyList(Mobile vendor, List<BuyItemState> list)
+      : base(0x74)
+    {
+      EnsureCapacity(256);
+
+      m_Stream.Write(!(vendor.FindItemOnLayer(Layer.ShopBuy) is Container BuyPack) ? Serial.MinusOne : BuyPack.Serial);
+
+      m_Stream.Write((byte)list.Count);
+
+      for (int i = 0; i < list.Count; ++i)
+      {
+        BuyItemState bis = list[i];
+
+        m_Stream.Write(bis.Price);
+
+        string desc = bis.Description ?? "";
+
+        m_Stream.Write((byte)(desc.Length + 1));
+        m_Stream.WriteAsciiNull(desc);
+      }
+    }
+  }
+
+  public sealed class VendorSellList : Packet
+  {
+    public VendorSellList(Mobile shopkeeper, ICollection<SellItemState> sis) : base(0x9E)
+    {
+      EnsureCapacity(256);
+
+      m_Stream.Write(shopkeeper.Serial);
+
+      m_Stream.Write((ushort)sis.Count);
+
+      foreach (SellItemState state in sis)
+      {
+        m_Stream.Write(state.Item.Serial);
+        m_Stream.Write((ushort)state.Item.ItemID);
+        m_Stream.Write((ushort)state.Item.Hue);
+        m_Stream.Write((ushort)state.Item.Amount);
+        m_Stream.Write((ushort)state.Price);
+
+        string name = state.Item.Name?.Trim();
+        if (string.IsNullOrWhiteSpace(name))
+          name = state.Name ?? "";
+
+        m_Stream.Write((ushort)name.Length);
+        m_Stream.WriteAsciiFixed(name, (ushort)name.Length);
+      }
+    }
+  }
+
+  public sealed class EndVendorSell : Packet
+  {
+    public EndVendorSell(Mobile Vendor) : base(0x3B, 8)
+    {
+      m_Stream.Write((ushort)8); //length
+      m_Stream.Write(Vendor.Serial);
+      m_Stream.Write((byte)0);
+    }
+  }
+
+  public sealed class EndVendorBuy : Packet
+  {
+    public EndVendorBuy(Mobile Vendor) : base(0x3B, 8)
+    {
+      m_Stream.Write((ushort)8); //length
+      m_Stream.Write(Vendor.Serial);
+      m_Stream.Write((byte)0);
+    }
+  }
+
+  public sealed class DeathAnimation : Packet
+  {
+    public DeathAnimation(Mobile killed, Item corpse) : base(0xAF, 13)
+    {
+      m_Stream.Write(killed.Serial);
+      m_Stream.Write(corpse?.Serial ?? Serial.Zero);
+      m_Stream.Write(0);
+    }
+  }
+
+  public sealed class StatLockInfo : Packet
+  {
+    public StatLockInfo(Mobile m) : base(0xBF)
+    {
+      EnsureCapacity(12);
+
+      m_Stream.Write((short)0x19);
+      m_Stream.Write((byte)2);
+      m_Stream.Write(m.Serial);
+      m_Stream.Write((byte)0);
+
+      int lockBits = (int)m.StrLock << 4 | (int)m.DexLock << 2 | (int)m.IntLock;
+
+      m_Stream.Write((byte)lockBits);
+    }
+  }
+
+  public class EquipInfoAttribute
+  {
+    public EquipInfoAttribute(int number, int charges = -1)
+    {
+      Number = number;
+      Charges = charges;
+    }
+
+    public int Number{ get; }
+
+    public int Charges{ get; }
+  }
+
+  public class EquipmentInfo
+  {
+    public EquipmentInfo(int number, Mobile crafter, bool unidentified, EquipInfoAttribute[] attributes)
+    {
+      Number = number;
+      Crafter = crafter;
+      Unidentified = unidentified;
+      Attributes = attributes;
+    }
+
+    public int Number{ get; }
+
+    public Mobile Crafter{ get; }
+
+    public bool Unidentified{ get; }
+
+    public EquipInfoAttribute[] Attributes{ get; }
+  }
+
+  public sealed class DisplayEquipmentInfo : Packet
+  {
+    public DisplayEquipmentInfo(Item item, EquipmentInfo info) : base(0xBF)
+    {
+      EquipInfoAttribute[] attrs = info.Attributes;
+
+      EnsureCapacity(17 + (info.Crafter?.Name.Length ?? 0) +
+                     (info.Unidentified ? 4 : 0) + attrs.Length * 6);
+
+      m_Stream.Write((short)0x10);
+      m_Stream.Write(item.Serial);
+
+      m_Stream.Write(info.Number);
+
+      if (info.Crafter != null)
+      {
+        string name = info.Crafter.Name;
+
+        m_Stream.Write(-3);
+
+        if (name == null)
+        {
+          m_Stream.Write((ushort)0);
+        }
+        else
+        {
+          int length = name.Length;
+          m_Stream.Write((ushort)length);
+          m_Stream.WriteAsciiFixed(name, length);
+        }
+      }
+
+      if (info.Unidentified) m_Stream.Write(-4);
+
+      for (int i = 0; i < attrs.Length; ++i)
+      {
+        m_Stream.Write(attrs[i].Number);
+        m_Stream.Write((short)attrs[i].Charges);
+      }
+
+      m_Stream.Write(-1);
+    }
+  }
+
+  public sealed class ChangeUpdateRange : Packet
+  {
+    private static readonly ChangeUpdateRange[] m_Cache = new ChangeUpdateRange[0x100];
+
+    public ChangeUpdateRange(int range) : base(0xC8, 2)
+    {
+      m_Stream.Write((byte)range);
+    }
+
+    public static ChangeUpdateRange Instantiate(int range)
+    {
+      byte idx = (byte)range;
+      ChangeUpdateRange p = m_Cache[idx];
+
+      if (p == null)
+      {
+        m_Cache[idx] = p = new ChangeUpdateRange(range);
+        p.SetStatic();
+      }
+
+      return p;
+    }
+  }
+
+  public sealed class ChangeCombatant : Packet
+  {
+    public ChangeCombatant(Mobile combatant) : base(0xAA, 5)
+    {
+      m_Stream.Write(combatant?.Serial ?? Serial.Zero);
+    }
+  }
+
+  public sealed class DisplayHuePicker : Packet
+  {
+    public DisplayHuePicker(HuePicker huePicker) : base(0x95, 9)
+    {
+      m_Stream.Write(huePicker.Serial);
+      m_Stream.Write((short)0);
+      m_Stream.Write((short)huePicker.ItemID);
+    }
+  }
+
+  public sealed class TripTimeResponse : Packet
+  {
+    public TripTimeResponse(int unk) : base(0xC9, 6)
+    {
+      m_Stream.Write((byte)unk);
+      m_Stream.Write(Environment.TickCount);
+    }
+  }
+
+  public sealed class UTripTimeResponse : Packet
+  {
+    public UTripTimeResponse(int unk) : base(0xCA, 6)
+    {
+      m_Stream.Write((byte)unk);
+      m_Stream.Write(Environment.TickCount);
+    }
+  }
+
+  public sealed class UnicodePrompt : Packet
+  {
+    public UnicodePrompt(Prompt prompt) : base(0xC2)
+    {
+      EnsureCapacity(21);
+
+      m_Stream.Write(prompt.Serial);
+      m_Stream.Write(prompt.Serial);
+      m_Stream.Write(0);
+      m_Stream.Write(0);
+      m_Stream.Write((short)0);
+    }
+  }
+
+  public sealed class ChangeCharacter : Packet
+  {
+    public ChangeCharacter(IAccount a) : base(0x81)
+    {
+      EnsureCapacity(305);
+
+      int count = 0;
+
+      for (int i = 0; i < a.Length; ++i)
+        if (a[i] != null)
+          ++count;
+
+      m_Stream.Write((byte)count);
+      m_Stream.Write((byte)0);
+
+      for (int i = 0; i < a.Length; ++i)
+        if (a[i] != null)
+        {
+          string name = a[i].Name;
+
+          if (name == null)
+            name = "-null-";
+          else if ((name = name.Trim()).Length == 0)
+            name = "-empty-";
+
+          m_Stream.WriteAsciiFixed(name, 30);
+          m_Stream.Fill(30); // password
+        }
+        else
+        {
+          m_Stream.Fill(60);
+        }
+    }
+  }
+
+  public sealed class DeathStatus : Packet
+  {
+    public static readonly Packet Dead = SetStatic(new DeathStatus(true));
+    public static readonly Packet Alive = SetStatic(new DeathStatus(false));
+
+    public DeathStatus(bool dead) : base(0x2C, 2)
+    {
+      m_Stream.Write((byte)(dead ? 0 : 2));
+    }
+
+    public static Packet Instantiate(bool dead) => dead ? Dead : Alive;
+  }
+
+  public sealed class SpeedControl : Packet
+  {
+    public static readonly Packet WalkSpeed = SetStatic(new SpeedControl(2));
+    public static readonly Packet MountSpeed = SetStatic(new SpeedControl(1));
+    public static readonly Packet Disable = SetStatic(new SpeedControl(0));
+
+    public SpeedControl(int speedControl)
+      : base(0xBF)
+    {
+      EnsureCapacity(3);
+
+      m_Stream.Write((short)0x26);
+      m_Stream.Write((byte)speedControl);
+    }
+  }
+
+  public sealed class InvalidMapEnable : Packet
+  {
+    public InvalidMapEnable() : base(0xC6, 1)
+    {
+    }
+  }
+
+  public sealed class BondedStatus : Packet
+  {
+    public BondedStatus(int val1, Serial serial, int val2) : base(0xBF)
+    {
+      EnsureCapacity(11);
+
+      m_Stream.Write((short)0x19);
+      m_Stream.Write((byte)val1);
+      m_Stream.Write(serial);
+      m_Stream.Write((byte)val2);
+    }
+  }
+
+  public sealed class ToggleSpecialAbility : Packet
+  {
+    public ToggleSpecialAbility(int abilityID, bool active)
+      : base(0xBF)
+    {
+      EnsureCapacity(7);
+
+      m_Stream.Write((short)0x25);
+
+      m_Stream.Write((short)abilityID);
+      m_Stream.Write(active);
+    }
+  }
+
+  public sealed class DisplayItemListMenu : Packet
+  {
+    public DisplayItemListMenu(ItemListMenu menu) : base(0x7C)
+    {
+      EnsureCapacity(256);
+
+      m_Stream.Write(((IMenu)menu).Serial);
+      m_Stream.Write((short)0);
+
+      string question = menu.Question;
+
+      if (question == null)
+      {
+        m_Stream.Write((byte)0);
+      }
+      else
+      {
+        int questionLength = question.Length;
+        m_Stream.Write((byte)questionLength);
+        m_Stream.WriteAsciiFixed(question, questionLength);
+      }
+
+      ItemListEntry[] entries = menu.Entries;
+
+      int entriesLength = (byte)entries.Length;
+
+      m_Stream.Write((byte)entriesLength);
+
+      for (int i = 0; i < entriesLength; ++i)
+      {
+        ItemListEntry e = entries[i];
+
+        m_Stream.Write((ushort)e.ItemID);
+        m_Stream.Write((short)e.Hue);
+
+        string name = e.Name;
+
+        if (name == null)
+        {
+          m_Stream.Write((byte)0);
+        }
+        else
+        {
+          int nameLength = name.Length;
+          m_Stream.Write((byte)nameLength);
+          m_Stream.WriteAsciiFixed(name, nameLength);
+        }
+      }
+    }
+  }
+
+  public sealed class DisplayQuestionMenu : Packet
+  {
+    public DisplayQuestionMenu(QuestionMenu menu) : base(0x7C)
+    {
+      EnsureCapacity(256);
+
+      m_Stream.Write(((IMenu)menu).Serial);
+      m_Stream.Write((short)0);
+
+      string question = menu.Question;
+
+      if (question == null)
+      {
+        m_Stream.Write((byte)0);
+      }
+      else
+      {
+        int questionLength = question.Length;
+        m_Stream.Write((byte)questionLength);
+        m_Stream.WriteAsciiFixed(question, questionLength);
+      }
+
+      string[] answers = menu.Answers;
+
+      int answersLength = (byte)answers.Length;
+
+      m_Stream.Write((byte)answersLength);
+
+      for (int i = 0; i < answersLength; ++i)
+      {
+        m_Stream.Write(0);
+
+        string answer = answers[i];
+
+        if (answer == null)
+        {
+          m_Stream.Write((byte)0);
+        }
+        else
+        {
+          int answerLength = answer.Length;
+          m_Stream.Write((byte)answerLength);
+          m_Stream.WriteAsciiFixed(answer, answerLength);
+        }
+      }
+    }
+  }
+
+  public sealed class GlobalLightLevel : Packet
+  {
+    private static readonly GlobalLightLevel[] m_Cache = new GlobalLightLevel[0x100];
+
+    public GlobalLightLevel(int level) : base(0x4F, 2)
+    {
+      m_Stream.Write((sbyte)level);
+    }
+
+    public static GlobalLightLevel Instantiate(int level)
+    {
+      byte lvl = (byte)level;
+      GlobalLightLevel p = m_Cache[lvl];
+
+      if (p == null)
+      {
+        m_Cache[lvl] = p = new GlobalLightLevel(level);
+        p.SetStatic();
+      }
+
+      return p;
+    }
+  }
+
+  public sealed class PersonalLightLevel : Packet
+  {
+    public PersonalLightLevel(Mobile m) : this(m, m.LightLevel)
+    {
+    }
+
+    public PersonalLightLevel(Mobile m, int level) : base(0x4E, 6)
+    {
+      m_Stream.Write(m.Serial);
+      m_Stream.Write((sbyte)level);
+    }
+  }
+
+  public sealed class PersonalLightLevelZero : Packet
+  {
+    public PersonalLightLevelZero(Mobile m) : base(0x4E, 6)
+    {
+      m_Stream.Write(m.Serial);
+      m_Stream.Write((sbyte)0);
+    }
+  }
+
+  [Flags]
+  public enum CMEFlags
+  {
+    None = 0x00,
+    Disabled = 0x01,
+    Arrow = 0x02,
+    Highlighted = 0x04,
+    Colored = 0x20
+  }
+
+  public sealed class DisplayContextMenu : Packet
+  {
+    public DisplayContextMenu(ContextMenu menu) : base(0xBF)
+    {
+      ContextMenuEntry[] entries = menu.Entries;
+
+      int length = (byte)entries.Length;
+
+      EnsureCapacity(12 + length * 8);
+
+      m_Stream.Write((short)0x14);
+      m_Stream.Write((short)0x02);
+
+      IEntity target = menu.Target as IEntity;
+
+      m_Stream.Write(target?.Serial ?? Serial.MinusOne);
+
+      m_Stream.Write((byte)length);
+
+      Point3D p;
+
+      if (target is Mobile)
+        p = target.Location;
+      else if (target is Item item)
+        p = item.GetWorldLocation();
+      else
+        p = Point3D.Zero;
+
+      for (int i = 0; i < length; ++i)
+      {
+        ContextMenuEntry e = entries[i];
+
+        m_Stream.Write(e.Number);
+        m_Stream.Write((short)i);
+
+        int range = e.Range;
+
+        if (range == -1)
+          range = 18;
+
+        CMEFlags flags = e.Enabled && menu.From.InRange(p, range) ? CMEFlags.None : CMEFlags.Disabled;
+
+        flags |= e.Flags;
+
+        m_Stream.Write((short)flags);
+      }
+    }
+  }
+
+  public sealed class DisplayContextMenuOld : Packet
+  {
+    public DisplayContextMenuOld(ContextMenu menu) : base(0xBF)
+    {
+      ContextMenuEntry[] entries = menu.Entries;
+
+      int length = (byte)entries.Length;
+
+      EnsureCapacity(12 + length * 8);
+
+      m_Stream.Write((short)0x14);
+      m_Stream.Write((short)0x01);
+
+      IEntity target = menu.Target as IEntity;
+
+      m_Stream.Write(target?.Serial ?? Serial.MinusOne);
+
+      m_Stream.Write((byte)length);
+
+      Point3D p;
+
+      if (target is Mobile)
+        p = target.Location;
+      else if (target is Item item)
+        p = item.GetWorldLocation();
+      else
+        p = Point3D.Zero;
+
+      for (int i = 0; i < length; ++i)
+      {
+        ContextMenuEntry e = entries[i];
+
+        m_Stream.Write((short)i);
+        m_Stream.Write((ushort)(e.Number - 3000000));
+
+        int range = e.Range;
+
+        if (range == -1)
+          range = 18;
+
+        CMEFlags flags = e.Enabled && menu.From.InRange(p, range) ? CMEFlags.None : CMEFlags.Disabled;
+
+        int color = e.Color & 0xFFFF;
+
+        if (color != 0xFFFF)
+          flags |= CMEFlags.Colored;
+
+        flags |= e.Flags;
+
+        m_Stream.Write((short)flags);
+
+        if ((flags & CMEFlags.Colored) != 0)
+          m_Stream.Write((short)color);
+      }
+    }
+  }
+
+  public sealed class DisplayProfile : Packet
+  {
+    public DisplayProfile(bool realSerial, Mobile m, string header, string body, string footer) : base(0xB8)
+    {
+      header ??= "";
+      body ??= "";
+      footer ??= "";
+
+      EnsureCapacity(12 + header.Length + footer.Length * 2 + body.Length * 2);
+
+      m_Stream.Write(realSerial ? m.Serial : Serial.Zero);
+      m_Stream.WriteAsciiNull(header);
+      m_Stream.WriteBigUniNull(footer);
+      m_Stream.WriteBigUniNull(body);
+    }
+  }
+
+  public sealed class CloseGump : Packet
+  {
+    public CloseGump(int typeID, int buttonID) : base(0xBF)
+    {
+      EnsureCapacity(13);
+
+      m_Stream.Write((short)0x04);
+      m_Stream.Write(typeID);
+      m_Stream.Write(buttonID);
+    }
+  }
+
+  public sealed class EquipUpdate : Packet
+  {
+    public EquipUpdate(Item item) : base(0x2E, 15)
+    {
+      Serial parentSerial;
+
+      Mobile parent = item.Parent as Mobile;
+
+      if (parent != null)
+      {
+        parentSerial = parent.Serial;
+      }
+      else
+      {
+        Console.WriteLine("Warning: EquipUpdate on item with !(parent is Mobile)");
+        parentSerial = Serial.Zero;
+      }
+
+      int hue = item.Hue;
+
+      if (parent?.SolidHueOverride >= 0)
+        hue = parent.SolidHueOverride;
+
+      m_Stream.Write(item.Serial);
+      m_Stream.Write((short)item.ItemID);
+      m_Stream.Write((byte)0);
+      m_Stream.Write((byte)item.Layer);
+      m_Stream.Write(parentSerial);
+      m_Stream.Write((short)hue);
+    }
+  }
+
+  public sealed class WorldItem : Packet
+  {
+    public WorldItem(Item item) : base(0x1A)
+    {
+      EnsureCapacity(20);
+
+      // 14 base length
+      // +2 - Amount
+      // +2 - Hue
+      // +1 - Flags
+
+      uint serial = item.Serial.Value;
+      int itemID = item.ItemID & 0x3FFF;
+      int amount = item.Amount;
+      Point3D loc = item.Location;
+      int x = loc.m_X;
+      int y = loc.m_Y;
+      int hue = item.Hue;
+      int flags = item.GetPacketFlags();
+      int direction = (int)item.Direction;
+
+      if (amount != 0)
+        serial |= 0x80000000;
+      else
+        serial &= 0x7FFFFFFF;
+
+      m_Stream.Write(serial);
+
+      if (item is BaseMulti)
+        m_Stream.Write((short)(itemID | 0x4000));
+      else
+        m_Stream.Write((short)itemID);
+
+      if (amount != 0) m_Stream.Write((short)amount);
+
+      x &= 0x7FFF;
+
+      if (direction != 0) x |= 0x8000;
+
+      m_Stream.Write((short)x);
+
+      y &= 0x3FFF;
+
+      if (hue != 0) y |= 0x8000;
+
+      if (flags != 0) y |= 0x4000;
+
+      m_Stream.Write((short)y);
+
+      if (direction != 0)
+        m_Stream.Write((byte)direction);
+
+      m_Stream.Write((sbyte)loc.m_Z);
+
+      if (hue != 0)
+        m_Stream.Write((ushort)hue);
+
+      if (flags != 0)
+        m_Stream.Write((byte)flags);
+    }
+  }
+
+  public sealed class WorldItemSA : Packet
+  {
+    public WorldItemSA(Item item) : base(0xF3, 24)
+    {
+      m_Stream.Write((short)0x1);
+
+      int itemID = item.ItemID;
+
+      if (item is BaseMulti)
+      {
+        m_Stream.Write((byte)0x02);
+
+        m_Stream.Write(item.Serial);
+
+        itemID &= 0x3FFF;
+
+        m_Stream.Write((short)itemID);
+
+        m_Stream.Write((byte)0);
+        /*} else if (  ) {
+          m_Stream.Write( (byte) 0x01 );
+
+          m_Stream.Write( (int) item.Serial );
+
+          m_Stream.Write( (short) itemID );
+
+          m_Stream.Write( (byte) item.Direction );*/
+      }
+      else
+      {
+        m_Stream.Write((byte)0x00);
+
+        m_Stream.Write(item.Serial);
+
+        itemID &= 0x7FFF;
+
+        m_Stream.Write((short)itemID);
+
+        m_Stream.Write((byte)0);
+      }
+
+      int amount = item.Amount;
+      m_Stream.Write((short)amount);
+      m_Stream.Write((short)amount);
+
+      Point3D loc = item.Location;
+      int x = loc.m_X & 0x7FFF;
+      int y = loc.m_Y & 0x3FFF;
+      m_Stream.Write((short)x);
+      m_Stream.Write((short)y);
+      m_Stream.Write((sbyte)loc.m_Z);
+
+      m_Stream.Write((byte)item.Light);
+      m_Stream.Write((short)item.Hue);
+      m_Stream.Write((byte)item.GetPacketFlags());
+    }
+  }
+
+  public sealed class WorldItemHS : Packet
+  {
+    public WorldItemHS(Item item) : base(0xF3, 26)
+    {
+      m_Stream.Write((short)0x1);
+
+      int itemID = item.ItemID;
+
+      if (item is BaseMulti)
+      {
+        m_Stream.Write((byte)0x02);
+
+        m_Stream.Write(item.Serial);
+
+        itemID &= 0x3FFF;
+
+        m_Stream.Write((ushort)itemID);
+
+        m_Stream.Write((byte)0);
+        /*} else if (  ) {
+          m_Stream.Write( (byte) 0x01 );
+
+          m_Stream.Write( (int) item.Serial );
+
+          m_Stream.Write( (ushort) itemID );
+
+          m_Stream.Write( (byte) item.Direction );*/
+      }
+      else
+      {
+        m_Stream.Write((byte)0x00);
+
+        m_Stream.Write(item.Serial);
+
+        itemID &= 0xFFFF;
+
+        m_Stream.Write((ushort)itemID);
+
+        m_Stream.Write((byte)0);
+      }
+
+      int amount = item.Amount;
+      m_Stream.Write((short)amount);
+      m_Stream.Write((short)amount);
+
+      Point3D loc = item.Location;
+      int x = loc.m_X & 0x7FFF;
+      int y = loc.m_Y & 0x3FFF;
+      m_Stream.Write((short)x);
+      m_Stream.Write((short)y);
+      m_Stream.Write((sbyte)loc.m_Z);
+
+      m_Stream.Write((byte)item.Light);
+      m_Stream.Write((short)item.Hue);
+      m_Stream.Write((byte)item.GetPacketFlags());
+
+      m_Stream.Write((short)0x00); // ??
+    }
+  }
+
+  public sealed class LiftRej : Packet
+  {
+    public LiftRej(LRReason reason) : base(0x27, 2)
+    {
+      m_Stream.Write((byte)reason);
+    }
+  }
+
+  public sealed class LogoutAck : Packet
+  {
+    public LogoutAck() : base(0xD1, 2)
+    {
+      m_Stream.Write((byte)0x01);
+    }
+  }
+
+  public sealed class Weather : Packet
+  {
+    public Weather(int v1, int v2, int v3) : base(0x65, 4)
+    {
+      m_Stream.Write((byte)v1);
+      m_Stream.Write((byte)v2);
+      m_Stream.Write((byte)v3);
+    }
+  }
+
+  public sealed class UnkD3 : Packet
+  {
+    public UnkD3(Mobile beholder, Mobile beheld) : base(0xD3)
+    {
+      EnsureCapacity(256);
+
+      //int
+      //short
+      //short
+      //short
+      //byte
+      //byte
+      //short
+      //byte
+      //byte
+      //short
+      //short
+      //short
+      //while ( int != 0 )
+      //{
+      //short
+      //byte
+      //short
+      //}
+
+      m_Stream.Write(beheld.Serial);
+      m_Stream.Write((short)beheld.Body);
+      m_Stream.Write((short)beheld.X);
+      m_Stream.Write((short)beheld.Y);
+      m_Stream.Write((sbyte)beheld.Z);
+      m_Stream.Write((byte)beheld.Direction);
+      m_Stream.Write((ushort)beheld.Hue);
+      m_Stream.Write((byte)beheld.GetPacketFlags());
+      m_Stream.Write((byte)Notoriety.Compute(beholder, beheld));
+
+      m_Stream.Write((short)0);
+      m_Stream.Write((short)0);
+      m_Stream.Write((short)0);
+
+      m_Stream.Write(0);
+    }
+  }
+
+  public sealed class GQRequest : Packet
+  {
+    public GQRequest() : base(0xC3)
+    {
+      EnsureCapacity(256);
+
+      m_Stream.Write(1);
+      m_Stream.Write(2); // ID
+      m_Stream.Write(3); // Customer ? (this)
+      m_Stream.Write(4); // Customer this (?)
+      m_Stream.Write(0);
+      m_Stream.Write((short)0);
+      m_Stream.Write((short)6);
+      m_Stream.Write((byte)'r');
+      m_Stream.Write((byte)'e');
+      m_Stream.Write((byte)'g');
+      m_Stream.Write((byte)'i');
+      m_Stream.Write((byte)'o');
+      m_Stream.Write((byte)'n');
+      m_Stream.Write(7); // Call time in seconds
+      m_Stream.Write((short)2); // Map (0=fel,1=tram,2=ilsh)
+      m_Stream.Write(8); // X
+      m_Stream.Write(9); // Y
+      m_Stream.Write(10); // Z
+      m_Stream.Write(11); // Volume
+      m_Stream.Write(12); // Rank
+      m_Stream.Write(-1);
+      m_Stream.Write(1); // type
+    }
+  }
+
+  /// <summary>
+  ///   Causes the client to walk in a given direction. It does not send a movement request.
+  /// </summary>
+  public sealed class PlayerMove : Packet
+  {
+    public PlayerMove(Direction d) : base(0x97, 2)
+    {
+      m_Stream.Write((byte)d);
+
+      // @4C63B0
+    }
+  }
+
+  /// <summary>
+  ///   Displays a message "There are currently [count] available calls in the global queue.".
+  /// </summary>
+  public sealed class GQCount : Packet
+  {
+    public GQCount(int unk, int count) : base(0xCB, 7)
+    {
+      m_Stream.Write((short)unk);
+      m_Stream.Write(count);
+    }
+  }
+
+  /// <summary>
+  ///   Asks the client for it's version
+  /// </summary>
+  public sealed class ClientVersionReq : Packet
+  {
+    public ClientVersionReq() : base(0xBD)
+    {
+      EnsureCapacity(3);
+    }
+  }
+
+  /// <summary>
+  ///   Asks the client for it's "assist version". (Perhaps for UOAssist?)
+  /// </summary>
+  public sealed class AssistVersionReq : Packet
+  {
+    public AssistVersionReq(int unk) : base(0xBE)
+    {
+      EnsureCapacity(7);
+
+      m_Stream.Write(unk);
+    }
+  }
+
+  public enum EffectType
+  {
+    Moving = 0x00,
+    Lightning = 0x01,
+    FixedXYZ = 0x02,
+    FixedFrom = 0x03
+  }
+
+  public class ParticleEffect : Packet
+  {
+    public ParticleEffect(EffectType type, Serial from, Serial to, int itemID, Point3D fromPoint, Point3D toPoint,
+      int speed, int duration, bool fixedDirection, bool explode, int hue, int renderMode, int effect,
+      int explodeEffect, int explodeSound, Serial serial, int layer, int unknown) : base(0xC7, 49)
+    {
+      m_Stream.Write((byte)type);
+      m_Stream.Write(from);
+      m_Stream.Write(to);
+      m_Stream.Write((short)itemID);
+      m_Stream.Write((short)fromPoint.m_X);
+      m_Stream.Write((short)fromPoint.m_Y);
+      m_Stream.Write((sbyte)fromPoint.m_Z);
+      m_Stream.Write((short)toPoint.m_X);
+      m_Stream.Write((short)toPoint.m_Y);
+      m_Stream.Write((sbyte)toPoint.m_Z);
+      m_Stream.Write((byte)speed);
+      m_Stream.Write((byte)duration);
+      m_Stream.Write((byte)0);
+      m_Stream.Write((byte)0);
+      m_Stream.Write(fixedDirection);
+      m_Stream.Write(explode);
+      m_Stream.Write(hue);
+      m_Stream.Write(renderMode);
+      m_Stream.Write((short)effect);
+      m_Stream.Write((short)explodeEffect);
+      m_Stream.Write((short)explodeSound);
+      m_Stream.Write(serial);
+      m_Stream.Write((byte)layer);
+      m_Stream.Write((short)unknown);
+    }
+
+    public ParticleEffect(EffectType type, Serial from, Serial to, int itemID, IPoint3D fromPoint, IPoint3D toPoint,
+      int speed, int duration, bool fixedDirection, bool explode, int hue, int renderMode, int effect,
+      int explodeEffect, int explodeSound, Serial serial, int layer, int unknown) : base(0xC7, 49)
+    {
+      m_Stream.Write((byte)type);
+      m_Stream.Write(from);
+      m_Stream.Write(to);
+      m_Stream.Write((short)itemID);
+      m_Stream.Write((short)fromPoint.X);
+      m_Stream.Write((short)fromPoint.Y);
+      m_Stream.Write((sbyte)fromPoint.Z);
+      m_Stream.Write((short)toPoint.X);
+      m_Stream.Write((short)toPoint.Y);
+      m_Stream.Write((sbyte)toPoint.Z);
+      m_Stream.Write((byte)speed);
+      m_Stream.Write((byte)duration);
+      m_Stream.Write((byte)0);
+      m_Stream.Write((byte)0);
+      m_Stream.Write(fixedDirection);
+      m_Stream.Write(explode);
+      m_Stream.Write(hue);
+      m_Stream.Write(renderMode);
+      m_Stream.Write((short)effect);
+      m_Stream.Write((short)explodeEffect);
+      m_Stream.Write((short)explodeSound);
+      m_Stream.Write(serial);
+      m_Stream.Write((byte)layer);
+      m_Stream.Write((short)unknown);
+    }
+  }
+
+  public class HuedEffect : Packet
+  {
+    public HuedEffect(EffectType type, Serial from, Serial to, int itemID, Point3D fromPoint, Point3D toPoint, int speed,
+      int duration, bool fixedDirection, bool explode, int hue, int renderMode) : base(0xC0, 36)
+    {
+      m_Stream.Write((byte)type);
+      m_Stream.Write(from);
+      m_Stream.Write(to);
+      m_Stream.Write((short)itemID);
+      m_Stream.Write((short)fromPoint.m_X);
+      m_Stream.Write((short)fromPoint.m_Y);
+      m_Stream.Write((sbyte)fromPoint.m_Z);
+      m_Stream.Write((short)toPoint.m_X);
+      m_Stream.Write((short)toPoint.m_Y);
+      m_Stream.Write((sbyte)toPoint.m_Z);
+      m_Stream.Write((byte)speed);
+      m_Stream.Write((byte)duration);
+      m_Stream.Write((byte)0);
+      m_Stream.Write((byte)0);
+      m_Stream.Write(fixedDirection);
+      m_Stream.Write(explode);
+      m_Stream.Write(hue);
+      m_Stream.Write(renderMode);
+    }
+
+    public HuedEffect(EffectType type, Serial from, Serial to, int itemID, IPoint3D fromPoint, IPoint3D toPoint,
+      int speed, int duration, bool fixedDirection, bool explode, int hue, int renderMode) : base(0xC0, 36)
+    {
+      m_Stream.Write((byte)type);
+      m_Stream.Write(from);
+      m_Stream.Write(to);
+      m_Stream.Write((short)itemID);
+      m_Stream.Write((short)fromPoint.X);
+      m_Stream.Write((short)fromPoint.Y);
+      m_Stream.Write((sbyte)fromPoint.Z);
+      m_Stream.Write((short)toPoint.X);
+      m_Stream.Write((short)toPoint.Y);
+      m_Stream.Write((sbyte)toPoint.Z);
+      m_Stream.Write((byte)speed);
+      m_Stream.Write((byte)duration);
+      m_Stream.Write((byte)0);
+      m_Stream.Write((byte)0);
+      m_Stream.Write(fixedDirection);
+      m_Stream.Write(explode);
+      m_Stream.Write(hue);
+      m_Stream.Write(renderMode);
+    }
+  }
+
+  public sealed class TargetParticleEffect : ParticleEffect
+  {
+    public TargetParticleEffect(IEntity e, int itemID, int speed, int duration, int hue, int renderMode, int effect,
+      int layer, int unknown) : base(EffectType.FixedFrom, e.Serial, Serial.Zero, itemID, e.Location, e.Location,
+      speed, duration, true, false, hue, renderMode, effect, 1, 0, e.Serial, layer, unknown)
+    {
+    }
+  }
+
+  public sealed class TargetEffect : HuedEffect
+  {
+    public TargetEffect(IEntity e, int itemID, int speed, int duration, int hue, int renderMode) : base(
+      EffectType.FixedFrom, e.Serial, Serial.Zero, itemID, e.Location, e.Location, speed, duration, true, false, hue,
+      renderMode)
+    {
+    }
+  }
+
+  public sealed class LocationParticleEffect : ParticleEffect
+  {
+    public LocationParticleEffect(IEntity e, int itemID, int speed, int duration, int hue, int renderMode, int effect,
+      int unknown) : base(EffectType.FixedXYZ, e.Serial, Serial.Zero, itemID, e.Location, e.Location, speed, duration,
+      true, false, hue, renderMode, effect, 1, 0, e.Serial, 255, unknown)
+    {
+    }
+  }
+
+  public sealed class LocationEffect : HuedEffect
+  {
+    public LocationEffect(IPoint3D p, int itemID, int speed, int duration, int hue, int renderMode) : base(
+      EffectType.FixedXYZ, Serial.Zero, Serial.Zero, itemID, p, p, speed, duration, true, false, hue, renderMode)
+    {
+    }
+  }
+
+  public sealed class MovingParticleEffect : ParticleEffect
+  {
+    public MovingParticleEffect(IEntity from, IEntity to, int itemID, int speed, int duration, bool fixedDirection,
+      bool explodes, int hue, int renderMode, int effect, int explodeEffect, int explodeSound, EffectLayer layer,
+      int unknown) : base(EffectType.Moving, from.Serial, to.Serial, itemID, from.Location, to.Location, speed,
+      duration, fixedDirection, explodes, hue, renderMode, effect, explodeEffect, explodeSound, Serial.Zero,
+      (int)layer, unknown)
+    {
+    }
+  }
+
+  public sealed class MovingEffect : HuedEffect
+  {
+    public MovingEffect(IEntity from, IEntity to, int itemID, int speed, int duration, bool fixedDirection,
+      bool explodes, int hue, int renderMode) : base(EffectType.Moving, from.Serial, to.Serial, itemID, from.Location,
+      to.Location, speed, duration, fixedDirection, explodes, hue, renderMode)
+    {
+    }
+  }
+
+  public enum ScreenEffectType
+  {
+    FadeOut = 0x00,
+    FadeIn = 0x01,
+    LightFlash = 0x02,
+    FadeInOut = 0x03,
+    DarkFlash = 0x04
+  }
+
+  public class ScreenEffect : Packet
+  {
+    public ScreenEffect(ScreenEffectType type)
+      : base(0x70, 28)
+    {
+      m_Stream.Write((byte)0x04);
+      m_Stream.Fill(8);
+      m_Stream.Write((short)type);
+      m_Stream.Fill(16);
+    }
+  }
+
+  public sealed class ScreenFadeOut : ScreenEffect
+  {
+    public static readonly Packet Instance = SetStatic(new ScreenFadeOut());
+
+    public ScreenFadeOut()
+      : base(ScreenEffectType.FadeOut)
+    {
+    }
+  }
+
+  public sealed class ScreenFadeIn : ScreenEffect
+  {
+    public static readonly Packet Instance = SetStatic(new ScreenFadeIn());
+
+    public ScreenFadeIn()
+      : base(ScreenEffectType.FadeIn)
+    {
+    }
+  }
+
+  public sealed class ScreenFadeInOut : ScreenEffect
+  {
+    public static readonly Packet Instance = SetStatic(new ScreenFadeInOut());
+
+    public ScreenFadeInOut()
+      : base(ScreenEffectType.FadeInOut)
+    {
+    }
+  }
+
+  public sealed class ScreenLightFlash : ScreenEffect
+  {
+    public static readonly Packet Instance = SetStatic(new ScreenLightFlash());
+
+    public ScreenLightFlash()
+      : base(ScreenEffectType.LightFlash)
+    {
+    }
+  }
+
+  public sealed class ScreenDarkFlash : ScreenEffect
+  {
+    public static readonly Packet Instance = SetStatic(new ScreenDarkFlash());
+
+    public ScreenDarkFlash()
+      : base(ScreenEffectType.DarkFlash)
+    {
+    }
+  }
+
+  public enum DeleteResultType
+  {
+    PasswordInvalid,
+    CharNotExist,
+    CharBeingPlayed,
+    CharTooYoung,
+    CharQueued,
+    BadRequest
+  }
+
+  public sealed class DeleteResult : Packet
+  {
+    public DeleteResult(DeleteResultType res) : base(0x85, 2)
+    {
+      m_Stream.Write((byte)res);
+    }
+  }
+
+  /*public sealed class MovingEffect : Packet
+  {
+    public MovingEffect( IEntity from, IEntity to, int itemID, int speed, int duration, bool fixedDirection, bool turn, int hue, int renderMode ) : base( 0xC0, 36 )
+    {
+      m_Stream.Write( (byte) 0x00 );
+      m_Stream.Write( (int) from.Serial );
+      m_Stream.Write( (int) to.Serial );
+      m_Stream.Write( (short) itemID );
+      m_Stream.Write( (short) from.Location.m_X );
+      m_Stream.Write( (short) from.Location.m_Y );
+      m_Stream.Write( (sbyte) from.Location.m_Z );
+      m_Stream.Write( (short) to.Location.m_X );
+      m_Stream.Write( (short) to.Location.m_Y );
+      m_Stream.Write( (sbyte) to.Location.m_Z );
+      m_Stream.Write( (byte) speed );
+      m_Stream.Write( (byte) duration );
+      m_Stream.Write( (byte) 0 );
+      m_Stream.Write( (byte) 0 );
+      m_Stream.Write( (bool) fixedDirection );
+      m_Stream.Write( (bool) turn );
+      m_Stream.Write( (int) hue );
+      m_Stream.Write( (int) renderMode );
+    }
+  }*/
+
+  /*public sealed class LocationEffect : Packet
+  {
+    public LocationEffect( IPoint3D p, int itemID, int duration, int hue, int renderMode ) : base( 0xC0, 36 )
+    {
+      m_Stream.Write( (byte) 0x02 );
+      m_Stream.Write( (int) Serial.Zero );
+      m_Stream.Write( (int) Serial.Zero );
+      m_Stream.Write( (short) itemID );
+      m_Stream.Write( (short) p.X );
+      m_Stream.Write( (short) p.Y );
+      m_Stream.Write( (sbyte) p.Z );
+      m_Stream.Write( (short) p.X );
+      m_Stream.Write( (short) p.Y );
+      m_Stream.Write( (sbyte) p.Z );
+      m_Stream.Write( (byte) 10 );
+      m_Stream.Write( (byte) duration );
+      m_Stream.Write( (byte) 0 );
+      m_Stream.Write( (byte) 0 );
+      m_Stream.Write( (byte) 1 );
+      m_Stream.Write( (byte) 0 );
+      m_Stream.Write( (int) hue );
+      m_Stream.Write( (int) renderMode );
+    }
+  }*/
+
+  public sealed class BoltEffect : Packet
+  {
+    public BoltEffect(IEntity target, int hue) : base(0xC0, 36)
+    {
+      m_Stream.Write((byte)0x01); // type
+      m_Stream.Write(target.Serial);
+      m_Stream.Write(Serial.Zero);
+      m_Stream.Write((short)0); // itemID
+      m_Stream.Write((short)target.X);
+      m_Stream.Write((short)target.Y);
+      m_Stream.Write((sbyte)target.Z);
+      m_Stream.Write((short)target.X);
+      m_Stream.Write((short)target.Y);
+      m_Stream.Write((sbyte)target.Z);
+      m_Stream.Write((byte)0); // speed
+      m_Stream.Write((byte)0); // duration
+      m_Stream.Write((short)0); // unk
+      m_Stream.Write(false); // fixed direction
+      m_Stream.Write(false); // explode
+      m_Stream.Write(hue);
+      m_Stream.Write(0); // render mode
+    }
+  }
+
+  public sealed class DisplaySpellbook : Packet
+  {
+    public DisplaySpellbook(Item book) : base(0x24, 7)
+    {
+      m_Stream.Write(book.Serial);
+      m_Stream.Write((short)-1);
+    }
+  }
+
+  public sealed class DisplaySpellbookHS : Packet
+  {
+    public DisplaySpellbookHS(Item book) : base(0x24, 9)
+    {
+      m_Stream.Write(book.Serial);
+      m_Stream.Write((short)-1);
+      m_Stream.Write((short)0x7D);
+    }
+  }
+
+  public sealed class NewSpellbookContent : Packet
+  {
+    public NewSpellbookContent(Item item, int graphic, int offset, ulong content) : base(0xBF)
+    {
+      EnsureCapacity(23);
+
+      m_Stream.Write((short)0x1B);
+      m_Stream.Write((short)0x01);
+
+      m_Stream.Write(item.Serial);
+      m_Stream.Write((short)graphic);
+      m_Stream.Write((short)offset);
+
+      for (int i = 0; i < 8; ++i)
+        m_Stream.Write((byte)(content >> i * 8));
+    }
+  }
+
+  public sealed class SpellbookContent : Packet
+  {
+    public SpellbookContent(int count, int offset, ulong content, Item item) : base(0x3C)
+    {
+      EnsureCapacity(5 + count * 19);
+
+      int written = 0;
+
+      m_Stream.Write((ushort)0);
+
+      ulong mask = 1;
+
+      for (int i = 0; i < 64; ++i, mask <<= 1)
+        if ((content & mask) != 0)
+        {
+          m_Stream.Write(0x7FFFFFFF - i);
+          m_Stream.Write((ushort)0);
+          m_Stream.Write((byte)0);
+          m_Stream.Write((ushort)(i + offset));
+          m_Stream.Write((short)0);
+          m_Stream.Write((short)0);
+          m_Stream.Write(item.Serial);
+          m_Stream.Write((short)0);
+
+          ++written;
+        }
+
+      m_Stream.Seek(3, SeekOrigin.Begin);
+      m_Stream.Write((ushort)written);
+    }
+  }
+
+  public sealed class SpellbookContent6017 : Packet
+  {
+    public SpellbookContent6017(int count, int offset, ulong content, Item item) : base(0x3C)
+    {
+      EnsureCapacity(5 + count * 20);
+
+      int written = 0;
+
+      m_Stream.Write((ushort)0);
+
+      ulong mask = 1;
+
+      for (int i = 0; i < 64; ++i, mask <<= 1)
+        if ((content & mask) != 0)
+        {
+          m_Stream.Write(0x7FFFFFFF - i);
+          m_Stream.Write((ushort)0);
+          m_Stream.Write((byte)0);
+          m_Stream.Write((ushort)(i + offset));
+          m_Stream.Write((short)0);
+          m_Stream.Write((short)0);
+          m_Stream.Write((byte)0); // Grid Location?
+          m_Stream.Write(item.Serial);
+          m_Stream.Write((short)0);
+
+          ++written;
+        }
+
+      m_Stream.Seek(3, SeekOrigin.Begin);
+      m_Stream.Write((ushort)written);
+    }
+  }
+
+  public sealed class ContainerDisplay : Packet
+  {
+    public ContainerDisplay(Container c) : base(0x24, 7)
+    {
+      m_Stream.Write(c.Serial);
+      m_Stream.Write((short)c.GumpID);
+    }
+  }
+
+  public sealed class ContainerDisplayHS : Packet
+  {
+    public ContainerDisplayHS(Container c) : base(0x24, 9)
+    {
+      m_Stream.Write(c.Serial);
+      m_Stream.Write((short)c.GumpID);
+      m_Stream.Write((short)0x7D);
+    }
+  }
+
+  public sealed class ContainerContentUpdate : Packet
+  {
+    public ContainerContentUpdate(Item item) : base(0x25, 20)
+    {
+      Serial parentSerial;
+
+      if (item.Parent is Item parentItem)
+      {
+        parentSerial = parentItem.Serial;
+      }
+      else
+      {
+        Console.WriteLine("Warning: ContainerContentUpdate on item with !(parent is Item)");
+        parentSerial = Serial.Zero;
+      }
+
+      m_Stream.Write(item.Serial);
+      m_Stream.Write((ushort)item.ItemID);
+      m_Stream.Write((byte)0); // signed, itemID offset
+      m_Stream.Write((ushort)Math.Min(item.Amount, ushort.MaxValue));
+      m_Stream.Write((short)item.X);
+      m_Stream.Write((short)item.Y);
+      m_Stream.Write(parentSerial);
+      m_Stream.Write((ushort)(item.QuestItem ? Item.QuestItemHue : item.Hue));
+    }
+  }
+
+  public sealed class ContainerContentUpdate6017 : Packet
+  {
+    public ContainerContentUpdate6017(Item item) : base(0x25, 21)
+    {
+      Serial parentSerial;
+
+      if (item.Parent is Item parentItem)
+      {
+        parentSerial = parentItem.Serial;
+      }
+      else
+      {
+        Console.WriteLine("Warning: ContainerContentUpdate on item with !(parent is Item)");
+        parentSerial = Serial.Zero;
+      }
+
+      m_Stream.Write(item.Serial);
+      m_Stream.Write((ushort)item.ItemID);
+      m_Stream.Write((byte)0); // signed, itemID offset
+      m_Stream.Write((ushort)Math.Min(item.Amount, ushort.MaxValue));
+      m_Stream.Write((short)item.X);
+      m_Stream.Write((short)item.Y);
+      m_Stream.Write((byte)0); // Grid Location?
+      m_Stream.Write(parentSerial);
+      m_Stream.Write((ushort)(item.QuestItem ? Item.QuestItemHue : item.Hue));
+    }
+  }
+
+  public sealed class ContainerContent : Packet
+  {
+    public ContainerContent(Mobile beholder, Item beheld) : base(0x3C)
+    {
+      List<Item> items = beheld.Items;
+      int count = items.Count;
+
+      EnsureCapacity(5 + count * 19);
+
+      long pos = m_Stream.Position;
+
+      int written = 0;
+
+      m_Stream.Write((ushort)0);
+
+      for (int i = 0; i < count; ++i)
+      {
+        Item child = items[i];
+
+        if (!child.Deleted && beholder.CanSee(child))
+        {
+          Point3D loc = child.Location;
+
+          m_Stream.Write(child.Serial);
+          m_Stream.Write((ushort)child.ItemID);
+          m_Stream.Write((byte)0); // signed, itemID offset
+          m_Stream.Write((ushort)Math.Min(child.Amount, ushort.MaxValue));
+          m_Stream.Write((short)loc.m_X);
+          m_Stream.Write((short)loc.m_Y);
+          m_Stream.Write(beheld.Serial);
+          m_Stream.Write((ushort)(child.QuestItem ? Item.QuestItemHue : child.Hue));
+
+          ++written;
+        }
+      }
+
+      m_Stream.Seek(pos, SeekOrigin.Begin);
+      m_Stream.Write((ushort)written);
+    }
+  }
+
+  public sealed class ContainerContent6017 : Packet
+  {
+    public ContainerContent6017(Mobile beholder, Item beheld) : base(0x3C)
+    {
+      List<Item> items = beheld.Items;
+      int count = items.Count;
+
+      EnsureCapacity(5 + count * 20);
+
+      long pos = m_Stream.Position;
+
+      int written = 0;
+
+      m_Stream.Write((ushort)0);
+
+      for (int i = 0; i < count; ++i)
+      {
+        Item child = items[i];
+
+        if (!child.Deleted && beholder.CanSee(child))
+        {
+          Point3D loc = child.Location;
+
+          m_Stream.Write(child.Serial);
+          m_Stream.Write((ushort)child.ItemID);
+          m_Stream.Write((byte)0); // signed, itemID offset
+          m_Stream.Write((ushort)Math.Min(child.Amount, ushort.MaxValue));
+          m_Stream.Write((short)loc.m_X);
+          m_Stream.Write((short)loc.m_Y);
+          m_Stream.Write((byte)0); // Grid Location?
+          m_Stream.Write(beheld.Serial);
+          m_Stream.Write((ushort)(child.QuestItem ? Item.QuestItemHue : child.Hue));
+
+          ++written;
+        }
+      }
+
+      m_Stream.Seek(pos, SeekOrigin.Begin);
+      m_Stream.Write((ushort)written);
+    }
+  }
+
+  public sealed class SetWarMode : Packet
+  {
+    public static readonly Packet InWarMode = SetStatic(new SetWarMode(true));
+    public static readonly Packet InPeaceMode = SetStatic(new SetWarMode(false));
+
+    public SetWarMode(bool mode) : base(0x72, 5)
+    {
+      m_Stream.Write(mode);
+      m_Stream.Write((byte)0x00);
+      m_Stream.Write((byte)0x32);
+      m_Stream.Write((byte)0x00);
+      //m_Stream.Fill();
+    }
+
+    public static Packet Instantiate(bool mode) => mode ? InWarMode : InPeaceMode;
+  }
+
+  public sealed class Swing : Packet
+  {
+    public Swing(int flag, Mobile attacker, Mobile defender) : base(0x2F, 10)
+    {
+      m_Stream.Write((byte)flag);
+      m_Stream.Write(attacker.Serial);
+      m_Stream.Write(defender.Serial);
+    }
+  }
+
+  public sealed class NullFastwalkStack : Packet
+  {
+    public NullFastwalkStack() : base(0xBF)
+    {
+      EnsureCapacity(256);
+      m_Stream.Write((short)0x1);
+      m_Stream.Write(0x0);
+      m_Stream.Write(0x0);
+      m_Stream.Write(0x0);
+      m_Stream.Write(0x0);
+      m_Stream.Write(0x0);
+      m_Stream.Write(0x0);
+    }
+  }
+
+  public sealed class RemoveEntity : Packet
+  {
+    public RemoveEntity(IEntity entity) : base(0x1D, 5)
+    {
+      m_Stream.Write(entity.Serial);
+    }
+  }
+
+  public sealed class ServerChange : Packet
+  {
+    public ServerChange(Mobile m, Map map) : base(0x76, 16)
+    {
+      m_Stream.Write((short)m.X);
+      m_Stream.Write((short)m.Y);
+      m_Stream.Write((short)m.Z);
+      m_Stream.Write((byte)0);
+      m_Stream.Write((short)0);
+      m_Stream.Write((short)0);
+      m_Stream.Write((short)map.Width);
+      m_Stream.Write((short)map.Height);
+    }
+  }
+
+  public sealed class SkillUpdate : Packet
+  {
+    public SkillUpdate(Skills skills) : base(0x3A)
+    {
+      EnsureCapacity(6 + skills.Length * 9);
+
+      m_Stream.Write((byte)0x02); // type: absolute, capped
+
+      for (int i = 0; i < skills.Length; ++i)
+      {
+        Skill s = skills[i];
+
+        double v = s.NonRacialValue;
+        int uv = (int)(v * 10);
+
+        if (uv < 0)
+          uv = 0;
+        else if (uv >= 0x10000)
+          uv = 0xFFFF;
+
+        m_Stream.Write((ushort)(s.Info.SkillID + 1));
+        m_Stream.Write((ushort)uv);
+        m_Stream.Write((ushort)s.BaseFixedPoint);
+        m_Stream.Write((byte)s.Lock);
+        m_Stream.Write((ushort)s.CapFixedPoint);
+      }
+
+      m_Stream.Write((short)0); // terminate
+    }
+  }
+
+  public sealed class Sequence : Packet
+  {
+    public Sequence(int num) : base(0x7B, 2)
+    {
+      m_Stream.Write((byte)num);
+    }
+  }
+
+  public sealed class SkillChange : Packet
+  {
+    public SkillChange(Skill skill) : base(0x3A)
+    {
+      EnsureCapacity(13);
+
+      double v = skill.NonRacialValue;
+      int uv = (int)(v * 10);
+
+      if (uv < 0)
+        uv = 0;
+      else if (uv >= 0x10000)
+        uv = 0xFFFF;
+
+      m_Stream.Write((byte)0xDF); // type: delta, capped
+      m_Stream.Write((ushort)skill.Info.SkillID);
+      m_Stream.Write((ushort)uv);
+      m_Stream.Write((ushort)skill.BaseFixedPoint);
+      m_Stream.Write((byte)skill.Lock);
+      m_Stream.Write((ushort)skill.CapFixedPoint);
+
+      /*m_Stream.Write( (short) skill.Info.SkillID );
+      m_Stream.Write( (short) (skill.Value * 10.0) );
+      m_Stream.Write( (short) (skill.Base * 10.0) );
+      m_Stream.Write( (byte) skill.Lock );
+      m_Stream.Write( (short) skill.CapFixedPoint );*/
+    }
+  }
+
+  public sealed class LaunchBrowser : Packet
+  {
+    public LaunchBrowser(string url) : base(0xA5)
+    {
+      url ??= "";
+
+      EnsureCapacity(4 + url.Length);
+
+      m_Stream.WriteAsciiNull(url);
+    }
+  }
+
+  public sealed class MessageLocalized : Packet
+  {
+    private static readonly MessageLocalized[] m_Cache_IntLoc = new MessageLocalized[15000];
+    private static readonly MessageLocalized[] m_Cache_CliLoc = new MessageLocalized[100000];
+    private static readonly MessageLocalized[] m_Cache_CliLocCmp = new MessageLocalized[5000];
+
+    public MessageLocalized(Serial serial, int graphic, MessageType type, int hue, int font, int number, string name,
+      string args) : base(0xC1)
+    {
+      name ??= "";
+      args ??= "";
+
+      if (hue == 0)
+        hue = 0x3B2;
+
+      EnsureCapacity(50 + args.Length * 2);
+
+      m_Stream.Write(serial);
+      m_Stream.Write((short)graphic);
+      m_Stream.Write((byte)type);
+      m_Stream.Write((short)hue);
+      m_Stream.Write((short)font);
+      m_Stream.Write(number);
+      m_Stream.WriteAsciiFixed(name, 30);
+      m_Stream.WriteLittleUniNull(args);
+    }
+
+    public static MessageLocalized InstantiateGeneric(int number)
+    {
+      MessageLocalized[] cache = null;
+      int index = 0;
+
+      if (number >= 3000000)
+      {
+        cache = m_Cache_IntLoc;
+        index = number - 3000000;
+      }
+      else if (number >= 1000000)
+      {
+        cache = m_Cache_CliLoc;
+        index = number - 1000000;
+      }
+      else if (number >= 500000)
+      {
+        cache = m_Cache_CliLocCmp;
+        index = number - 500000;
+      }
+
+      MessageLocalized p;
+
+      if (cache != null && index >= 0 && index < cache.Length)
+      {
+        p = cache[index];
+
+        if (p == null)
+        {
+          cache[index] = p = new MessageLocalized(Serial.MinusOne, -1, MessageType.Regular, 0x3B2, 3, number,
+            "System", "");
+          p.SetStatic();
+        }
+      }
+      else
+      {
+        p = new MessageLocalized(Serial.MinusOne, -1, MessageType.Regular, 0x3B2, 3, number, "System", "");
+      }
+
+      return p;
+    }
+  }
+
+  public sealed class MobileMoving : Packet
+  {
+    public MobileMoving(Mobile m, int noto) : base(0x77, 17)
+    {
+      Point3D loc = m.Location;
+
+      int hue = m.Hue;
+
+      if (m.SolidHueOverride >= 0)
+        hue = m.SolidHueOverride;
+
+      m_Stream.Write(m.Serial);
+      m_Stream.Write((short)m.Body);
+      m_Stream.Write((short)loc.m_X);
+      m_Stream.Write((short)loc.m_Y);
+      m_Stream.Write((sbyte)loc.m_Z);
+      m_Stream.Write((byte)m.Direction);
+      m_Stream.Write((short)hue);
+      m_Stream.Write((byte)m.GetPacketFlags());
+      m_Stream.Write((byte)noto);
+    }
+  }
+
+  // Pre-7.0.0.0 Mobile Moving
+  public sealed class MobileMovingOld : Packet
+  {
+    public MobileMovingOld(Mobile m, int noto) : base(0x77, 17)
+    {
+      Point3D loc = m.Location;
+
+      int hue = m.Hue;
+
+      if (m.SolidHueOverride >= 0)
+        hue = m.SolidHueOverride;
+
+      m_Stream.Write(m.Serial);
+      m_Stream.Write((short)m.Body);
+      m_Stream.Write((short)loc.m_X);
+      m_Stream.Write((short)loc.m_Y);
+      m_Stream.Write((sbyte)loc.m_Z);
+      m_Stream.Write((byte)m.Direction);
+      m_Stream.Write((short)hue);
+      m_Stream.Write((byte)m.GetOldPacketFlags());
+      m_Stream.Write((byte)noto);
+    }
+  }
+
+  public sealed class MultiTargetReqHS : Packet
+  {
+    public MultiTargetReqHS(MultiTarget t) : base(0x99, 30)
+    {
+      m_Stream.Write(t.AllowGround);
+      m_Stream.Write(t.TargetID);
+      m_Stream.Write((byte)t.Flags);
+
+      m_Stream.Fill();
+
+      m_Stream.Seek(18, SeekOrigin.Begin);
+      m_Stream.Write((short)t.MultiID);
+      m_Stream.Write((short)t.Offset.X);
+      m_Stream.Write((short)t.Offset.Y);
+      m_Stream.Write((short)t.Offset.Z);
+
+      // DWORD Hue
+    }
+  }
+
+  public sealed class MultiTargetReq : Packet
+  {
+    public MultiTargetReq(MultiTarget t) : base(0x99, 26)
+    {
+      m_Stream.Write(t.AllowGround);
+      m_Stream.Write(t.TargetID);
+      m_Stream.Write((byte)t.Flags);
+
+      m_Stream.Fill();
+
+      m_Stream.Seek(18, SeekOrigin.Begin);
+      m_Stream.Write((short)t.MultiID);
+      m_Stream.Write((short)t.Offset.X);
+      m_Stream.Write((short)t.Offset.Y);
+      m_Stream.Write((short)t.Offset.Z);
+    }
+  }
+
+  public sealed class CancelTarget : Packet
+  {
+    public static readonly Packet Instance = SetStatic(new CancelTarget());
+
+    public CancelTarget() : base(0x6C, 19)
+    {
+      m_Stream.Write((byte)0);
+      m_Stream.Write(0);
+      m_Stream.Write((byte)3);
+      m_Stream.Fill();
+    }
+  }
+
+  public sealed class TargetReq : Packet
+  {
+    public TargetReq(Target t) : base(0x6C, 19)
+    {
+      m_Stream.Write(t.AllowGround);
+      m_Stream.Write(t.TargetID);
+      m_Stream.Write((byte)t.Flags);
+      m_Stream.Fill();
+    }
+  }
+
+  public sealed class DragEffect : Packet
+  {
+    public DragEffect(IEntity src, IEntity trg, int itemID, int hue, int amount) : base(0x23, 26)
+    {
+      m_Stream.Write((short)itemID);
+      m_Stream.Write((byte)0);
+      m_Stream.Write((short)hue);
+      m_Stream.Write((short)amount);
+      m_Stream.Write(src.Serial);
+      m_Stream.Write((short)src.X);
+      m_Stream.Write((short)src.Y);
+      m_Stream.Write((sbyte)src.Z);
+      m_Stream.Write(trg.Serial);
+      m_Stream.Write((short)trg.X);
+      m_Stream.Write((short)trg.Y);
+      m_Stream.Write((sbyte)trg.Z);
+    }
+  }
+
+  public interface IGumpWriter
+  {
+    int TextEntries{ get; set; }
+    int Switches{ get; set; }
+
+    void AppendLayout(bool val);
+    void AppendLayout(int val);
+    void AppendLayout(uint val);
+    void AppendLayoutNS(int val);
+    void AppendLayout(string text);
+    void AppendLayout(byte[] buffer);
+    void WriteStrings(List<string> strings);
+    void Flush();
+  }
+
+  public sealed class DisplayGumpPacked : Packet, IGumpWriter
+  {
+    private static readonly byte[] m_True = Gump.StringToBuffer(" 1");
+    private static readonly byte[] m_False = Gump.StringToBuffer(" 0");
+
+    private static readonly byte[] m_BeginTextSeparator = Gump.StringToBuffer(" @");
+    private static readonly byte[] m_EndTextSeparator = Gump.StringToBuffer("@");
+
+    private static readonly byte[] m_Buffer = new byte[48];
+
+    private readonly Gump m_Gump;
+
+    private readonly PacketWriter m_Layout;
+
+    private int m_StringCount;
+    private readonly PacketWriter m_Strings;
+
+    static DisplayGumpPacked() => m_Buffer[0] = (byte)' ';
+
+    public DisplayGumpPacked(Gump gump)
+      : base(0xDD)
+    {
+      m_Gump = gump;
+
+      m_Layout = PacketWriter.CreateInstance(8192);
+      m_Strings = PacketWriter.CreateInstance(8192);
+    }
+
+    public int TextEntries{ get; set; }
+
+    public int Switches{ get; set; }
+
+    public void AppendLayout(bool val)
+    {
+      AppendLayout(val ? m_True : m_False);
+    }
+
+    public void AppendLayout(int val)
+    {
+      string toString = val.ToString();
+      int bytes = Encoding.ASCII.GetBytes(toString, 0, toString.Length, m_Buffer, 1) + 1;
+
+      m_Layout.Write(m_Buffer, 0, bytes);
+    }
+
+    public void AppendLayout(uint val)
+    {
+      string toString = val.ToString();
+      int bytes = Encoding.ASCII.GetBytes(toString, 0, toString.Length, m_Buffer, 1) + 1;
+
+      m_Layout.Write(m_Buffer, 0, bytes);
+    }
+
+    public void AppendLayoutNS(int val)
+    {
+      string toString = val.ToString();
+      int bytes = Encoding.ASCII.GetBytes(toString, 0, toString.Length, m_Buffer, 1);
+
+      m_Layout.Write(m_Buffer, 1, bytes);
+    }
+
+    public void AppendLayout(string text)
+    {
+      AppendLayout(m_BeginTextSeparator);
+
+      m_Layout.WriteAsciiFixed(text, text.Length);
+
+      AppendLayout(m_EndTextSeparator);
+    }
+
+    public void AppendLayout(byte[] buffer)
+    {
+      m_Layout.Write(buffer, 0, buffer.Length);
+    }
+
+    public void WriteStrings(List<string> strings)
+    {
+      m_StringCount = strings.Count;
+
+      for (int i = 0; i < strings.Count; ++i)
+      {
+        string v = strings[i] ?? "";
+
+        m_Strings.Write((ushort)v.Length);
+        m_Strings.WriteBigUniFixed(v, v.Length);
+      }
+    }
+
+    public void Flush()
+    {
+      EnsureCapacity(28 + (int)m_Layout.Length + (int)m_Strings.Length);
+
+      m_Stream.Write(m_Gump.Serial);
+      m_Stream.Write(m_Gump.TypeID);
+      m_Stream.Write(m_Gump.X);
+      m_Stream.Write(m_Gump.Y);
+
+      // Note: layout MUST be null terminated (don't listen to krrios)
+      m_Layout.Write((byte)0);
+      WritePacked(m_Layout);
+
+      m_Stream.Write(m_StringCount);
+
+      WritePacked(m_Strings);
+
+      PacketWriter.ReleaseInstance(m_Layout);
+      PacketWriter.ReleaseInstance(m_Strings);
+    }
+
+    private void WritePacked(PacketWriter src)
+    {
+      byte[] buffer = src.UnderlyingStream.GetBuffer();
+      int length = (int)src.Length;
+
+      if (length == 0)
+      {
+        m_Stream.Write(0);
+        return;
+      }
+
+      int wantLength = 1 + buffer.Length * 1024 / 1000;
+
+      wantLength += 4095;
+      wantLength &= ~4095;
+
+      byte[] packBuffer = ArrayPool<byte>.Shared.Rent(wantLength);
+
+      int packLength = wantLength;
+
+      Compression.Pack(packBuffer, ref packLength, buffer, length, ZLibQuality.Default);
+
+      m_Stream.Write(4 + packLength);
+      m_Stream.Write(length);
+      m_Stream.Write(packBuffer, 0, packLength);
+
+      ArrayPool<byte>.Shared.Return(packBuffer);
+    }
+  }
+
+  public sealed class DisplayGumpFast : Packet, IGumpWriter
+  {
+    private static readonly byte[] m_True = Gump.StringToBuffer(" 1");
+    private static readonly byte[] m_False = Gump.StringToBuffer(" 0");
+
+    private static readonly byte[] m_BeginTextSeparator = Gump.StringToBuffer(" @");
+    private static readonly byte[] m_EndTextSeparator = Gump.StringToBuffer("@");
+
+    private readonly byte[] m_Buffer = new byte[48];
+    private int m_LayoutLength;
+
+    public DisplayGumpFast(Gump g) : base(0xB0)
+    {
+      m_Buffer[0] = (byte)' ';
+
+      EnsureCapacity(4096);
+
+      m_Stream.Write(g.Serial);
+      m_Stream.Write(g.TypeID);
+      m_Stream.Write(g.X);
+      m_Stream.Write(g.Y);
+      m_Stream.Write((ushort)0xFFFF);
+    }
+
+    public int TextEntries{ get; set; }
+
+    public int Switches{ get; set; }
+
+    public void AppendLayout(bool val)
+    {
+      AppendLayout(val ? m_True : m_False);
+    }
+
+    public void AppendLayout(int val)
+    {
+      string toString = val.ToString();
+      int bytes = Encoding.ASCII.GetBytes(toString, 0, toString.Length, m_Buffer, 1) + 1;
+
+      m_Stream.Write(m_Buffer, 0, bytes);
+      m_LayoutLength += bytes;
+    }
+
+    public void AppendLayout(uint val)
+    {
+      string toString = val.ToString();
+      int bytes = Encoding.ASCII.GetBytes(toString, 0, toString.Length, m_Buffer, 1) + 1;
+
+      m_Stream.Write(m_Buffer, 0, bytes);
+      m_LayoutLength += bytes;
+    }
+
+    public void AppendLayoutNS(int val)
+    {
+      string toString = val.ToString();
+      int bytes = Encoding.ASCII.GetBytes(toString, 0, toString.Length, m_Buffer, 1);
+
+      m_Stream.Write(m_Buffer, 1, bytes);
+      m_LayoutLength += bytes;
+    }
+
+    public void AppendLayout(string text)
+    {
+      AppendLayout(m_BeginTextSeparator);
+
+      int length = text.Length;
+      m_Stream.WriteAsciiFixed(text, length);
+      m_LayoutLength += length;
+
+      AppendLayout(m_EndTextSeparator);
+    }
+
+    public void AppendLayout(byte[] buffer)
+    {
+      int length = buffer.Length;
+      m_Stream.Write(buffer, 0, length);
+      m_LayoutLength += length;
+    }
+
+    public void WriteStrings(List<string> text)
+    {
+      m_Stream.Seek(19, SeekOrigin.Begin);
+      m_Stream.Write((ushort)m_LayoutLength);
+      m_Stream.Seek(0, SeekOrigin.End);
+
+      m_Stream.Write((ushort)text.Count);
+
+      for (int i = 0; i < text.Count; ++i)
+      {
+        string v = text[i] ?? "";
+
+        int length = (ushort)v.Length;
+
+        m_Stream.Write((ushort)length);
+        m_Stream.WriteBigUniFixed(v, length);
+      }
+    }
+
+    public void Flush()
+    {
+    }
+  }
+
+  public sealed class DisplayGump : Packet
+  {
+    public DisplayGump(Gump g, string layout, string[] text) : base(0xB0)
+    {
+      layout ??= "";
+
+      EnsureCapacity(256);
+
+      m_Stream.Write(g.Serial);
+      m_Stream.Write(g.TypeID);
+      m_Stream.Write(g.X);
+      m_Stream.Write(g.Y);
+      m_Stream.Write((ushort)(layout.Length + 1));
+      m_Stream.WriteAsciiNull(layout);
+
+      m_Stream.Write((ushort)text.Length);
+
+      for (int i = 0; i < text.Length; ++i)
+      {
+        string v = text[i] ?? "";
+
+        ushort length = (ushort)v.Length;
+
+        m_Stream.Write(length);
+        m_Stream.WriteBigUniFixed(v, length);
+      }
+    }
+  }
+
+  public sealed class DisplayPaperdoll : Packet
+  {
+    public DisplayPaperdoll(Mobile m, string text, bool canLift) : base(0x88, 66)
+    {
+      byte flags = 0x00;
+
+      if (m.Warmode)
+        flags |= 0x01;
+
+      if (canLift)
+        flags |= 0x02;
+
+      m_Stream.Write(m.Serial);
+      m_Stream.WriteAsciiFixed(text, 60);
+      m_Stream.Write(flags);
+    }
+  }
+
+  public sealed class PopupMessage : Packet
+  {
+    public PopupMessage(PMMessage msg) : base(0x53, 2)
+    {
+      m_Stream.Write((byte)msg);
+    }
+  }
+
+  public sealed class PlaySound : Packet
+  {
+    public PlaySound(int soundID, IPoint3D target) : base(0x54, 12)
+    {
+      m_Stream.Write((byte)1); // flags
+      m_Stream.Write((short)soundID);
+      m_Stream.Write((short)0); // volume
+      m_Stream.Write((short)target.X);
+      m_Stream.Write((short)target.Y);
+      m_Stream.Write((short)target.Z);
+    }
+  }
+
+  public sealed class PlayMusic : Packet
+  {
+    public static readonly Packet InvalidInstance = SetStatic(new PlayMusic(MusicName.Invalid));
+
+    private static readonly Packet[] m_Instances = new Packet[60];
+
+    public PlayMusic(MusicName name) : base(0x6D, 3)
+    {
+      m_Stream.Write((short)name);
+    }
+
+    public static Packet GetInstance(MusicName name)
+    {
+      if (name == MusicName.Invalid)
+        return InvalidInstance;
+
+      int v = (int)name;
+      Packet p;
+
+      if (v >= 0 && v < m_Instances.Length)
+      {
+        p = m_Instances[v];
+
+        if (p == null)
+          m_Instances[v] = p = SetStatic(new PlayMusic(name));
+      }
+      else
+      {
+        p = new PlayMusic(name);
+      }
+
+      return p;
+    }
+  }
+
+  public sealed class ScrollMessage : Packet
+  {
+    public ScrollMessage(int type, int tip, string text) : base(0xA6)
+    {
+      text ??= "";
+
+      EnsureCapacity(10 + text.Length);
+
+      m_Stream.Write((byte)type);
+      m_Stream.Write(tip);
+      m_Stream.Write((ushort)text.Length);
+      m_Stream.WriteAsciiFixed(text, text.Length);
+    }
+  }
+
+  public sealed class CurrentTime : Packet
+  {
+    public CurrentTime() : base(0x5B, 4)
+    {
+      DateTime now = DateTime.UtcNow;
+
+      m_Stream.Write((byte)now.Hour);
+      m_Stream.Write((byte)now.Minute);
+      m_Stream.Write((byte)now.Second);
+    }
+  }
+
+  public sealed class MapChange : Packet
+  {
+    public MapChange(Mobile m) : base(0xBF)
+    {
+      EnsureCapacity(6);
+
+      m_Stream.Write((short)0x08);
+      m_Stream.Write((byte)(m.Map?.MapID ?? 0));
+    }
+  }
+
+  public sealed class SeasonChange : Packet
+  {
+    private static readonly SeasonChange[][] m_Cache = new SeasonChange[][]
+    {
+      new SeasonChange[2],
+      new SeasonChange[2],
+      new SeasonChange[2],
+      new SeasonChange[2],
+      new SeasonChange[2]
+    };
+
+    public SeasonChange(int season, bool playSound = true) : base(0xBC, 3)
+    {
+      m_Stream.Write((byte)season);
+      m_Stream.Write(playSound);
+    }
+
+    public static SeasonChange Instantiate(int season) => Instantiate(season, true);
+
+    public static SeasonChange Instantiate(int season, bool playSound)
+    {
+      if (season >= 0 && season < m_Cache.Length)
+      {
+        int idx = playSound ? 1 : 0;
+
+        SeasonChange p = m_Cache[season][idx];
+
+        if (p == null)
+        {
+          m_Cache[season][idx] = p = new SeasonChange(season, playSound);
+          p.SetStatic();
+        }
+
+        return p;
+      }
+
+      return new SeasonChange(season, playSound);
+    }
+  }
+
+  public sealed class SupportedFeatures : Packet
+  {
+    public SupportedFeatures(NetState ns) : base(0xB9, ns.ExtendedSupportedFeatures ? 5 : 3)
+    {
+      FeatureFlags flags = ExpansionInfo.CoreExpansion.SupportedFeatures;
+
+      flags |= Value;
+
+      if (ns.Account.Limit >= 6)
+      {
+        flags |= FeatureFlags.LiveAccount;
+        flags &= ~FeatureFlags.UOTD;
+
+        if (ns.Account.Limit > 6)
+          flags |= FeatureFlags.SeventhCharacterSlot;
+        else
+          flags |= FeatureFlags.SixthCharacterSlot;
+      }
+
+      if (ns.ExtendedSupportedFeatures)
+        m_Stream.Write((uint)flags);
+      else
+        m_Stream.Write((ushort)flags);
+    }
+
+    public static FeatureFlags Value{ get; set; }
+
+    public static SupportedFeatures Instantiate(NetState ns) => new SupportedFeatures(ns);
+  }
+
+  public static class AttributeNormalizer
+  {
+    public static int Maximum{ get; set; } = 25;
+
+    public static bool Enabled{ get; set; } = true;
+
+    public static void Write(PacketWriter stream, int cur, int max)
+    {
+      if (Enabled && max != 0)
+      {
+        stream.Write((short)Maximum);
+        stream.Write((short)(cur * Maximum / max));
+      }
+      else
+      {
+        stream.Write((short)max);
+        stream.Write((short)cur);
+      }
+    }
+
+    public static void WriteReverse(PacketWriter stream, int cur, int max)
+    {
+      if (Enabled && max != 0)
+      {
+        stream.Write((short)(cur * Maximum / max));
+        stream.Write((short)Maximum);
+      }
+      else
+      {
+        stream.Write((short)cur);
+        stream.Write((short)max);
+      }
+    }
+  }
+
+  public sealed class MobileHits : Packet
+  {
+    public MobileHits(Mobile m) : base(0xA1, 9)
+    {
+      m_Stream.Write(m.Serial);
+      m_Stream.Write((short)m.HitsMax);
+      m_Stream.Write((short)m.Hits);
+    }
+  }
+
+  public sealed class MobileHitsN : Packet
+  {
+    public MobileHitsN(Mobile m) : base(0xA1, 9)
+    {
+      m_Stream.Write(m.Serial);
+      AttributeNormalizer.Write(m_Stream, m.Hits, m.HitsMax);
+    }
+  }
+
+  public sealed class MobileMana : Packet
+  {
+    public MobileMana(Mobile m) : base(0xA2, 9)
+    {
+      m_Stream.Write(m.Serial);
+      m_Stream.Write((short)m.ManaMax);
+      m_Stream.Write((short)m.Mana);
+    }
+  }
+
+  public sealed class MobileManaN : Packet
+  {
+    public MobileManaN(Mobile m) : base(0xA2, 9)
+    {
+      m_Stream.Write(m.Serial);
+      AttributeNormalizer.Write(m_Stream, m.Mana, m.ManaMax);
+    }
+  }
+
+  public sealed class MobileStam : Packet
+  {
+    public MobileStam(Mobile m) : base(0xA3, 9)
+    {
+      m_Stream.Write(m.Serial);
+      m_Stream.Write((short)m.StamMax);
+      m_Stream.Write((short)m.Stam);
+    }
+  }
+
+  public sealed class MobileStamN : Packet
+  {
+    public MobileStamN(Mobile m) : base(0xA3, 9)
+    {
+      m_Stream.Write(m.Serial);
+      AttributeNormalizer.Write(m_Stream, m.Stam, m.StamMax);
+    }
+  }
+
+  public sealed class MobileAttributes : Packet
+  {
+    public MobileAttributes(Mobile m) : base(0x2D, 17)
+    {
+      m_Stream.Write(m.Serial);
+
+      m_Stream.Write((short)m.HitsMax);
+      m_Stream.Write((short)m.Hits);
+
+      m_Stream.Write((short)m.ManaMax);
+      m_Stream.Write((short)m.Mana);
+
+      m_Stream.Write((short)m.StamMax);
+      m_Stream.Write((short)m.Stam);
+    }
+  }
+
+  public sealed class MobileAttributesN : Packet
+  {
+    public MobileAttributesN(Mobile m) : base(0x2D, 17)
+    {
+      m_Stream.Write(m.Serial);
+
+      AttributeNormalizer.Write(m_Stream, m.Hits, m.HitsMax);
+      AttributeNormalizer.Write(m_Stream, m.Mana, m.ManaMax);
+      AttributeNormalizer.Write(m_Stream, m.Stam, m.StamMax);
+    }
+  }
+
+  public sealed class PathfindMessage : Packet
+  {
+    public PathfindMessage(IPoint3D p) : base(0x38, 7)
+    {
+      m_Stream.Write((short)p.X);
+      m_Stream.Write((short)p.Y);
+      m_Stream.Write((short)p.Z);
+    }
+  }
+
+  // unsure of proper format, client crashes
+  public sealed class MobileName : Packet
+  {
+    public MobileName(Mobile m) : base(0x98)
+    {
+      EnsureCapacity(37);
+
+      m_Stream.Write(m.Serial);
+      m_Stream.WriteAsciiFixed(m.Name ?? "", 30);
+    }
+  }
+
+  public sealed class MobileAnimation : Packet
+  {
+    public MobileAnimation(Mobile m, int action, int frameCount, int repeatCount, bool forward, bool repeat, int delay) :
+      base(0x6E, 14)
+    {
+      m_Stream.Write(m.Serial);
+      m_Stream.Write((short)action);
+      m_Stream.Write((short)frameCount);
+      m_Stream.Write((short)repeatCount);
+      m_Stream.Write(!forward); // protocol has really "reverse" but I find this more intuitive
+      m_Stream.Write(repeat);
+      m_Stream.Write((byte)delay);
+    }
+  }
+
+  public sealed class NewMobileAnimation : Packet
+  {
+    public NewMobileAnimation(Mobile m, int action, int frameCount, int delay) : base(0xE2, 10)
+    {
+      m_Stream.Write(m.Serial);
+      m_Stream.Write((short)action);
+      m_Stream.Write((short)frameCount);
+      m_Stream.Write((byte)delay);
+    }
+  }
+
+  public sealed class MobileStatusCompact : Packet
+  {
+    public MobileStatusCompact(bool canBeRenamed, Mobile m) : base(0x11)
+    {
+      EnsureCapacity(43);
+
+      m_Stream.Write(m.Serial);
+      m_Stream.WriteAsciiFixed(m.Name ?? "", 30);
+
+      AttributeNormalizer.WriteReverse(m_Stream, m.Hits, m.HitsMax);
+
+      m_Stream.Write(canBeRenamed);
+
+      m_Stream.Write((byte)0); // type
+    }
+  }
+
+  public sealed class MobileStatusExtended : Packet
+  {
+    public MobileStatusExtended(Mobile m) : this(m, m.NetState)
+    {
+    }
+
+    public MobileStatusExtended(Mobile m, NetState ns) : base(0x11)
+    {
+      string name = m.Name ?? "";
+
+      int type;
+
+      if (Core.HS && ns?.ExtendedStatus == true)
+      {
+        type = 6;
+        EnsureCapacity(121);
+      }
+      else if (Core.ML && ns?.SupportsExpansion(Expansion.ML) == true)
+      {
+        type = 5;
+        EnsureCapacity(91);
+      }
+      else
+      {
+        type = Core.AOS ? 4 : 3;
+        EnsureCapacity(88);
+      }
+
+      m_Stream.Write(m.Serial);
+      m_Stream.WriteAsciiFixed(name, 30);
+
+      m_Stream.Write((short)m.Hits);
+      m_Stream.Write((short)m.HitsMax);
+
+      m_Stream.Write(m.CanBeRenamedBy(m));
+
+      m_Stream.Write((byte)type);
+
+      m_Stream.Write(m.Female);
+
+      m_Stream.Write((short)m.Str);
+      m_Stream.Write((short)m.Dex);
+      m_Stream.Write((short)m.Int);
+
+      m_Stream.Write((short)m.Stam);
+      m_Stream.Write((short)m.StamMax);
+
+      m_Stream.Write((short)m.Mana);
+      m_Stream.Write((short)m.ManaMax);
+
+      m_Stream.Write(m.TotalGold);
+      m_Stream.Write((short)(Core.AOS ? m.PhysicalResistance : (int)(m.ArmorRating + 0.5)));
+      m_Stream.Write((short)(Mobile.BodyWeight + m.TotalWeight));
+
+      if (type >= 5)
+      {
+        m_Stream.Write((short)m.MaxWeight);
+        m_Stream.Write((byte)(m.Race.RaceID + 1)); // Would be 0x00 if it's a non-ML enabled account but...
+      }
+
+      m_Stream.Write((short)m.StatCap);
+
+      m_Stream.Write((byte)m.Followers);
+      m_Stream.Write((byte)m.FollowersMax);
+
+      if (type >= 4)
+      {
+        m_Stream.Write((short)m.FireResistance); // Fire
+        m_Stream.Write((short)m.ColdResistance); // Cold
+        m_Stream.Write((short)m.PoisonResistance); // Poison
+        m_Stream.Write((short)m.EnergyResistance); // Energy
+        m_Stream.Write((short)m.Luck); // Luck
+
+        IWeapon weapon = m.Weapon;
+
+        if (weapon != null)
+        {
+          weapon.GetStatusDamage(m, out int min, out int max);
+          m_Stream.Write((short)min); // Damage min
+          m_Stream.Write((short)max); // Damage max
+        }
+        else
+        {
+          m_Stream.Write((short)0); // Damage min
+          m_Stream.Write((short)0); // Damage max
+        }
+
+        m_Stream.Write(m.TithingPoints);
+      }
+
+      if (type >= 6)
+        for (int i = 0; i < 15; ++i)
+          m_Stream.Write((short)m.GetAOSStatus(i));
+    }
+  }
+
+  public sealed class MobileStatus : Packet
+  {
+    public MobileStatus(Mobile beholder, Mobile beheld) : this(beholder, beheld, beheld.NetState)
+    {
+    }
+
+    public MobileStatus(Mobile beholder, Mobile beheld, NetState ns) : base(0x11)
+    {
+      string name = beheld.Name ?? "";
+
+      int type;
+
+      if (beholder != beheld)
+      {
+        type = 0;
+        EnsureCapacity(43);
+      }
+      else if (Core.HS && ns?.ExtendedStatus == true)
+      {
+        type = 6;
+        EnsureCapacity(121);
+      }
+      else if (Core.ML && ns?.SupportsExpansion(Expansion.ML) == true)
+      {
+        type = 5;
+        EnsureCapacity(91);
+      }
+      else
+      {
+        type = Core.AOS ? 4 : 3;
+        EnsureCapacity(88);
+      }
+
+      m_Stream.Write(beheld.Serial);
+
+      m_Stream.WriteAsciiFixed(name, 30);
+
+      if (beholder == beheld)
+        WriteAttr(beheld.Hits, beheld.HitsMax);
+      else
+        WriteAttrNorm(beheld.Hits, beheld.HitsMax);
+
+      m_Stream.Write(beheld.CanBeRenamedBy(beholder));
+
+      m_Stream.Write((byte)type);
+
+      if (type <= 0)
+        return;
+
+      m_Stream.Write(beheld.Female);
+
+      m_Stream.Write((short)beheld.Str);
+      m_Stream.Write((short)beheld.Dex);
+      m_Stream.Write((short)beheld.Int);
+
+      WriteAttr(beheld.Stam, beheld.StamMax);
+      WriteAttr(beheld.Mana, beheld.ManaMax);
+
+      m_Stream.Write(beheld.TotalGold);
+      m_Stream.Write((short)(Core.AOS ? beheld.PhysicalResistance : (int)(beheld.ArmorRating + 0.5)));
+      m_Stream.Write((short)(Mobile.BodyWeight + beheld.TotalWeight));
+
+      if (type >= 5)
+      {
+        m_Stream.Write((short)beheld.MaxWeight);
+        m_Stream.Write((byte)(beheld.Race.RaceID + 1)); // Would be 0x00 if it's a non-ML enabled account but...
+      }
+
+      m_Stream.Write((short)beheld.StatCap);
+
+      m_Stream.Write((byte)beheld.Followers);
+      m_Stream.Write((byte)beheld.FollowersMax);
+
+      if (type >= 4)
+      {
+        m_Stream.Write((short)beheld.FireResistance); // Fire
+        m_Stream.Write((short)beheld.ColdResistance); // Cold
+        m_Stream.Write((short)beheld.PoisonResistance); // Poison
+        m_Stream.Write((short)beheld.EnergyResistance); // Energy
+        m_Stream.Write((short)beheld.Luck); // Luck
+
+        IWeapon weapon = beheld.Weapon;
+
+        if (weapon != null)
+        {
+          weapon.GetStatusDamage(beheld, out int min, out int max);
+          m_Stream.Write((short)min); // Damage min
+          m_Stream.Write((short)max); // Damage max
+        }
+        else
+        {
+          m_Stream.Write((short)0); // Damage min
+          m_Stream.Write((short)0); // Damage max
+        }
+
+        m_Stream.Write(beheld.TithingPoints);
+      }
+
+      if (type >= 6)
+        for (int i = 0; i < 15; ++i)
+          m_Stream.Write((short)beheld.GetAOSStatus(i));
+    }
+
+    private void WriteAttr(int current, int maximum)
+    {
+      m_Stream.Write((short)current);
+      m_Stream.Write((short)maximum);
+    }
+
+    private void WriteAttrNorm(int current, int maximum)
+    {
+      AttributeNormalizer.WriteReverse(m_Stream, current, maximum);
+    }
+  }
+
+  public sealed class HealthbarPoison : Packet
+  {
+    public HealthbarPoison(Mobile m) : base(0x17)
+    {
+      EnsureCapacity(12);
+
+      m_Stream.Write(m.Serial);
+      m_Stream.Write((short)1);
+
+      m_Stream.Write((short)1);
+
+      Poison p = m.Poison;
+
+      if (p != null)
+        m_Stream.Write((byte)(p.Level + 1));
+      else
+        m_Stream.Write((byte)0);
+    }
+  }
+
+  public sealed class HealthbarYellow : Packet
+  {
+    public HealthbarYellow(Mobile m) : base(0x17)
+    {
+      EnsureCapacity(12);
+
+      m_Stream.Write(m.Serial);
+      m_Stream.Write((short)1);
+
+      m_Stream.Write((short)2);
+
+      if (m.Blessed || m.YellowHealthbar)
+        m_Stream.Write((byte)1);
+      else
+        m_Stream.Write((byte)0);
+    }
+  }
+
+  public sealed class MobileUpdate : Packet
+  {
+    public MobileUpdate(Mobile m) : base(0x20, 19)
+    {
+      int hue = m.Hue;
+
+      if (m.SolidHueOverride >= 0)
+        hue = m.SolidHueOverride;
+
+      m_Stream.Write(m.Serial);
+      m_Stream.Write((short)m.Body);
+      m_Stream.Write((byte)0);
+      m_Stream.Write((short)hue);
+      m_Stream.Write((byte)m.GetPacketFlags());
+      m_Stream.Write((short)m.X);
+      m_Stream.Write((short)m.Y);
+      m_Stream.Write((short)0);
+      m_Stream.Write((byte)m.Direction);
+      m_Stream.Write((sbyte)m.Z);
+    }
+  }
+
+  // Pre-7.0.0.0 Mobile Update
+  public sealed class MobileUpdateOld : Packet
+  {
+    public MobileUpdateOld(Mobile m) : base(0x20, 19)
+    {
+      int hue = m.Hue;
+
+      if (m.SolidHueOverride >= 0)
+        hue = m.SolidHueOverride;
+
+      m_Stream.Write(m.Serial);
+      m_Stream.Write((short)m.Body);
+      m_Stream.Write((byte)0);
+      m_Stream.Write((short)hue);
+      m_Stream.Write((byte)m.GetOldPacketFlags());
+      m_Stream.Write((short)m.X);
+      m_Stream.Write((short)m.Y);
+      m_Stream.Write((short)0);
+      m_Stream.Write((byte)m.Direction);
+      m_Stream.Write((sbyte)m.Z);
+    }
+  }
+
+  public sealed class MobileIncoming : Packet
+  {
+    private static readonly ThreadLocal<int[]> m_DupedLayersTL = new ThreadLocal<int[]>(() => { return new int[256]; });
+    private static readonly ThreadLocal<int> m_VersionTL = new ThreadLocal<int>();
+
+    public Mobile m_Beheld;
+
+    public MobileIncoming(Mobile beholder, Mobile beheld) : base(0x78)
+    {
+      m_Beheld = beheld;
+
+      int m_Version = ++m_VersionTL.Value;
+      int[] m_DupedLayers = m_DupedLayersTL.Value;
+
+      List<Item> eq = beheld.Items;
+      int count = eq.Count;
+
+      if (beheld.HairItemID > 0)
+        count++;
+      if (beheld.FacialHairItemID > 0)
+        count++;
+
+      EnsureCapacity(23 + count * 9);
+
+      int hue = beheld.Hue;
+
+      if (beheld.SolidHueOverride >= 0)
+        hue = beheld.SolidHueOverride;
+
+      m_Stream.Write(beheld.Serial);
+      m_Stream.Write((short)beheld.Body);
+      m_Stream.Write((short)beheld.X);
+      m_Stream.Write((short)beheld.Y);
+      m_Stream.Write((sbyte)beheld.Z);
+      m_Stream.Write((byte)beheld.Direction);
+      m_Stream.Write((short)hue);
+      m_Stream.Write((byte)beheld.GetPacketFlags());
+      m_Stream.Write((byte)Notoriety.Compute(beholder, beheld));
+
+      for (int i = 0; i < eq.Count; ++i)
+      {
+        Item item = eq[i];
+
+        byte layer = (byte)item.Layer;
+
+        if (!item.Deleted && beholder.CanSee(item) && m_DupedLayers[layer] != m_Version)
+        {
+          m_DupedLayers[layer] = m_Version;
+
+          hue = item.Hue;
+
+          if (beheld.SolidHueOverride >= 0)
+            hue = beheld.SolidHueOverride;
+
+          int itemID = item.ItemID & 0xFFFF;
+
+          m_Stream.Write(item.Serial);
+          m_Stream.Write((ushort)itemID);
+          m_Stream.Write(layer);
+
+          m_Stream.Write((short)hue);
+        }
+      }
+
+      if (beheld.HairItemID > 0)
+        if (m_DupedLayers[(int)Layer.Hair] != m_Version)
+        {
+          m_DupedLayers[(int)Layer.Hair] = m_Version;
+          hue = beheld.HairHue;
+
+          if (beheld.SolidHueOverride >= 0)
+            hue = beheld.SolidHueOverride;
+
+          int itemID = beheld.HairItemID & 0xFFFF;
+
+          m_Stream.Write(HairInfo.FakeSerial(beheld));
+          m_Stream.Write((ushort)itemID);
+          m_Stream.Write((byte)Layer.Hair);
+
+          m_Stream.Write((short)hue);
+        }
+
+      if (beheld.FacialHairItemID > 0)
+        if (m_DupedLayers[(int)Layer.FacialHair] != m_Version)
+        {
+          m_DupedLayers[(int)Layer.FacialHair] = m_Version;
+          hue = beheld.FacialHairHue;
+
+          if (beheld.SolidHueOverride >= 0)
+            hue = beheld.SolidHueOverride;
+
+          int itemID = beheld.FacialHairItemID & 0xFFFF;
+
+          m_Stream.Write(FacialHairInfo.FakeSerial(beheld));
+          m_Stream.Write((ushort)itemID);
+          m_Stream.Write((byte)Layer.FacialHair);
+
+          m_Stream.Write((short)hue);
+        }
+
+      m_Stream.Write(0); // terminate
+    }
+
+    public static Packet Create(NetState ns, Mobile beholder, Mobile beheld)
+    {
+      if (ns.NewMobileIncoming)
+        return new MobileIncoming(beholder, beheld);
+      if (ns.StygianAbyss)
+        return new MobileIncomingSA(beholder, beheld);
+      return new MobileIncomingOld(beholder, beheld);
+    }
+  }
+
+  public sealed class MobileIncomingSA : Packet
+  {
+    private static readonly ThreadLocal<int[]> m_DupedLayersTL = new ThreadLocal<int[]>(() => { return new int[256]; });
+    private static readonly ThreadLocal<int> m_VersionTL = new ThreadLocal<int>();
+
+    public Mobile m_Beheld;
+
+    public MobileIncomingSA(Mobile beholder, Mobile beheld) : base(0x78)
+    {
+      m_Beheld = beheld;
+
+      int m_Version = ++m_VersionTL.Value;
+      int[] m_DupedLayers = m_DupedLayersTL.Value;
+
+      List<Item> eq = beheld.Items;
+      int count = eq.Count;
+
+      if (beheld.HairItemID > 0)
+        count++;
+      if (beheld.FacialHairItemID > 0)
+        count++;
+
+      EnsureCapacity(23 + count * 9);
+
+      int hue = beheld.Hue;
+
+      if (beheld.SolidHueOverride >= 0)
+        hue = beheld.SolidHueOverride;
+
+      m_Stream.Write(beheld.Serial);
+      m_Stream.Write((short)beheld.Body);
+      m_Stream.Write((short)beheld.X);
+      m_Stream.Write((short)beheld.Y);
+      m_Stream.Write((sbyte)beheld.Z);
+      m_Stream.Write((byte)beheld.Direction);
+      m_Stream.Write((short)hue);
+      m_Stream.Write((byte)beheld.GetPacketFlags());
+      m_Stream.Write((byte)Notoriety.Compute(beholder, beheld));
+
+      for (int i = 0; i < eq.Count; ++i)
+      {
+        Item item = eq[i];
+
+        byte layer = (byte)item.Layer;
+
+        if (!item.Deleted && beholder.CanSee(item) && m_DupedLayers[layer] != m_Version)
+        {
+          m_DupedLayers[layer] = m_Version;
+
+          hue = item.Hue;
+
+          if (beheld.SolidHueOverride >= 0)
+            hue = beheld.SolidHueOverride;
+
+          int itemID = item.ItemID & 0x7FFF;
+          bool writeHue = hue != 0;
+
+          if (writeHue)
+            itemID |= 0x8000;
+
+          m_Stream.Write(item.Serial);
+          m_Stream.Write((ushort)itemID);
+          m_Stream.Write(layer);
+
+          if (writeHue)
+            m_Stream.Write((short)hue);
+        }
+      }
+
+      if (beheld.HairItemID > 0)
+        if (m_DupedLayers[(int)Layer.Hair] != m_Version)
+        {
+          m_DupedLayers[(int)Layer.Hair] = m_Version;
+          hue = beheld.HairHue;
+
+          if (beheld.SolidHueOverride >= 0)
+            hue = beheld.SolidHueOverride;
+
+          int itemID = beheld.HairItemID & 0x7FFF;
+
+          bool writeHue = hue != 0;
+
+          if (writeHue)
+            itemID |= 0x8000;
+
+          m_Stream.Write(HairInfo.FakeSerial(beheld));
+          m_Stream.Write((ushort)itemID);
+          m_Stream.Write((byte)Layer.Hair);
+
+          if (writeHue)
+            m_Stream.Write((short)hue);
+        }
+
+      if (beheld.FacialHairItemID > 0)
+        if (m_DupedLayers[(int)Layer.FacialHair] != m_Version)
+        {
+          m_DupedLayers[(int)Layer.FacialHair] = m_Version;
+          hue = beheld.FacialHairHue;
+
+          if (beheld.SolidHueOverride >= 0)
+            hue = beheld.SolidHueOverride;
+
+          int itemID = beheld.FacialHairItemID & 0x7FFF;
+
+          bool writeHue = hue != 0;
+
+          if (writeHue)
+            itemID |= 0x8000;
+
+          m_Stream.Write(FacialHairInfo.FakeSerial(beheld));
+          m_Stream.Write((ushort)itemID);
+          m_Stream.Write((byte)Layer.FacialHair);
+
+          if (writeHue)
+            m_Stream.Write((short)hue);
+        }
+
+      m_Stream.Write(0); // terminate
+    }
+  }
+
+  // Pre-7.0.0.0 Mobile Incoming
+  public sealed class MobileIncomingOld : Packet
+  {
+    private static readonly ThreadLocal<int[]> m_DupedLayersTL = new ThreadLocal<int[]>(() => { return new int[256]; });
+    private static readonly ThreadLocal<int> m_VersionTL = new ThreadLocal<int>();
+
+    public Mobile m_Beheld;
+
+    public MobileIncomingOld(Mobile beholder, Mobile beheld) : base(0x78)
+    {
+      m_Beheld = beheld;
+
+      int m_Version = ++m_VersionTL.Value;
+      int[] m_DupedLayers = m_DupedLayersTL.Value;
+
+      List<Item> eq = beheld.Items;
+      int count = eq.Count;
+
+      if (beheld.HairItemID > 0)
+        count++;
+      if (beheld.FacialHairItemID > 0)
+        count++;
+
+      EnsureCapacity(23 + count * 9);
+
+      int hue = beheld.Hue;
+
+      if (beheld.SolidHueOverride >= 0)
+        hue = beheld.SolidHueOverride;
+
+      m_Stream.Write(beheld.Serial);
+      m_Stream.Write((short)beheld.Body);
+      m_Stream.Write((short)beheld.X);
+      m_Stream.Write((short)beheld.Y);
+      m_Stream.Write((sbyte)beheld.Z);
+      m_Stream.Write((byte)beheld.Direction);
+      m_Stream.Write((short)hue);
+      m_Stream.Write((byte)beheld.GetOldPacketFlags());
+      m_Stream.Write((byte)Notoriety.Compute(beholder, beheld));
+
+      for (int i = 0; i < eq.Count; ++i)
+      {
+        Item item = eq[i];
+
+        byte layer = (byte)item.Layer;
+
+        if (!item.Deleted && beholder.CanSee(item) && m_DupedLayers[layer] != m_Version)
+        {
+          m_DupedLayers[layer] = m_Version;
+
+          hue = item.Hue;
+
+          if (beheld.SolidHueOverride >= 0)
+            hue = beheld.SolidHueOverride;
+
+          int itemID = item.ItemID & 0x7FFF;
+          bool writeHue = hue != 0;
+
+          if (writeHue)
+            itemID |= 0x8000;
+
+          m_Stream.Write(item.Serial);
+          m_Stream.Write((ushort)itemID);
+          m_Stream.Write(layer);
+
+          if (writeHue)
+            m_Stream.Write((short)hue);
+        }
+      }
+
+      if (beheld.HairItemID > 0)
+        if (m_DupedLayers[(int)Layer.Hair] != m_Version)
+        {
+          m_DupedLayers[(int)Layer.Hair] = m_Version;
+          hue = beheld.HairHue;
+
+          if (beheld.SolidHueOverride >= 0)
+            hue = beheld.SolidHueOverride;
+
+          int itemID = beheld.HairItemID & 0x7FFF;
+
+          bool writeHue = hue != 0;
+
+          if (writeHue)
+            itemID |= 0x8000;
+
+          m_Stream.Write(HairInfo.FakeSerial(beheld));
+          m_Stream.Write((ushort)itemID);
+          m_Stream.Write((byte)Layer.Hair);
+
+          if (writeHue)
+            m_Stream.Write((short)hue);
+        }
+
+      if (beheld.FacialHairItemID > 0)
+        if (m_DupedLayers[(int)Layer.FacialHair] != m_Version)
+        {
+          m_DupedLayers[(int)Layer.FacialHair] = m_Version;
+          hue = beheld.FacialHairHue;
+
+          if (beheld.SolidHueOverride >= 0)
+            hue = beheld.SolidHueOverride;
+
+          int itemID = beheld.FacialHairItemID & 0x7FFF;
+
+          bool writeHue = hue != 0;
+
+          if (writeHue)
+            itemID |= 0x8000;
+
+          m_Stream.Write(FacialHairInfo.FakeSerial(beheld));
+          m_Stream.Write((ushort)itemID);
+          m_Stream.Write((byte)Layer.FacialHair);
+
+          if (writeHue)
+            m_Stream.Write((short)hue);
+        }
+
+      m_Stream.Write(0); // terminate
+    }
+  }
+
+  public sealed class AsciiMessage : Packet
+  {
+    public AsciiMessage(Serial serial, int graphic, MessageType type, int hue, int font, string name, string text) :
+      base(0x1C)
+    {
+      name ??= "";
+      text ??= "";
+
+      if (hue == 0)
+        hue = 0x3B2;
+
+      EnsureCapacity(45 + text.Length);
+
+      m_Stream.Write(serial);
+      m_Stream.Write((short)graphic);
+      m_Stream.Write((byte)type);
+      m_Stream.Write((short)hue);
+      m_Stream.Write((short)font);
+      m_Stream.WriteAsciiFixed(name, 30);
+      m_Stream.WriteAsciiNull(text);
+    }
+  }
+
+  public sealed class UnicodeMessage : Packet
+  {
+    public UnicodeMessage(Serial serial, int graphic, MessageType type, int hue, int font, string lang, string name,
+      string text) : base(0xAE)
+    {
+      if (string.IsNullOrEmpty(lang)) lang = "ENU";
+      name ??= "";
+      text ??= "";
+
+      if (hue == 0)
+        hue = 0x3B2;
+
+      EnsureCapacity(50 + text.Length * 2);
+
+      m_Stream.Write(serial);
+      m_Stream.Write((short)graphic);
+      m_Stream.Write((byte)type);
+      m_Stream.Write((short)hue);
+      m_Stream.Write((short)font);
+      m_Stream.WriteAsciiFixed(lang, 4);
+      m_Stream.WriteAsciiFixed(name, 30);
+      m_Stream.WriteBigUniNull(text);
+    }
+  }
+
+  public sealed class PingAck : Packet
+  {
+    private static readonly PingAck[] m_Cache = new PingAck[0x100];
+
+    public PingAck(byte ping) : base(0x73, 2)
+    {
+      m_Stream.Write(ping);
+    }
+
+    public static PingAck Instantiate(byte ping)
+    {
+      PingAck p = m_Cache[ping];
+
+      if (p == null)
+      {
+        m_Cache[ping] = p = new PingAck(ping);
+        p.SetStatic();
+      }
+
+      return p;
+    }
+  }
+
+  public sealed class MovementRej : Packet
+  {
+    public MovementRej(int seq, Mobile m) : base(0x21, 8)
+    {
+      m_Stream.Write((byte)seq);
+      m_Stream.Write((short)m.X);
+      m_Stream.Write((short)m.Y);
+      m_Stream.Write((byte)m.Direction);
+      m_Stream.Write((sbyte)m.Z);
+    }
+  }
+
+  public sealed class MovementAck : Packet
+  {
+    private static readonly MovementAck[] m_Cache = new MovementAck[8 * 256];
+
+    private MovementAck(int seq, int noto) : base(0x22, 3)
+    {
+      m_Stream.Write((byte)seq);
+      m_Stream.Write((byte)noto);
+    }
+
+    public static MovementAck Instantiate(int seq, Mobile m)
+    {
+      int noto = Notoriety.Compute(m, m);
+
+      MovementAck p = m_Cache[noto * seq];
+
+      if (p == null)
+      {
+        m_Cache[noto * seq] = p = new MovementAck(seq, noto);
+        p.SetStatic();
+      }
+
+      return p;
+    }
+  }
+
+  public sealed class LoginConfirm : Packet
+  {
+    public LoginConfirm(Mobile m) : base(0x1B, 37)
+    {
+      m_Stream.Write(m.Serial);
+      m_Stream.Write(0);
+      m_Stream.Write((short)m.Body);
+      m_Stream.Write((short)m.X);
+      m_Stream.Write((short)m.Y);
+      m_Stream.Write((short)m.Z);
+      m_Stream.Write((byte)m.Direction);
+      m_Stream.Write((byte)0);
+      m_Stream.Write(-1);
+
+      Map map = m.Map;
+
+      if (map == null || map == Map.Internal)
+        map = m.LogoutMap;
+
+      m_Stream.Write((short)0);
+      m_Stream.Write((short)0);
+      m_Stream.Write((short)(map?.Width ?? 6144));
+      m_Stream.Write((short)(map?.Height ?? 4096));
+
+      m_Stream.Fill();
+    }
+  }
+
+  public sealed class LoginComplete : Packet
+  {
+    public static readonly Packet Instance = SetStatic(new LoginComplete());
+
+    public LoginComplete() : base(0x55, 1)
+    {
+    }
+  }
+
+  public sealed class CharacterListUpdate : Packet
+  {
+    public CharacterListUpdate(IAccount a) : base(0x86)
+    {
+      EnsureCapacity(4 + a.Length * 60);
+
+      int highSlot = -1;
+
+      for (int i = 0; i < a.Length; ++i)
+        if (a[i] != null)
+          highSlot = i;
+
+      int count = Math.Max(Math.Max(highSlot + 1, a.Limit), 5);
+
+      m_Stream.Write((byte)count);
+
+      for (int i = 0; i < count; ++i)
+      {
+        Mobile m = a[i];
+
+        if (m != null)
+        {
+          m_Stream.WriteAsciiFixed(m.Name, 30);
+          m_Stream.Fill(30); // password
+        }
+        else
+        {
+          m_Stream.Fill(60);
+        }
+      }
+    }
+  }
+
+  [Flags]
+  public enum ThirdPartyFeature : ulong
+  {
+    FilterWeather = 1,
+    FilterLight = 1 << 1,
+
+    SmartTarget = 1 << 2,
+    RangedTarget = 1 << 3,
+
+    AutoOpenDoors = 1 << 4,
+
+    DequipOnCast = 1 << 5,
+    AutoPotionEquip = 1 << 6,
+
+    ProtectHeals = 1 << 7,
+
+    LoopedMacros = 1 << 8,
+
+    UseOnceAgent = 1 << 9,
+    RestockAgent = 1 << 10,
+    SellAgent = 1 << 11,
+    BuyAgent = 1 << 12,
+
+    PotionHotkeys = 1 << 13,
+
+    RandomTargets = 1 << 14,
+    ClosestTargets = 1 << 15, // All closest target hotkeys
+    OverheadHealth = 1 << 16, // Health and Mana/Stam messages shown over player's heads
+
+    AutolootAgent = 1 << 17,
+    BoneCutterAgent = 1 << 18,
+    AdvancedMacros = 1 << 19,
+    AutoRemount = 1 << 20,
+    AutoBandage = 1 << 21,
+    EnemyTargetShare = 1 << 22,
+    FilterSeason = 1 << 23,
+    SpellTargetShare = 1 << 24,
+
+    All = ulong.MaxValue
+  }
+
+  public static class FeatureProtection
+  {
+    public static ThirdPartyFeature DisabledFeatures{ get; private set; } = 0;
+
+    public static void Disable(ThirdPartyFeature feature)
+    {
+      SetDisabled(feature, true);
+    }
+
+    public static void Enable(ThirdPartyFeature feature)
+    {
+      SetDisabled(feature, false);
+    }
+
+    public static void SetDisabled(ThirdPartyFeature feature, bool value)
+    {
+      if (value)
+        DisabledFeatures |= feature;
+      else
+        DisabledFeatures &= ~feature;
+    }
+  }
+
+  public sealed class CharacterList : Packet
+  {
+    //private static MD5CryptoServiceProvider m_MD5Provider;
+
+    public CharacterList(IAccount a, CityInfo[] info) : base(0xA9)
+    {
+      EnsureCapacity(11 + a.Length * 60 + info.Length * 89);
+
+      int highSlot = -1;
+
+      for (int i = 0; i < a.Length; ++i)
+        if (a[i] != null)
+          highSlot = i;
+
+      int count = Math.Max(Math.Max(highSlot + 1, a.Limit), 5);
+
+      m_Stream.Write((byte)count);
+
+      for (int i = 0; i < count; ++i)
+        if (a[i] != null)
+        {
+          m_Stream.WriteAsciiFixed(a[i].Name, 30);
+          m_Stream.Fill(30); // password
+        }
+        else
+        {
+          m_Stream.Fill(60);
+        }
+
+      m_Stream.Write((byte)info.Length);
+
+      for (int i = 0; i < info.Length; ++i)
+      {
+        CityInfo ci = info[i];
+
+        m_Stream.Write((byte)i);
+        m_Stream.WriteAsciiFixed(ci.City, 32);
+        m_Stream.WriteAsciiFixed(ci.Building, 32);
+        m_Stream.Write(ci.X);
+        m_Stream.Write(ci.Y);
+        m_Stream.Write(ci.Z);
+        m_Stream.Write(ci.Map.MapID);
+        m_Stream.Write(ci.Description);
+        m_Stream.Write(0);
+      }
+
+      CharacterListFlags flags = ExpansionInfo.CoreExpansion.CharacterListFlags;
+
+      if (count > 6)
+        flags |= CharacterListFlags.SeventhCharacterSlot |
+                 CharacterListFlags.SixthCharacterSlot; // 7th Character Slot - TODO: Is SixthCharacterSlot Required?
+      else if (count == 6)
+        flags |= CharacterListFlags.SixthCharacterSlot; // 6th Character Slot
+      else if (a.Limit == 1)
+        flags |= CharacterListFlags.SlotLimit &
+                 CharacterListFlags.OneCharacterSlot; // Limit Characters & One Character
+
+      m_Stream.Write((int)(flags | AdditionalFlags)); // Additional Flags
+
+      m_Stream.Write((short)-1);
+
+      /*ThirdPartyFeature disabled = FeatureProtection.DisabledFeatures;
+
+      if (disabled != 0)
+      {
+        if (m_MD5Provider == null)
+          m_MD5Provider = new MD5CryptoServiceProvider();
+
+        m_Stream.UnderlyingStream.Flush();
+
+        byte[] hashCode = m_MD5Provider.ComputeHash(m_Stream.UnderlyingStream.GetBuffer(), 0,
+          (int)m_Stream.UnderlyingStream.Length);
+        byte[] buffer = new byte[28];
+
+        for (int i = 0; i < count; ++i)
+        {
+          Utility.RandomBytes(buffer);
+
+          m_Stream.Seek(35 + i * 60, SeekOrigin.Begin);
+          m_Stream.Write(buffer, 0, buffer.Length);
+        }
+
+        m_Stream.Seek(35, SeekOrigin.Begin);
+        m_Stream.Write((int)((long)disabled >> 32));
+        m_Stream.Write((int)disabled);
+
+        m_Stream.Seek(95, SeekOrigin.Begin);
+        m_Stream.Write(hashCode, 0, hashCode.Length);
+      }*/
+    }
+
+    public static CharacterListFlags AdditionalFlags{ get; set; }
+  }
+
+  public sealed class CharacterListOld : Packet
+  {
+    // private static MD5CryptoServiceProvider m_MD5Provider;
+
+    public CharacterListOld(IAccount a, CityInfo[] info) : base(0xA9)
+    {
+      EnsureCapacity(9 + a.Length * 60 + info.Length * 63);
+
+      int highSlot = -1;
+
+      for (int i = 0; i < a.Length; ++i)
+        if (a[i] != null)
+          highSlot = i;
+
+      int count = Math.Max(Math.Max(highSlot + 1, a.Limit), 5);
+
+      m_Stream.Write((byte)count);
+
+      for (int i = 0; i < count; ++i)
+        if (a[i] != null)
+        {
+          m_Stream.WriteAsciiFixed(a[i].Name, 30);
+          m_Stream.Fill(30); // password
+        }
+        else
+        {
+          m_Stream.Fill(60);
+        }
+
+      m_Stream.Write((byte)info.Length);
+
+      for (int i = 0; i < info.Length; ++i)
+      {
+        CityInfo ci = info[i];
+
+        m_Stream.Write((byte)i);
+        m_Stream.WriteAsciiFixed(ci.City, 31);
+        m_Stream.WriteAsciiFixed(ci.Building, 31);
+      }
+
+      CharacterListFlags flags = ExpansionInfo.CoreExpansion.CharacterListFlags;
+
+      if (count > 6)
+        flags |= CharacterListFlags.SeventhCharacterSlot |
+                 CharacterListFlags.SixthCharacterSlot; // 7th Character Slot - TODO: Is SixthCharacterSlot Required?
+      else if (count == 6)
+        flags |= CharacterListFlags.SixthCharacterSlot; // 6th Character Slot
+      else if (a.Limit == 1)
+        flags |= CharacterListFlags.SlotLimit &
+                 CharacterListFlags.OneCharacterSlot; // Limit Characters & One Character
+
+      m_Stream.Write((int)(flags | CharacterList.AdditionalFlags)); // Additional Flags
+    }
+  }
+
+  public sealed class ClearWeaponAbility : Packet
+  {
+    public static readonly Packet Instance = SetStatic(new ClearWeaponAbility());
+
+    public ClearWeaponAbility() : base(0xBF)
+    {
+      EnsureCapacity(5);
+
+      m_Stream.Write((short)0x21);
+    }
+  }
+
+  public enum ALRReason : byte
+  {
+    Invalid = 0x00,
+    InUse = 0x01,
+    Blocked = 0x02,
+    BadPass = 0x03,
+    Idle = 0xFE,
+    BadComm = 0xFF
+  }
+
+  public sealed class AccountLoginRej : Packet
+  {
+    public AccountLoginRej(ALRReason reason) : base(0x82, 2)
+    {
+      m_Stream.Write((byte)reason);
+    }
+  }
+
+  [Flags]
+  public enum AffixType : byte
+  {
+    Append = 0x00,
+    Prepend = 0x01,
+    System = 0x02
+  }
+
+  public sealed class MessageLocalizedAffix : Packet
+  {
+    public MessageLocalizedAffix(Serial serial, int graphic, MessageType messageType, int hue, int font, int number,
+      string name, AffixType affixType, string affix, string args) : base(0xCC)
+    {
+      name ??= "";
+      affix ??= "";
+      args ??= "";
+
+      if (hue == 0)
+        hue = 0x3B2;
+
+      EnsureCapacity(52 + affix.Length + args.Length * 2);
+
+      m_Stream.Write(serial);
+      m_Stream.Write((short)graphic);
+      m_Stream.Write((byte)messageType);
+      m_Stream.Write((short)hue);
+      m_Stream.Write((short)font);
+      m_Stream.Write(number);
+      m_Stream.Write((byte)affixType);
+      m_Stream.WriteAsciiFixed(name, 30);
+      m_Stream.WriteAsciiNull(affix);
+      m_Stream.WriteBigUniNull(args);
+    }
+  }
+
+  public sealed class ServerInfo
+  {
+    public ServerInfo(string name, int fullPercent, TimeZoneInfo tz, IPEndPoint address)
+    {
+      Name = name;
+      FullPercent = fullPercent;
+      TimeZone = tz.GetUtcOffset(DateTime.Now).Hours;
+      Address = address;
+    }
+
+    public string Name{ get; set; }
+
+    public int FullPercent{ get; set; }
+
+    public int TimeZone{ get; set; }
+
+    public IPEndPoint Address{ get; set; }
+  }
+
+  public sealed class FollowMessage : Packet
+  {
+    public FollowMessage(Serial serial1, Serial serial2) : base(0x15, 9)
+    {
+      m_Stream.Write(serial1);
+      m_Stream.Write(serial2);
+    }
+  }
+
+  public sealed class AccountLoginAck : Packet
+  {
+    public AccountLoginAck(ServerInfo[] info) : base(0xA8)
+    {
+      EnsureCapacity(6 + info.Length * 40);
+
+      m_Stream.Write((byte)0x5D); // Unknown
+
+      m_Stream.Write((ushort)info.Length);
+
+      for (int i = 0; i < info.Length; ++i)
+      {
+        ServerInfo si = info[i];
+
+        m_Stream.Write((ushort)i);
+        m_Stream.WriteAsciiFixed(si.Name, 32);
+        m_Stream.Write((byte)si.FullPercent);
+        m_Stream.Write((sbyte)si.TimeZone);
+        m_Stream.Write(Utility.GetAddressValue(si.Address.Address));
+      }
+    }
+  }
+
+  public sealed class DisplaySignGump : Packet
+  {
+    public DisplaySignGump(Serial serial, int gumpID, string unknown, string caption) : base(0x8B)
+    {
+      unknown ??= "";
+      caption ??= "";
+
+      EnsureCapacity(16 + unknown.Length + caption.Length);
+
+      m_Stream.Write(serial);
+      m_Stream.Write((short)gumpID);
+      m_Stream.Write((short)unknown.Length);
+      m_Stream.WriteAsciiFixed(unknown, unknown.Length);
+      m_Stream.Write((short)(caption.Length + 1));
+      m_Stream.WriteAsciiFixed(caption, caption.Length + 1);
+    }
+  }
+
+  public sealed class PlayServerAck : Packet
+  {
+    internal static int m_AuthID = -1;
+
+    public PlayServerAck(ServerInfo si) : base(0x8C, 11)
+    {
+      int addr = Utility.GetAddressValue(si.Address.Address);
+
+      m_Stream.Write((byte)addr);
+      m_Stream.Write((byte)(addr >> 8));
+      m_Stream.Write((byte)(addr >> 16));
+      m_Stream.Write((byte)(addr >> 24));
+
+      m_Stream.Write((short)si.Address.Port);
+      m_Stream.Write(m_AuthID);
+    }
+  }
+}