/***************************************************************************
 *                                  Item.cs
 *                            -------------------
 *   begin                : May 1, 2002
 *   copyright            : (C) The RunUO Software Team
 *   email                : info@runuo.com
 *
 *   $Id$
 *
 ***************************************************************************/

/***************************************************************************
 *
 *   This program is free software; you can redistribute it and/or modify
 *   it under the terms of the GNU General Public License as published by
 *   the Free Software Foundation; either version 2 of the License, or
 *   (at your option) any later version.1
 *
 ***************************************************************************/

using System;
using System.Collections.Generic;
using System.Diagnostics;
using System.IO;
using System.Linq;
using System.Threading.Tasks;
using Server.ContextMenus;
using Server.Items;
using Server.Network;
using Server.Targeting;

namespace Server
{
  /// <summary>
  ///   Internal flags used to signal how the item should be updated and resent to nearby clients.
  /// </summary>
  [Flags]
  public enum ItemDelta
  {
    /// <summary>
    ///   Nothing.
    /// </summary>
    None = 0x00000000,

    /// <summary>
    ///   Resend the item.
    /// </summary>
    Update = 0x00000001,

    /// <summary>
    ///   Resend the item only if it is equipped.
    /// </summary>
    EquipOnly = 0x00000002,

    /// <summary>
    ///   Resend the item's properties.
    /// </summary>
    Properties = 0x00000004
  }

  /// <summary>
  ///   Enumeration containing possible ways to handle item ownership on death.
  /// </summary>
  public enum DeathMoveResult
  {
    /// <summary>
    ///   The item should be placed onto the corpse.
    /// </summary>
    MoveToCorpse,

    /// <summary>
    ///   The item should remain equipped.
    /// </summary>
    RemainEquipped,

    /// <summary>
    ///   The item should be placed into the owners backpack.
    /// </summary>
    MoveToBackpack
  }

  /// <summary>
  ///   Enumeration of an item's loot and steal state.
  /// </summary>
  public enum LootType : byte
  {
    /// <summary>
    ///   Stealable. Lootable.
    /// </summary>
    Regular = 0,

    /// <summary>
    ///   Unstealable. Unlootable, unless owned by a murderer.
    /// </summary>
    Newbied = 1,

    /// <summary>
    ///   Unstealable. Unlootable, always.
    /// </summary>
    Blessed = 2,

    /// <summary>
    ///   Stealable. Lootable, always.
    /// </summary>
    Cursed = 3
  }

  public class BounceInfo
  {
    public Point3D m_Location, m_WorldLoc;
    public Map m_Map;
    public IEntity m_Parent;

    public BounceInfo(Item item)
    {
      m_Map = item.Map;
      m_Location = item.Location;
      m_WorldLoc = item.GetWorldLocation();
      m_Parent = item.Parent;
    }

    private BounceInfo(Map map, Point3D loc, Point3D worldLoc, IEntity parent)
    {
      m_Map = map;
      m_Location = loc;
      m_WorldLoc = worldLoc;
      m_Parent = parent;
    }

    public static BounceInfo Deserialize(GenericReader reader)
    {
      if (reader.ReadBool())
      {
        Map map = reader.ReadMap();
        Point3D loc = reader.ReadPoint3D();
        Point3D worldLoc = reader.ReadPoint3D();

        IEntity parent;

        Serial serial = reader.ReadUInt();

        if (serial.IsItem)
          parent = World.FindItem(serial);
        else if (serial.IsMobile)
          parent = World.FindMobile(serial);
        else
          parent = null;

        return new BounceInfo(map, loc, worldLoc, parent);
      }

      return null;
    }

    public static void Serialize(BounceInfo info, GenericWriter writer)
    {
      if (info == null)
      {
        writer.Write(false);
      }
      else
      {
        writer.Write(true);

        writer.Write(info.m_Map);
        writer.Write(info.m_Location);
        writer.Write(info.m_WorldLoc);

        if (info.m_Parent is Mobile mobile)
          writer.Write(mobile);
        else if (info.m_Parent is Item item)
          writer.Write(item);
        else
          writer.Write((Serial)0);
      }
    }
  }

  public enum TotalType
  {
    Gold,
    Items,
    Weight
  }

  [Flags]
  public enum ExpandFlag
  {
    None = 0x000,

    Name = 0x001,
    Items = 0x002,
    Bounce = 0x004,
    Holder = 0x008,
    Blessed = 0x010,
    TempFlag = 0x020,
    SaveFlag = 0x040,
    Weight = 0x080,
    Spawner = 0x100
  }

  public class Item : IHued, IComparable<Item>, ISerializable, ISpawnable, ITile
  {
    public const int QuestItemHue = 0x4EA; // Hmmmm... "for EA"?
    public static readonly List<Item> EmptyItems = new List<Item>();

    private static List<Item> m_DeltaQueue = new List<Item>();

    private static bool _processing;

    private static int m_OpenSlots;

    private CompactInfo m_CompactInfo;

    private ItemDelta m_DeltaFlags;
    private ImplFlag m_Flags;

    internal int m_TypeRef;

    [Constructible]
    public Item(int itemID = 0)
    {
      m_ItemID = itemID;
      Serial = Serial.NewItem;

      //m_Items = new ArrayList( 1 );
      Visible = true;
      Movable = true;
      Amount = 1;
      m_Map = Map.Internal;

      SetLastMoved();

      World.AddItem(this);

      Type ourType = GetType();
      m_TypeRef = World.m_ItemTypes.IndexOf(ourType);

      if (m_TypeRef == -1)
      {
        World.m_ItemTypes.Add(ourType);
        m_TypeRef = World.m_ItemTypes.Count - 1;
      }
    }

    public Item(Serial serial)
    {
      Serial = serial;

      Type ourType = GetType();
      m_TypeRef = World.m_ItemTypes.IndexOf(ourType);

      if (m_TypeRef == -1)
      {
        World.m_ItemTypes.Add(ourType);
        m_TypeRef = World.m_ItemTypes.Count - 1;
      }
    }

    public int TempFlags
    {
      get => LookupCompactInfo()?.m_TempFlags ?? 0;
      set
      {
        CompactInfo info = AcquireCompactInfo();

        info.m_TempFlags = value;

        if (info.m_TempFlags == 0)
          VerifyCompactInfo();
      }
    }

    public int SavedFlags
    {
      get => LookupCompactInfo()?.m_SavedFlags ?? 0;
      set
      {
        CompactInfo info = AcquireCompactInfo();

        info.m_SavedFlags = value;

        if (info.m_SavedFlags == 0)
          VerifyCompactInfo();
      }
    }

    /// <summary>
    ///   The <see cref="Mobile" /> who is currently <see cref="Mobile.Holding">holding</see> this item.
    /// </summary>
    public Mobile HeldBy
    {
      get => LookupCompactInfo()?.m_HeldBy;
      set
      {
        CompactInfo info = AcquireCompactInfo();

        info.m_HeldBy = value;

        if (info.m_HeldBy == null)
          VerifyCompactInfo();
      }
    }

    /// <summary>
    ///   Overridable. Determines whether the item will show <see cref="AddWeightProperty" />.
    /// </summary>
    public virtual bool DisplayWeight => Core.ML && (Movable || IsLockedDown || IsSecure || ItemData.Weight != 255);

    [CommandProperty(AccessLevel.GameMaster)]
    public LootType LootType
    {
      get => m_LootType;
      set
      {
        if (m_LootType != value)
        {
          m_LootType = value;

          if (DisplayLootType)
            InvalidateProperties();
        }
      }
    }

    public static TimeSpan DefaultDecayTime{ get; set; } = TimeSpan.FromHours(1.0);

    [CommandProperty(AccessLevel.GameMaster)]
    public virtual TimeSpan DecayTime => DefaultDecayTime;

    [CommandProperty(AccessLevel.GameMaster)]
    public virtual bool Decays => Movable && Visible;

    public DateTime LastMoved{ get; set; }

    [CommandProperty(AccessLevel.GameMaster)]
    public bool Stackable
    {
      get => GetFlag(ImplFlag.Stackable);
      set => SetFlag(ImplFlag.Stackable, value);
    }

    private ObjectPropertyList m_PropertyList;

    public ObjectPropertyList PropertyList
    {
      get
      {
        if (m_PropertyList == null)
        {
          m_PropertyList = new ObjectPropertyList(this);
          GetProperties(m_PropertyList);
          AppendChildProperties(m_PropertyList);
        }

        return m_PropertyList;
      }
    }

    [CommandProperty(AccessLevel.GameMaster)]
    public bool Visible
    {
      get => GetFlag(ImplFlag.Visible);
      set
      {
        if (GetFlag(ImplFlag.Visible) != value)
        {
          SetFlag(ImplFlag.Visible, value);

          if (m_Map != null)
          {
            Point3D worldLoc = GetWorldLocation();

            IPooledEnumerable<NetState> eable = m_Map.GetClientsInRange(worldLoc, GetMaxUpdateRange());

            foreach (NetState state in eable)
            {
              Mobile m = state.Mobile;

              if (!m.CanSee(this) && m.InRange(worldLoc, GetUpdateRange(m)))
                Packets.SendRemoveEntity(state, Serial);
            }

            eable.Free();
          }

          Delta(ItemDelta.Update);
        }
      }
    }

    [CommandProperty(AccessLevel.GameMaster)]
    public bool Movable
    {
      get => GetFlag(ImplFlag.Movable);
      set
      {
        if (GetFlag(ImplFlag.Movable) != value)
        {
          SetFlag(ImplFlag.Movable, value);
          Delta(ItemDelta.Update);
        }
      }
    }

    public virtual bool ForceShowProperties => false;

    public virtual bool HandlesOnMovement => false;

    public static int LockedDownFlag{ get; set; }

    public static int SecureFlag{ get; set; }

    public bool IsLockedDown
    {
      get => GetTempFlag(LockedDownFlag);
      set
      {
        SetTempFlag(LockedDownFlag, value);
        InvalidateProperties();
      }
    }

    public bool IsSecure
    {
      get => GetTempFlag(SecureFlag);
      set
      {
        SetTempFlag(SecureFlag, value);
        InvalidateProperties();
      }
    }

    public virtual bool IsVirtualItem => false;

    public virtual int LabelNumber => m_ItemID < 0x4000 ? 1020000 + m_ItemID : 1078872 + m_ItemID;

    [CommandProperty(AccessLevel.GameMaster)]
    public int TotalGold => GetTotal(TotalType.Gold);

    [CommandProperty(AccessLevel.GameMaster)]
    public int TotalItems => GetTotal(TotalType.Items);

    [CommandProperty(AccessLevel.GameMaster)]
    public int TotalWeight => GetTotal(TotalType.Weight);

    public virtual double DefaultWeight
    {
      get
      {
        if (m_ItemID < 0 || m_ItemID > TileData.MaxItemValue || this is BaseMulti)
          return 0;

        int weight = TileData.ItemTable[m_ItemID].Weight;

        if (weight == 255 || weight == 0)
          weight = 1;

        return weight;
      }
    }

    [CommandProperty(AccessLevel.Counselor, AccessLevel.GameMaster)]
    public double Weight
    {
      get
      {
        CompactInfo info = LookupCompactInfo();

        return info != null && info.m_Weight != -1 ? info.m_Weight : DefaultWeight;
      }
      set
      {
        if (Weight != value)
        {
          CompactInfo info = AcquireCompactInfo();

          int oldPileWeight = PileWeight;

          info.m_Weight = value;

          if (info.m_Weight == -1)
            VerifyCompactInfo();

          int newPileWeight = PileWeight;

          UpdateTotal(this, TotalType.Weight, newPileWeight - oldPileWeight);

          InvalidateProperties();
        }
      }
    }

    [CommandProperty(AccessLevel.Counselor, AccessLevel.GameMaster)]
    public int PileWeight => (int)Math.Ceiling(Weight * Amount);

    [Hue]
    [CommandProperty(AccessLevel.GameMaster)]
    public virtual int Hue
    {
      get => m_Hue;
      set
      {
        if (m_Hue != value)
        {
          m_Hue = value;
          Delta(ItemDelta.Update);
        }
      }
    }

    public virtual bool Nontransferable => QuestItem;

    [CommandProperty(AccessLevel.GameMaster)]
    public virtual Layer Layer
    {
      get => m_Layer;
      set
      {
        if (m_Layer != value)
        {
          m_Layer = value;

          Delta(ItemDelta.EquipOnly);
        }
      }
    }

    public List<Item> Items => LookupItems() ?? EmptyItems;

    [CommandProperty(AccessLevel.GameMaster)]
    public IEntity RootParent
    {
      get
      {
        IEntity p = m_Parent;

        while (p is Item item)
        {
          if (item.m_Parent == null) break;

          p = item.m_Parent;
        }

        return p;
      }
    }

    public bool NoMoveHS{ get; set; }

    public virtual int PhysicalResistance => 0;
    public virtual int FireResistance => 0;
    public virtual int ColdResistance => 0;
    public virtual int PoisonResistance => 0;
    public virtual int EnergyResistance => 0;

    [CommandProperty(AccessLevel.GameMaster)]
    public virtual int ItemID
    {
      get => m_ItemID;
      set
      {
        if (m_ItemID != value)
        {
          int oldPileWeight = PileWeight;

          m_ItemID = value;

          int newPileWeight = PileWeight;

          UpdateTotal(this, TotalType.Weight, newPileWeight - oldPileWeight);

          InvalidateProperties();
          Delta(ItemDelta.Update);
        }
      }
    }

    public virtual string DefaultName => null;

    [CommandProperty(AccessLevel.GameMaster)]
    public string Name
    {
      get => LookupCompactInfo()?.m_Name ?? DefaultName;
      set
      {
        if (value == null || value != DefaultName)
        {
          CompactInfo info = AcquireCompactInfo();

          info.m_Name = value;

          if (info.m_Name == null)
            VerifyCompactInfo();

          InvalidateProperties();
        }
      }
    }

    [CommandProperty(AccessLevel.GameMaster, AccessLevel.Developer)]
    public IEntity Parent
    {
      get => m_Parent;
      set
      {
        if (m_Parent == value)
          return;

        IEntity oldParent = m_Parent;

        m_Parent = value;

        if (m_Map != null)
        {
          if (oldParent != null && m_Parent == null)
            m_Map.OnEnter(this);
          else if (m_Parent != null)
            m_Map.OnLeave(this);
        }
      }
    }

    [CommandProperty(AccessLevel.GameMaster)]
    public LightType Light
    {
      get => (LightType)m_Direction;
      set
      {
        if ((LightType)m_Direction != value)
        {
          m_Direction = (Direction)value;
          Delta(ItemDelta.Update);
        }
      }
    }

    [CommandProperty(AccessLevel.GameMaster)]
    public Direction Direction
    {
      get => m_Direction;
      set
      {
        if (m_Direction != value)
        {
          m_Direction = value;
          Delta(ItemDelta.Update);
        }
      }
    }

    [CommandProperty(AccessLevel.GameMaster)]
    public int Amount
    {
      get => m_Amount;
      set
      {
        int oldValue = m_Amount;

        if (oldValue != value)
        {
          int oldPileWeight = PileWeight;

          m_Amount = value;

          int newPileWeight = PileWeight;

          UpdateTotal(this, TotalType.Weight, newPileWeight - oldPileWeight);

          OnAmountChange(oldValue);

          Delta(ItemDelta.Update);

          if (oldValue > 1 || value > 1)
            InvalidateProperties();

          if (!Stackable && m_Amount > 1)
            Console.WriteLine("Warning: 0x{0:X}: Amount changed for non-stackable item '{2}'. ({1})",
              Serial.Value, m_Amount, GetType().Name);
        }
      }
    }

    public virtual bool HandlesOnSpeech => false;

    public virtual bool BlocksFit => false;

    public bool InSecureTrade => GetSecureTradeCont() != null;

    public ItemData ItemData => TileData.ItemTable[m_ItemID & TileData.MaxItemValue];

    int ITile.ID => ItemData.Value;

    public virtual bool CanTarget => true;
    public virtual bool DisplayLootType => true;

    public static bool ScissorCopyLootType{ get; set; }

    [CommandProperty(AccessLevel.GameMaster)]
    public bool QuestItem
    {
      get => GetFlag(ImplFlag.QuestItem);
      set
      {
        SetFlag(ImplFlag.QuestItem, value);

        InvalidateProperties();

        Delta(ItemDelta.Update);
      }
    }

    public bool Insured
    {
      get => GetFlag(ImplFlag.Insured);
      set
      {
        SetFlag(ImplFlag.Insured, value);
        InvalidateProperties();
      }
    }

    public bool PaidInsurance
    {
      get => GetFlag(ImplFlag.PaidInsurance);
      set => SetFlag(ImplFlag.PaidInsurance, value);
    }

    public Mobile BlessedFor
    {
      get => LookupCompactInfo()?.m_BlessedFor;
      set
      {
        CompactInfo info = AcquireCompactInfo();

        info.m_BlessedFor = value;

        if (info.m_BlessedFor == null)
          VerifyCompactInfo();

        InvalidateProperties();
      }
    }

    int IComparable<IEntity>.CompareTo(IEntity other) => other == null ? -1 : Serial.CompareTo(other.Serial);

    public int CompareTo(Item other) => other == null ? -1 : Serial.CompareTo(other.Serial);

    /// <summary>
    ///   Moves the Item to a given <paramref name="location" /> and <paramref name="map" />.
    /// </summary>
    public void MoveToWorld(Point3D location, Map map)
    {
      if (Deleted)
        return;

      Point3D oldLocation = GetWorldLocation();
      Point3D oldRealLocation = m_Location;

      SetLastMoved();

      if (Parent is Mobile mobile)
        mobile.RemoveItem(this);
      else if (Parent is Item item)
        item.RemoveItem(this);

      if (m_Map != map)
      {
        Map old = m_Map;

        if (m_Map != null)
        {
          m_Map.OnLeave(this);

          if (oldLocation.m_X != 0)
          {
            IPooledEnumerable<NetState> eable = m_Map.GetClientsInRange(oldLocation, GetMaxUpdateRange());

            foreach (NetState state in eable)
            {
              Mobile m = state.Mobile;

              if (m.InRange(oldLocation, GetUpdateRange(m)))
                Packets.SendRemoveEntity(state, Serial);
            }

            eable.Free();
          }
        }

        m_Location = location;
        OnLocationChange(oldRealLocation);

        List<Item> items = LookupItems();

        if (items != null)
          for (int i = 0; i < items.Count; ++i)
            items[i].Map = map;

        m_Map = map;
        m_Map?.OnEnter(this);

        OnMapChange();

        if (m_Map != null)
        {
          IPooledEnumerable<NetState> eable = m_Map.GetClientsInRange(m_Location, GetMaxUpdateRange());

          foreach (NetState state in eable)
          {
            Mobile m = state.Mobile;

            if (m.CanSee(this) && m.InRange(m_Location, GetUpdateRange(m)))
              SendInfoTo(state);
          }

          eable.Free();
        }

        RemDelta(ItemDelta.Update);

        if (old == null || old == Map.Internal)
          InvalidateProperties();
      }
      else if (m_Map != null)
      {
        IPooledEnumerable<NetState> eable;

        if (oldLocation.m_X != 0)
        {
          eable = m_Map.GetClientsInRange(oldLocation, GetMaxUpdateRange());

          foreach (NetState state in eable)
          {
            Mobile m = state.Mobile;

            if (!m.InRange(location, GetUpdateRange(m)))
              Packets.SendRemoveEntity(state, Serial);
          }

          eable.Free();
        }

        Point3D oldInternalLocation = m_Location;

        m_Location = location;
        OnLocationChange(oldRealLocation);

        eable = m_Map.GetClientsInRange(m_Location, GetMaxUpdateRange());

        foreach (NetState state in eable)
        {
          Mobile m = state.Mobile;

          if (m.CanSee(this) && m.InRange(m_Location, GetUpdateRange(m)))
            SendInfoTo(state);
        }

        eable.Free();

        m_Map.OnMove(oldInternalLocation, this);

        RemDelta(ItemDelta.Update);
      }
      else
      {
        Map = map;
        Location = location;
      }
    }

    /// <summary>
    ///   Has the item been deleted?
    /// </summary>
    public bool Deleted => GetFlag(ImplFlag.Deleted);

    [CommandProperty(AccessLevel.Counselor, AccessLevel.GameMaster)]
    public Map Map
    {
      get => m_Map;
      set
      {
        if (m_Map != value)
        {
          Map old = m_Map;

          if (m_Map != null && m_Parent == null)
          {
            m_Map.OnLeave(this);
            SendRemovePacket();
          }

          List<Item> items = LookupItems();

          if (items != null)
            for (int i = 0; i < items.Count; ++i)
              items[i].Map = value;

          m_Map = value;

          if (m_Map != null && m_Parent == null)
            m_Map.OnEnter(this);

          Delta(ItemDelta.Update);

          OnMapChange();

          if (old == null || old == Map.Internal)
            InvalidateProperties();
        }
      }
    }

    public virtual void ProcessDelta()
    {
      ItemDelta flags = m_DeltaFlags;

      SetFlag(ImplFlag.InQueue, false);
      m_DeltaFlags = ItemDelta.None;

      Map map = m_Map;

      if (map == null || Deleted)
        return;

      Point3D worldLoc = GetWorldLocation();
      bool update = (flags & ItemDelta.Update) != 0;

      if (update && m_Parent is Container contParent && !contParent.IsPublicContainer)
      {
        Mobile rootParent = contParent.RootParent as Mobile;
        Mobile tradeRecip = null;

        if (rootParent != null)
        {
          NetState ns = rootParent.NetState;

          if (ns != null && rootParent.CanSee(this) && rootParent.InRange(worldLoc, GetUpdateRange(rootParent)))
          {
            Packets.SendContainerContentUpdate(ns, this);

            if (ObjectPropertyList.Enabled)
              PropertyList.Send(ns);
          }
        }

        SecureTrade st = GetSecureTradeCont()?.Trade;

        if (st != null)
        {
          Mobile test = st.From.Mobile;

          if (test != null && test != rootParent)
            tradeRecip = test;

          test = st.To.Mobile;

          if (test != null && test != rootParent)
            tradeRecip = test;

          NetState ns = tradeRecip?.NetState;

          if (ns != null && tradeRecip.CanSee(this) && tradeRecip.InRange(worldLoc, GetUpdateRange(tradeRecip)))
          {
            Packets.SendContainerContentUpdate(ns, this);

            if (ObjectPropertyList.Enabled)
              PropertyList.Send(ns);
          }
        }

        List<Mobile> openers = contParent.Openers;

        if (openers?.Count > 0)
          lock (openers)
          {
            for (int i = 0; i < openers.Count; ++i)
            {
              Mobile mob = openers[i];

              int range = GetUpdateRange(mob);

              if (mob.Map != map || !mob.InRange(worldLoc, range))
                openers.RemoveAt(i--);
              else
              {
                if (mob == rootParent || mob == tradeRecip)
                  continue;

                NetState ns = mob.NetState;

                if (ns != null && mob.CanSee(this))
                {
                  Packets.SendContainerContentUpdate(ns, this);

                  if (ObjectPropertyList.Enabled)
                    PropertyList.Send(ns);
                }
              }
            }

            if (openers.Count == 0)
              contParent.Openers = null;
          }

        return;
      }

      IPooledEnumerable<NetState> eable = map.GetClientsInRange(worldLoc, GetMaxUpdateRange());

      foreach (NetState state in eable)
      {
        Mobile m = state.Mobile;

        if (m.CanSee(this) && m.InRange(worldLoc, GetUpdateRange(m)))
        {
          if (update)
          {
            if (m_Parent == null)
              SendInfoTo(state, ObjectPropertyList.Enabled);
            else
            {
              if (m_Parent is Item)
                Packets.SendContainerContentUpdate(state, this);
              else if (m_Parent is Mobile)
                Packets.SendEquipUpdate(state, this);

              if (ObjectPropertyList.Enabled)
                PropertyList.Send(state);
            }
          }
          else if ((flags & ItemDelta.EquipOnly) != 0 && m_Parent is Mobile)
          {
            Packets.SendEquipUpdate(state, this);

            if (ObjectPropertyList.Enabled)
              PropertyList.Send(state);
          } else if (ObjectPropertyList.Enabled && (flags & ItemDelta.Properties) != 0)
            PropertyList.Send(state);
        }
      }

      eable.Free();
    }

    public virtual void Delete()
    {
      if (Deleted || !World.OnDelete(this))
        return;

      OnDelete();

      List<Item> items = LookupItems();

      if (items != null)
        for (int i = items.Count - 1; i >= 0; --i)
          if (i < items.Count)
            items[i].OnParentDeleted(this);

      SendRemovePacket();

      SetFlag(ImplFlag.Deleted, true);

      if (Parent is Mobile mobile)
        mobile.RemoveItem(this);
      else if (Parent is Item item)
        item.RemoveItem(this);

      ClearBounce();

      if (m_Map != null)
      {
        if (m_Parent == null)
          m_Map.OnLeave(this);
        m_Map = null;
      }

      World.RemoveItem(this);

      OnAfterDelete();

      ClearProperties();
    }

    [CommandProperty(AccessLevel.Counselor)]
    public Serial Serial{ get; }

    public virtual int HuedItemID => m_ItemID;

    int ISerializable.TypeReference => m_TypeRef;

    uint ISerializable.SerialIdentity => Serial;

    public virtual void Serialize(GenericWriter writer)
    {
      writer.Write(9); // version

      SaveFlag flags = SaveFlag.None;

      int x = m_Location.m_X, y = m_Location.m_Y, z = m_Location.m_Z;

      if (x != 0 || y != 0 || z != 0)
      {
        if (x >= short.MinValue && x <= short.MaxValue && y >= short.MinValue && y <= short.MaxValue &&
            z >= sbyte.MinValue && z <= sbyte.MaxValue)
        {
          if (x != 0 || y != 0)
          {
            if (x >= byte.MinValue && x <= byte.MaxValue && y >= byte.MinValue && y <= byte.MaxValue)
              flags |= SaveFlag.LocationByteXY;
            else
              flags |= SaveFlag.LocationShortXY;
          }

          if (z != 0)
            flags |= SaveFlag.LocationSByteZ;
        }
        else
        {
          flags |= SaveFlag.LocationFull;
        }
      }

      CompactInfo info = LookupCompactInfo();
      List<Item> items = LookupItems();

      if (m_Direction != Direction.North)
        flags |= SaveFlag.Direction;
      if (info?.m_Bounce != null)
        flags |= SaveFlag.Bounce;
      if (m_LootType != LootType.Regular)
        flags |= SaveFlag.LootType;
      if (m_ItemID != 0)
        flags |= SaveFlag.ItemID;
      if (m_Hue != 0)
        flags |= SaveFlag.Hue;
      if (m_Amount != 1)
        flags |= SaveFlag.Amount;
      if (m_Layer != Layer.Invalid)
        flags |= SaveFlag.Layer;
      if (info?.m_Name != null)
        flags |= SaveFlag.Name;
      if (m_Parent != null)
        flags |= SaveFlag.Parent;
      if (items != null && items.Count > 0)
        flags |= SaveFlag.Items;
      if (m_Map != Map.Internal)
        flags |= SaveFlag.Map;
      //if ( m_InsuredFor != null && !m_InsuredFor.Deleted )
      //flags |= SaveFlag.InsuredFor;

      if (info != null)
      {
        if (info.m_BlessedFor?.Deleted == false)
          flags |= SaveFlag.BlessedFor;
        if (info.m_HeldBy?.Deleted == false)
          flags |= SaveFlag.HeldBy;
        if (info.m_SavedFlags != 0)
          flags |= SaveFlag.SavedFlags;
      }

      if (info == null || info.m_Weight == -1.0)
      {
        flags |= SaveFlag.NullWeight;
      }
      else
      {
        if (info.m_Weight == 0.0)
        {
          flags |= SaveFlag.WeightIs0;
        }
        else if (info.m_Weight != 1.0)
        {
          if (info.m_Weight == (int)info.m_Weight)
            flags |= SaveFlag.IntWeight;
          else
            flags |= SaveFlag.WeightNot1or0;
        }
      }

      ImplFlag implFlags = m_Flags & (ImplFlag.Visible | ImplFlag.Movable | ImplFlag.Stackable | ImplFlag.Insured |
                                      ImplFlag.PaidInsurance | ImplFlag.QuestItem);

      if (implFlags != (ImplFlag.Visible | ImplFlag.Movable))
        flags |= SaveFlag.ImplFlags;

      writer.Write((int)flags);

      /* begin last moved time optimization */
      long ticks = LastMoved.Ticks;
      long now = DateTime.UtcNow.Ticks;

      TimeSpan d = new TimeSpan(ticks - now);

      double minutes = -d.TotalMinutes;

      if (minutes < int.MinValue)
        minutes = int.MinValue;
      else if (minutes > int.MaxValue)
        minutes = int.MaxValue;

      writer.WriteEncodedInt((int)minutes);
      /* end */

      if (GetSaveFlag(flags, SaveFlag.Direction))
        writer.Write((byte)m_Direction);

      if (GetSaveFlag(flags, SaveFlag.Bounce))
        BounceInfo.Serialize(info.m_Bounce, writer);

      if (GetSaveFlag(flags, SaveFlag.LootType))
        writer.Write((byte)m_LootType);

      if (GetSaveFlag(flags, SaveFlag.LocationFull))
      {
        writer.WriteEncodedInt(x);
        writer.WriteEncodedInt(y);
        writer.WriteEncodedInt(z);
      }
      else
      {
        if (GetSaveFlag(flags, SaveFlag.LocationByteXY))
        {
          writer.Write((byte)x);
          writer.Write((byte)y);
        }
        else if (GetSaveFlag(flags, SaveFlag.LocationShortXY))
        {
          writer.Write((short)x);
          writer.Write((short)y);
        }

        if (GetSaveFlag(flags, SaveFlag.LocationSByteZ))
          writer.Write((sbyte)z);
      }

      if (GetSaveFlag(flags, SaveFlag.ItemID))
        writer.WriteEncodedInt(m_ItemID);

      if (GetSaveFlag(flags, SaveFlag.Hue))
        writer.WriteEncodedInt(m_Hue);

      if (GetSaveFlag(flags, SaveFlag.Amount))
        writer.WriteEncodedInt(m_Amount);

      if (GetSaveFlag(flags, SaveFlag.Layer))
        writer.Write((byte)m_Layer);

      if (GetSaveFlag(flags, SaveFlag.Name))
        writer.Write(info.m_Name);

      if (GetSaveFlag(flags, SaveFlag.Parent)) writer.Write(m_Parent?.Deleted == false ? m_Parent.Serial : Serial.MinusOne);

      if (GetSaveFlag(flags, SaveFlag.Items))
        writer.Write(items, false);

      if (GetSaveFlag(flags, SaveFlag.IntWeight))
        writer.WriteEncodedInt((int)info.m_Weight);
      else if (GetSaveFlag(flags, SaveFlag.WeightNot1or0))
        writer.Write(info.m_Weight);

      if (GetSaveFlag(flags, SaveFlag.Map))
        writer.Write(m_Map);

      if (GetSaveFlag(flags, SaveFlag.ImplFlags))
        writer.WriteEncodedInt((int)implFlags);

      if (GetSaveFlag(flags, SaveFlag.InsuredFor))
        writer.Write((Mobile)null);

      if (GetSaveFlag(flags, SaveFlag.BlessedFor))
        writer.Write(info.m_BlessedFor);

      if (GetSaveFlag(flags, SaveFlag.HeldBy))
        writer.Write(info.m_HeldBy);

      if (GetSaveFlag(flags, SaveFlag.SavedFlags))
        writer.WriteEncodedInt(info.m_SavedFlags);
    }

    public ISpawner Spawner
    {
      get => LookupCompactInfo()?.m_Spawner;
      set
      {
        CompactInfo info = AcquireCompactInfo();

        info.m_Spawner = value;

        if (info.m_Spawner == null)
          VerifyCompactInfo();
      }
    }

    public virtual void OnBeforeSpawn(Point3D location, Map m)
    {
    }

    public virtual void OnAfterSpawn()
    {
    }

    public ExpandFlag GetExpandFlags()
    {
      CompactInfo info = LookupCompactInfo();

      ExpandFlag flags = 0;

      if (info != null)
      {
        if (info.m_BlessedFor != null)
          flags |= ExpandFlag.Blessed;

        if (info.m_Bounce != null)
          flags |= ExpandFlag.Bounce;

        if (info.m_HeldBy != null)
          flags |= ExpandFlag.Holder;

        if (info.m_Items != null)
          flags |= ExpandFlag.Items;

        if (info.m_Name != null)
          flags |= ExpandFlag.Name;

        if (info.m_Spawner != null)
          flags |= ExpandFlag.Spawner;

        if (info.m_SavedFlags != 0)
          flags |= ExpandFlag.SaveFlag;

        if (info.m_TempFlags != 0)
          flags |= ExpandFlag.TempFlag;

        if (info.m_Weight != -1)
          flags |= ExpandFlag.Weight;
      }

      return flags;
    }

    private CompactInfo LookupCompactInfo() => m_CompactInfo;

<<<<<<< HEAD
    private CompactInfo AcquireCompactInfo() => m_CompactInfo ??= new CompactInfo();
=======
    private CompactInfo AcquireCompactInfo() => m_CompactInfo ?? (m_CompactInfo = new CompactInfo());
>>>>>>> 64d59ce2

    private void ReleaseCompactInfo()
    {
      m_CompactInfo = null;
    }

    private void VerifyCompactInfo()
    {
      CompactInfo info = m_CompactInfo;

      if (info == null)
        return;

      bool isValid = info.m_Name != null
                     || info.m_Items != null
                     || info.m_Bounce != null
                     || info.m_HeldBy != null
                     || info.m_BlessedFor != null
                     || info.m_Spawner != null
                     || info.m_TempFlags != 0
                     || info.m_SavedFlags != 0
                     || info.m_Weight != -1;

      if (!isValid)
        ReleaseCompactInfo();
    }

    public List<Item> LookupItems()
    {
      if (this is Container container)
        return container.m_Items;

      return LookupCompactInfo()?.m_Items;
    }

    public List<Item> AcquireItems()
    {
      if (this is Container cont)
        return cont.m_Items ??= new List<Item>();

      CompactInfo info = AcquireCompactInfo();
      return info.m_Items ??= new List<Item>();
    }

    private void SetFlag(ImplFlag flag, bool value)
    {
      if (value)
        m_Flags |= flag;
      else
        m_Flags &= ~flag;
    }

    private bool GetFlag(ImplFlag flag) => (m_Flags & flag) != 0;

    public BounceInfo GetBounce() => LookupCompactInfo()?.m_Bounce;

    public void RecordBounce()
    {
      AcquireCompactInfo().m_Bounce = new BounceInfo(this);
    }

    public void ClearBounce()
    {
      CompactInfo info = LookupCompactInfo();

      BounceInfo bounce = info?.m_Bounce;

      if (bounce == null)
        return;

      info.m_Bounce = null;

      if (bounce.m_Parent is Item parentItem)
      {
        if (!parentItem.Deleted)
          parentItem.OnItemBounceCleared(this);
      }
      else if (bounce.m_Parent is Mobile parentMobile)
      {
        if (!parentMobile.Deleted)
          parentMobile.OnItemBounceCleared(this);
      }

      VerifyCompactInfo();
    }

    /// <summary>
    ///   Overridable. Virtual event invoked when a client, <paramref name="from" />, invokes a 'help request' for the Item.
    ///   Seemingly no longer functional in newer clients.
    /// </summary>
    public virtual void OnHelpRequest(Mobile from)
    {
    }

    /// <summary>
    ///   Overridable. Method checked to see if the item can be traded.
    /// </summary>
    /// <returns>True if the trade is allowed, false if not.</returns>
    public virtual bool AllowSecureTrade(Mobile from, Mobile to, Mobile newOwner, bool accepted) => true;

    /// <summary>
    ///   Overridable. Virtual event invoked when a trade has completed, either successfully or not.
    /// </summary>
    public virtual void OnSecureTrade(Mobile from, Mobile to, Mobile newOwner, bool accepted)
    {
    }

<<<<<<< HEAD
    /// <summary>
    ///   Overridable. Method checked to see if the elemental resistances of this Item conflict with another Item on the
    ///   <see cref="Mobile" />.
    /// </summary>
    /// <returns>
    ///   <list type="table">
    ///     <item>
    ///       <term>True</term>
    ///       <description>
    ///         There is a confliction. The elemental resistance bonuses of this Item should not be applied to the
    ///         <see cref="Mobile" />
    ///       </description>
    ///     </item>
    ///     <item>
    ///       <term>False</term>
    ///       <description>There is no confliction. The bonuses should be applied.</description>
    ///     </item>
    ///   </list>
    /// </returns>
    public virtual bool CheckPropertyConfliction(Mobile m) => false;
=======
	  /// <summary>
	  ///   Overridable. Method checked to see if the elemental resistances of this Item conflict with another Item on the
	  ///   <see cref="Mobile" />.
	  /// </summary>
	  /// <returns>
	  ///   <list type="table">
	  ///     <item>
	  ///       <term>True</term>
	  ///       <description>
	  ///         There is a confliction. The elemental resistance bonuses of this Item should not be applied to the
	  ///         <see cref="Mobile" />
	  ///       </description>
	  ///     </item>
	  ///     <item>
	  ///       <term>False</term>
	  ///       <description>There is no confliction. The bonuses should be applied.</description>
	  ///     </item>
	  ///   </list>
	  /// </returns>
	  public virtual bool CheckPropertyConfliction(Mobile m) => false;
>>>>>>> 64d59ce2

    /// <summary>
    ///   Overridable. Sends the <see cref="PropertyList">object property list</see> to <paramref name="from" />.
    /// </summary>
    public virtual void SendPropertiesTo(Mobile from)
    {
      PropertyList.Send(from?.NetState);
    }

    /// <summary>
    ///   Overridable. Adds the name of this item to the given <see cref="ObjectPropertyList" />. This method should be overridden
    ///   if the item requires a complex naming format.
    /// </summary>
    public virtual void AddNameProperty(ObjectPropertyList list)
    {
      string name = Name;

      if (name == null)
      {
        if (m_Amount <= 1)
          list.Add(LabelNumber);
        else
          list.Add(1050039, "{0}\t#{1}", m_Amount, LabelNumber); // ~1_NUMBER~ ~2_ITEMNAME~
      }
      else
      {
        if (m_Amount <= 1)
          list.Add(name);
        else
          list.Add(1050039, "{0}\t{1}", m_Amount, Name); // ~1_NUMBER~ ~2_ITEMNAME~
      }
    }

    /// <summary>
    ///   Overridable. Adds the loot type of this item to the given <see cref="ObjectPropertyList" />. By default, this will be
    ///   either 'blessed', 'cursed', or 'insured'.
    /// </summary>
    public virtual void AddLootTypeProperty(ObjectPropertyList list)
    {
      if (m_LootType == LootType.Blessed)
        list.Add(1038021); // blessed
      else if (m_LootType == LootType.Cursed)
        list.Add(1049643); // cursed
      else if (Insured)
        list.Add(1061682); // <b>insured</b>
    }

    /// <summary>
    ///   Overridable. Adds any elemental resistances of this item to the given <see cref="ObjectPropertyList" />.
    /// </summary>
    public virtual void AddResistanceProperties(ObjectPropertyList list)
    {
      int v = PhysicalResistance;

      if (v != 0)
        list.Add(1060448, v.ToString()); // physical resist ~1_val~%

      v = FireResistance;

      if (v != 0)
        list.Add(1060447, v.ToString()); // fire resist ~1_val~%

      v = ColdResistance;

      if (v != 0)
        list.Add(1060445, v.ToString()); // cold resist ~1_val~%

      v = PoisonResistance;

      if (v != 0)
        list.Add(1060449, v.ToString()); // poison resist ~1_val~%

      v = EnergyResistance;

      if (v != 0)
        list.Add(1060446, v.ToString()); // energy resist ~1_val~%
    }

    /// <summary>
    ///   Overridable. Displays cliloc 1072788-1072789.
    /// </summary>
    public virtual void AddWeightProperty(ObjectPropertyList list)
    {
      int weight = PileWeight + TotalWeight;

      if (weight == 1)
        list.Add(1072788, weight.ToString()); //Weight: ~1_WEIGHT~ stone
      else
        list.Add(1072789, weight.ToString()); //Weight: ~1_WEIGHT~ stones
    }

    /// <summary>
    ///   Overridable. Adds header properties. By default, this invokes <see cref="AddNameProperty" />,
    ///   <see cref="AddBlessedForProperty" /> (if applicable), and <see cref="AddLootTypeProperty" /> (if
    ///   <see cref="DisplayLootType" />).
    /// </summary>
    public virtual void AddNameProperties(ObjectPropertyList list)
    {
      AddNameProperty(list);

      if (IsSecure)
        AddSecureProperty(list);
      else if (IsLockedDown)
        AddLockedDownProperty(list);

      Mobile blessedFor = BlessedFor;

      if (blessedFor?.Deleted == false)
        AddBlessedForProperty(list, blessedFor);

      if (DisplayLootType)
        AddLootTypeProperty(list);

      if (DisplayWeight)
        AddWeightProperty(list);

      if (QuestItem)
        AddQuestItemProperty(list);


      AppendChildNameProperties(list);
    }

    /// <summary>
    ///   Overridable. Adds the "Quest Item" property to the given <see cref="ObjectPropertyList" />.
    /// </summary>
    public virtual void AddQuestItemProperty(ObjectPropertyList list)
    {
      list.Add(1072351); // Quest Item
    }

    /// <summary>
    ///   Overridable. Adds the "Locked Down & Secure" property to the given <see cref="ObjectPropertyList" />.
    /// </summary>
    public virtual void AddSecureProperty(ObjectPropertyList list)
    {
      list.Add(501644); // locked down & secure
    }

    /// <summary>
    ///   Overridable. Adds the "Locked Down" property to the given <see cref="ObjectPropertyList" />.
    /// </summary>
    public virtual void AddLockedDownProperty(ObjectPropertyList list)
    {
      list.Add(501643); // locked down
    }

    /// <summary>
    ///   Overridable. Adds the "Blessed for ~1_NAME~" property to the given <see cref="ObjectPropertyList" />.
    /// </summary>
    public virtual void AddBlessedForProperty(ObjectPropertyList list, Mobile m)
    {
      list.Add(1062203, "{0}", m.Name); // Blessed for ~1_NAME~
    }

    /// <summary>
    ///   Overridable. Fills an <see cref="ObjectPropertyList" /> with everything applicable. By default, this invokes
    ///   <see cref="AddNameProperties" />, then <see cref="Item.GetChildProperties">Item.GetChildProperties</see> or
    ///   <see cref="Mobile.GetChildProperties">Mobile.GetChildProperties</see>. This method should be overridden to add any custom
    ///   properties.
    /// </summary>
    public virtual void GetProperties(ObjectPropertyList list)
    {
      AddNameProperties(list);
    }

    /// <summary>
    ///   Overridable. Event invoked when a child (<paramref name="item" />) is building it's <see cref="ObjectPropertyList" />.
    ///   Recursively calls <see cref="Item.GetChildProperties">Item.GetChildProperties</see> or
    ///   <see cref="Mobile.GetChildProperties">Mobile.GetChildProperties</see>.
    /// </summary>
    public virtual void GetChildProperties(ObjectPropertyList list, Item item)
    {
      if (m_Parent is Item parentItem)
        parentItem.GetChildProperties(list, item);
      else if (m_Parent is Mobile parentMobile)
        parentMobile.GetChildProperties(list, item);
    }

    /// <summary>
    ///   Overridable. Event invoked when a child (<paramref name="item" />) is building it's Name <see cref="ObjectPropertyList" />
    ///   . Recursively calls <see cref="Item.GetChildProperties">Item.GetChildNameProperties</see> or
    ///   <see cref="Mobile.GetChildProperties">Mobile.GetChildNameProperties</see>.
    /// </summary>
    public virtual void GetChildNameProperties(ObjectPropertyList list, Item item)
    {
      if (m_Parent is Item parentItem)
        parentItem.GetChildNameProperties(list, item);
      else if (m_Parent is Mobile parentMobile)
        parentMobile.GetChildNameProperties(list, item);
    }

    public virtual bool IsChildVisibleTo(Mobile m, Item child) => true;

    public void Bounce(Mobile from)
    {
      if (m_Parent is Item item)
        item.RemoveItem(this);
      else if (m_Parent is Mobile mobile)
        mobile.RemoveItem(this);

      m_Parent = null;

      BounceInfo bounce = GetBounce();

      if (bounce != null)
      {
        IEntity parent = bounce.m_Parent;

        if (parent?.Deleted != false)
          MoveToWorld(bounce.m_WorldLoc, bounce.m_Map);
        else if (parent is Item p)
        {
          IEntity root = p.RootParent;

          if (p.IsAccessibleTo(from) &&
              (!(root is Mobile mobileRoot) || mobileRoot.CheckNonlocalDrop(from, this, p)))
          {
            Location = bounce.m_Location;
            p.AddItem(this);
          }
          else
            MoveToWorld(from.Location, from.Map);
        }
        else if (parent is Mobile parentMobile)
        {
          if (!parentMobile.EquipItem(this))
            MoveToWorld(bounce.m_WorldLoc, bounce.m_Map);
        }
        else
          MoveToWorld(bounce.m_WorldLoc, bounce.m_Map);

        ClearBounce();
      }
      else
      {
        MoveToWorld(from.Location, from.Map);
      }
    }

<<<<<<< HEAD
    /// <summary>
    ///   Overridable. Method checked to see if this item may be equipped while casting a spell. By default, this returns false. It
    ///   is overridden on spellbook and spell channeling weapons or shields.
    /// </summary>
    /// <returns>True if it may, false if not.</returns>
    /// <example>
    ///   <code>
    /// 	public override bool AllowEquippedCast( Mobile from )
    /// 	{
    /// 		if ( from.Int &gt;= 100 )
    /// 			return true;
    ///
    /// 		return base.AllowEquippedCast( from );
    ///  }</code>
    ///   When placed in an Item script, the item may be cast when equipped if the <paramref name="from" /> has 100 or more
    ///   intelligence. Otherwise, it will drop to their backpack.
    /// </example>
    public virtual bool AllowEquippedCast(Mobile from) => false;
=======
	  /// <summary>
	  ///   Overridable. Method checked to see if this item may be equipped while casting a spell. By default, this returns false. It
	  ///   is overridden on spellbook and spell channeling weapons or shields.
	  /// </summary>
	  /// <returns>True if it may, false if not.</returns>
	  /// <example>
	  ///   <code>
	  /// 	public override bool AllowEquippedCast( Mobile from )
	  /// 	{
	  /// 		if ( from.Int &gt;= 100 )
	  /// 			return true;
	  ///
	  /// 		return base.AllowEquippedCast( from );
	  ///  }</code>
	  ///   When placed in an Item script, the item may be cast when equipped if the <paramref name="from" /> has 100 or more
	  ///   intelligence. Otherwise, it will drop to their backpack.
	  /// </example>
	  public virtual bool AllowEquippedCast(Mobile from) => false;
>>>>>>> 64d59ce2

    public virtual bool CheckConflictingLayer(Mobile m, Item item, Layer layer) => m_Layer == layer;

    public virtual bool CanEquip(Mobile m) => m_Layer != Layer.Invalid && m.FindItemOnLayer(m_Layer) == null;

    public virtual void GetChildContextMenuEntries(Mobile from, List<ContextMenuEntry> list, Item item)
    {
      if (m_Parent is Item parentItem)
        parentItem.GetChildContextMenuEntries(from, list, item);
      else if (m_Parent is Mobile parentMobile)
        parentMobile.GetChildContextMenuEntries(from, list, item);
    }

    public virtual void GetContextMenuEntries(Mobile from, List<ContextMenuEntry> list)
    {
      if (m_Parent is Item item)
        item.GetChildContextMenuEntries(from, list, this);
      else if (m_Parent is Mobile mobile)
        mobile.GetChildContextMenuEntries(from, list, this);
    }

    public virtual bool VerifyMove(Mobile from) => Movable;

    public virtual DeathMoveResult OnParentDeath(Mobile parent)
    {
      if (!Movable)
        return DeathMoveResult.RemainEquipped;
      if (parent.KeepsItemsOnDeath)
        return DeathMoveResult.MoveToBackpack;
      if (CheckBlessed(parent))
        return DeathMoveResult.MoveToBackpack;
      if (CheckNewbied() && parent.Kills < 5)
        return DeathMoveResult.MoveToBackpack;
      if (parent.Player && Nontransferable)
        return DeathMoveResult.MoveToBackpack;

      return DeathMoveResult.MoveToCorpse;
    }

    public virtual DeathMoveResult OnInventoryDeath(Mobile parent)
    {
      if (!Movable)
        return DeathMoveResult.MoveToBackpack;
      if (parent.KeepsItemsOnDeath)
        return DeathMoveResult.MoveToBackpack;
      if (CheckBlessed(parent))
        return DeathMoveResult.MoveToBackpack;
      if (CheckNewbied() && parent.Kills < 5)
        return DeathMoveResult.MoveToBackpack;
      if (parent.Player && Nontransferable)
        return DeathMoveResult.MoveToBackpack;

      return DeathMoveResult.MoveToCorpse;
    }

    /// <summary>
    ///   Moves the Item to <paramref name="location" />. The Item does not change maps.
    /// </summary>
    public virtual void MoveToWorld(Point3D location)
    {
      MoveToWorld(location, m_Map);
    }

    public void LabelTo(Mobile to, int number, string args = "")
    {
      Packets.SendMessageLocalized(to?.NetState, Serial, m_ItemID, MessageType.Label, 0x3B2, 3, number, "", args);
    }

    public void LabelTo(Mobile to, string text)
    {
      Packets.SendUnicodeMessage(to?.NetState, Serial, m_ItemID, MessageType.Label, 0x3B2, 3, "ENU", "", text);
    }

    public void LabelTo(Mobile to, string format, params object[] args)
    {
      LabelTo(to, string.Format(format, args));
    }

    public void LabelToAffix(Mobile to, int number, AffixType type, string affix, string args = "")
    {
      Packets.SendMessageLocalizedAffix(to?.NetState, Serial, m_ItemID, MessageType.Label, 0x3B2, 3, number, "", type, affix, args);
    }

    public virtual void LabelLootTypeTo(Mobile to)
    {
      if (m_LootType == LootType.Blessed)
        LabelTo(to, 1041362); // (blessed)
      else if (m_LootType == LootType.Cursed)
        LabelTo(to, "(cursed)");
    }

    public bool AtWorldPoint(int x, int y) => m_Parent == null && m_Location.m_X == x && m_Location.m_Y == y;

    public bool AtPoint(int x, int y) => m_Location.m_X == x && m_Location.m_Y == y;

    public virtual bool OnDecay() => Decays && Parent == null && Map != Map.Internal && Region.Find(Location, Map).OnDecay(this);

    public void SetLastMoved()
    {
      LastMoved = DateTime.UtcNow;
    }

    public virtual bool CanStackWith(Item dropped) =>
      dropped.Stackable && Stackable && dropped.GetType() == GetType() && dropped.ItemID == ItemID &&
      dropped.Hue == Hue && dropped.Name == Name && dropped.Amount + Amount <= 60000 && dropped != this;

    public bool StackWith(Mobile from, Item dropped) => StackWith(from, dropped, true);

    public virtual bool StackWith(Mobile from, Item dropped, bool playSound)
    {
      if (CanStackWith(dropped))
      {
        if (m_LootType != dropped.m_LootType)
          m_LootType = LootType.Regular;

        Amount += dropped.Amount;
        dropped.Delete();

        if (playSound && from != null)
        {
          int soundID = GetDropSound();

          if (soundID == -1)
            soundID = 0x42;

          from.SendSound(soundID, GetWorldLocation());
        }

        return true;
      }

      return false;
    }

    public virtual bool OnDragDrop(Mobile from, Item dropped)
    {
      bool success = Parent is Container container && container.OnStackAttempt(from, this, dropped) ||
                     StackWith(from, dropped);

      if (success && Spawner != null)
      {
        Spawner.Remove(this);
        Spawner = null;
      }

      return success;
    }

    public Rectangle2D GetGraphicBounds()
    {
      int itemID = m_ItemID;
      bool doubled = m_Amount > 1;

      if (itemID >= 0xEEA && itemID <= 0xEF2) // Are we coins?
      {
        int coinBase = (itemID - 0xEEA) / 3;
        coinBase *= 3;
        coinBase += 0xEEA;

        doubled = false;

        if (m_Amount <= 1)
          itemID = coinBase;
        else if (m_Amount <= 5)
          itemID = coinBase + 1;
        else // m_Amount > 5
          itemID = coinBase + 2;
      }

      Rectangle2D bounds = ItemBounds.Table[itemID & 0x3FFF];

      if (doubled) bounds.Set(bounds.X, bounds.Y, bounds.Width + 5, bounds.Height + 5);

      return bounds;
    }

    public virtual void AppendChildProperties(ObjectPropertyList list)
    {
      if (m_Parent is Item item)
        item.GetChildProperties(list, this);
      else if (m_Parent is Mobile mobile)
        mobile.GetChildProperties(list, this);
    }

    public virtual void AppendChildNameProperties(ObjectPropertyList list)
    {
      if (m_Parent is Item item)
        item.GetChildNameProperties(list, this);
      else if (m_Parent is Mobile mobile)
        mobile.GetChildNameProperties(list, this);
    }

    public void ClearProperties()
    {
      m_PropertyList = null;
    }

    public void InvalidateProperties()
    {
      if (!ObjectPropertyList.Enabled)
        return;

      if (m_Map != null && m_Map != Map.Internal && !World.Loading)
      {
        ObjectPropertyList oldList = m_PropertyList;
        m_PropertyList = null;

        if (oldList?.Hash != PropertyList.Hash)
          Delta(ItemDelta.Properties);
      }
      else
        ClearProperties();
    }

    public virtual int GetPacketFlags()
    {
      int flags = 0;

      if (!Visible)
        flags |= 0x80;

      if (Movable || ForceShowProperties)
        flags |= 0x20;

      return flags;
    }

    public virtual bool OnMoveOff(Mobile m) => true;

    public virtual bool OnMoveOver(Mobile m) => true;

    public virtual void OnMovement(Mobile m, Point3D oldLocation)
    {
    }

    public void Internalize()
    {
      MoveToWorld(Point3D.Zero, Map.Internal);
    }

    public virtual void OnMapChange()
    {
    }

    public virtual void OnRemoved(IEntity parent)
    {
    }

    public virtual void OnAdded(IEntity parent)
    {
    }

    private static void SetSaveFlag(ref SaveFlag flags, SaveFlag toSet, bool setIf)
    {
      if (setIf)
        flags |= toSet;
    }

    private static bool GetSaveFlag(SaveFlag flags, SaveFlag toGet) => (flags & toGet) != 0;

    public IPooledEnumerable<IEntity> GetObjectsInRange(int range) =>
      m_Map?.GetObjectsInRange(m_Parent == null ? m_Location : GetWorldLocation(), range) ?? Map.NullEnumerable<IEntity>.Instance;

    public IPooledEnumerable<Item> GetItemsInRange(int range) =>
      m_Map?.GetItemsInRange(m_Parent == null ? m_Location : GetWorldLocation(), range) ?? Map.NullEnumerable<Item>.Instance;

    public IPooledEnumerable<Mobile> GetMobilesInRange(int range) =>
      m_Map?.GetMobilesInRange(m_Parent == null ? m_Location : GetWorldLocation(), range) ?? Map.NullEnumerable<Mobile>.Instance;

    public IPooledEnumerable<NetState> GetClientsInRange(int range) =>
      m_Map?.GetClientsInRange(m_Parent == null ? m_Location : GetWorldLocation(), range) ?? Map.NullEnumerable<NetState>.Instance;

<<<<<<< HEAD
=======
    public IPooledEnumerable<Item> GetItemsInRange(int range)
    {
      Map map = m_Map;

      if (map == null)
        return Map.NullEnumerable<Item>.Instance;

      if (m_Parent == null)
        return map.GetItemsInRange(m_Location, range);

      return map.GetItemsInRange(GetWorldLocation(), range);
    }

    public IPooledEnumerable<Mobile> GetMobilesInRange(int range)
    {
      Map map = m_Map;

      if (map == null)
        return Map.NullEnumerable<Mobile>.Instance;

      if (m_Parent == null)
        return map.GetMobilesInRange(m_Location, range);

      return map.GetMobilesInRange(GetWorldLocation(), range);
    }

    public IPooledEnumerable<NetState> GetClientsInRange(int range)
    {
      Map map = m_Map;

      if (map == null)
        return Map.NullEnumerable<NetState>.Instance;

      if (m_Parent == null)
        return map.GetClientsInRange(m_Location, range);

      return map.GetClientsInRange(GetWorldLocation(), range);
    }

>>>>>>> 64d59ce2
    public bool GetTempFlag(int flag) => ((LookupCompactInfo()?.m_TempFlags ?? 0) & flag) != 0;

    public void SetTempFlag(int flag, bool value)
    {
      CompactInfo info = AcquireCompactInfo();

      if (value)
        info.m_TempFlags |= flag;
      else
        info.m_TempFlags &= ~flag;

      if (info.m_TempFlags == 0)
        VerifyCompactInfo();
    }

    public bool GetSavedFlag(int flag) => ((LookupCompactInfo()?.m_SavedFlags ?? 0) & flag) != 0;

    public void SetSavedFlag(int flag, bool value)
    {
      CompactInfo info = AcquireCompactInfo();

      if (value)
        info.m_SavedFlags |= flag;
      else
        info.m_SavedFlags &= ~flag;

      if (info.m_SavedFlags == 0)
        VerifyCompactInfo();
    }

    public virtual void Deserialize(GenericReader reader)
    {
      int version = reader.ReadInt();

      SetLastMoved();

      switch (version)
      {
        case 9:
        case 8:
        case 7:
        case 6:
        {
          SaveFlag flags = (SaveFlag)reader.ReadInt();

          if (version < 7)
          {
            LastMoved = reader.ReadDeltaTime();
          }
          else
          {
            int minutes = reader.ReadEncodedInt();

            try
            {
              LastMoved = DateTime.UtcNow - TimeSpan.FromMinutes(minutes);
            }
            catch
            {
              LastMoved = DateTime.UtcNow;
            }
          }

          if (GetSaveFlag(flags, SaveFlag.Direction))
            m_Direction = (Direction)reader.ReadByte();

          if (GetSaveFlag(flags, SaveFlag.Bounce))
            AcquireCompactInfo().m_Bounce = BounceInfo.Deserialize(reader);

          if (GetSaveFlag(flags, SaveFlag.LootType))
            m_LootType = (LootType)reader.ReadByte();

          int x = 0, y = 0, z = 0;

          if (GetSaveFlag(flags, SaveFlag.LocationFull))
          {
            x = reader.ReadEncodedInt();
            y = reader.ReadEncodedInt();
            z = reader.ReadEncodedInt();
          }
          else
          {
            if (GetSaveFlag(flags, SaveFlag.LocationByteXY))
            {
              x = reader.ReadByte();
              y = reader.ReadByte();
            }
            else if (GetSaveFlag(flags, SaveFlag.LocationShortXY))
            {
              x = reader.ReadShort();
              y = reader.ReadShort();
            }

            if (GetSaveFlag(flags, SaveFlag.LocationSByteZ))
              z = reader.ReadSByte();
          }

          m_Location = new Point3D(x, y, z);

          if (GetSaveFlag(flags, SaveFlag.ItemID))
            m_ItemID = reader.ReadEncodedInt();

          if (GetSaveFlag(flags, SaveFlag.Hue))
            m_Hue = reader.ReadEncodedInt();

          if (GetSaveFlag(flags, SaveFlag.Amount))
            m_Amount = reader.ReadEncodedInt();
          else
            m_Amount = 1;

          if (GetSaveFlag(flags, SaveFlag.Layer))
            m_Layer = (Layer)reader.ReadByte();

          if (GetSaveFlag(flags, SaveFlag.Name))
          {
            string name = reader.ReadString();

            if (name != DefaultName)
              AcquireCompactInfo().m_Name = name;
          }

          if (GetSaveFlag(flags, SaveFlag.Parent))
          {
            Serial parent = reader.ReadUInt();

            if (parent.IsMobile)
              m_Parent = World.FindMobile(parent);
            else if (parent.IsItem)
              m_Parent = World.FindItem(parent);
            else
              m_Parent = null;

            if (m_Parent == null && (parent.IsMobile || parent.IsItem))
              Delete();
          }

          if (GetSaveFlag(flags, SaveFlag.Items))
          {
            List<Item> items = reader.ReadStrongItemList();

            if (this is Container)
              (this as Container).m_Items = items;
            else
              AcquireCompactInfo().m_Items = items;
          }

          if (version < 8 || !GetSaveFlag(flags, SaveFlag.NullWeight))
          {
            double weight;

            if (GetSaveFlag(flags, SaveFlag.IntWeight))
              weight = reader.ReadEncodedInt();
            else if (GetSaveFlag(flags, SaveFlag.WeightNot1or0))
              weight = reader.ReadDouble();
            else if (GetSaveFlag(flags, SaveFlag.WeightIs0))
              weight = 0.0;
            else
              weight = 1.0;

            if (weight != DefaultWeight)
              AcquireCompactInfo().m_Weight = weight;
          }

          if (GetSaveFlag(flags, SaveFlag.Map))
            m_Map = reader.ReadMap();
          else
            m_Map = Map.Internal;

          if (GetSaveFlag(flags, SaveFlag.Visible))
            SetFlag(ImplFlag.Visible, reader.ReadBool());
          else
            SetFlag(ImplFlag.Visible, true);

          if (GetSaveFlag(flags, SaveFlag.Movable))
            SetFlag(ImplFlag.Movable, reader.ReadBool());
          else
            SetFlag(ImplFlag.Movable, true);

          if (GetSaveFlag(flags, SaveFlag.Stackable))
            SetFlag(ImplFlag.Stackable, reader.ReadBool());

          if (GetSaveFlag(flags, SaveFlag.ImplFlags))
            m_Flags = (ImplFlag)reader.ReadEncodedInt();

          if (GetSaveFlag(flags, SaveFlag.InsuredFor))
            /*m_InsuredFor = */ reader.ReadMobile();

          if (GetSaveFlag(flags, SaveFlag.BlessedFor))
            AcquireCompactInfo().m_BlessedFor = reader.ReadMobile();

          if (GetSaveFlag(flags, SaveFlag.HeldBy))
            AcquireCompactInfo().m_HeldBy = reader.ReadMobile();

          if (GetSaveFlag(flags, SaveFlag.SavedFlags))
            AcquireCompactInfo().m_SavedFlags = reader.ReadEncodedInt();

          if (m_Map != null && m_Parent == null)
            m_Map.OnEnter(this);

          break;
        }
        case 5:
        {
          SaveFlag flags = (SaveFlag)reader.ReadInt();

          LastMoved = reader.ReadDeltaTime();

          if (GetSaveFlag(flags, SaveFlag.Direction))
            m_Direction = (Direction)reader.ReadByte();

          if (GetSaveFlag(flags, SaveFlag.Bounce))
            AcquireCompactInfo().m_Bounce = BounceInfo.Deserialize(reader);

          if (GetSaveFlag(flags, SaveFlag.LootType))
            m_LootType = (LootType)reader.ReadByte();

          if (GetSaveFlag(flags, SaveFlag.LocationFull))
            m_Location = reader.ReadPoint3D();

          if (GetSaveFlag(flags, SaveFlag.ItemID))
            m_ItemID = reader.ReadInt();

          if (GetSaveFlag(flags, SaveFlag.Hue))
            m_Hue = reader.ReadInt();

          if (GetSaveFlag(flags, SaveFlag.Amount))
            m_Amount = reader.ReadInt();
          else
            m_Amount = 1;

          if (GetSaveFlag(flags, SaveFlag.Layer))
            m_Layer = (Layer)reader.ReadByte();

          if (GetSaveFlag(flags, SaveFlag.Name))
          {
            string name = reader.ReadString();

            if (name != DefaultName)
              AcquireCompactInfo().m_Name = name;
          }

          if (GetSaveFlag(flags, SaveFlag.Parent))
          {
            Serial parent = reader.ReadUInt();

            if (parent.IsMobile)
              m_Parent = World.FindMobile(parent);
            else if (parent.IsItem)
              m_Parent = World.FindItem(parent);
            else
              m_Parent = null;

            if (m_Parent == null && (parent.IsMobile || parent.IsItem))
              Delete();
          }

          if (GetSaveFlag(flags, SaveFlag.Items))
          {
            List<Item> items = reader.ReadStrongItemList();

            if (this is Container)
              (this as Container).m_Items = items;
            else
              AcquireCompactInfo().m_Items = items;
          }

          double weight;

          if (GetSaveFlag(flags, SaveFlag.IntWeight))
            weight = reader.ReadEncodedInt();
          else if (GetSaveFlag(flags, SaveFlag.WeightNot1or0))
            weight = reader.ReadDouble();
          else if (GetSaveFlag(flags, SaveFlag.WeightIs0))
            weight = 0.0;
          else
            weight = 1.0;

          if (weight != DefaultWeight)
            AcquireCompactInfo().m_Weight = weight;

          if (GetSaveFlag(flags, SaveFlag.Map))
            m_Map = reader.ReadMap();
          else
            m_Map = Map.Internal;

          if (GetSaveFlag(flags, SaveFlag.Visible))
            SetFlag(ImplFlag.Visible, reader.ReadBool());
          else
            SetFlag(ImplFlag.Visible, true);

          if (GetSaveFlag(flags, SaveFlag.Movable))
            SetFlag(ImplFlag.Movable, reader.ReadBool());
          else
            SetFlag(ImplFlag.Movable, true);

          if (GetSaveFlag(flags, SaveFlag.Stackable))
            SetFlag(ImplFlag.Stackable, reader.ReadBool());

          if (m_Map != null && m_Parent == null)
            m_Map.OnEnter(this);

          break;
        }
        case 4: // Just removed variables
        case 3:
        {
          m_Direction = (Direction)reader.ReadInt();

          goto case 2;
        }
        case 2:
        {
          AcquireCompactInfo().m_Bounce = BounceInfo.Deserialize(reader);
          LastMoved = reader.ReadDeltaTime();

          goto case 1;
        }
        case 1:
        {
          m_LootType = (LootType)reader.ReadByte(); //m_Newbied = reader.ReadBool();

          goto case 0;
        }
        case 0:
        {
          m_Location = reader.ReadPoint3D();
          m_ItemID = reader.ReadInt();
          m_Hue = reader.ReadInt();
          m_Amount = reader.ReadInt();
          m_Layer = (Layer)reader.ReadByte();

          string name = reader.ReadString();

          if (name != DefaultName)
            AcquireCompactInfo().m_Name = name;

          Serial parent = reader.ReadUInt();

          if (parent.IsMobile)
            m_Parent = World.FindMobile(parent);
          else if (parent.IsItem)
            m_Parent = World.FindItem(parent);
          else
            m_Parent = null;

          if (m_Parent == null && (parent.IsMobile || parent.IsItem))
            Delete();

          int count = reader.ReadInt();

          if (count > 0)
          {
            List<Item> items = new List<Item>(count);

            for (int i = 0; i < count; ++i)
            {
              Item item = reader.ReadItem();

              if (item != null)
                items.Add(item);
            }

            if (this is Container)
              (this as Container).m_Items = items;
            else
              AcquireCompactInfo().m_Items = items;
          }

          double weight = reader.ReadDouble();

          if (weight != DefaultWeight)
            AcquireCompactInfo().m_Weight = weight;

          if (version <= 3)
          {
            reader.ReadInt();
            reader.ReadInt();
            reader.ReadInt();
          }

          m_Map = reader.ReadMap();
          SetFlag(ImplFlag.Visible, reader.ReadBool());
          SetFlag(ImplFlag.Movable, reader.ReadBool());

          if (version <= 3)
            /*m_Deleted =*/ reader.ReadBool();

          Stackable = reader.ReadBool();

          if (m_Map != null && m_Parent == null)
            m_Map.OnEnter(this);

          break;
        }
      }

      if (HeldBy != null)
        Timer.DelayCall(TimeSpan.Zero, FixHolding_Sandbox);

      //if ( version < 9 )
      VerifyCompactInfo();
    }

    private void FixHolding_Sandbox()
    {
      Mobile heldBy = HeldBy;

      if (heldBy != null)
      {
        if (GetBounce() != null)
          Bounce(heldBy);
        else
        {
          heldBy.Holding = null;
          heldBy.AddToBackpack(this);
          ClearBounce();
        }
      }
    }

    public virtual int GetMaxUpdateRange() => 18;

    public virtual int GetUpdateRange(Mobile m) => 18;

    public void SendInfoTo(NetState state)
    {
      SendInfoTo(state, ObjectPropertyList.Enabled);
    }

    public virtual void SendInfoTo(NetState state, bool sendOplPacket)
    {
      SendWorldPacketFor(state);

      if (sendOplPacket)
        PropertyList.Send(state);
    }

    // World packets need to be invalidated when any of the following changes:
    //  - ItemID
    //  - Amount
    //  - Location
    //  - Hue
    //  - Packet Flags
    //  - Direction
    protected virtual void SendWorldPacketFor(NetState state)
    {
      Packets.SendWorldItem(state, this);
    }

    public virtual int GetTotal(TotalType type) => 0;

    public virtual void UpdateTotal(Item sender, TotalType type, int delta)
    {
      if (!IsVirtualItem)
      {
        if (m_Parent is Item item)
          item.UpdateTotal(sender, type, delta);
        else if (m_Parent is Mobile mobile)
          mobile.UpdateTotal(sender, type, delta);
        else
          HeldBy?.UpdateTotal(sender, type, delta);
      }
    }

    public virtual void UpdateTotals()
    {
    }

    public virtual void HandleInvalidTransfer(Mobile from)
    {
      // OSI sends 1074769, bug!
      if (QuestItem)
        from.SendLocalizedMessage(
          1049343); // You can only drop quest items into the top-most level of your backpack while you still need them for your quest.
    }

    public bool ParentsContain<T>() where T : Item
    {
      IEntity p = m_Parent;

      while (p is Item item)
      {
        if (item is T)
          return true;

        if (item.m_Parent == null) break;

        p = item.m_Parent;
      }

      return false;
    }

    public virtual void AddItem(Item item)
    {
      if (item?.Deleted != false || item.m_Parent == this) return;

      if (item == this)
      {
        Console.WriteLine("Warning: Adding item to itself: [0x{0:X} {1}].AddItem( [0x{2:X} {3}] )", Serial.Value,
          GetType().Name, item.Serial.Value, item.GetType().Name);
        Console.WriteLine(new StackTrace());
        return;
      }

      if (IsChildOf(item))
      {
        Console.WriteLine("Warning: Adding parent item to child: [0x{0:X} {1}].AddItem( [0x{2:X} {3}] )",
          Serial.Value, GetType().Name, item.Serial.Value, item.GetType().Name);
        Console.WriteLine(new StackTrace());
        return;
      }

      if (item.m_Parent is Mobile parentMobile)
        parentMobile.RemoveItem(item);
      else if (item.m_Parent is Item parentItem)
        parentItem.RemoveItem(item);
      else
        item.SendRemovePacket();

      item.Parent = this;
      item.Map = m_Map;

      List<Item> items = AcquireItems();

      items.Add(item);

      if (!item.IsVirtualItem)
      {
        UpdateTotal(item, TotalType.Gold, item.TotalGold);
        UpdateTotal(item, TotalType.Items, item.TotalItems + 1);
        UpdateTotal(item, TotalType.Weight, item.TotalWeight + item.PileWeight);
      }

      item.Delta(ItemDelta.Update);

      item.OnAdded(this);
      OnItemAdded(item);
    }

    public void Delta(ItemDelta flags)
    {
      if (m_Map == null || m_Map == Map.Internal)
        return;

      m_DeltaFlags |= flags;

      if (!GetFlag(ImplFlag.InQueue))
      {
        SetFlag(ImplFlag.InQueue, true);

        if (_processing)
          try
          {
            using StreamWriter op = new StreamWriter("delta-recursion.log", true);
            op.WriteLine("# {0}", DateTime.UtcNow);
            op.WriteLine(new StackTrace());
            op.WriteLine();
          }
          catch
          {
            // ignored
          }
        else
          m_DeltaQueue.Add(this);
      }

      Core.Set();
    }

    public void RemDelta(ItemDelta flags)
    {
      m_DeltaFlags &= ~flags;

      if (GetFlag(ImplFlag.InQueue) && m_DeltaFlags == ItemDelta.None)
      {
        SetFlag(ImplFlag.InQueue, false);

        if (_processing)
          try
          {
            using StreamWriter op = new StreamWriter("delta-recursion.log", true);
            op.WriteLine("# {0}", DateTime.UtcNow);
            op.WriteLine(new StackTrace());
            op.WriteLine();
          }
          catch
          {
            // ignored
          }
        else
          m_DeltaQueue.Remove(this);
      }
    }

    public static void ProcessDeltaQueue()
    {
      _processing = true;

      if (m_DeltaQueue.Count >= 512)
        Parallel.ForEach(m_DeltaQueue, i => i.ProcessDelta());
      else
        for (int i = 0; i < m_DeltaQueue.Count; i++)
          m_DeltaQueue[i].ProcessDelta();

      m_DeltaQueue.Clear();

      _processing = false;
    }

    public virtual void OnDelete()
    {
      if (Spawner != null)
      {
        Spawner.Remove(this);
        Spawner = null;
      }
    }

    public virtual void OnParentDeleted(IEntity parent)
    {
      Delete();
    }

    public virtual void FreeCache()
    {
      m_PropertyList = null;
    }

    public void PublicOverheadMessage(MessageType type, int hue, bool ascii, string text)
    {
      if (m_Map == null)
        return;

      Point3D worldLoc = GetWorldLocation();

      IPooledEnumerable<NetState> eable = m_Map.GetClientsInRange(worldLoc, GetMaxUpdateRange());

      foreach (NetState state in eable)
      {
        Mobile m = state.Mobile;

        if (m.CanSee(this) && m.InRange(worldLoc, GetUpdateRange(m)))
        {
          if (ascii)
            Packets.SendAsciiMessage(state, Serial, m_ItemID, type, hue, 3, Name, text);
          else
            Packets.SendUnicodeMessage(state, Serial, m_ItemID, type, hue, 3, "ENU", Name, text);
        }
      }

      eable.Free();
    }

    public void PublicOverheadMessage(MessageType type, int hue, int number, string args = "")
    {
      if (m_Map == null)
        return;

      Point3D worldLoc = GetWorldLocation();

      IPooledEnumerable<NetState> eable = m_Map.GetClientsInRange(worldLoc, GetMaxUpdateRange());

      foreach (NetState state in eable)
      {
        Mobile m = state.Mobile;

        if (m.CanSee(this) && m.InRange(worldLoc, GetUpdateRange(m)))
          Packets.SendMessageLocalized(state, Serial, m_ItemID, type, hue, 3, number, Name, args);
      }

      eable.Free();
    }

    public virtual void OnAfterDelete()
    {
    }

    public virtual void RemoveItem(Item item)
    {
      List<Item> items = LookupItems();

      if (items?.Contains(item) == true)
      {
        item.SendRemovePacket();

        items.Remove(item);

        if (!item.IsVirtualItem)
        {
          UpdateTotal(item, TotalType.Gold, -item.TotalGold);
          UpdateTotal(item, TotalType.Items, -(item.TotalItems + 1));
          UpdateTotal(item, TotalType.Weight, -(item.TotalWeight + item.PileWeight));
        }

        item.Parent = null;

        item.OnRemoved(this);
        OnItemRemoved(item);
      }
    }

    public virtual void OnAfterDuped(Item newItem)
    {
    }

    public virtual bool OnDragLift(Mobile from) => true;

    public virtual bool OnEquip(Mobile from) => true;

    protected virtual void OnAmountChange(int oldValue)
    {
    }

    public virtual void OnSpeech(SpeechEventArgs e)
    {
    }

    public virtual bool OnDroppedToMobile(Mobile from, Mobile target)
    {
      if (Nontransferable && from.Player)
      {
        HandleInvalidTransfer(from);
        return false;
      }

      return true;
    }

    public virtual bool DropToMobile(Mobile from, Mobile target, Point3D p) =>
      !(Deleted || from.Deleted || target.Deleted) && from.Map == target.Map && from.Map != null &&
      target.Map != null && (from.AccessLevel >= AccessLevel.GameMaster || from.InRange(target.Location, 2)) &&
      from.CanSee(target) && from.InLOS(target) && from.OnDroppedItemToMobile(this, target) &&
      OnDroppedToMobile(from, target) && target.OnDragDrop(from, this);

    public virtual bool OnDroppedInto(Mobile from, Container target, Point3D p)
    {
      if (!from.OnDroppedItemInto(this, target, p))
        return false;

      if (Nontransferable && from.Player && target != from.Backpack)
      {
        HandleInvalidTransfer(from);
        return false;
      }

      return target.OnDragDropInto(from, this, p);
    }

    public virtual bool OnDroppedOnto(Mobile from, Item target)
    {
      if (Deleted || from.Deleted || target.Deleted || from.Map != target.Map || from.Map == null ||
          target.Map == null)
        return false;
      if (from.AccessLevel < AccessLevel.GameMaster && !from.InRange(target.GetWorldLocation(), 2))
        return false;
      if (!from.CanSee(target) || !from.InLOS(target))
        return false;
      if (!target.IsAccessibleTo(from))
        return false;
      if (!from.OnDroppedItemOnto(this, target))
        return false;
      if (Nontransferable && from.Player && target != from.Backpack)
      {
        HandleInvalidTransfer(from);
        return false;
      }

      return target.OnDragDrop(from, this);
    }

    public virtual bool DropToItem(Mobile from, Item target, Point3D p)
    {
      if (Deleted || from.Deleted || target.Deleted || from.Map != target.Map || from.Map == null ||
          target.Map == null)
        return false;

      if (from.AccessLevel < AccessLevel.GameMaster && !from.InRange(target.GetWorldLocation(), 2))
        return false;
      if (!from.CanSee(target) || !from.InLOS(target))
        return false;
      if (!target.IsAccessibleTo(from))
        return false;
      if (target.RootParent is Mobile mobile && !mobile.CheckNonlocalDrop(from, this, target))
        return false;
      if (!from.OnDroppedItemToItem(this, target, p))
        return false;
      if (target is Container container && p.m_X != -1 && p.m_Y != -1)
        return OnDroppedInto(from, container, p);

      return OnDroppedOnto(from, target);
    }

    public virtual bool OnDroppedToWorld(Mobile from, Point3D p)
    {
      if (Nontransferable && from.Player)
      {
        HandleInvalidTransfer(from);
        return false;
      }

      return true;
    }

    public virtual int GetLiftSound(Mobile from) => 0x57;

    public virtual bool DropToWorld(Mobile from, Point3D p)
    {
      if (Deleted || from.Deleted || from.Map == null)
        return false;

      if (!from.InRange(p, 2))
        return false;

      Map map = from.Map;

      if (map == null)
        return false;

      int x = p.m_X, y = p.m_Y;
      int z = int.MinValue;

      int maxZ = from.Z + 16;

      LandTile landTile = map.Tiles.GetLandTile(x, y);
      TileFlag landFlags = TileData.LandTable[landTile.ID & TileData.MaxLandValue].Flags;

      int landZ = 0, landAvg = 0, landTop = 0;
      map.GetAverageZ(x, y, ref landZ, ref landAvg, ref landTop);

      if (!landTile.Ignored && (landFlags & TileFlag.Impassable) == 0)
        if (landAvg <= maxZ)
          z = landAvg;

      StaticTile[] tiles = map.Tiles.GetStaticTiles(x, y, true);

      for (int i = 0; i < tiles.Length; ++i)
      {
        StaticTile tile = tiles[i];
        ItemData id = TileData.ItemTable[tile.ID & TileData.MaxItemValue];

        if (!id.Surface)
          continue;

        int top = tile.Z + id.CalcHeight;

        if (top > maxZ || top < z)
          continue;

        z = top;
      }

      IPooledEnumerable<Item> eable = map.GetItemsInRange(p, 0);

      List<Item> items = eable.Where(item =>
      {
        if (item is BaseMulti || item.ItemID > TileData.MaxItemValue)
          return false;

        ItemData id = item.ItemData;

        if (id.Surface)
        {
          int top = item.Z + id.CalcHeight;
          if (top <= maxZ && top >= z)
            z = top;
        }

        return true;
      }).ToList();

      eable.Free();

      if (z == int.MinValue)
        return false;

      if (z > maxZ)
        return false;

      m_OpenSlots = (1 << 20) - 1;

      int surfaceZ = z;

      for (int i = 0; i < tiles.Length; ++i)
      {
        StaticTile tile = tiles[i];
        ItemData id = TileData.ItemTable[tile.ID & TileData.MaxItemValue];

        int checkZ = tile.Z;
        int checkTop = checkZ + id.CalcHeight;

        if (checkTop == checkZ && !id.Surface)
          ++checkTop;

        int zStart = checkZ - z;
        int zEnd = checkTop - z;

        if (zStart >= 20 || zEnd < 0)
          continue;

        if (zStart < 0)
          zStart = 0;

        if (zEnd > 19)
          zEnd = 19;

        int bitCount = zEnd - zStart;

        m_OpenSlots &= ~((1 << bitCount) - 1 << zStart);
      }

      for (int i = 0; i < items.Count; ++i)
      {
        Item item = items[i];
        ItemData id = item.ItemData;

        int checkZ = item.Z;
        int checkTop = checkZ + id.CalcHeight;

        if (checkTop == checkZ && !id.Surface)
          ++checkTop;

        int zStart = checkZ - z;
        int zEnd = checkTop - z;

        if (zStart >= 20 || zEnd < 0)
          continue;

        if (zStart < 0)
          zStart = 0;

        if (zEnd > 19)
          zEnd = 19;

        int bitCount = zEnd - zStart;

        m_OpenSlots &= ~((1 << bitCount) - 1 << zStart);
      }

      int height = ItemData.Height;

      if (height == 0)
        ++height;

      if (height > 30)
        height = 30;

      int match = (1 << height) - 1;
      bool okay = false;

      for (int i = 0; i < 20; ++i)
      {
        if (i + height > 20)
          match >>= 1;

        okay = (m_OpenSlots >> i & match) == match;

        if (okay)
        {
          z += i;
          break;
        }
      }

      if (!okay)
        return false;

      height = ItemData.Height;

      if (height == 0)
        ++height;

      if (landAvg > z && z + height > landZ)
        return false;

      if ((landFlags & TileFlag.Impassable) != 0 && landAvg > surfaceZ && z + height > landZ)
        return false;

      for (int i = 0; i < tiles.Length; ++i)
      {
        StaticTile tile = tiles[i];
        ItemData id = TileData.ItemTable[tile.ID & TileData.MaxItemValue];

        int checkZ = tile.Z;
        int checkTop = checkZ + id.CalcHeight;

        if (checkTop > z && z + height > checkZ)
          return false;

        if ((id.Surface || id.Impassable) && checkTop > surfaceZ && z + height > checkZ)
          return false;
      }

      for (int i = 0; i < items.Count; ++i)
      {
        Item item = items[i];
        ItemData id = item.ItemData;

        //int checkZ = item.Z;
        //int checkTop = checkZ + id.CalcHeight;

        if (item.Z + id.CalcHeight > z && z + height > item.Z)
          return false;
      }

      p = new Point3D(x, y, z);

      if (!from.InLOS(new Point3D(x, y, z + 1)))
        return false;
      if (!from.OnDroppedItemToWorld(this, p))
        return false;
      if (!OnDroppedToWorld(from, p))
        return false;

      int soundID = GetDropSound();

      MoveToWorld(p, from.Map);

      from.SendSound(soundID == -1 ? 0x42 : soundID, GetWorldLocation());

      return true;
    }

    public void SendRemovePacket()
    {
      if (Deleted || m_Map == null)
        return;
      Point3D worldLoc = GetWorldLocation();

      IPooledEnumerable<NetState> eable = m_Map.GetClientsInRange(worldLoc, GetMaxUpdateRange());

      foreach (NetState state in eable)
      {
        Mobile m = state.Mobile;

        if (m.InRange(worldLoc, GetUpdateRange(m)))
          Packets.SendRemoveEntity(state, Serial);
      }

      eable.Free();
    }

    public virtual int GetDropSound() => -1;

    public Point3D GetWorldLocation()
    {
      IEntity root = RootParent;

      if (root == null)
        return m_Location;
      return root.Location;

      //return root == null ? m_Location : new Point3D( (IPoint3D) root );
    }

    public Point3D GetSurfaceTop()
    {
      IEntity root = RootParent;

      if (root == null)
        return new Point3D(m_Location.m_X, m_Location.m_Y,
          m_Location.m_Z + (ItemData.Surface ? ItemData.CalcHeight : 0));

      return root.Location;
    }

    public Point3D GetWorldTop() => RootParent?.Location ?? new Point3D(m_Location.m_X, m_Location.m_Y, m_Location.m_Z + ItemData.CalcHeight);
<<<<<<< HEAD
=======

    public void SendLocalizedMessageTo(Mobile to, int number)
    {
      if (Deleted || !to.CanSee(this))
        return;

      to.Send(new MessageLocalized(Serial, ItemID, MessageType.Regular, 0x3B2, 3, number, "", ""));
    }
>>>>>>> 64d59ce2

    public void SendLocalizedMessageTo(Mobile to, int number, string args = "")
    {
      if (Deleted || !to.CanSee(this))
        return;

      Packets.SendMessageLocalized(to.NetState, Serial, ItemID, MessageType.Regular, 0x3B2, 3, number, "", args);
    }

    public void SendLocalizedMessageTo(Mobile to, int number, AffixType affixType, string affix = "", string args = "")
    {
      if (Deleted || !to.CanSee(this))
        return;

      Packets.SendMessageLocalizedAffix(to.NetState, Serial, ItemID, MessageType.Regular, 0x3B2, 3, number, "", affixType, affix,
        args);
    }

    public virtual void OnSnoop(Mobile from)
    {
    }

    public SecureTradeContainer GetSecureTradeCont()
    {
      object p = this;

      while (p is Item item)
      {
        if (item is SecureTradeContainer container)
          return container;

        p = item.m_Parent;
      }

      return null;
    }

    public virtual void OnItemAdded(Item item)
    {
      if (m_Parent is Item parentItem)
        parentItem.OnSubItemAdded(item);
      else if (m_Parent is Mobile parentMobile)
        parentMobile.OnSubItemAdded(item);
    }

    public virtual void OnItemRemoved(Item item)
    {
      if (m_Parent is Item parentItem)
        parentItem.OnSubItemRemoved(item);
      else if (m_Parent is Mobile parentMobile)
        parentMobile.OnSubItemRemoved(item);
    }

    public virtual void OnSubItemAdded(Item item)
    {
      if (m_Parent is Item parentItem)
        parentItem.OnSubItemAdded(item);
      else if (m_Parent is Mobile parentMobile)
        parentMobile.OnSubItemAdded(item);
    }

    public virtual void OnSubItemRemoved(Item item)
    {
      if (m_Parent is Item parentItem)
        parentItem.OnSubItemRemoved(item);
      else if (m_Parent is Mobile parentMobile)
        parentMobile.OnSubItemRemoved(item);
    }

    public virtual void OnItemBounceCleared(Item item)
    {
      if (m_Parent is Item parentItem)
        parentItem.OnSubItemBounceCleared(item);
      else if (m_Parent is Mobile parentMobile)
        parentMobile.OnSubItemBounceCleared(item);
    }

    public virtual void OnSubItemBounceCleared(Item item)
    {
      if (m_Parent is Item parentItem)
        parentItem.OnSubItemBounceCleared(item);
      else if (m_Parent is Mobile parentMobile)
        parentMobile.OnSubItemBounceCleared(item);
    }

    public virtual bool CheckTarget(Mobile from, Target targ, object targeted)
    {
      if (m_Parent is Item item)
        return item.CheckTarget(from, targ, targeted);
      if (m_Parent is Mobile mobile)
        return mobile.CheckTarget(from, targ, targeted);

      return true;
    }

    public virtual bool IsAccessibleTo(Mobile check)
    {
      if (m_Parent is Item item)
        return item.IsAccessibleTo(check);

      Region reg = Region.Find(GetWorldLocation(), m_Map);

      return reg.CheckAccessibility(this, check);

      /*SecureTradeContainer cont = GetSecureTradeCont();

      if ( cont != null && !cont.IsChildOf( check ) )
        return false;

      return true;*/
    }

    public bool IsChildOf(IEntity o) => IsChildOf(o, false);

    public bool IsChildOf(IEntity o, bool allowNull)
    {
      IEntity p = m_Parent;

      if ((p == null || o == null) && !allowNull)
        return false;

      if (p == o)
        return true;

      while (p is Item item)
      {
        if (item.m_Parent == null)
          break;

        p = item.m_Parent;

        if (p == o)
          return true;
      }

      return false;
    }

    public virtual void OnItemUsed(Mobile from, Item item)
    {
      if (m_Parent is Item parentItem)
        parentItem.OnItemUsed(from, item);
      else if (m_Parent is Mobile parentMobile)
        parentMobile.OnItemUsed(from, item);
    }

    public bool CheckItemUse(Mobile from) => CheckItemUse(from, this);

    public virtual bool CheckItemUse(Mobile from, Item item)
    {
      if (m_Parent is Item parentItem)
        return parentItem.CheckItemUse(from, item);
      if (m_Parent is Mobile parentMobile)
        return parentMobile.CheckItemUse(from, item);
      return true;
    }

    public virtual void OnItemLifted(Mobile from, Item item)
    {
      if (m_Parent is Item parentItem)
        parentItem.OnItemLifted(from, item);
      else if (m_Parent is Mobile parentMobile)
        parentMobile.OnItemLifted(from, item);
    }

    public bool CheckLift(Mobile from)
    {
      LRReason reject = LRReason.Unspecific;

      return CheckLift(from, this, ref reject);
    }

    public virtual bool CheckLift(Mobile from, Item item, ref LRReason reject)
    {
      if (m_Parent is Item parentItem)
        return parentItem.CheckLift(from, item, ref reject);

      if (m_Parent is Mobile parentMobile)
        return parentMobile.CheckLift(from, item, ref reject);

      return true;
    }

    public virtual void OnSingleClickContained(Mobile from, Item item)
    {
      if (m_Parent is Item item1)
        item1.OnSingleClickContained(from, item);
    }

    public virtual void OnAosSingleClick(Mobile from)
    {
      ObjectPropertyList opl = PropertyList;

      if (opl.Header > 0)
        Packets.SendMessageLocalized(from.NetState, Serial, m_ItemID, MessageType.Label, 0x3B2, 3, opl.Header, Name,
          opl.HeaderArgs);
    }

    public virtual void OnSingleClick(Mobile from)
    {
      if (Deleted || !from.CanSee(this))
        return;

      if (DisplayLootType)
        LabelLootTypeTo(from);

      NetState ns = from.NetState;

      if (ns == null)
        return;

      if (Name == null)
      {
        if (m_Amount <= 1)
          Packets.SendMessageLocalized(ns, Serial, m_ItemID, MessageType.Label, 0x3B2, 3, LabelNumber);
        else
          Packets.SendMessageLocalizedAffix(ns, Serial, m_ItemID, MessageType.Label, 0x3B2, 3, LabelNumber, "",
            AffixType.Append, $" : {m_Amount}");
      }
      else
<<<<<<< HEAD
        Packets.SendUnicodeMessage(ns, Serial, m_ItemID, MessageType.Label, 0x3B2, 3, "ENU", "",
          Name + (m_Amount > 1 ? $" : {m_Amount}" : ""));
=======
      {
        ns.Send(new UnicodeMessage(Serial, m_ItemID, MessageType.Label, 0x3B2, 3, "ENU", "",
          Name + (m_Amount > 1 ? $" : {m_Amount}" : "")));
      }
>>>>>>> 64d59ce2
    }

    public virtual void ScissorHelper(Mobile from, Item newItem, int amountPerOldItem)
    {
      ScissorHelper(from, newItem, amountPerOldItem, true);
    }

    public virtual void ScissorHelper(Mobile from, Item newItem, int amountPerOldItem, bool carryHue)
    {
      int amount = Amount;

      if (amount > 60000 / amountPerOldItem) // let's not go over 60000
        amount = 60000 / amountPerOldItem;

      Amount -= amount;

      int ourHue = Hue;
      Map thisMap = Map;
      IEntity thisParent = m_Parent;
      Point3D worldLoc = GetWorldLocation();
      LootType type = LootType;

      if (Amount == 0)
        Delete();

      newItem.Amount = amount * amountPerOldItem;

      if (carryHue)
        newItem.Hue = ourHue;

      if (ScissorCopyLootType)
        newItem.LootType = type;

      if ((thisParent as Container)?.TryDropItem(from, newItem, false) != true)
        newItem.MoveToWorld(worldLoc, thisMap);
    }

    public virtual void Consume()
    {
      Consume(1);
    }

    public virtual void Consume(int amount)
    {
      Amount -= amount;

      if (Amount <= 0)
        Delete();
    }

    public virtual void ReplaceWith(Item newItem)
    {
      if (m_Parent is Container container)
      {
        container.AddItem(newItem);
        newItem.Location = m_Location;
      }
      else
      {
        newItem.MoveToWorld(GetWorldLocation(), m_Map);
      }

      Delete();
    }

    public virtual bool CheckBlessed(Mobile m)
    {
      if (m_LootType == LootType.Blessed || Mobile.InsuranceEnabled && Insured)
        return true;

      return m != null && m == BlessedFor;
    }

    public virtual bool CheckNewbied() => m_LootType == LootType.Newbied;
<<<<<<< HEAD
=======

    public virtual bool IsStandardLoot()
    {
      if (Mobile.InsuranceEnabled && Insured)
        return false;

      if (BlessedFor != null)
        return false;
>>>>>>> 64d59ce2

    public virtual bool IsStandardLoot() =>
      !(Mobile.InsuranceEnabled && Insured) && BlessedFor == null && m_LootType == LootType.Regular;

    public override string ToString() => $"0x{Serial.Value:X} \"{GetType().Name}\"";

    public virtual void OnSectorActivate()
    {
    }

    public virtual void OnSectorDeactivate()
    {
    }

    [Flags]
    private enum ImplFlag : byte
    {
      None = 0x00,
      Visible = 0x01,
      Movable = 0x02,
      Deleted = 0x04,
      Stackable = 0x08,
      InQueue = 0x10,
      Insured = 0x20,
      PaidInsurance = 0x40,
      QuestItem = 0x80
    }

    private class CompactInfo
    {
      public Mobile m_BlessedFor;
      public BounceInfo m_Bounce;

      public Mobile m_HeldBy;

      public List<Item> m_Items;
      public string m_Name;
      public int m_SavedFlags;

      public ISpawner m_Spawner;

      public int m_TempFlags;

      public double m_Weight = -1;
    }

    [Flags]
    private enum SaveFlag
    {
      None = 0x00000000,
      Direction = 0x00000001,
      Bounce = 0x00000002,
      LootType = 0x00000004,
      LocationFull = 0x00000008,
      ItemID = 0x00000010,
      Hue = 0x00000020,
      Amount = 0x00000040,
      Layer = 0x00000080,
      Name = 0x00000100,
      Parent = 0x00000200,
      Items = 0x00000400,
      WeightNot1or0 = 0x00000800,
      Map = 0x00001000,
      Visible = 0x00002000,
      Movable = 0x00004000,
      Stackable = 0x00008000,
      WeightIs0 = 0x00010000,
      LocationSByteZ = 0x00020000,
      LocationShortXY = 0x00040000,
      LocationByteXY = 0x00080000,
      ImplFlags = 0x00100000,
      InsuredFor = 0x00200000,
      BlessedFor = 0x00400000,
      HeldBy = 0x00800000,
      IntWeight = 0x01000000,
      SavedFlags = 0x02000000,
      NullWeight = 0x04000000
    }

    #region Standard fields

    private Point3D m_Location;
    private int m_ItemID;
    private int m_Hue;
    private int m_Amount;
    private Layer m_Layer;
    private IEntity m_Parent; // Mobile, Item, or null=World
    private Map m_Map;
    private LootType m_LootType;
    private Direction m_Direction;
    #endregion

    #region Location Location Location!
    public virtual void OnLocationChange(Point3D oldLocation)
    {
    }

    [CommandProperty(AccessLevel.Counselor, AccessLevel.GameMaster)]
    public virtual Point3D Location
    {
      get => m_Location;
      set
      {
        Point3D oldLocation = m_Location;

        if (oldLocation == value)
          return;
        if (m_Map != null)
        {
          if (m_Parent == null)
          {
            IPooledEnumerable<NetState> eable;

            if (m_Location.m_X != 0)
            {
              eable = m_Map.GetClientsInRange(oldLocation, GetMaxUpdateRange());

              foreach (NetState state in eable)
              {
                Mobile m = state.Mobile;

                if (!m.InRange(value, GetUpdateRange(m)))
                  Packets.SendRemoveEntity(state, Serial);
              }

              eable.Free();
            }

            Point3D oldLoc = m_Location;
            m_Location = value;

            SetLastMoved();

            eable = m_Map.GetClientsInRange(m_Location, GetMaxUpdateRange());

            foreach (NetState state in eable)
            {
              Mobile m = state.Mobile;

              if (m.CanSee(this) && m.InRange(m_Location, GetUpdateRange(m)) &&
                  (!state.HighSeas || !NoMoveHS || (m_DeltaFlags & ItemDelta.Update) != 0 ||
                   !m.InRange(oldLoc, GetUpdateRange(m))))
                SendInfoTo(state);
            }

            eable.Free();

            RemDelta(ItemDelta.Update);
          }
          else if (m_Parent is Item)
          {
            m_Location = value;

            Delta(ItemDelta.Update);
          }
          else
            m_Location = value;

          if (m_Parent == null)
            m_Map.OnMove(oldLocation, this);
        }
        else
          m_Location = value;

        OnLocationChange(oldLocation);
      }
    }

    [CommandProperty(AccessLevel.Counselor, AccessLevel.GameMaster)]
    public int X
    {
      get => m_Location.m_X;
      set => Location = new Point3D(value, m_Location.m_Y, m_Location.m_Z);
    }

    [CommandProperty(AccessLevel.Counselor, AccessLevel.GameMaster)]
    public int Y
    {
      get => m_Location.m_Y;
      set => Location = new Point3D(m_Location.m_X, value, m_Location.m_Z);
    }

    [CommandProperty(AccessLevel.Counselor, AccessLevel.GameMaster)]
    public int Z
    {
      get => m_Location.m_Z;
      set => Location = new Point3D(m_Location.m_X, m_Location.m_Y, value);
    }
    #endregion

    #region OnDoubleClick[...]
    public virtual void OnDoubleClick(Mobile from)
    {
    }

    public virtual void OnDoubleClickOutOfRange(Mobile from)
    {
    }

    public virtual void OnDoubleClickCantSee(Mobile from)
    {
    }

    public virtual void OnDoubleClickDead(Mobile from)
    {
      from.LocalOverheadMessage(MessageType.Regular, 0x3B2, 1019048); // I am dead and cannot do that.
    }

    public virtual void OnDoubleClickNotAccessible(Mobile from)
    {
      from.SendLocalizedMessage(500447); // That is not accessible.
    }

    public virtual void OnDoubleClickSecureTrade(Mobile from)
    {
      from.SendLocalizedMessage(500447); // That is not accessible.
    }
    #endregion
  }
}
<|MERGE_RESOLUTION|>--- conflicted
+++ resolved
@@ -1,3703 +1,3641 @@
-/***************************************************************************
- *                                  Item.cs
- *                            -------------------
- *   begin                : May 1, 2002
- *   copyright            : (C) The RunUO Software Team
- *   email                : info@runuo.com
- *
- *   $Id$
- *
- ***************************************************************************/
-
-/***************************************************************************
- *
- *   This program is free software; you can redistribute it and/or modify
- *   it under the terms of the GNU General Public License as published by
- *   the Free Software Foundation; either version 2 of the License, or
- *   (at your option) any later version.1
- *
- ***************************************************************************/
-
-using System;
-using System.Collections.Generic;
-using System.Diagnostics;
-using System.IO;
-using System.Linq;
-using System.Threading.Tasks;
-using Server.ContextMenus;
-using Server.Items;
-using Server.Network;
-using Server.Targeting;
-
-namespace Server
-{
-  /// <summary>
-  ///   Internal flags used to signal how the item should be updated and resent to nearby clients.
-  /// </summary>
-  [Flags]
-  public enum ItemDelta
-  {
-    /// <summary>
-    ///   Nothing.
-    /// </summary>
-    None = 0x00000000,
-
-    /// <summary>
-    ///   Resend the item.
-    /// </summary>
-    Update = 0x00000001,
-
-    /// <summary>
-    ///   Resend the item only if it is equipped.
-    /// </summary>
-    EquipOnly = 0x00000002,
-
-    /// <summary>
-    ///   Resend the item's properties.
-    /// </summary>
-    Properties = 0x00000004
-  }
-
-  /// <summary>
-  ///   Enumeration containing possible ways to handle item ownership on death.
-  /// </summary>
-  public enum DeathMoveResult
-  {
-    /// <summary>
-    ///   The item should be placed onto the corpse.
-    /// </summary>
-    MoveToCorpse,
-
-    /// <summary>
-    ///   The item should remain equipped.
-    /// </summary>
-    RemainEquipped,
-
-    /// <summary>
-    ///   The item should be placed into the owners backpack.
-    /// </summary>
-    MoveToBackpack
-  }
-
-  /// <summary>
-  ///   Enumeration of an item's loot and steal state.
-  /// </summary>
-  public enum LootType : byte
-  {
-    /// <summary>
-    ///   Stealable. Lootable.
-    /// </summary>
-    Regular = 0,
-
-    /// <summary>
-    ///   Unstealable. Unlootable, unless owned by a murderer.
-    /// </summary>
-    Newbied = 1,
-
-    /// <summary>
-    ///   Unstealable. Unlootable, always.
-    /// </summary>
-    Blessed = 2,
-
-    /// <summary>
-    ///   Stealable. Lootable, always.
-    /// </summary>
-    Cursed = 3
-  }
-
-  public class BounceInfo
-  {
-    public Point3D m_Location, m_WorldLoc;
-    public Map m_Map;
-    public IEntity m_Parent;
-
-    public BounceInfo(Item item)
-    {
-      m_Map = item.Map;
-      m_Location = item.Location;
-      m_WorldLoc = item.GetWorldLocation();
-      m_Parent = item.Parent;
-    }
-
-    private BounceInfo(Map map, Point3D loc, Point3D worldLoc, IEntity parent)
-    {
-      m_Map = map;
-      m_Location = loc;
-      m_WorldLoc = worldLoc;
-      m_Parent = parent;
-    }
-
-    public static BounceInfo Deserialize(GenericReader reader)
-    {
-      if (reader.ReadBool())
-      {
-        Map map = reader.ReadMap();
-        Point3D loc = reader.ReadPoint3D();
-        Point3D worldLoc = reader.ReadPoint3D();
-
-        IEntity parent;
-
-        Serial serial = reader.ReadUInt();
-
-        if (serial.IsItem)
-          parent = World.FindItem(serial);
-        else if (serial.IsMobile)
-          parent = World.FindMobile(serial);
-        else
-          parent = null;
-
-        return new BounceInfo(map, loc, worldLoc, parent);
-      }
-
-      return null;
-    }
-
-    public static void Serialize(BounceInfo info, GenericWriter writer)
-    {
-      if (info == null)
-      {
-        writer.Write(false);
-      }
-      else
-      {
-        writer.Write(true);
-
-        writer.Write(info.m_Map);
-        writer.Write(info.m_Location);
-        writer.Write(info.m_WorldLoc);
-
-        if (info.m_Parent is Mobile mobile)
-          writer.Write(mobile);
-        else if (info.m_Parent is Item item)
-          writer.Write(item);
-        else
-          writer.Write((Serial)0);
-      }
-    }
-  }
-
-  public enum TotalType
-  {
-    Gold,
-    Items,
-    Weight
-  }
-
-  [Flags]
-  public enum ExpandFlag
-  {
-    None = 0x000,
-
-    Name = 0x001,
-    Items = 0x002,
-    Bounce = 0x004,
-    Holder = 0x008,
-    Blessed = 0x010,
-    TempFlag = 0x020,
-    SaveFlag = 0x040,
-    Weight = 0x080,
-    Spawner = 0x100
-  }
-
-  public class Item : IHued, IComparable<Item>, ISerializable, ISpawnable, ITile
-  {
-    public const int QuestItemHue = 0x4EA; // Hmmmm... "for EA"?
-    public static readonly List<Item> EmptyItems = new List<Item>();
-
-    private static List<Item> m_DeltaQueue = new List<Item>();
-
-    private static bool _processing;
-
-    private static int m_OpenSlots;
-
-    private CompactInfo m_CompactInfo;
-
-    private ItemDelta m_DeltaFlags;
-    private ImplFlag m_Flags;
-
-    internal int m_TypeRef;
-
-    [Constructible]
-    public Item(int itemID = 0)
-    {
-      m_ItemID = itemID;
-      Serial = Serial.NewItem;
-
-      //m_Items = new ArrayList( 1 );
-      Visible = true;
-      Movable = true;
-      Amount = 1;
-      m_Map = Map.Internal;
-
-      SetLastMoved();
-
-      World.AddItem(this);
-
-      Type ourType = GetType();
-      m_TypeRef = World.m_ItemTypes.IndexOf(ourType);
-
-      if (m_TypeRef == -1)
-      {
-        World.m_ItemTypes.Add(ourType);
-        m_TypeRef = World.m_ItemTypes.Count - 1;
-      }
-    }
-
-    public Item(Serial serial)
-    {
-      Serial = serial;
-
-      Type ourType = GetType();
-      m_TypeRef = World.m_ItemTypes.IndexOf(ourType);
-
-      if (m_TypeRef == -1)
-      {
-        World.m_ItemTypes.Add(ourType);
-        m_TypeRef = World.m_ItemTypes.Count - 1;
-      }
-    }
-
-    public int TempFlags
-    {
-      get => LookupCompactInfo()?.m_TempFlags ?? 0;
-      set
-      {
-        CompactInfo info = AcquireCompactInfo();
-
-        info.m_TempFlags = value;
-
-        if (info.m_TempFlags == 0)
-          VerifyCompactInfo();
-      }
-    }
-
-    public int SavedFlags
-    {
-      get => LookupCompactInfo()?.m_SavedFlags ?? 0;
-      set
-      {
-        CompactInfo info = AcquireCompactInfo();
-
-        info.m_SavedFlags = value;
-
-        if (info.m_SavedFlags == 0)
-          VerifyCompactInfo();
-      }
-    }
-
-    /// <summary>
-    ///   The <see cref="Mobile" /> who is currently <see cref="Mobile.Holding">holding</see> this item.
-    /// </summary>
-    public Mobile HeldBy
-    {
-      get => LookupCompactInfo()?.m_HeldBy;
-      set
-      {
-        CompactInfo info = AcquireCompactInfo();
-
-        info.m_HeldBy = value;
-
-        if (info.m_HeldBy == null)
-          VerifyCompactInfo();
-      }
-    }
-
-    /// <summary>
-    ///   Overridable. Determines whether the item will show <see cref="AddWeightProperty" />.
-    /// </summary>
-    public virtual bool DisplayWeight => Core.ML && (Movable || IsLockedDown || IsSecure || ItemData.Weight != 255);
-
-    [CommandProperty(AccessLevel.GameMaster)]
-    public LootType LootType
-    {
-      get => m_LootType;
-      set
-      {
-        if (m_LootType != value)
-        {
-          m_LootType = value;
-
-          if (DisplayLootType)
-            InvalidateProperties();
-        }
-      }
-    }
-
-    public static TimeSpan DefaultDecayTime{ get; set; } = TimeSpan.FromHours(1.0);
-
-    [CommandProperty(AccessLevel.GameMaster)]
-    public virtual TimeSpan DecayTime => DefaultDecayTime;
-
-    [CommandProperty(AccessLevel.GameMaster)]
-    public virtual bool Decays => Movable && Visible;
-
-    public DateTime LastMoved{ get; set; }
-
-    [CommandProperty(AccessLevel.GameMaster)]
-    public bool Stackable
-    {
-      get => GetFlag(ImplFlag.Stackable);
-      set => SetFlag(ImplFlag.Stackable, value);
-    }
-
-    private ObjectPropertyList m_PropertyList;
-
-    public ObjectPropertyList PropertyList
-    {
-      get
-      {
-        if (m_PropertyList == null)
-        {
-          m_PropertyList = new ObjectPropertyList(this);
-          GetProperties(m_PropertyList);
-          AppendChildProperties(m_PropertyList);
-        }
-
-        return m_PropertyList;
-      }
-    }
-
-    [CommandProperty(AccessLevel.GameMaster)]
-    public bool Visible
-    {
-      get => GetFlag(ImplFlag.Visible);
-      set
-      {
-        if (GetFlag(ImplFlag.Visible) != value)
-        {
-          SetFlag(ImplFlag.Visible, value);
-
-          if (m_Map != null)
-          {
-            Point3D worldLoc = GetWorldLocation();
-
-            IPooledEnumerable<NetState> eable = m_Map.GetClientsInRange(worldLoc, GetMaxUpdateRange());
-
-            foreach (NetState state in eable)
-            {
-              Mobile m = state.Mobile;
-
-              if (!m.CanSee(this) && m.InRange(worldLoc, GetUpdateRange(m)))
-                Packets.SendRemoveEntity(state, Serial);
-            }
-
-            eable.Free();
-          }
-
-          Delta(ItemDelta.Update);
-        }
-      }
-    }
-
-    [CommandProperty(AccessLevel.GameMaster)]
-    public bool Movable
-    {
-      get => GetFlag(ImplFlag.Movable);
-      set
-      {
-        if (GetFlag(ImplFlag.Movable) != value)
-        {
-          SetFlag(ImplFlag.Movable, value);
-          Delta(ItemDelta.Update);
-        }
-      }
-    }
-
-    public virtual bool ForceShowProperties => false;
-
-    public virtual bool HandlesOnMovement => false;
-
-    public static int LockedDownFlag{ get; set; }
-
-    public static int SecureFlag{ get; set; }
-
-    public bool IsLockedDown
-    {
-      get => GetTempFlag(LockedDownFlag);
-      set
-      {
-        SetTempFlag(LockedDownFlag, value);
-        InvalidateProperties();
-      }
-    }
-
-    public bool IsSecure
-    {
-      get => GetTempFlag(SecureFlag);
-      set
-      {
-        SetTempFlag(SecureFlag, value);
-        InvalidateProperties();
-      }
-    }
-
-    public virtual bool IsVirtualItem => false;
-
-    public virtual int LabelNumber => m_ItemID < 0x4000 ? 1020000 + m_ItemID : 1078872 + m_ItemID;
-
-    [CommandProperty(AccessLevel.GameMaster)]
-    public int TotalGold => GetTotal(TotalType.Gold);
-
-    [CommandProperty(AccessLevel.GameMaster)]
-    public int TotalItems => GetTotal(TotalType.Items);
-
-    [CommandProperty(AccessLevel.GameMaster)]
-    public int TotalWeight => GetTotal(TotalType.Weight);
-
-    public virtual double DefaultWeight
-    {
-      get
-      {
-        if (m_ItemID < 0 || m_ItemID > TileData.MaxItemValue || this is BaseMulti)
-          return 0;
-
-        int weight = TileData.ItemTable[m_ItemID].Weight;
-
-        if (weight == 255 || weight == 0)
-          weight = 1;
-
-        return weight;
-      }
-    }
-
-    [CommandProperty(AccessLevel.Counselor, AccessLevel.GameMaster)]
-    public double Weight
-    {
-      get
-      {
-        CompactInfo info = LookupCompactInfo();
-
-        return info != null && info.m_Weight != -1 ? info.m_Weight : DefaultWeight;
-      }
-      set
-      {
-        if (Weight != value)
-        {
-          CompactInfo info = AcquireCompactInfo();
-
-          int oldPileWeight = PileWeight;
-
-          info.m_Weight = value;
-
-          if (info.m_Weight == -1)
-            VerifyCompactInfo();
-
-          int newPileWeight = PileWeight;
-
-          UpdateTotal(this, TotalType.Weight, newPileWeight - oldPileWeight);
-
-          InvalidateProperties();
-        }
-      }
-    }
-
-    [CommandProperty(AccessLevel.Counselor, AccessLevel.GameMaster)]
-    public int PileWeight => (int)Math.Ceiling(Weight * Amount);
-
-    [Hue]
-    [CommandProperty(AccessLevel.GameMaster)]
-    public virtual int Hue
-    {
-      get => m_Hue;
-      set
-      {
-        if (m_Hue != value)
-        {
-          m_Hue = value;
-          Delta(ItemDelta.Update);
-        }
-      }
-    }
-
-    public virtual bool Nontransferable => QuestItem;
-
-    [CommandProperty(AccessLevel.GameMaster)]
-    public virtual Layer Layer
-    {
-      get => m_Layer;
-      set
-      {
-        if (m_Layer != value)
-        {
-          m_Layer = value;
-
-          Delta(ItemDelta.EquipOnly);
-        }
-      }
-    }
-
-    public List<Item> Items => LookupItems() ?? EmptyItems;
-
-    [CommandProperty(AccessLevel.GameMaster)]
-    public IEntity RootParent
-    {
-      get
-      {
-        IEntity p = m_Parent;
-
-        while (p is Item item)
-        {
-          if (item.m_Parent == null) break;
-
-          p = item.m_Parent;
-        }
-
-        return p;
-      }
-    }
-
-    public bool NoMoveHS{ get; set; }
-
-    public virtual int PhysicalResistance => 0;
-    public virtual int FireResistance => 0;
-    public virtual int ColdResistance => 0;
-    public virtual int PoisonResistance => 0;
-    public virtual int EnergyResistance => 0;
-
-    [CommandProperty(AccessLevel.GameMaster)]
-    public virtual int ItemID
-    {
-      get => m_ItemID;
-      set
-      {
-        if (m_ItemID != value)
-        {
-          int oldPileWeight = PileWeight;
-
-          m_ItemID = value;
-
-          int newPileWeight = PileWeight;
-
-          UpdateTotal(this, TotalType.Weight, newPileWeight - oldPileWeight);
-
-          InvalidateProperties();
-          Delta(ItemDelta.Update);
-        }
-      }
-    }
-
-    public virtual string DefaultName => null;
-
-    [CommandProperty(AccessLevel.GameMaster)]
-    public string Name
-    {
-      get => LookupCompactInfo()?.m_Name ?? DefaultName;
-      set
-      {
-        if (value == null || value != DefaultName)
-        {
-          CompactInfo info = AcquireCompactInfo();
-
-          info.m_Name = value;
-
-          if (info.m_Name == null)
-            VerifyCompactInfo();
-
-          InvalidateProperties();
-        }
-      }
-    }
-
-    [CommandProperty(AccessLevel.GameMaster, AccessLevel.Developer)]
-    public IEntity Parent
-    {
-      get => m_Parent;
-      set
-      {
-        if (m_Parent == value)
-          return;
-
-        IEntity oldParent = m_Parent;
-
-        m_Parent = value;
-
-        if (m_Map != null)
-        {
-          if (oldParent != null && m_Parent == null)
-            m_Map.OnEnter(this);
-          else if (m_Parent != null)
-            m_Map.OnLeave(this);
-        }
-      }
-    }
-
-    [CommandProperty(AccessLevel.GameMaster)]
-    public LightType Light
-    {
-      get => (LightType)m_Direction;
-      set
-      {
-        if ((LightType)m_Direction != value)
-        {
-          m_Direction = (Direction)value;
-          Delta(ItemDelta.Update);
-        }
-      }
-    }
-
-    [CommandProperty(AccessLevel.GameMaster)]
-    public Direction Direction
-    {
-      get => m_Direction;
-      set
-      {
-        if (m_Direction != value)
-        {
-          m_Direction = value;
-          Delta(ItemDelta.Update);
-        }
-      }
-    }
-
-    [CommandProperty(AccessLevel.GameMaster)]
-    public int Amount
-    {
-      get => m_Amount;
-      set
-      {
-        int oldValue = m_Amount;
-
-        if (oldValue != value)
-        {
-          int oldPileWeight = PileWeight;
-
-          m_Amount = value;
-
-          int newPileWeight = PileWeight;
-
-          UpdateTotal(this, TotalType.Weight, newPileWeight - oldPileWeight);
-
-          OnAmountChange(oldValue);
-
-          Delta(ItemDelta.Update);
-
-          if (oldValue > 1 || value > 1)
-            InvalidateProperties();
-
-          if (!Stackable && m_Amount > 1)
-            Console.WriteLine("Warning: 0x{0:X}: Amount changed for non-stackable item '{2}'. ({1})",
-              Serial.Value, m_Amount, GetType().Name);
-        }
-      }
-    }
-
-    public virtual bool HandlesOnSpeech => false;
-
-    public virtual bool BlocksFit => false;
-
-    public bool InSecureTrade => GetSecureTradeCont() != null;
-
-    public ItemData ItemData => TileData.ItemTable[m_ItemID & TileData.MaxItemValue];
-
-    int ITile.ID => ItemData.Value;
-
-    public virtual bool CanTarget => true;
-    public virtual bool DisplayLootType => true;
-
-    public static bool ScissorCopyLootType{ get; set; }
-
-    [CommandProperty(AccessLevel.GameMaster)]
-    public bool QuestItem
-    {
-      get => GetFlag(ImplFlag.QuestItem);
-      set
-      {
-        SetFlag(ImplFlag.QuestItem, value);
-
-        InvalidateProperties();
-
-        Delta(ItemDelta.Update);
-      }
-    }
-
-    public bool Insured
-    {
-      get => GetFlag(ImplFlag.Insured);
-      set
-      {
-        SetFlag(ImplFlag.Insured, value);
-        InvalidateProperties();
-      }
-    }
-
-    public bool PaidInsurance
-    {
-      get => GetFlag(ImplFlag.PaidInsurance);
-      set => SetFlag(ImplFlag.PaidInsurance, value);
-    }
-
-    public Mobile BlessedFor
-    {
-      get => LookupCompactInfo()?.m_BlessedFor;
-      set
-      {
-        CompactInfo info = AcquireCompactInfo();
-
-        info.m_BlessedFor = value;
-
-        if (info.m_BlessedFor == null)
-          VerifyCompactInfo();
-
-        InvalidateProperties();
-      }
-    }
-
-    int IComparable<IEntity>.CompareTo(IEntity other) => other == null ? -1 : Serial.CompareTo(other.Serial);
-
-    public int CompareTo(Item other) => other == null ? -1 : Serial.CompareTo(other.Serial);
-
-    /// <summary>
-    ///   Moves the Item to a given <paramref name="location" /> and <paramref name="map" />.
-    /// </summary>
-    public void MoveToWorld(Point3D location, Map map)
-    {
-      if (Deleted)
-        return;
-
-      Point3D oldLocation = GetWorldLocation();
-      Point3D oldRealLocation = m_Location;
-
-      SetLastMoved();
-
-      if (Parent is Mobile mobile)
-        mobile.RemoveItem(this);
-      else if (Parent is Item item)
-        item.RemoveItem(this);
-
-      if (m_Map != map)
-      {
-        Map old = m_Map;
-
-        if (m_Map != null)
-        {
-          m_Map.OnLeave(this);
-
-          if (oldLocation.m_X != 0)
-          {
-            IPooledEnumerable<NetState> eable = m_Map.GetClientsInRange(oldLocation, GetMaxUpdateRange());
-
-            foreach (NetState state in eable)
-            {
-              Mobile m = state.Mobile;
-
-              if (m.InRange(oldLocation, GetUpdateRange(m)))
-                Packets.SendRemoveEntity(state, Serial);
-            }
-
-            eable.Free();
-          }
-        }
-
-        m_Location = location;
-        OnLocationChange(oldRealLocation);
-
-        List<Item> items = LookupItems();
-
-        if (items != null)
-          for (int i = 0; i < items.Count; ++i)
-            items[i].Map = map;
-
-        m_Map = map;
-        m_Map?.OnEnter(this);
-
-        OnMapChange();
-
-        if (m_Map != null)
-        {
-          IPooledEnumerable<NetState> eable = m_Map.GetClientsInRange(m_Location, GetMaxUpdateRange());
-
-          foreach (NetState state in eable)
-          {
-            Mobile m = state.Mobile;
-
-            if (m.CanSee(this) && m.InRange(m_Location, GetUpdateRange(m)))
-              SendInfoTo(state);
-          }
-
-          eable.Free();
-        }
-
-        RemDelta(ItemDelta.Update);
-
-        if (old == null || old == Map.Internal)
-          InvalidateProperties();
-      }
-      else if (m_Map != null)
-      {
-        IPooledEnumerable<NetState> eable;
-
-        if (oldLocation.m_X != 0)
-        {
-          eable = m_Map.GetClientsInRange(oldLocation, GetMaxUpdateRange());
-
-          foreach (NetState state in eable)
-          {
-            Mobile m = state.Mobile;
-
-            if (!m.InRange(location, GetUpdateRange(m)))
-              Packets.SendRemoveEntity(state, Serial);
-          }
-
-          eable.Free();
-        }
-
-        Point3D oldInternalLocation = m_Location;
-
-        m_Location = location;
-        OnLocationChange(oldRealLocation);
-
-        eable = m_Map.GetClientsInRange(m_Location, GetMaxUpdateRange());
-
-        foreach (NetState state in eable)
-        {
-          Mobile m = state.Mobile;
-
-          if (m.CanSee(this) && m.InRange(m_Location, GetUpdateRange(m)))
-            SendInfoTo(state);
-        }
-
-        eable.Free();
-
-        m_Map.OnMove(oldInternalLocation, this);
-
-        RemDelta(ItemDelta.Update);
-      }
-      else
-      {
-        Map = map;
-        Location = location;
-      }
-    }
-
-    /// <summary>
-    ///   Has the item been deleted?
-    /// </summary>
-    public bool Deleted => GetFlag(ImplFlag.Deleted);
-
-    [CommandProperty(AccessLevel.Counselor, AccessLevel.GameMaster)]
-    public Map Map
-    {
-      get => m_Map;
-      set
-      {
-        if (m_Map != value)
-        {
-          Map old = m_Map;
-
-          if (m_Map != null && m_Parent == null)
-          {
-            m_Map.OnLeave(this);
-            SendRemovePacket();
-          }
-
-          List<Item> items = LookupItems();
-
-          if (items != null)
-            for (int i = 0; i < items.Count; ++i)
-              items[i].Map = value;
-
-          m_Map = value;
-
-          if (m_Map != null && m_Parent == null)
-            m_Map.OnEnter(this);
-
-          Delta(ItemDelta.Update);
-
-          OnMapChange();
-
-          if (old == null || old == Map.Internal)
-            InvalidateProperties();
-        }
-      }
-    }
-
-    public virtual void ProcessDelta()
-    {
-      ItemDelta flags = m_DeltaFlags;
-
-      SetFlag(ImplFlag.InQueue, false);
-      m_DeltaFlags = ItemDelta.None;
-
-      Map map = m_Map;
-
-      if (map == null || Deleted)
-        return;
-
-      Point3D worldLoc = GetWorldLocation();
-      bool update = (flags & ItemDelta.Update) != 0;
-
-      if (update && m_Parent is Container contParent && !contParent.IsPublicContainer)
-      {
-        Mobile rootParent = contParent.RootParent as Mobile;
-        Mobile tradeRecip = null;
-
-        if (rootParent != null)
-        {
-          NetState ns = rootParent.NetState;
-
-          if (ns != null && rootParent.CanSee(this) && rootParent.InRange(worldLoc, GetUpdateRange(rootParent)))
-          {
-            Packets.SendContainerContentUpdate(ns, this);
-
-            if (ObjectPropertyList.Enabled)
-              PropertyList.Send(ns);
-          }
-        }
-
-        SecureTrade st = GetSecureTradeCont()?.Trade;
-
-        if (st != null)
-        {
-          Mobile test = st.From.Mobile;
-
-          if (test != null && test != rootParent)
-            tradeRecip = test;
-
-          test = st.To.Mobile;
-
-          if (test != null && test != rootParent)
-            tradeRecip = test;
-
-          NetState ns = tradeRecip?.NetState;
-
-          if (ns != null && tradeRecip.CanSee(this) && tradeRecip.InRange(worldLoc, GetUpdateRange(tradeRecip)))
-          {
-            Packets.SendContainerContentUpdate(ns, this);
-
-            if (ObjectPropertyList.Enabled)
-              PropertyList.Send(ns);
-          }
-        }
-
-        List<Mobile> openers = contParent.Openers;
-
-        if (openers?.Count > 0)
-          lock (openers)
-          {
-            for (int i = 0; i < openers.Count; ++i)
-            {
-              Mobile mob = openers[i];
-
-              int range = GetUpdateRange(mob);
-
-              if (mob.Map != map || !mob.InRange(worldLoc, range))
-                openers.RemoveAt(i--);
-              else
-              {
-                if (mob == rootParent || mob == tradeRecip)
-                  continue;
-
-                NetState ns = mob.NetState;
-
-                if (ns != null && mob.CanSee(this))
-                {
-                  Packets.SendContainerContentUpdate(ns, this);
-
-                  if (ObjectPropertyList.Enabled)
-                    PropertyList.Send(ns);
-                }
-              }
-            }
-
-            if (openers.Count == 0)
-              contParent.Openers = null;
-          }
-
-        return;
-      }
-
-      IPooledEnumerable<NetState> eable = map.GetClientsInRange(worldLoc, GetMaxUpdateRange());
-
-      foreach (NetState state in eable)
-      {
-        Mobile m = state.Mobile;
-
-        if (m.CanSee(this) && m.InRange(worldLoc, GetUpdateRange(m)))
-        {
-          if (update)
-          {
-            if (m_Parent == null)
-              SendInfoTo(state, ObjectPropertyList.Enabled);
-            else
-            {
-              if (m_Parent is Item)
-                Packets.SendContainerContentUpdate(state, this);
-              else if (m_Parent is Mobile)
-                Packets.SendEquipUpdate(state, this);
-
-              if (ObjectPropertyList.Enabled)
-                PropertyList.Send(state);
-            }
-          }
-          else if ((flags & ItemDelta.EquipOnly) != 0 && m_Parent is Mobile)
-          {
-            Packets.SendEquipUpdate(state, this);
-
-            if (ObjectPropertyList.Enabled)
-              PropertyList.Send(state);
-          } else if (ObjectPropertyList.Enabled && (flags & ItemDelta.Properties) != 0)
-            PropertyList.Send(state);
-        }
-      }
-
-      eable.Free();
-    }
-
-    public virtual void Delete()
-    {
-      if (Deleted || !World.OnDelete(this))
-        return;
-
-      OnDelete();
-
-      List<Item> items = LookupItems();
-
-      if (items != null)
-        for (int i = items.Count - 1; i >= 0; --i)
-          if (i < items.Count)
-            items[i].OnParentDeleted(this);
-
-      SendRemovePacket();
-
-      SetFlag(ImplFlag.Deleted, true);
-
-      if (Parent is Mobile mobile)
-        mobile.RemoveItem(this);
-      else if (Parent is Item item)
-        item.RemoveItem(this);
-
-      ClearBounce();
-
-      if (m_Map != null)
-      {
-        if (m_Parent == null)
-          m_Map.OnLeave(this);
-        m_Map = null;
-      }
-
-      World.RemoveItem(this);
-
-      OnAfterDelete();
-
-      ClearProperties();
-    }
-
-    [CommandProperty(AccessLevel.Counselor)]
-    public Serial Serial{ get; }
-
-    public virtual int HuedItemID => m_ItemID;
-
-    int ISerializable.TypeReference => m_TypeRef;
-
-    uint ISerializable.SerialIdentity => Serial;
-
-    public virtual void Serialize(GenericWriter writer)
-    {
-      writer.Write(9); // version
-
-      SaveFlag flags = SaveFlag.None;
-
-      int x = m_Location.m_X, y = m_Location.m_Y, z = m_Location.m_Z;
-
-      if (x != 0 || y != 0 || z != 0)
-      {
-        if (x >= short.MinValue && x <= short.MaxValue && y >= short.MinValue && y <= short.MaxValue &&
-            z >= sbyte.MinValue && z <= sbyte.MaxValue)
-        {
-          if (x != 0 || y != 0)
-          {
-            if (x >= byte.MinValue && x <= byte.MaxValue && y >= byte.MinValue && y <= byte.MaxValue)
-              flags |= SaveFlag.LocationByteXY;
-            else
-              flags |= SaveFlag.LocationShortXY;
-          }
-
-          if (z != 0)
-            flags |= SaveFlag.LocationSByteZ;
-        }
-        else
-        {
-          flags |= SaveFlag.LocationFull;
-        }
-      }
-
-      CompactInfo info = LookupCompactInfo();
-      List<Item> items = LookupItems();
-
-      if (m_Direction != Direction.North)
-        flags |= SaveFlag.Direction;
-      if (info?.m_Bounce != null)
-        flags |= SaveFlag.Bounce;
-      if (m_LootType != LootType.Regular)
-        flags |= SaveFlag.LootType;
-      if (m_ItemID != 0)
-        flags |= SaveFlag.ItemID;
-      if (m_Hue != 0)
-        flags |= SaveFlag.Hue;
-      if (m_Amount != 1)
-        flags |= SaveFlag.Amount;
-      if (m_Layer != Layer.Invalid)
-        flags |= SaveFlag.Layer;
-      if (info?.m_Name != null)
-        flags |= SaveFlag.Name;
-      if (m_Parent != null)
-        flags |= SaveFlag.Parent;
-      if (items != null && items.Count > 0)
-        flags |= SaveFlag.Items;
-      if (m_Map != Map.Internal)
-        flags |= SaveFlag.Map;
-      //if ( m_InsuredFor != null && !m_InsuredFor.Deleted )
-      //flags |= SaveFlag.InsuredFor;
-
-      if (info != null)
-      {
-        if (info.m_BlessedFor?.Deleted == false)
-          flags |= SaveFlag.BlessedFor;
-        if (info.m_HeldBy?.Deleted == false)
-          flags |= SaveFlag.HeldBy;
-        if (info.m_SavedFlags != 0)
-          flags |= SaveFlag.SavedFlags;
-      }
-
-      if (info == null || info.m_Weight == -1.0)
-      {
-        flags |= SaveFlag.NullWeight;
-      }
-      else
-      {
-        if (info.m_Weight == 0.0)
-        {
-          flags |= SaveFlag.WeightIs0;
-        }
-        else if (info.m_Weight != 1.0)
-        {
-          if (info.m_Weight == (int)info.m_Weight)
-            flags |= SaveFlag.IntWeight;
-          else
-            flags |= SaveFlag.WeightNot1or0;
-        }
-      }
-
-      ImplFlag implFlags = m_Flags & (ImplFlag.Visible | ImplFlag.Movable | ImplFlag.Stackable | ImplFlag.Insured |
-                                      ImplFlag.PaidInsurance | ImplFlag.QuestItem);
-
-      if (implFlags != (ImplFlag.Visible | ImplFlag.Movable))
-        flags |= SaveFlag.ImplFlags;
-
-      writer.Write((int)flags);
-
-      /* begin last moved time optimization */
-      long ticks = LastMoved.Ticks;
-      long now = DateTime.UtcNow.Ticks;
-
-      TimeSpan d = new TimeSpan(ticks - now);
-
-      double minutes = -d.TotalMinutes;
-
-      if (minutes < int.MinValue)
-        minutes = int.MinValue;
-      else if (minutes > int.MaxValue)
-        minutes = int.MaxValue;
-
-      writer.WriteEncodedInt((int)minutes);
-      /* end */
-
-      if (GetSaveFlag(flags, SaveFlag.Direction))
-        writer.Write((byte)m_Direction);
-
-      if (GetSaveFlag(flags, SaveFlag.Bounce))
-        BounceInfo.Serialize(info.m_Bounce, writer);
-
-      if (GetSaveFlag(flags, SaveFlag.LootType))
-        writer.Write((byte)m_LootType);
-
-      if (GetSaveFlag(flags, SaveFlag.LocationFull))
-      {
-        writer.WriteEncodedInt(x);
-        writer.WriteEncodedInt(y);
-        writer.WriteEncodedInt(z);
-      }
-      else
-      {
-        if (GetSaveFlag(flags, SaveFlag.LocationByteXY))
-        {
-          writer.Write((byte)x);
-          writer.Write((byte)y);
-        }
-        else if (GetSaveFlag(flags, SaveFlag.LocationShortXY))
-        {
-          writer.Write((short)x);
-          writer.Write((short)y);
-        }
-
-        if (GetSaveFlag(flags, SaveFlag.LocationSByteZ))
-          writer.Write((sbyte)z);
-      }
-
-      if (GetSaveFlag(flags, SaveFlag.ItemID))
-        writer.WriteEncodedInt(m_ItemID);
-
-      if (GetSaveFlag(flags, SaveFlag.Hue))
-        writer.WriteEncodedInt(m_Hue);
-
-      if (GetSaveFlag(flags, SaveFlag.Amount))
-        writer.WriteEncodedInt(m_Amount);
-
-      if (GetSaveFlag(flags, SaveFlag.Layer))
-        writer.Write((byte)m_Layer);
-
-      if (GetSaveFlag(flags, SaveFlag.Name))
-        writer.Write(info.m_Name);
-
-      if (GetSaveFlag(flags, SaveFlag.Parent)) writer.Write(m_Parent?.Deleted == false ? m_Parent.Serial : Serial.MinusOne);
-
-      if (GetSaveFlag(flags, SaveFlag.Items))
-        writer.Write(items, false);
-
-      if (GetSaveFlag(flags, SaveFlag.IntWeight))
-        writer.WriteEncodedInt((int)info.m_Weight);
-      else if (GetSaveFlag(flags, SaveFlag.WeightNot1or0))
-        writer.Write(info.m_Weight);
-
-      if (GetSaveFlag(flags, SaveFlag.Map))
-        writer.Write(m_Map);
-
-      if (GetSaveFlag(flags, SaveFlag.ImplFlags))
-        writer.WriteEncodedInt((int)implFlags);
-
-      if (GetSaveFlag(flags, SaveFlag.InsuredFor))
-        writer.Write((Mobile)null);
-
-      if (GetSaveFlag(flags, SaveFlag.BlessedFor))
-        writer.Write(info.m_BlessedFor);
-
-      if (GetSaveFlag(flags, SaveFlag.HeldBy))
-        writer.Write(info.m_HeldBy);
-
-      if (GetSaveFlag(flags, SaveFlag.SavedFlags))
-        writer.WriteEncodedInt(info.m_SavedFlags);
-    }
-
-    public ISpawner Spawner
-    {
-      get => LookupCompactInfo()?.m_Spawner;
-      set
-      {
-        CompactInfo info = AcquireCompactInfo();
-
-        info.m_Spawner = value;
-
-        if (info.m_Spawner == null)
-          VerifyCompactInfo();
-      }
-    }
-
-    public virtual void OnBeforeSpawn(Point3D location, Map m)
-    {
-    }
-
-    public virtual void OnAfterSpawn()
-    {
-    }
-
-    public ExpandFlag GetExpandFlags()
-    {
-      CompactInfo info = LookupCompactInfo();
-
-      ExpandFlag flags = 0;
-
-      if (info != null)
-      {
-        if (info.m_BlessedFor != null)
-          flags |= ExpandFlag.Blessed;
-
-        if (info.m_Bounce != null)
-          flags |= ExpandFlag.Bounce;
-
-        if (info.m_HeldBy != null)
-          flags |= ExpandFlag.Holder;
-
-        if (info.m_Items != null)
-          flags |= ExpandFlag.Items;
-
-        if (info.m_Name != null)
-          flags |= ExpandFlag.Name;
-
-        if (info.m_Spawner != null)
-          flags |= ExpandFlag.Spawner;
-
-        if (info.m_SavedFlags != 0)
-          flags |= ExpandFlag.SaveFlag;
-
-        if (info.m_TempFlags != 0)
-          flags |= ExpandFlag.TempFlag;
-
-        if (info.m_Weight != -1)
-          flags |= ExpandFlag.Weight;
-      }
-
-      return flags;
-    }
-
-    private CompactInfo LookupCompactInfo() => m_CompactInfo;
-
-<<<<<<< HEAD
-    private CompactInfo AcquireCompactInfo() => m_CompactInfo ??= new CompactInfo();
-=======
-    private CompactInfo AcquireCompactInfo() => m_CompactInfo ?? (m_CompactInfo = new CompactInfo());
->>>>>>> 64d59ce2
-
-    private void ReleaseCompactInfo()
-    {
-      m_CompactInfo = null;
-    }
-
-    private void VerifyCompactInfo()
-    {
-      CompactInfo info = m_CompactInfo;
-
-      if (info == null)
-        return;
-
-      bool isValid = info.m_Name != null
-                     || info.m_Items != null
-                     || info.m_Bounce != null
-                     || info.m_HeldBy != null
-                     || info.m_BlessedFor != null
-                     || info.m_Spawner != null
-                     || info.m_TempFlags != 0
-                     || info.m_SavedFlags != 0
-                     || info.m_Weight != -1;
-
-      if (!isValid)
-        ReleaseCompactInfo();
-    }
-
-    public List<Item> LookupItems()
-    {
-      if (this is Container container)
-        return container.m_Items;
-
-      return LookupCompactInfo()?.m_Items;
-    }
-
-    public List<Item> AcquireItems()
-    {
-      if (this is Container cont)
-        return cont.m_Items ??= new List<Item>();
-
-      CompactInfo info = AcquireCompactInfo();
-      return info.m_Items ??= new List<Item>();
-    }
-
-    private void SetFlag(ImplFlag flag, bool value)
-    {
-      if (value)
-        m_Flags |= flag;
-      else
-        m_Flags &= ~flag;
-    }
-
-    private bool GetFlag(ImplFlag flag) => (m_Flags & flag) != 0;
-
-    public BounceInfo GetBounce() => LookupCompactInfo()?.m_Bounce;
-
-    public void RecordBounce()
-    {
-      AcquireCompactInfo().m_Bounce = new BounceInfo(this);
-    }
-
-    public void ClearBounce()
-    {
-      CompactInfo info = LookupCompactInfo();
-
-      BounceInfo bounce = info?.m_Bounce;
-
-      if (bounce == null)
-        return;
-
-      info.m_Bounce = null;
-
-      if (bounce.m_Parent is Item parentItem)
-      {
-        if (!parentItem.Deleted)
-          parentItem.OnItemBounceCleared(this);
-      }
-      else if (bounce.m_Parent is Mobile parentMobile)
-      {
-        if (!parentMobile.Deleted)
-          parentMobile.OnItemBounceCleared(this);
-      }
-
-      VerifyCompactInfo();
-    }
-
-    /// <summary>
-    ///   Overridable. Virtual event invoked when a client, <paramref name="from" />, invokes a 'help request' for the Item.
-    ///   Seemingly no longer functional in newer clients.
-    /// </summary>
-    public virtual void OnHelpRequest(Mobile from)
-    {
-    }
-
-    /// <summary>
-    ///   Overridable. Method checked to see if the item can be traded.
-    /// </summary>
-    /// <returns>True if the trade is allowed, false if not.</returns>
-    public virtual bool AllowSecureTrade(Mobile from, Mobile to, Mobile newOwner, bool accepted) => true;
-
-    /// <summary>
-    ///   Overridable. Virtual event invoked when a trade has completed, either successfully or not.
-    /// </summary>
-    public virtual void OnSecureTrade(Mobile from, Mobile to, Mobile newOwner, bool accepted)
-    {
-    }
-
-<<<<<<< HEAD
-    /// <summary>
-    ///   Overridable. Method checked to see if the elemental resistances of this Item conflict with another Item on the
-    ///   <see cref="Mobile" />.
-    /// </summary>
-    /// <returns>
-    ///   <list type="table">
-    ///     <item>
-    ///       <term>True</term>
-    ///       <description>
-    ///         There is a confliction. The elemental resistance bonuses of this Item should not be applied to the
-    ///         <see cref="Mobile" />
-    ///       </description>
-    ///     </item>
-    ///     <item>
-    ///       <term>False</term>
-    ///       <description>There is no confliction. The bonuses should be applied.</description>
-    ///     </item>
-    ///   </list>
-    /// </returns>
-    public virtual bool CheckPropertyConfliction(Mobile m) => false;
-=======
-	  /// <summary>
-	  ///   Overridable. Method checked to see if the elemental resistances of this Item conflict with another Item on the
-	  ///   <see cref="Mobile" />.
-	  /// </summary>
-	  /// <returns>
-	  ///   <list type="table">
-	  ///     <item>
-	  ///       <term>True</term>
-	  ///       <description>
-	  ///         There is a confliction. The elemental resistance bonuses of this Item should not be applied to the
-	  ///         <see cref="Mobile" />
-	  ///       </description>
-	  ///     </item>
-	  ///     <item>
-	  ///       <term>False</term>
-	  ///       <description>There is no confliction. The bonuses should be applied.</description>
-	  ///     </item>
-	  ///   </list>
-	  /// </returns>
-	  public virtual bool CheckPropertyConfliction(Mobile m) => false;
->>>>>>> 64d59ce2
-
-    /// <summary>
-    ///   Overridable. Sends the <see cref="PropertyList">object property list</see> to <paramref name="from" />.
-    /// </summary>
-    public virtual void SendPropertiesTo(Mobile from)
-    {
-      PropertyList.Send(from?.NetState);
-    }
-
-    /// <summary>
-    ///   Overridable. Adds the name of this item to the given <see cref="ObjectPropertyList" />. This method should be overridden
-    ///   if the item requires a complex naming format.
-    /// </summary>
-    public virtual void AddNameProperty(ObjectPropertyList list)
-    {
-      string name = Name;
-
-      if (name == null)
-      {
-        if (m_Amount <= 1)
-          list.Add(LabelNumber);
-        else
-          list.Add(1050039, "{0}\t#{1}", m_Amount, LabelNumber); // ~1_NUMBER~ ~2_ITEMNAME~
-      }
-      else
-      {
-        if (m_Amount <= 1)
-          list.Add(name);
-        else
-          list.Add(1050039, "{0}\t{1}", m_Amount, Name); // ~1_NUMBER~ ~2_ITEMNAME~
-      }
-    }
-
-    /// <summary>
-    ///   Overridable. Adds the loot type of this item to the given <see cref="ObjectPropertyList" />. By default, this will be
-    ///   either 'blessed', 'cursed', or 'insured'.
-    /// </summary>
-    public virtual void AddLootTypeProperty(ObjectPropertyList list)
-    {
-      if (m_LootType == LootType.Blessed)
-        list.Add(1038021); // blessed
-      else if (m_LootType == LootType.Cursed)
-        list.Add(1049643); // cursed
-      else if (Insured)
-        list.Add(1061682); // <b>insured</b>
-    }
-
-    /// <summary>
-    ///   Overridable. Adds any elemental resistances of this item to the given <see cref="ObjectPropertyList" />.
-    /// </summary>
-    public virtual void AddResistanceProperties(ObjectPropertyList list)
-    {
-      int v = PhysicalResistance;
-
-      if (v != 0)
-        list.Add(1060448, v.ToString()); // physical resist ~1_val~%
-
-      v = FireResistance;
-
-      if (v != 0)
-        list.Add(1060447, v.ToString()); // fire resist ~1_val~%
-
-      v = ColdResistance;
-
-      if (v != 0)
-        list.Add(1060445, v.ToString()); // cold resist ~1_val~%
-
-      v = PoisonResistance;
-
-      if (v != 0)
-        list.Add(1060449, v.ToString()); // poison resist ~1_val~%
-
-      v = EnergyResistance;
-
-      if (v != 0)
-        list.Add(1060446, v.ToString()); // energy resist ~1_val~%
-    }
-
-    /// <summary>
-    ///   Overridable. Displays cliloc 1072788-1072789.
-    /// </summary>
-    public virtual void AddWeightProperty(ObjectPropertyList list)
-    {
-      int weight = PileWeight + TotalWeight;
-
-      if (weight == 1)
-        list.Add(1072788, weight.ToString()); //Weight: ~1_WEIGHT~ stone
-      else
-        list.Add(1072789, weight.ToString()); //Weight: ~1_WEIGHT~ stones
-    }
-
-    /// <summary>
-    ///   Overridable. Adds header properties. By default, this invokes <see cref="AddNameProperty" />,
-    ///   <see cref="AddBlessedForProperty" /> (if applicable), and <see cref="AddLootTypeProperty" /> (if
-    ///   <see cref="DisplayLootType" />).
-    /// </summary>
-    public virtual void AddNameProperties(ObjectPropertyList list)
-    {
-      AddNameProperty(list);
-
-      if (IsSecure)
-        AddSecureProperty(list);
-      else if (IsLockedDown)
-        AddLockedDownProperty(list);
-
-      Mobile blessedFor = BlessedFor;
-
-      if (blessedFor?.Deleted == false)
-        AddBlessedForProperty(list, blessedFor);
-
-      if (DisplayLootType)
-        AddLootTypeProperty(list);
-
-      if (DisplayWeight)
-        AddWeightProperty(list);
-
-      if (QuestItem)
-        AddQuestItemProperty(list);
-
-
-      AppendChildNameProperties(list);
-    }
-
-    /// <summary>
-    ///   Overridable. Adds the "Quest Item" property to the given <see cref="ObjectPropertyList" />.
-    /// </summary>
-    public virtual void AddQuestItemProperty(ObjectPropertyList list)
-    {
-      list.Add(1072351); // Quest Item
-    }
-
-    /// <summary>
-    ///   Overridable. Adds the "Locked Down & Secure" property to the given <see cref="ObjectPropertyList" />.
-    /// </summary>
-    public virtual void AddSecureProperty(ObjectPropertyList list)
-    {
-      list.Add(501644); // locked down & secure
-    }
-
-    /// <summary>
-    ///   Overridable. Adds the "Locked Down" property to the given <see cref="ObjectPropertyList" />.
-    /// </summary>
-    public virtual void AddLockedDownProperty(ObjectPropertyList list)
-    {
-      list.Add(501643); // locked down
-    }
-
-    /// <summary>
-    ///   Overridable. Adds the "Blessed for ~1_NAME~" property to the given <see cref="ObjectPropertyList" />.
-    /// </summary>
-    public virtual void AddBlessedForProperty(ObjectPropertyList list, Mobile m)
-    {
-      list.Add(1062203, "{0}", m.Name); // Blessed for ~1_NAME~
-    }
-
-    /// <summary>
-    ///   Overridable. Fills an <see cref="ObjectPropertyList" /> with everything applicable. By default, this invokes
-    ///   <see cref="AddNameProperties" />, then <see cref="Item.GetChildProperties">Item.GetChildProperties</see> or
-    ///   <see cref="Mobile.GetChildProperties">Mobile.GetChildProperties</see>. This method should be overridden to add any custom
-    ///   properties.
-    /// </summary>
-    public virtual void GetProperties(ObjectPropertyList list)
-    {
-      AddNameProperties(list);
-    }
-
-    /// <summary>
-    ///   Overridable. Event invoked when a child (<paramref name="item" />) is building it's <see cref="ObjectPropertyList" />.
-    ///   Recursively calls <see cref="Item.GetChildProperties">Item.GetChildProperties</see> or
-    ///   <see cref="Mobile.GetChildProperties">Mobile.GetChildProperties</see>.
-    /// </summary>
-    public virtual void GetChildProperties(ObjectPropertyList list, Item item)
-    {
-      if (m_Parent is Item parentItem)
-        parentItem.GetChildProperties(list, item);
-      else if (m_Parent is Mobile parentMobile)
-        parentMobile.GetChildProperties(list, item);
-    }
-
-    /// <summary>
-    ///   Overridable. Event invoked when a child (<paramref name="item" />) is building it's Name <see cref="ObjectPropertyList" />
-    ///   . Recursively calls <see cref="Item.GetChildProperties">Item.GetChildNameProperties</see> or
-    ///   <see cref="Mobile.GetChildProperties">Mobile.GetChildNameProperties</see>.
-    /// </summary>
-    public virtual void GetChildNameProperties(ObjectPropertyList list, Item item)
-    {
-      if (m_Parent is Item parentItem)
-        parentItem.GetChildNameProperties(list, item);
-      else if (m_Parent is Mobile parentMobile)
-        parentMobile.GetChildNameProperties(list, item);
-    }
-
-    public virtual bool IsChildVisibleTo(Mobile m, Item child) => true;
-
-    public void Bounce(Mobile from)
-    {
-      if (m_Parent is Item item)
-        item.RemoveItem(this);
-      else if (m_Parent is Mobile mobile)
-        mobile.RemoveItem(this);
-
-      m_Parent = null;
-
-      BounceInfo bounce = GetBounce();
-
-      if (bounce != null)
-      {
-        IEntity parent = bounce.m_Parent;
-
-        if (parent?.Deleted != false)
-          MoveToWorld(bounce.m_WorldLoc, bounce.m_Map);
-        else if (parent is Item p)
-        {
-          IEntity root = p.RootParent;
-
-          if (p.IsAccessibleTo(from) &&
-              (!(root is Mobile mobileRoot) || mobileRoot.CheckNonlocalDrop(from, this, p)))
-          {
-            Location = bounce.m_Location;
-            p.AddItem(this);
-          }
-          else
-            MoveToWorld(from.Location, from.Map);
-        }
-        else if (parent is Mobile parentMobile)
-        {
-          if (!parentMobile.EquipItem(this))
-            MoveToWorld(bounce.m_WorldLoc, bounce.m_Map);
-        }
-        else
-          MoveToWorld(bounce.m_WorldLoc, bounce.m_Map);
-
-        ClearBounce();
-      }
-      else
-      {
-        MoveToWorld(from.Location, from.Map);
-      }
-    }
-
-<<<<<<< HEAD
-    /// <summary>
-    ///   Overridable. Method checked to see if this item may be equipped while casting a spell. By default, this returns false. It
-    ///   is overridden on spellbook and spell channeling weapons or shields.
-    /// </summary>
-    /// <returns>True if it may, false if not.</returns>
-    /// <example>
-    ///   <code>
-    /// 	public override bool AllowEquippedCast( Mobile from )
-    /// 	{
-    /// 		if ( from.Int &gt;= 100 )
-    /// 			return true;
-    ///
-    /// 		return base.AllowEquippedCast( from );
-    ///  }</code>
-    ///   When placed in an Item script, the item may be cast when equipped if the <paramref name="from" /> has 100 or more
-    ///   intelligence. Otherwise, it will drop to their backpack.
-    /// </example>
-    public virtual bool AllowEquippedCast(Mobile from) => false;
-=======
-	  /// <summary>
-	  ///   Overridable. Method checked to see if this item may be equipped while casting a spell. By default, this returns false. It
-	  ///   is overridden on spellbook and spell channeling weapons or shields.
-	  /// </summary>
-	  /// <returns>True if it may, false if not.</returns>
-	  /// <example>
-	  ///   <code>
-	  /// 	public override bool AllowEquippedCast( Mobile from )
-	  /// 	{
-	  /// 		if ( from.Int &gt;= 100 )
-	  /// 			return true;
-	  ///
-	  /// 		return base.AllowEquippedCast( from );
-	  ///  }</code>
-	  ///   When placed in an Item script, the item may be cast when equipped if the <paramref name="from" /> has 100 or more
-	  ///   intelligence. Otherwise, it will drop to their backpack.
-	  /// </example>
-	  public virtual bool AllowEquippedCast(Mobile from) => false;
->>>>>>> 64d59ce2
-
-    public virtual bool CheckConflictingLayer(Mobile m, Item item, Layer layer) => m_Layer == layer;
-
-    public virtual bool CanEquip(Mobile m) => m_Layer != Layer.Invalid && m.FindItemOnLayer(m_Layer) == null;
-
-    public virtual void GetChildContextMenuEntries(Mobile from, List<ContextMenuEntry> list, Item item)
-    {
-      if (m_Parent is Item parentItem)
-        parentItem.GetChildContextMenuEntries(from, list, item);
-      else if (m_Parent is Mobile parentMobile)
-        parentMobile.GetChildContextMenuEntries(from, list, item);
-    }
-
-    public virtual void GetContextMenuEntries(Mobile from, List<ContextMenuEntry> list)
-    {
-      if (m_Parent is Item item)
-        item.GetChildContextMenuEntries(from, list, this);
-      else if (m_Parent is Mobile mobile)
-        mobile.GetChildContextMenuEntries(from, list, this);
-    }
-
-    public virtual bool VerifyMove(Mobile from) => Movable;
-
-    public virtual DeathMoveResult OnParentDeath(Mobile parent)
-    {
-      if (!Movable)
-        return DeathMoveResult.RemainEquipped;
-      if (parent.KeepsItemsOnDeath)
-        return DeathMoveResult.MoveToBackpack;
-      if (CheckBlessed(parent))
-        return DeathMoveResult.MoveToBackpack;
-      if (CheckNewbied() && parent.Kills < 5)
-        return DeathMoveResult.MoveToBackpack;
-      if (parent.Player && Nontransferable)
-        return DeathMoveResult.MoveToBackpack;
-
-      return DeathMoveResult.MoveToCorpse;
-    }
-
-    public virtual DeathMoveResult OnInventoryDeath(Mobile parent)
-    {
-      if (!Movable)
-        return DeathMoveResult.MoveToBackpack;
-      if (parent.KeepsItemsOnDeath)
-        return DeathMoveResult.MoveToBackpack;
-      if (CheckBlessed(parent))
-        return DeathMoveResult.MoveToBackpack;
-      if (CheckNewbied() && parent.Kills < 5)
-        return DeathMoveResult.MoveToBackpack;
-      if (parent.Player && Nontransferable)
-        return DeathMoveResult.MoveToBackpack;
-
-      return DeathMoveResult.MoveToCorpse;
-    }
-
-    /// <summary>
-    ///   Moves the Item to <paramref name="location" />. The Item does not change maps.
-    /// </summary>
-    public virtual void MoveToWorld(Point3D location)
-    {
-      MoveToWorld(location, m_Map);
-    }
-
-    public void LabelTo(Mobile to, int number, string args = "")
-    {
-      Packets.SendMessageLocalized(to?.NetState, Serial, m_ItemID, MessageType.Label, 0x3B2, 3, number, "", args);
-    }
-
-    public void LabelTo(Mobile to, string text)
-    {
-      Packets.SendUnicodeMessage(to?.NetState, Serial, m_ItemID, MessageType.Label, 0x3B2, 3, "ENU", "", text);
-    }
-
-    public void LabelTo(Mobile to, string format, params object[] args)
-    {
-      LabelTo(to, string.Format(format, args));
-    }
-
-    public void LabelToAffix(Mobile to, int number, AffixType type, string affix, string args = "")
-    {
-      Packets.SendMessageLocalizedAffix(to?.NetState, Serial, m_ItemID, MessageType.Label, 0x3B2, 3, number, "", type, affix, args);
-    }
-
-    public virtual void LabelLootTypeTo(Mobile to)
-    {
-      if (m_LootType == LootType.Blessed)
-        LabelTo(to, 1041362); // (blessed)
-      else if (m_LootType == LootType.Cursed)
-        LabelTo(to, "(cursed)");
-    }
-
-    public bool AtWorldPoint(int x, int y) => m_Parent == null && m_Location.m_X == x && m_Location.m_Y == y;
-
-    public bool AtPoint(int x, int y) => m_Location.m_X == x && m_Location.m_Y == y;
-
-    public virtual bool OnDecay() => Decays && Parent == null && Map != Map.Internal && Region.Find(Location, Map).OnDecay(this);
-
-    public void SetLastMoved()
-    {
-      LastMoved = DateTime.UtcNow;
-    }
-
-    public virtual bool CanStackWith(Item dropped) =>
-      dropped.Stackable && Stackable && dropped.GetType() == GetType() && dropped.ItemID == ItemID &&
-      dropped.Hue == Hue && dropped.Name == Name && dropped.Amount + Amount <= 60000 && dropped != this;
-
-    public bool StackWith(Mobile from, Item dropped) => StackWith(from, dropped, true);
-
-    public virtual bool StackWith(Mobile from, Item dropped, bool playSound)
-    {
-      if (CanStackWith(dropped))
-      {
-        if (m_LootType != dropped.m_LootType)
-          m_LootType = LootType.Regular;
-
-        Amount += dropped.Amount;
-        dropped.Delete();
-
-        if (playSound && from != null)
-        {
-          int soundID = GetDropSound();
-
-          if (soundID == -1)
-            soundID = 0x42;
-
-          from.SendSound(soundID, GetWorldLocation());
-        }
-
-        return true;
-      }
-
-      return false;
-    }
-
-    public virtual bool OnDragDrop(Mobile from, Item dropped)
-    {
-      bool success = Parent is Container container && container.OnStackAttempt(from, this, dropped) ||
-                     StackWith(from, dropped);
-
-      if (success && Spawner != null)
-      {
-        Spawner.Remove(this);
-        Spawner = null;
-      }
-
-      return success;
-    }
-
-    public Rectangle2D GetGraphicBounds()
-    {
-      int itemID = m_ItemID;
-      bool doubled = m_Amount > 1;
-
-      if (itemID >= 0xEEA && itemID <= 0xEF2) // Are we coins?
-      {
-        int coinBase = (itemID - 0xEEA) / 3;
-        coinBase *= 3;
-        coinBase += 0xEEA;
-
-        doubled = false;
-
-        if (m_Amount <= 1)
-          itemID = coinBase;
-        else if (m_Amount <= 5)
-          itemID = coinBase + 1;
-        else // m_Amount > 5
-          itemID = coinBase + 2;
-      }
-
-      Rectangle2D bounds = ItemBounds.Table[itemID & 0x3FFF];
-
-      if (doubled) bounds.Set(bounds.X, bounds.Y, bounds.Width + 5, bounds.Height + 5);
-
-      return bounds;
-    }
-
-    public virtual void AppendChildProperties(ObjectPropertyList list)
-    {
-      if (m_Parent is Item item)
-        item.GetChildProperties(list, this);
-      else if (m_Parent is Mobile mobile)
-        mobile.GetChildProperties(list, this);
-    }
-
-    public virtual void AppendChildNameProperties(ObjectPropertyList list)
-    {
-      if (m_Parent is Item item)
-        item.GetChildNameProperties(list, this);
-      else if (m_Parent is Mobile mobile)
-        mobile.GetChildNameProperties(list, this);
-    }
-
-    public void ClearProperties()
-    {
-      m_PropertyList = null;
-    }
-
-    public void InvalidateProperties()
-    {
-      if (!ObjectPropertyList.Enabled)
-        return;
-
-      if (m_Map != null && m_Map != Map.Internal && !World.Loading)
-      {
-        ObjectPropertyList oldList = m_PropertyList;
-        m_PropertyList = null;
-
-        if (oldList?.Hash != PropertyList.Hash)
-          Delta(ItemDelta.Properties);
-      }
-      else
-        ClearProperties();
-    }
-
-    public virtual int GetPacketFlags()
-    {
-      int flags = 0;
-
-      if (!Visible)
-        flags |= 0x80;
-
-      if (Movable || ForceShowProperties)
-        flags |= 0x20;
-
-      return flags;
-    }
-
-    public virtual bool OnMoveOff(Mobile m) => true;
-
-    public virtual bool OnMoveOver(Mobile m) => true;
-
-    public virtual void OnMovement(Mobile m, Point3D oldLocation)
-    {
-    }
-
-    public void Internalize()
-    {
-      MoveToWorld(Point3D.Zero, Map.Internal);
-    }
-
-    public virtual void OnMapChange()
-    {
-    }
-
-    public virtual void OnRemoved(IEntity parent)
-    {
-    }
-
-    public virtual void OnAdded(IEntity parent)
-    {
-    }
-
-    private static void SetSaveFlag(ref SaveFlag flags, SaveFlag toSet, bool setIf)
-    {
-      if (setIf)
-        flags |= toSet;
-    }
-
-    private static bool GetSaveFlag(SaveFlag flags, SaveFlag toGet) => (flags & toGet) != 0;
-
-    public IPooledEnumerable<IEntity> GetObjectsInRange(int range) =>
-      m_Map?.GetObjectsInRange(m_Parent == null ? m_Location : GetWorldLocation(), range) ?? Map.NullEnumerable<IEntity>.Instance;
-
-    public IPooledEnumerable<Item> GetItemsInRange(int range) =>
-      m_Map?.GetItemsInRange(m_Parent == null ? m_Location : GetWorldLocation(), range) ?? Map.NullEnumerable<Item>.Instance;
-
-    public IPooledEnumerable<Mobile> GetMobilesInRange(int range) =>
-      m_Map?.GetMobilesInRange(m_Parent == null ? m_Location : GetWorldLocation(), range) ?? Map.NullEnumerable<Mobile>.Instance;
-
-    public IPooledEnumerable<NetState> GetClientsInRange(int range) =>
-      m_Map?.GetClientsInRange(m_Parent == null ? m_Location : GetWorldLocation(), range) ?? Map.NullEnumerable<NetState>.Instance;
-
-<<<<<<< HEAD
-=======
-    public IPooledEnumerable<Item> GetItemsInRange(int range)
-    {
-      Map map = m_Map;
-
-      if (map == null)
-        return Map.NullEnumerable<Item>.Instance;
-
-      if (m_Parent == null)
-        return map.GetItemsInRange(m_Location, range);
-
-      return map.GetItemsInRange(GetWorldLocation(), range);
-    }
-
-    public IPooledEnumerable<Mobile> GetMobilesInRange(int range)
-    {
-      Map map = m_Map;
-
-      if (map == null)
-        return Map.NullEnumerable<Mobile>.Instance;
-
-      if (m_Parent == null)
-        return map.GetMobilesInRange(m_Location, range);
-
-      return map.GetMobilesInRange(GetWorldLocation(), range);
-    }
-
-    public IPooledEnumerable<NetState> GetClientsInRange(int range)
-    {
-      Map map = m_Map;
-
-      if (map == null)
-        return Map.NullEnumerable<NetState>.Instance;
-
-      if (m_Parent == null)
-        return map.GetClientsInRange(m_Location, range);
-
-      return map.GetClientsInRange(GetWorldLocation(), range);
-    }
-
->>>>>>> 64d59ce2
-    public bool GetTempFlag(int flag) => ((LookupCompactInfo()?.m_TempFlags ?? 0) & flag) != 0;
-
-    public void SetTempFlag(int flag, bool value)
-    {
-      CompactInfo info = AcquireCompactInfo();
-
-      if (value)
-        info.m_TempFlags |= flag;
-      else
-        info.m_TempFlags &= ~flag;
-
-      if (info.m_TempFlags == 0)
-        VerifyCompactInfo();
-    }
-
-    public bool GetSavedFlag(int flag) => ((LookupCompactInfo()?.m_SavedFlags ?? 0) & flag) != 0;
-
-    public void SetSavedFlag(int flag, bool value)
-    {
-      CompactInfo info = AcquireCompactInfo();
-
-      if (value)
-        info.m_SavedFlags |= flag;
-      else
-        info.m_SavedFlags &= ~flag;
-
-      if (info.m_SavedFlags == 0)
-        VerifyCompactInfo();
-    }
-
-    public virtual void Deserialize(GenericReader reader)
-    {
-      int version = reader.ReadInt();
-
-      SetLastMoved();
-
-      switch (version)
-      {
-        case 9:
-        case 8:
-        case 7:
-        case 6:
-        {
-          SaveFlag flags = (SaveFlag)reader.ReadInt();
-
-          if (version < 7)
-          {
-            LastMoved = reader.ReadDeltaTime();
-          }
-          else
-          {
-            int minutes = reader.ReadEncodedInt();
-
-            try
-            {
-              LastMoved = DateTime.UtcNow - TimeSpan.FromMinutes(minutes);
-            }
-            catch
-            {
-              LastMoved = DateTime.UtcNow;
-            }
-          }
-
-          if (GetSaveFlag(flags, SaveFlag.Direction))
-            m_Direction = (Direction)reader.ReadByte();
-
-          if (GetSaveFlag(flags, SaveFlag.Bounce))
-            AcquireCompactInfo().m_Bounce = BounceInfo.Deserialize(reader);
-
-          if (GetSaveFlag(flags, SaveFlag.LootType))
-            m_LootType = (LootType)reader.ReadByte();
-
-          int x = 0, y = 0, z = 0;
-
-          if (GetSaveFlag(flags, SaveFlag.LocationFull))
-          {
-            x = reader.ReadEncodedInt();
-            y = reader.ReadEncodedInt();
-            z = reader.ReadEncodedInt();
-          }
-          else
-          {
-            if (GetSaveFlag(flags, SaveFlag.LocationByteXY))
-            {
-              x = reader.ReadByte();
-              y = reader.ReadByte();
-            }
-            else if (GetSaveFlag(flags, SaveFlag.LocationShortXY))
-            {
-              x = reader.ReadShort();
-              y = reader.ReadShort();
-            }
-
-            if (GetSaveFlag(flags, SaveFlag.LocationSByteZ))
-              z = reader.ReadSByte();
-          }
-
-          m_Location = new Point3D(x, y, z);
-
-          if (GetSaveFlag(flags, SaveFlag.ItemID))
-            m_ItemID = reader.ReadEncodedInt();
-
-          if (GetSaveFlag(flags, SaveFlag.Hue))
-            m_Hue = reader.ReadEncodedInt();
-
-          if (GetSaveFlag(flags, SaveFlag.Amount))
-            m_Amount = reader.ReadEncodedInt();
-          else
-            m_Amount = 1;
-
-          if (GetSaveFlag(flags, SaveFlag.Layer))
-            m_Layer = (Layer)reader.ReadByte();
-
-          if (GetSaveFlag(flags, SaveFlag.Name))
-          {
-            string name = reader.ReadString();
-
-            if (name != DefaultName)
-              AcquireCompactInfo().m_Name = name;
-          }
-
-          if (GetSaveFlag(flags, SaveFlag.Parent))
-          {
-            Serial parent = reader.ReadUInt();
-
-            if (parent.IsMobile)
-              m_Parent = World.FindMobile(parent);
-            else if (parent.IsItem)
-              m_Parent = World.FindItem(parent);
-            else
-              m_Parent = null;
-
-            if (m_Parent == null && (parent.IsMobile || parent.IsItem))
-              Delete();
-          }
-
-          if (GetSaveFlag(flags, SaveFlag.Items))
-          {
-            List<Item> items = reader.ReadStrongItemList();
-
-            if (this is Container)
-              (this as Container).m_Items = items;
-            else
-              AcquireCompactInfo().m_Items = items;
-          }
-
-          if (version < 8 || !GetSaveFlag(flags, SaveFlag.NullWeight))
-          {
-            double weight;
-
-            if (GetSaveFlag(flags, SaveFlag.IntWeight))
-              weight = reader.ReadEncodedInt();
-            else if (GetSaveFlag(flags, SaveFlag.WeightNot1or0))
-              weight = reader.ReadDouble();
-            else if (GetSaveFlag(flags, SaveFlag.WeightIs0))
-              weight = 0.0;
-            else
-              weight = 1.0;
-
-            if (weight != DefaultWeight)
-              AcquireCompactInfo().m_Weight = weight;
-          }
-
-          if (GetSaveFlag(flags, SaveFlag.Map))
-            m_Map = reader.ReadMap();
-          else
-            m_Map = Map.Internal;
-
-          if (GetSaveFlag(flags, SaveFlag.Visible))
-            SetFlag(ImplFlag.Visible, reader.ReadBool());
-          else
-            SetFlag(ImplFlag.Visible, true);
-
-          if (GetSaveFlag(flags, SaveFlag.Movable))
-            SetFlag(ImplFlag.Movable, reader.ReadBool());
-          else
-            SetFlag(ImplFlag.Movable, true);
-
-          if (GetSaveFlag(flags, SaveFlag.Stackable))
-            SetFlag(ImplFlag.Stackable, reader.ReadBool());
-
-          if (GetSaveFlag(flags, SaveFlag.ImplFlags))
-            m_Flags = (ImplFlag)reader.ReadEncodedInt();
-
-          if (GetSaveFlag(flags, SaveFlag.InsuredFor))
-            /*m_InsuredFor = */ reader.ReadMobile();
-
-          if (GetSaveFlag(flags, SaveFlag.BlessedFor))
-            AcquireCompactInfo().m_BlessedFor = reader.ReadMobile();
-
-          if (GetSaveFlag(flags, SaveFlag.HeldBy))
-            AcquireCompactInfo().m_HeldBy = reader.ReadMobile();
-
-          if (GetSaveFlag(flags, SaveFlag.SavedFlags))
-            AcquireCompactInfo().m_SavedFlags = reader.ReadEncodedInt();
-
-          if (m_Map != null && m_Parent == null)
-            m_Map.OnEnter(this);
-
-          break;
-        }
-        case 5:
-        {
-          SaveFlag flags = (SaveFlag)reader.ReadInt();
-
-          LastMoved = reader.ReadDeltaTime();
-
-          if (GetSaveFlag(flags, SaveFlag.Direction))
-            m_Direction = (Direction)reader.ReadByte();
-
-          if (GetSaveFlag(flags, SaveFlag.Bounce))
-            AcquireCompactInfo().m_Bounce = BounceInfo.Deserialize(reader);
-
-          if (GetSaveFlag(flags, SaveFlag.LootType))
-            m_LootType = (LootType)reader.ReadByte();
-
-          if (GetSaveFlag(flags, SaveFlag.LocationFull))
-            m_Location = reader.ReadPoint3D();
-
-          if (GetSaveFlag(flags, SaveFlag.ItemID))
-            m_ItemID = reader.ReadInt();
-
-          if (GetSaveFlag(flags, SaveFlag.Hue))
-            m_Hue = reader.ReadInt();
-
-          if (GetSaveFlag(flags, SaveFlag.Amount))
-            m_Amount = reader.ReadInt();
-          else
-            m_Amount = 1;
-
-          if (GetSaveFlag(flags, SaveFlag.Layer))
-            m_Layer = (Layer)reader.ReadByte();
-
-          if (GetSaveFlag(flags, SaveFlag.Name))
-          {
-            string name = reader.ReadString();
-
-            if (name != DefaultName)
-              AcquireCompactInfo().m_Name = name;
-          }
-
-          if (GetSaveFlag(flags, SaveFlag.Parent))
-          {
-            Serial parent = reader.ReadUInt();
-
-            if (parent.IsMobile)
-              m_Parent = World.FindMobile(parent);
-            else if (parent.IsItem)
-              m_Parent = World.FindItem(parent);
-            else
-              m_Parent = null;
-
-            if (m_Parent == null && (parent.IsMobile || parent.IsItem))
-              Delete();
-          }
-
-          if (GetSaveFlag(flags, SaveFlag.Items))
-          {
-            List<Item> items = reader.ReadStrongItemList();
-
-            if (this is Container)
-              (this as Container).m_Items = items;
-            else
-              AcquireCompactInfo().m_Items = items;
-          }
-
-          double weight;
-
-          if (GetSaveFlag(flags, SaveFlag.IntWeight))
-            weight = reader.ReadEncodedInt();
-          else if (GetSaveFlag(flags, SaveFlag.WeightNot1or0))
-            weight = reader.ReadDouble();
-          else if (GetSaveFlag(flags, SaveFlag.WeightIs0))
-            weight = 0.0;
-          else
-            weight = 1.0;
-
-          if (weight != DefaultWeight)
-            AcquireCompactInfo().m_Weight = weight;
-
-          if (GetSaveFlag(flags, SaveFlag.Map))
-            m_Map = reader.ReadMap();
-          else
-            m_Map = Map.Internal;
-
-          if (GetSaveFlag(flags, SaveFlag.Visible))
-            SetFlag(ImplFlag.Visible, reader.ReadBool());
-          else
-            SetFlag(ImplFlag.Visible, true);
-
-          if (GetSaveFlag(flags, SaveFlag.Movable))
-            SetFlag(ImplFlag.Movable, reader.ReadBool());
-          else
-            SetFlag(ImplFlag.Movable, true);
-
-          if (GetSaveFlag(flags, SaveFlag.Stackable))
-            SetFlag(ImplFlag.Stackable, reader.ReadBool());
-
-          if (m_Map != null && m_Parent == null)
-            m_Map.OnEnter(this);
-
-          break;
-        }
-        case 4: // Just removed variables
-        case 3:
-        {
-          m_Direction = (Direction)reader.ReadInt();
-
-          goto case 2;
-        }
-        case 2:
-        {
-          AcquireCompactInfo().m_Bounce = BounceInfo.Deserialize(reader);
-          LastMoved = reader.ReadDeltaTime();
-
-          goto case 1;
-        }
-        case 1:
-        {
-          m_LootType = (LootType)reader.ReadByte(); //m_Newbied = reader.ReadBool();
-
-          goto case 0;
-        }
-        case 0:
-        {
-          m_Location = reader.ReadPoint3D();
-          m_ItemID = reader.ReadInt();
-          m_Hue = reader.ReadInt();
-          m_Amount = reader.ReadInt();
-          m_Layer = (Layer)reader.ReadByte();
-
-          string name = reader.ReadString();
-
-          if (name != DefaultName)
-            AcquireCompactInfo().m_Name = name;
-
-          Serial parent = reader.ReadUInt();
-
-          if (parent.IsMobile)
-            m_Parent = World.FindMobile(parent);
-          else if (parent.IsItem)
-            m_Parent = World.FindItem(parent);
-          else
-            m_Parent = null;
-
-          if (m_Parent == null && (parent.IsMobile || parent.IsItem))
-            Delete();
-
-          int count = reader.ReadInt();
-
-          if (count > 0)
-          {
-            List<Item> items = new List<Item>(count);
-
-            for (int i = 0; i < count; ++i)
-            {
-              Item item = reader.ReadItem();
-
-              if (item != null)
-                items.Add(item);
-            }
-
-            if (this is Container)
-              (this as Container).m_Items = items;
-            else
-              AcquireCompactInfo().m_Items = items;
-          }
-
-          double weight = reader.ReadDouble();
-
-          if (weight != DefaultWeight)
-            AcquireCompactInfo().m_Weight = weight;
-
-          if (version <= 3)
-          {
-            reader.ReadInt();
-            reader.ReadInt();
-            reader.ReadInt();
-          }
-
-          m_Map = reader.ReadMap();
-          SetFlag(ImplFlag.Visible, reader.ReadBool());
-          SetFlag(ImplFlag.Movable, reader.ReadBool());
-
-          if (version <= 3)
-            /*m_Deleted =*/ reader.ReadBool();
-
-          Stackable = reader.ReadBool();
-
-          if (m_Map != null && m_Parent == null)
-            m_Map.OnEnter(this);
-
-          break;
-        }
-      }
-
-      if (HeldBy != null)
-        Timer.DelayCall(TimeSpan.Zero, FixHolding_Sandbox);
-
-      //if ( version < 9 )
-      VerifyCompactInfo();
-    }
-
-    private void FixHolding_Sandbox()
-    {
-      Mobile heldBy = HeldBy;
-
-      if (heldBy != null)
-      {
-        if (GetBounce() != null)
-          Bounce(heldBy);
-        else
-        {
-          heldBy.Holding = null;
-          heldBy.AddToBackpack(this);
-          ClearBounce();
-        }
-      }
-    }
-
-    public virtual int GetMaxUpdateRange() => 18;
-
-    public virtual int GetUpdateRange(Mobile m) => 18;
-
-    public void SendInfoTo(NetState state)
-    {
-      SendInfoTo(state, ObjectPropertyList.Enabled);
-    }
-
-    public virtual void SendInfoTo(NetState state, bool sendOplPacket)
-    {
-      SendWorldPacketFor(state);
-
-      if (sendOplPacket)
-        PropertyList.Send(state);
-    }
-
-    // World packets need to be invalidated when any of the following changes:
-    //  - ItemID
-    //  - Amount
-    //  - Location
-    //  - Hue
-    //  - Packet Flags
-    //  - Direction
-    protected virtual void SendWorldPacketFor(NetState state)
-    {
-      Packets.SendWorldItem(state, this);
-    }
-
-    public virtual int GetTotal(TotalType type) => 0;
-
-    public virtual void UpdateTotal(Item sender, TotalType type, int delta)
-    {
-      if (!IsVirtualItem)
-      {
-        if (m_Parent is Item item)
-          item.UpdateTotal(sender, type, delta);
-        else if (m_Parent is Mobile mobile)
-          mobile.UpdateTotal(sender, type, delta);
-        else
-          HeldBy?.UpdateTotal(sender, type, delta);
-      }
-    }
-
-    public virtual void UpdateTotals()
-    {
-    }
-
-    public virtual void HandleInvalidTransfer(Mobile from)
-    {
-      // OSI sends 1074769, bug!
-      if (QuestItem)
-        from.SendLocalizedMessage(
-          1049343); // You can only drop quest items into the top-most level of your backpack while you still need them for your quest.
-    }
-
-    public bool ParentsContain<T>() where T : Item
-    {
-      IEntity p = m_Parent;
-
-      while (p is Item item)
-      {
-        if (item is T)
-          return true;
-
-        if (item.m_Parent == null) break;
-
-        p = item.m_Parent;
-      }
-
-      return false;
-    }
-
-    public virtual void AddItem(Item item)
-    {
-      if (item?.Deleted != false || item.m_Parent == this) return;
-
-      if (item == this)
-      {
-        Console.WriteLine("Warning: Adding item to itself: [0x{0:X} {1}].AddItem( [0x{2:X} {3}] )", Serial.Value,
-          GetType().Name, item.Serial.Value, item.GetType().Name);
-        Console.WriteLine(new StackTrace());
-        return;
-      }
-
-      if (IsChildOf(item))
-      {
-        Console.WriteLine("Warning: Adding parent item to child: [0x{0:X} {1}].AddItem( [0x{2:X} {3}] )",
-          Serial.Value, GetType().Name, item.Serial.Value, item.GetType().Name);
-        Console.WriteLine(new StackTrace());
-        return;
-      }
-
-      if (item.m_Parent is Mobile parentMobile)
-        parentMobile.RemoveItem(item);
-      else if (item.m_Parent is Item parentItem)
-        parentItem.RemoveItem(item);
-      else
-        item.SendRemovePacket();
-
-      item.Parent = this;
-      item.Map = m_Map;
-
-      List<Item> items = AcquireItems();
-
-      items.Add(item);
-
-      if (!item.IsVirtualItem)
-      {
-        UpdateTotal(item, TotalType.Gold, item.TotalGold);
-        UpdateTotal(item, TotalType.Items, item.TotalItems + 1);
-        UpdateTotal(item, TotalType.Weight, item.TotalWeight + item.PileWeight);
-      }
-
-      item.Delta(ItemDelta.Update);
-
-      item.OnAdded(this);
-      OnItemAdded(item);
-    }
-
-    public void Delta(ItemDelta flags)
-    {
-      if (m_Map == null || m_Map == Map.Internal)
-        return;
-
-      m_DeltaFlags |= flags;
-
-      if (!GetFlag(ImplFlag.InQueue))
-      {
-        SetFlag(ImplFlag.InQueue, true);
-
-        if (_processing)
-          try
-          {
-            using StreamWriter op = new StreamWriter("delta-recursion.log", true);
-            op.WriteLine("# {0}", DateTime.UtcNow);
-            op.WriteLine(new StackTrace());
-            op.WriteLine();
-          }
-          catch
-          {
-            // ignored
-          }
-        else
-          m_DeltaQueue.Add(this);
-      }
-
-      Core.Set();
-    }
-
-    public void RemDelta(ItemDelta flags)
-    {
-      m_DeltaFlags &= ~flags;
-
-      if (GetFlag(ImplFlag.InQueue) && m_DeltaFlags == ItemDelta.None)
-      {
-        SetFlag(ImplFlag.InQueue, false);
-
-        if (_processing)
-          try
-          {
-            using StreamWriter op = new StreamWriter("delta-recursion.log", true);
-            op.WriteLine("# {0}", DateTime.UtcNow);
-            op.WriteLine(new StackTrace());
-            op.WriteLine();
-          }
-          catch
-          {
-            // ignored
-          }
-        else
-          m_DeltaQueue.Remove(this);
-      }
-    }
-
-    public static void ProcessDeltaQueue()
-    {
-      _processing = true;
-
-      if (m_DeltaQueue.Count >= 512)
-        Parallel.ForEach(m_DeltaQueue, i => i.ProcessDelta());
-      else
-        for (int i = 0; i < m_DeltaQueue.Count; i++)
-          m_DeltaQueue[i].ProcessDelta();
-
-      m_DeltaQueue.Clear();
-
-      _processing = false;
-    }
-
-    public virtual void OnDelete()
-    {
-      if (Spawner != null)
-      {
-        Spawner.Remove(this);
-        Spawner = null;
-      }
-    }
-
-    public virtual void OnParentDeleted(IEntity parent)
-    {
-      Delete();
-    }
-
-    public virtual void FreeCache()
-    {
-      m_PropertyList = null;
-    }
-
-    public void PublicOverheadMessage(MessageType type, int hue, bool ascii, string text)
-    {
-      if (m_Map == null)
-        return;
-
-      Point3D worldLoc = GetWorldLocation();
-
-      IPooledEnumerable<NetState> eable = m_Map.GetClientsInRange(worldLoc, GetMaxUpdateRange());
-
-      foreach (NetState state in eable)
-      {
-        Mobile m = state.Mobile;
-
-        if (m.CanSee(this) && m.InRange(worldLoc, GetUpdateRange(m)))
-        {
-          if (ascii)
-            Packets.SendAsciiMessage(state, Serial, m_ItemID, type, hue, 3, Name, text);
-          else
-            Packets.SendUnicodeMessage(state, Serial, m_ItemID, type, hue, 3, "ENU", Name, text);
-        }
-      }
-
-      eable.Free();
-    }
-
-    public void PublicOverheadMessage(MessageType type, int hue, int number, string args = "")
-    {
-      if (m_Map == null)
-        return;
-
-      Point3D worldLoc = GetWorldLocation();
-
-      IPooledEnumerable<NetState> eable = m_Map.GetClientsInRange(worldLoc, GetMaxUpdateRange());
-
-      foreach (NetState state in eable)
-      {
-        Mobile m = state.Mobile;
-
-        if (m.CanSee(this) && m.InRange(worldLoc, GetUpdateRange(m)))
-          Packets.SendMessageLocalized(state, Serial, m_ItemID, type, hue, 3, number, Name, args);
-      }
-
-      eable.Free();
-    }
-
-    public virtual void OnAfterDelete()
-    {
-    }
-
-    public virtual void RemoveItem(Item item)
-    {
-      List<Item> items = LookupItems();
-
-      if (items?.Contains(item) == true)
-      {
-        item.SendRemovePacket();
-
-        items.Remove(item);
-
-        if (!item.IsVirtualItem)
-        {
-          UpdateTotal(item, TotalType.Gold, -item.TotalGold);
-          UpdateTotal(item, TotalType.Items, -(item.TotalItems + 1));
-          UpdateTotal(item, TotalType.Weight, -(item.TotalWeight + item.PileWeight));
-        }
-
-        item.Parent = null;
-
-        item.OnRemoved(this);
-        OnItemRemoved(item);
-      }
-    }
-
-    public virtual void OnAfterDuped(Item newItem)
-    {
-    }
-
-    public virtual bool OnDragLift(Mobile from) => true;
-
-    public virtual bool OnEquip(Mobile from) => true;
-
-    protected virtual void OnAmountChange(int oldValue)
-    {
-    }
-
-    public virtual void OnSpeech(SpeechEventArgs e)
-    {
-    }
-
-    public virtual bool OnDroppedToMobile(Mobile from, Mobile target)
-    {
-      if (Nontransferable && from.Player)
-      {
-        HandleInvalidTransfer(from);
-        return false;
-      }
-
-      return true;
-    }
-
-    public virtual bool DropToMobile(Mobile from, Mobile target, Point3D p) =>
-      !(Deleted || from.Deleted || target.Deleted) && from.Map == target.Map && from.Map != null &&
-      target.Map != null && (from.AccessLevel >= AccessLevel.GameMaster || from.InRange(target.Location, 2)) &&
-      from.CanSee(target) && from.InLOS(target) && from.OnDroppedItemToMobile(this, target) &&
-      OnDroppedToMobile(from, target) && target.OnDragDrop(from, this);
-
-    public virtual bool OnDroppedInto(Mobile from, Container target, Point3D p)
-    {
-      if (!from.OnDroppedItemInto(this, target, p))
-        return false;
-
-      if (Nontransferable && from.Player && target != from.Backpack)
-      {
-        HandleInvalidTransfer(from);
-        return false;
-      }
-
-      return target.OnDragDropInto(from, this, p);
-    }
-
-    public virtual bool OnDroppedOnto(Mobile from, Item target)
-    {
-      if (Deleted || from.Deleted || target.Deleted || from.Map != target.Map || from.Map == null ||
-          target.Map == null)
-        return false;
-      if (from.AccessLevel < AccessLevel.GameMaster && !from.InRange(target.GetWorldLocation(), 2))
-        return false;
-      if (!from.CanSee(target) || !from.InLOS(target))
-        return false;
-      if (!target.IsAccessibleTo(from))
-        return false;
-      if (!from.OnDroppedItemOnto(this, target))
-        return false;
-      if (Nontransferable && from.Player && target != from.Backpack)
-      {
-        HandleInvalidTransfer(from);
-        return false;
-      }
-
-      return target.OnDragDrop(from, this);
-    }
-
-    public virtual bool DropToItem(Mobile from, Item target, Point3D p)
-    {
-      if (Deleted || from.Deleted || target.Deleted || from.Map != target.Map || from.Map == null ||
-          target.Map == null)
-        return false;
-
-      if (from.AccessLevel < AccessLevel.GameMaster && !from.InRange(target.GetWorldLocation(), 2))
-        return false;
-      if (!from.CanSee(target) || !from.InLOS(target))
-        return false;
-      if (!target.IsAccessibleTo(from))
-        return false;
-      if (target.RootParent is Mobile mobile && !mobile.CheckNonlocalDrop(from, this, target))
-        return false;
-      if (!from.OnDroppedItemToItem(this, target, p))
-        return false;
-      if (target is Container container && p.m_X != -1 && p.m_Y != -1)
-        return OnDroppedInto(from, container, p);
-
-      return OnDroppedOnto(from, target);
-    }
-
-    public virtual bool OnDroppedToWorld(Mobile from, Point3D p)
-    {
-      if (Nontransferable && from.Player)
-      {
-        HandleInvalidTransfer(from);
-        return false;
-      }
-
-      return true;
-    }
-
-    public virtual int GetLiftSound(Mobile from) => 0x57;
-
-    public virtual bool DropToWorld(Mobile from, Point3D p)
-    {
-      if (Deleted || from.Deleted || from.Map == null)
-        return false;
-
-      if (!from.InRange(p, 2))
-        return false;
-
-      Map map = from.Map;
-
-      if (map == null)
-        return false;
-
-      int x = p.m_X, y = p.m_Y;
-      int z = int.MinValue;
-
-      int maxZ = from.Z + 16;
-
-      LandTile landTile = map.Tiles.GetLandTile(x, y);
-      TileFlag landFlags = TileData.LandTable[landTile.ID & TileData.MaxLandValue].Flags;
-
-      int landZ = 0, landAvg = 0, landTop = 0;
-      map.GetAverageZ(x, y, ref landZ, ref landAvg, ref landTop);
-
-      if (!landTile.Ignored && (landFlags & TileFlag.Impassable) == 0)
-        if (landAvg <= maxZ)
-          z = landAvg;
-
-      StaticTile[] tiles = map.Tiles.GetStaticTiles(x, y, true);
-
-      for (int i = 0; i < tiles.Length; ++i)
-      {
-        StaticTile tile = tiles[i];
-        ItemData id = TileData.ItemTable[tile.ID & TileData.MaxItemValue];
-
-        if (!id.Surface)
-          continue;
-
-        int top = tile.Z + id.CalcHeight;
-
-        if (top > maxZ || top < z)
-          continue;
-
-        z = top;
-      }
-
-      IPooledEnumerable<Item> eable = map.GetItemsInRange(p, 0);
-
-      List<Item> items = eable.Where(item =>
-      {
-        if (item is BaseMulti || item.ItemID > TileData.MaxItemValue)
-          return false;
-
-        ItemData id = item.ItemData;
-
-        if (id.Surface)
-        {
-          int top = item.Z + id.CalcHeight;
-          if (top <= maxZ && top >= z)
-            z = top;
-        }
-
-        return true;
-      }).ToList();
-
-      eable.Free();
-
-      if (z == int.MinValue)
-        return false;
-
-      if (z > maxZ)
-        return false;
-
-      m_OpenSlots = (1 << 20) - 1;
-
-      int surfaceZ = z;
-
-      for (int i = 0; i < tiles.Length; ++i)
-      {
-        StaticTile tile = tiles[i];
-        ItemData id = TileData.ItemTable[tile.ID & TileData.MaxItemValue];
-
-        int checkZ = tile.Z;
-        int checkTop = checkZ + id.CalcHeight;
-
-        if (checkTop == checkZ && !id.Surface)
-          ++checkTop;
-
-        int zStart = checkZ - z;
-        int zEnd = checkTop - z;
-
-        if (zStart >= 20 || zEnd < 0)
-          continue;
-
-        if (zStart < 0)
-          zStart = 0;
-
-        if (zEnd > 19)
-          zEnd = 19;
-
-        int bitCount = zEnd - zStart;
-
-        m_OpenSlots &= ~((1 << bitCount) - 1 << zStart);
-      }
-
-      for (int i = 0; i < items.Count; ++i)
-      {
-        Item item = items[i];
-        ItemData id = item.ItemData;
-
-        int checkZ = item.Z;
-        int checkTop = checkZ + id.CalcHeight;
-
-        if (checkTop == checkZ && !id.Surface)
-          ++checkTop;
-
-        int zStart = checkZ - z;
-        int zEnd = checkTop - z;
-
-        if (zStart >= 20 || zEnd < 0)
-          continue;
-
-        if (zStart < 0)
-          zStart = 0;
-
-        if (zEnd > 19)
-          zEnd = 19;
-
-        int bitCount = zEnd - zStart;
-
-        m_OpenSlots &= ~((1 << bitCount) - 1 << zStart);
-      }
-
-      int height = ItemData.Height;
-
-      if (height == 0)
-        ++height;
-
-      if (height > 30)
-        height = 30;
-
-      int match = (1 << height) - 1;
-      bool okay = false;
-
-      for (int i = 0; i < 20; ++i)
-      {
-        if (i + height > 20)
-          match >>= 1;
-
-        okay = (m_OpenSlots >> i & match) == match;
-
-        if (okay)
-        {
-          z += i;
-          break;
-        }
-      }
-
-      if (!okay)
-        return false;
-
-      height = ItemData.Height;
-
-      if (height == 0)
-        ++height;
-
-      if (landAvg > z && z + height > landZ)
-        return false;
-
-      if ((landFlags & TileFlag.Impassable) != 0 && landAvg > surfaceZ && z + height > landZ)
-        return false;
-
-      for (int i = 0; i < tiles.Length; ++i)
-      {
-        StaticTile tile = tiles[i];
-        ItemData id = TileData.ItemTable[tile.ID & TileData.MaxItemValue];
-
-        int checkZ = tile.Z;
-        int checkTop = checkZ + id.CalcHeight;
-
-        if (checkTop > z && z + height > checkZ)
-          return false;
-
-        if ((id.Surface || id.Impassable) && checkTop > surfaceZ && z + height > checkZ)
-          return false;
-      }
-
-      for (int i = 0; i < items.Count; ++i)
-      {
-        Item item = items[i];
-        ItemData id = item.ItemData;
-
-        //int checkZ = item.Z;
-        //int checkTop = checkZ + id.CalcHeight;
-
-        if (item.Z + id.CalcHeight > z && z + height > item.Z)
-          return false;
-      }
-
-      p = new Point3D(x, y, z);
-
-      if (!from.InLOS(new Point3D(x, y, z + 1)))
-        return false;
-      if (!from.OnDroppedItemToWorld(this, p))
-        return false;
-      if (!OnDroppedToWorld(from, p))
-        return false;
-
-      int soundID = GetDropSound();
-
-      MoveToWorld(p, from.Map);
-
-      from.SendSound(soundID == -1 ? 0x42 : soundID, GetWorldLocation());
-
-      return true;
-    }
-
-    public void SendRemovePacket()
-    {
-      if (Deleted || m_Map == null)
-        return;
-      Point3D worldLoc = GetWorldLocation();
-
-      IPooledEnumerable<NetState> eable = m_Map.GetClientsInRange(worldLoc, GetMaxUpdateRange());
-
-      foreach (NetState state in eable)
-      {
-        Mobile m = state.Mobile;
-
-        if (m.InRange(worldLoc, GetUpdateRange(m)))
-          Packets.SendRemoveEntity(state, Serial);
-      }
-
-      eable.Free();
-    }
-
-    public virtual int GetDropSound() => -1;
-
-    public Point3D GetWorldLocation()
-    {
-      IEntity root = RootParent;
-
-      if (root == null)
-        return m_Location;
-      return root.Location;
-
-      //return root == null ? m_Location : new Point3D( (IPoint3D) root );
-    }
-
-    public Point3D GetSurfaceTop()
-    {
-      IEntity root = RootParent;
-
-      if (root == null)
-        return new Point3D(m_Location.m_X, m_Location.m_Y,
-          m_Location.m_Z + (ItemData.Surface ? ItemData.CalcHeight : 0));
-
-      return root.Location;
-    }
-
-    public Point3D GetWorldTop() => RootParent?.Location ?? new Point3D(m_Location.m_X, m_Location.m_Y, m_Location.m_Z + ItemData.CalcHeight);
-<<<<<<< HEAD
-=======
-
-    public void SendLocalizedMessageTo(Mobile to, int number)
-    {
-      if (Deleted || !to.CanSee(this))
-        return;
-
-      to.Send(new MessageLocalized(Serial, ItemID, MessageType.Regular, 0x3B2, 3, number, "", ""));
-    }
->>>>>>> 64d59ce2
-
-    public void SendLocalizedMessageTo(Mobile to, int number, string args = "")
-    {
-      if (Deleted || !to.CanSee(this))
-        return;
-
-      Packets.SendMessageLocalized(to.NetState, Serial, ItemID, MessageType.Regular, 0x3B2, 3, number, "", args);
-    }
-
-    public void SendLocalizedMessageTo(Mobile to, int number, AffixType affixType, string affix = "", string args = "")
-    {
-      if (Deleted || !to.CanSee(this))
-        return;
-
-      Packets.SendMessageLocalizedAffix(to.NetState, Serial, ItemID, MessageType.Regular, 0x3B2, 3, number, "", affixType, affix,
-        args);
-    }
-
-    public virtual void OnSnoop(Mobile from)
-    {
-    }
-
-    public SecureTradeContainer GetSecureTradeCont()
-    {
-      object p = this;
-
-      while (p is Item item)
-      {
-        if (item is SecureTradeContainer container)
-          return container;
-
-        p = item.m_Parent;
-      }
-
-      return null;
-    }
-
-    public virtual void OnItemAdded(Item item)
-    {
-      if (m_Parent is Item parentItem)
-        parentItem.OnSubItemAdded(item);
-      else if (m_Parent is Mobile parentMobile)
-        parentMobile.OnSubItemAdded(item);
-    }
-
-    public virtual void OnItemRemoved(Item item)
-    {
-      if (m_Parent is Item parentItem)
-        parentItem.OnSubItemRemoved(item);
-      else if (m_Parent is Mobile parentMobile)
-        parentMobile.OnSubItemRemoved(item);
-    }
-
-    public virtual void OnSubItemAdded(Item item)
-    {
-      if (m_Parent is Item parentItem)
-        parentItem.OnSubItemAdded(item);
-      else if (m_Parent is Mobile parentMobile)
-        parentMobile.OnSubItemAdded(item);
-    }
-
-    public virtual void OnSubItemRemoved(Item item)
-    {
-      if (m_Parent is Item parentItem)
-        parentItem.OnSubItemRemoved(item);
-      else if (m_Parent is Mobile parentMobile)
-        parentMobile.OnSubItemRemoved(item);
-    }
-
-    public virtual void OnItemBounceCleared(Item item)
-    {
-      if (m_Parent is Item parentItem)
-        parentItem.OnSubItemBounceCleared(item);
-      else if (m_Parent is Mobile parentMobile)
-        parentMobile.OnSubItemBounceCleared(item);
-    }
-
-    public virtual void OnSubItemBounceCleared(Item item)
-    {
-      if (m_Parent is Item parentItem)
-        parentItem.OnSubItemBounceCleared(item);
-      else if (m_Parent is Mobile parentMobile)
-        parentMobile.OnSubItemBounceCleared(item);
-    }
-
-    public virtual bool CheckTarget(Mobile from, Target targ, object targeted)
-    {
-      if (m_Parent is Item item)
-        return item.CheckTarget(from, targ, targeted);
-      if (m_Parent is Mobile mobile)
-        return mobile.CheckTarget(from, targ, targeted);
-
-      return true;
-    }
-
-    public virtual bool IsAccessibleTo(Mobile check)
-    {
-      if (m_Parent is Item item)
-        return item.IsAccessibleTo(check);
-
-      Region reg = Region.Find(GetWorldLocation(), m_Map);
-
-      return reg.CheckAccessibility(this, check);
-
-      /*SecureTradeContainer cont = GetSecureTradeCont();
-
-      if ( cont != null && !cont.IsChildOf( check ) )
-        return false;
-
-      return true;*/
-    }
-
-    public bool IsChildOf(IEntity o) => IsChildOf(o, false);
-
-    public bool IsChildOf(IEntity o, bool allowNull)
-    {
-      IEntity p = m_Parent;
-
-      if ((p == null || o == null) && !allowNull)
-        return false;
-
-      if (p == o)
-        return true;
-
-      while (p is Item item)
-      {
-        if (item.m_Parent == null)
-          break;
-
-        p = item.m_Parent;
-
-        if (p == o)
-          return true;
-      }
-
-      return false;
-    }
-
-    public virtual void OnItemUsed(Mobile from, Item item)
-    {
-      if (m_Parent is Item parentItem)
-        parentItem.OnItemUsed(from, item);
-      else if (m_Parent is Mobile parentMobile)
-        parentMobile.OnItemUsed(from, item);
-    }
-
-    public bool CheckItemUse(Mobile from) => CheckItemUse(from, this);
-
-    public virtual bool CheckItemUse(Mobile from, Item item)
-    {
-      if (m_Parent is Item parentItem)
-        return parentItem.CheckItemUse(from, item);
-      if (m_Parent is Mobile parentMobile)
-        return parentMobile.CheckItemUse(from, item);
-      return true;
-    }
-
-    public virtual void OnItemLifted(Mobile from, Item item)
-    {
-      if (m_Parent is Item parentItem)
-        parentItem.OnItemLifted(from, item);
-      else if (m_Parent is Mobile parentMobile)
-        parentMobile.OnItemLifted(from, item);
-    }
-
-    public bool CheckLift(Mobile from)
-    {
-      LRReason reject = LRReason.Unspecific;
-
-      return CheckLift(from, this, ref reject);
-    }
-
-    public virtual bool CheckLift(Mobile from, Item item, ref LRReason reject)
-    {
-      if (m_Parent is Item parentItem)
-        return parentItem.CheckLift(from, item, ref reject);
-
-      if (m_Parent is Mobile parentMobile)
-        return parentMobile.CheckLift(from, item, ref reject);
-
-      return true;
-    }
-
-    public virtual void OnSingleClickContained(Mobile from, Item item)
-    {
-      if (m_Parent is Item item1)
-        item1.OnSingleClickContained(from, item);
-    }
-
-    public virtual void OnAosSingleClick(Mobile from)
-    {
-      ObjectPropertyList opl = PropertyList;
-
-      if (opl.Header > 0)
-        Packets.SendMessageLocalized(from.NetState, Serial, m_ItemID, MessageType.Label, 0x3B2, 3, opl.Header, Name,
-          opl.HeaderArgs);
-    }
-
-    public virtual void OnSingleClick(Mobile from)
-    {
-      if (Deleted || !from.CanSee(this))
-        return;
-
-      if (DisplayLootType)
-        LabelLootTypeTo(from);
-
-      NetState ns = from.NetState;
-
-      if (ns == null)
-        return;
-
-      if (Name == null)
-      {
-        if (m_Amount <= 1)
-          Packets.SendMessageLocalized(ns, Serial, m_ItemID, MessageType.Label, 0x3B2, 3, LabelNumber);
-        else
-          Packets.SendMessageLocalizedAffix(ns, Serial, m_ItemID, MessageType.Label, 0x3B2, 3, LabelNumber, "",
-            AffixType.Append, $" : {m_Amount}");
-      }
-      else
-<<<<<<< HEAD
-        Packets.SendUnicodeMessage(ns, Serial, m_ItemID, MessageType.Label, 0x3B2, 3, "ENU", "",
-          Name + (m_Amount > 1 ? $" : {m_Amount}" : ""));
-=======
-      {
-        ns.Send(new UnicodeMessage(Serial, m_ItemID, MessageType.Label, 0x3B2, 3, "ENU", "",
-          Name + (m_Amount > 1 ? $" : {m_Amount}" : "")));
-      }
->>>>>>> 64d59ce2
-    }
-
-    public virtual void ScissorHelper(Mobile from, Item newItem, int amountPerOldItem)
-    {
-      ScissorHelper(from, newItem, amountPerOldItem, true);
-    }
-
-    public virtual void ScissorHelper(Mobile from, Item newItem, int amountPerOldItem, bool carryHue)
-    {
-      int amount = Amount;
-
-      if (amount > 60000 / amountPerOldItem) // let's not go over 60000
-        amount = 60000 / amountPerOldItem;
-
-      Amount -= amount;
-
-      int ourHue = Hue;
-      Map thisMap = Map;
-      IEntity thisParent = m_Parent;
-      Point3D worldLoc = GetWorldLocation();
-      LootType type = LootType;
-
-      if (Amount == 0)
-        Delete();
-
-      newItem.Amount = amount * amountPerOldItem;
-
-      if (carryHue)
-        newItem.Hue = ourHue;
-
-      if (ScissorCopyLootType)
-        newItem.LootType = type;
-
-      if ((thisParent as Container)?.TryDropItem(from, newItem, false) != true)
-        newItem.MoveToWorld(worldLoc, thisMap);
-    }
-
-    public virtual void Consume()
-    {
-      Consume(1);
-    }
-
-    public virtual void Consume(int amount)
-    {
-      Amount -= amount;
-
-      if (Amount <= 0)
-        Delete();
-    }
-
-    public virtual void ReplaceWith(Item newItem)
-    {
-      if (m_Parent is Container container)
-      {
-        container.AddItem(newItem);
-        newItem.Location = m_Location;
-      }
-      else
-      {
-        newItem.MoveToWorld(GetWorldLocation(), m_Map);
-      }
-
-      Delete();
-    }
-
-    public virtual bool CheckBlessed(Mobile m)
-    {
-      if (m_LootType == LootType.Blessed || Mobile.InsuranceEnabled && Insured)
-        return true;
-
-      return m != null && m == BlessedFor;
-    }
-
-    public virtual bool CheckNewbied() => m_LootType == LootType.Newbied;
-<<<<<<< HEAD
-=======
-
-    public virtual bool IsStandardLoot()
-    {
-      if (Mobile.InsuranceEnabled && Insured)
-        return false;
-
-      if (BlessedFor != null)
-        return false;
->>>>>>> 64d59ce2
-
-    public virtual bool IsStandardLoot() =>
-      !(Mobile.InsuranceEnabled && Insured) && BlessedFor == null && m_LootType == LootType.Regular;
-
-    public override string ToString() => $"0x{Serial.Value:X} \"{GetType().Name}\"";
-
-    public virtual void OnSectorActivate()
-    {
-    }
-
-    public virtual void OnSectorDeactivate()
-    {
-    }
-
-    [Flags]
-    private enum ImplFlag : byte
-    {
-      None = 0x00,
-      Visible = 0x01,
-      Movable = 0x02,
-      Deleted = 0x04,
-      Stackable = 0x08,
-      InQueue = 0x10,
-      Insured = 0x20,
-      PaidInsurance = 0x40,
-      QuestItem = 0x80
-    }
-
-    private class CompactInfo
-    {
-      public Mobile m_BlessedFor;
-      public BounceInfo m_Bounce;
-
-      public Mobile m_HeldBy;
-
-      public List<Item> m_Items;
-      public string m_Name;
-      public int m_SavedFlags;
-
-      public ISpawner m_Spawner;
-
-      public int m_TempFlags;
-
-      public double m_Weight = -1;
-    }
-
-    [Flags]
-    private enum SaveFlag
-    {
-      None = 0x00000000,
-      Direction = 0x00000001,
-      Bounce = 0x00000002,
-      LootType = 0x00000004,
-      LocationFull = 0x00000008,
-      ItemID = 0x00000010,
-      Hue = 0x00000020,
-      Amount = 0x00000040,
-      Layer = 0x00000080,
-      Name = 0x00000100,
-      Parent = 0x00000200,
-      Items = 0x00000400,
-      WeightNot1or0 = 0x00000800,
-      Map = 0x00001000,
-      Visible = 0x00002000,
-      Movable = 0x00004000,
-      Stackable = 0x00008000,
-      WeightIs0 = 0x00010000,
-      LocationSByteZ = 0x00020000,
-      LocationShortXY = 0x00040000,
-      LocationByteXY = 0x00080000,
-      ImplFlags = 0x00100000,
-      InsuredFor = 0x00200000,
-      BlessedFor = 0x00400000,
-      HeldBy = 0x00800000,
-      IntWeight = 0x01000000,
-      SavedFlags = 0x02000000,
-      NullWeight = 0x04000000
-    }
-
-    #region Standard fields
-
-    private Point3D m_Location;
-    private int m_ItemID;
-    private int m_Hue;
-    private int m_Amount;
-    private Layer m_Layer;
-    private IEntity m_Parent; // Mobile, Item, or null=World
-    private Map m_Map;
-    private LootType m_LootType;
-    private Direction m_Direction;
-    #endregion
-
-    #region Location Location Location!
-    public virtual void OnLocationChange(Point3D oldLocation)
-    {
-    }
-
-    [CommandProperty(AccessLevel.Counselor, AccessLevel.GameMaster)]
-    public virtual Point3D Location
-    {
-      get => m_Location;
-      set
-      {
-        Point3D oldLocation = m_Location;
-
-        if (oldLocation == value)
-          return;
-        if (m_Map != null)
-        {
-          if (m_Parent == null)
-          {
-            IPooledEnumerable<NetState> eable;
-
-            if (m_Location.m_X != 0)
-            {
-              eable = m_Map.GetClientsInRange(oldLocation, GetMaxUpdateRange());
-
-              foreach (NetState state in eable)
-              {
-                Mobile m = state.Mobile;
-
-                if (!m.InRange(value, GetUpdateRange(m)))
-                  Packets.SendRemoveEntity(state, Serial);
-              }
-
-              eable.Free();
-            }
-
-            Point3D oldLoc = m_Location;
-            m_Location = value;
-
-            SetLastMoved();
-
-            eable = m_Map.GetClientsInRange(m_Location, GetMaxUpdateRange());
-
-            foreach (NetState state in eable)
-            {
-              Mobile m = state.Mobile;
-
-              if (m.CanSee(this) && m.InRange(m_Location, GetUpdateRange(m)) &&
-                  (!state.HighSeas || !NoMoveHS || (m_DeltaFlags & ItemDelta.Update) != 0 ||
-                   !m.InRange(oldLoc, GetUpdateRange(m))))
-                SendInfoTo(state);
-            }
-
-            eable.Free();
-
-            RemDelta(ItemDelta.Update);
-          }
-          else if (m_Parent is Item)
-          {
-            m_Location = value;
-
-            Delta(ItemDelta.Update);
-          }
-          else
-            m_Location = value;
-
-          if (m_Parent == null)
-            m_Map.OnMove(oldLocation, this);
-        }
-        else
-          m_Location = value;
-
-        OnLocationChange(oldLocation);
-      }
-    }
-
-    [CommandProperty(AccessLevel.Counselor, AccessLevel.GameMaster)]
-    public int X
-    {
-      get => m_Location.m_X;
-      set => Location = new Point3D(value, m_Location.m_Y, m_Location.m_Z);
-    }
-
-    [CommandProperty(AccessLevel.Counselor, AccessLevel.GameMaster)]
-    public int Y
-    {
-      get => m_Location.m_Y;
-      set => Location = new Point3D(m_Location.m_X, value, m_Location.m_Z);
-    }
-
-    [CommandProperty(AccessLevel.Counselor, AccessLevel.GameMaster)]
-    public int Z
-    {
-      get => m_Location.m_Z;
-      set => Location = new Point3D(m_Location.m_X, m_Location.m_Y, value);
-    }
-    #endregion
-
-    #region OnDoubleClick[...]
-    public virtual void OnDoubleClick(Mobile from)
-    {
-    }
-
-    public virtual void OnDoubleClickOutOfRange(Mobile from)
-    {
-    }
-
-    public virtual void OnDoubleClickCantSee(Mobile from)
-    {
-    }
-
-    public virtual void OnDoubleClickDead(Mobile from)
-    {
-      from.LocalOverheadMessage(MessageType.Regular, 0x3B2, 1019048); // I am dead and cannot do that.
-    }
-
-    public virtual void OnDoubleClickNotAccessible(Mobile from)
-    {
-      from.SendLocalizedMessage(500447); // That is not accessible.
-    }
-
-    public virtual void OnDoubleClickSecureTrade(Mobile from)
-    {
-      from.SendLocalizedMessage(500447); // That is not accessible.
-    }
-    #endregion
-  }
-}
+/***************************************************************************
+ *                                  Item.cs
+ *                            -------------------
+ *   begin                : May 1, 2002
+ *   copyright            : (C) The RunUO Software Team
+ *   email                : info@runuo.com
+ *
+ *   $Id$
+ *
+ ***************************************************************************/
+
+/***************************************************************************
+ *
+ *   This program is free software; you can redistribute it and/or modify
+ *   it under the terms of the GNU General Public License as published by
+ *   the Free Software Foundation; either version 2 of the License, or
+ *   (at your option) any later version.1
+ *
+ ***************************************************************************/
+
+using System;
+using System.Collections.Generic;
+using System.Diagnostics;
+using System.IO;
+using System.Linq;
+using System.Threading.Tasks;
+using Server.ContextMenus;
+using Server.Items;
+using Server.Network;
+using Server.Targeting;
+
+namespace Server
+{
+  /// <summary>
+  ///   Internal flags used to signal how the item should be updated and resent to nearby clients.
+  /// </summary>
+  [Flags]
+  public enum ItemDelta
+  {
+    /// <summary>
+    ///   Nothing.
+    /// </summary>
+    None = 0x00000000,
+
+    /// <summary>
+    ///   Resend the item.
+    /// </summary>
+    Update = 0x00000001,
+
+    /// <summary>
+    ///   Resend the item only if it is equipped.
+    /// </summary>
+    EquipOnly = 0x00000002,
+
+    /// <summary>
+    ///   Resend the item's properties.
+    /// </summary>
+    Properties = 0x00000004
+  }
+
+  /// <summary>
+  ///   Enumeration containing possible ways to handle item ownership on death.
+  /// </summary>
+  public enum DeathMoveResult
+  {
+    /// <summary>
+    ///   The item should be placed onto the corpse.
+    /// </summary>
+    MoveToCorpse,
+
+    /// <summary>
+    ///   The item should remain equipped.
+    /// </summary>
+    RemainEquipped,
+
+    /// <summary>
+    ///   The item should be placed into the owners backpack.
+    /// </summary>
+    MoveToBackpack
+  }
+
+  /// <summary>
+  ///   Enumeration of an item's loot and steal state.
+  /// </summary>
+  public enum LootType : byte
+  {
+    /// <summary>
+    ///   Stealable. Lootable.
+    /// </summary>
+    Regular = 0,
+
+    /// <summary>
+    ///   Unstealable. Unlootable, unless owned by a murderer.
+    /// </summary>
+    Newbied = 1,
+
+    /// <summary>
+    ///   Unstealable. Unlootable, always.
+    /// </summary>
+    Blessed = 2,
+
+    /// <summary>
+    ///   Stealable. Lootable, always.
+    /// </summary>
+    Cursed = 3
+  }
+
+  public class BounceInfo
+  {
+    public Point3D m_Location, m_WorldLoc;
+    public Map m_Map;
+    public IEntity m_Parent;
+
+    public BounceInfo(Item item)
+    {
+      m_Map = item.Map;
+      m_Location = item.Location;
+      m_WorldLoc = item.GetWorldLocation();
+      m_Parent = item.Parent;
+    }
+
+    private BounceInfo(Map map, Point3D loc, Point3D worldLoc, IEntity parent)
+    {
+      m_Map = map;
+      m_Location = loc;
+      m_WorldLoc = worldLoc;
+      m_Parent = parent;
+    }
+
+    public static BounceInfo Deserialize(GenericReader reader)
+    {
+      if (reader.ReadBool())
+      {
+        Map map = reader.ReadMap();
+        Point3D loc = reader.ReadPoint3D();
+        Point3D worldLoc = reader.ReadPoint3D();
+
+        IEntity parent;
+
+        Serial serial = reader.ReadUInt();
+
+        if (serial.IsItem)
+          parent = World.FindItem(serial);
+        else if (serial.IsMobile)
+          parent = World.FindMobile(serial);
+        else
+          parent = null;
+
+        return new BounceInfo(map, loc, worldLoc, parent);
+      }
+
+      return null;
+    }
+
+    public static void Serialize(BounceInfo info, GenericWriter writer)
+    {
+      if (info == null)
+      {
+        writer.Write(false);
+      }
+      else
+      {
+        writer.Write(true);
+
+        writer.Write(info.m_Map);
+        writer.Write(info.m_Location);
+        writer.Write(info.m_WorldLoc);
+
+        if (info.m_Parent is Mobile mobile)
+          writer.Write(mobile);
+        else if (info.m_Parent is Item item)
+          writer.Write(item);
+        else
+          writer.Write((Serial)0);
+      }
+    }
+  }
+
+  public enum TotalType
+  {
+    Gold,
+    Items,
+    Weight
+  }
+
+  [Flags]
+  public enum ExpandFlag
+  {
+    None = 0x000,
+
+    Name = 0x001,
+    Items = 0x002,
+    Bounce = 0x004,
+    Holder = 0x008,
+    Blessed = 0x010,
+    TempFlag = 0x020,
+    SaveFlag = 0x040,
+    Weight = 0x080,
+    Spawner = 0x100
+  }
+
+  public class Item : IHued, IComparable<Item>, ISerializable, ISpawnable, ITile
+  {
+    public const int QuestItemHue = 0x4EA; // Hmmmm... "for EA"?
+    public static readonly List<Item> EmptyItems = new List<Item>();
+
+    private static List<Item> m_DeltaQueue = new List<Item>();
+
+    private static bool _processing;
+
+    private static int m_OpenSlots;
+
+    private CompactInfo m_CompactInfo;
+
+    private ItemDelta m_DeltaFlags;
+    private ImplFlag m_Flags;
+
+    internal int m_TypeRef;
+
+    [Constructible]
+    public Item(int itemID = 0)
+    {
+      m_ItemID = itemID;
+      Serial = Serial.NewItem;
+
+      //m_Items = new ArrayList( 1 );
+      Visible = true;
+      Movable = true;
+      Amount = 1;
+      m_Map = Map.Internal;
+
+      SetLastMoved();
+
+      World.AddItem(this);
+
+      Type ourType = GetType();
+      m_TypeRef = World.m_ItemTypes.IndexOf(ourType);
+
+      if (m_TypeRef == -1)
+      {
+        World.m_ItemTypes.Add(ourType);
+        m_TypeRef = World.m_ItemTypes.Count - 1;
+      }
+    }
+
+    public Item(Serial serial)
+    {
+      Serial = serial;
+
+      Type ourType = GetType();
+      m_TypeRef = World.m_ItemTypes.IndexOf(ourType);
+
+      if (m_TypeRef == -1)
+      {
+        World.m_ItemTypes.Add(ourType);
+        m_TypeRef = World.m_ItemTypes.Count - 1;
+      }
+    }
+
+    public int TempFlags
+    {
+      get => LookupCompactInfo()?.m_TempFlags ?? 0;
+      set
+      {
+        CompactInfo info = AcquireCompactInfo();
+
+        info.m_TempFlags = value;
+
+        if (info.m_TempFlags == 0)
+          VerifyCompactInfo();
+      }
+    }
+
+    public int SavedFlags
+    {
+      get => LookupCompactInfo()?.m_SavedFlags ?? 0;
+      set
+      {
+        CompactInfo info = AcquireCompactInfo();
+
+        info.m_SavedFlags = value;
+
+        if (info.m_SavedFlags == 0)
+          VerifyCompactInfo();
+      }
+    }
+
+    /// <summary>
+    ///   The <see cref="Mobile" /> who is currently <see cref="Mobile.Holding">holding</see> this item.
+    /// </summary>
+    public Mobile HeldBy
+    {
+      get => LookupCompactInfo()?.m_HeldBy;
+      set
+      {
+        CompactInfo info = AcquireCompactInfo();
+
+        info.m_HeldBy = value;
+
+        if (info.m_HeldBy == null)
+          VerifyCompactInfo();
+      }
+    }
+
+    /// <summary>
+    ///   Overridable. Determines whether the item will show <see cref="AddWeightProperty" />.
+    /// </summary>
+    public virtual bool DisplayWeight => Core.ML && (Movable || IsLockedDown || IsSecure || ItemData.Weight != 255);
+
+    [CommandProperty(AccessLevel.GameMaster)]
+    public LootType LootType
+    {
+      get => m_LootType;
+      set
+      {
+        if (m_LootType != value)
+        {
+          m_LootType = value;
+
+          if (DisplayLootType)
+            InvalidateProperties();
+        }
+      }
+    }
+
+    public static TimeSpan DefaultDecayTime{ get; set; } = TimeSpan.FromHours(1.0);
+
+    [CommandProperty(AccessLevel.GameMaster)]
+    public virtual TimeSpan DecayTime => DefaultDecayTime;
+
+    [CommandProperty(AccessLevel.GameMaster)]
+    public virtual bool Decays => Movable && Visible;
+
+    public DateTime LastMoved{ get; set; }
+
+    [CommandProperty(AccessLevel.GameMaster)]
+    public bool Stackable
+    {
+      get => GetFlag(ImplFlag.Stackable);
+      set => SetFlag(ImplFlag.Stackable, value);
+    }
+
+    private ObjectPropertyList m_PropertyList;
+
+    public ObjectPropertyList PropertyList
+    {
+      get
+      {
+        if (m_PropertyList == null)
+        {
+          m_PropertyList = new ObjectPropertyList(this);
+          GetProperties(m_PropertyList);
+          AppendChildProperties(m_PropertyList);
+        }
+
+        return m_PropertyList;
+      }
+    }
+
+    [CommandProperty(AccessLevel.GameMaster)]
+    public bool Visible
+    {
+      get => GetFlag(ImplFlag.Visible);
+      set
+      {
+        if (GetFlag(ImplFlag.Visible) != value)
+        {
+          SetFlag(ImplFlag.Visible, value);
+
+          if (m_Map != null)
+          {
+            Point3D worldLoc = GetWorldLocation();
+
+            IPooledEnumerable<NetState> eable = m_Map.GetClientsInRange(worldLoc, GetMaxUpdateRange());
+
+            foreach (NetState state in eable)
+            {
+              Mobile m = state.Mobile;
+
+              if (!m.CanSee(this) && m.InRange(worldLoc, GetUpdateRange(m)))
+                Packets.SendRemoveEntity(state, Serial);
+            }
+
+            eable.Free();
+          }
+
+          Delta(ItemDelta.Update);
+        }
+      }
+    }
+
+    [CommandProperty(AccessLevel.GameMaster)]
+    public bool Movable
+    {
+      get => GetFlag(ImplFlag.Movable);
+      set
+      {
+        if (GetFlag(ImplFlag.Movable) != value)
+        {
+          SetFlag(ImplFlag.Movable, value);
+          Delta(ItemDelta.Update);
+        }
+      }
+    }
+
+    public virtual bool ForceShowProperties => false;
+
+    public virtual bool HandlesOnMovement => false;
+
+    public static int LockedDownFlag{ get; set; }
+
+    public static int SecureFlag{ get; set; }
+
+    public bool IsLockedDown
+    {
+      get => GetTempFlag(LockedDownFlag);
+      set
+      {
+        SetTempFlag(LockedDownFlag, value);
+        InvalidateProperties();
+      }
+    }
+
+    public bool IsSecure
+    {
+      get => GetTempFlag(SecureFlag);
+      set
+      {
+        SetTempFlag(SecureFlag, value);
+        InvalidateProperties();
+      }
+    }
+
+    public virtual bool IsVirtualItem => false;
+
+    public virtual int LabelNumber => m_ItemID < 0x4000 ? 1020000 + m_ItemID : 1078872 + m_ItemID;
+
+    [CommandProperty(AccessLevel.GameMaster)]
+    public int TotalGold => GetTotal(TotalType.Gold);
+
+    [CommandProperty(AccessLevel.GameMaster)]
+    public int TotalItems => GetTotal(TotalType.Items);
+
+    [CommandProperty(AccessLevel.GameMaster)]
+    public int TotalWeight => GetTotal(TotalType.Weight);
+
+    public virtual double DefaultWeight
+    {
+      get
+      {
+        if (m_ItemID < 0 || m_ItemID > TileData.MaxItemValue || this is BaseMulti)
+          return 0;
+
+        int weight = TileData.ItemTable[m_ItemID].Weight;
+
+        if (weight == 255 || weight == 0)
+          weight = 1;
+
+        return weight;
+      }
+    }
+
+    [CommandProperty(AccessLevel.Counselor, AccessLevel.GameMaster)]
+    public double Weight
+    {
+      get
+      {
+        CompactInfo info = LookupCompactInfo();
+
+        return info != null && info.m_Weight != -1 ? info.m_Weight : DefaultWeight;
+      }
+      set
+      {
+        if (Weight != value)
+        {
+          CompactInfo info = AcquireCompactInfo();
+
+          int oldPileWeight = PileWeight;
+
+          info.m_Weight = value;
+
+          if (info.m_Weight == -1)
+            VerifyCompactInfo();
+
+          int newPileWeight = PileWeight;
+
+          UpdateTotal(this, TotalType.Weight, newPileWeight - oldPileWeight);
+
+          InvalidateProperties();
+        }
+      }
+    }
+
+    [CommandProperty(AccessLevel.Counselor, AccessLevel.GameMaster)]
+    public int PileWeight => (int)Math.Ceiling(Weight * Amount);
+
+    [Hue]
+    [CommandProperty(AccessLevel.GameMaster)]
+    public virtual int Hue
+    {
+      get => m_Hue;
+      set
+      {
+        if (m_Hue != value)
+        {
+          m_Hue = value;
+          Delta(ItemDelta.Update);
+        }
+      }
+    }
+
+    public virtual bool Nontransferable => QuestItem;
+
+    [CommandProperty(AccessLevel.GameMaster)]
+    public virtual Layer Layer
+    {
+      get => m_Layer;
+      set
+      {
+        if (m_Layer != value)
+        {
+          m_Layer = value;
+
+          Delta(ItemDelta.EquipOnly);
+        }
+      }
+    }
+
+    public List<Item> Items => LookupItems() ?? EmptyItems;
+
+    [CommandProperty(AccessLevel.GameMaster)]
+    public IEntity RootParent
+    {
+      get
+      {
+        IEntity p = m_Parent;
+
+        while (p is Item item)
+        {
+          if (item.m_Parent == null) break;
+
+          p = item.m_Parent;
+        }
+
+        return p;
+      }
+    }
+
+    public bool NoMoveHS{ get; set; }
+
+    public virtual int PhysicalResistance => 0;
+    public virtual int FireResistance => 0;
+    public virtual int ColdResistance => 0;
+    public virtual int PoisonResistance => 0;
+    public virtual int EnergyResistance => 0;
+
+    [CommandProperty(AccessLevel.GameMaster)]
+    public virtual int ItemID
+    {
+      get => m_ItemID;
+      set
+      {
+        if (m_ItemID != value)
+        {
+          int oldPileWeight = PileWeight;
+
+          m_ItemID = value;
+
+          int newPileWeight = PileWeight;
+
+          UpdateTotal(this, TotalType.Weight, newPileWeight - oldPileWeight);
+
+          InvalidateProperties();
+          Delta(ItemDelta.Update);
+        }
+      }
+    }
+
+    public virtual string DefaultName => null;
+
+    [CommandProperty(AccessLevel.GameMaster)]
+    public string Name
+    {
+      get => LookupCompactInfo()?.m_Name ?? DefaultName;
+      set
+      {
+        if (value == null || value != DefaultName)
+        {
+          CompactInfo info = AcquireCompactInfo();
+
+          info.m_Name = value;
+
+          if (info.m_Name == null)
+            VerifyCompactInfo();
+
+          InvalidateProperties();
+        }
+      }
+    }
+
+    [CommandProperty(AccessLevel.GameMaster, AccessLevel.Developer)]
+    public IEntity Parent
+    {
+      get => m_Parent;
+      set
+      {
+        if (m_Parent == value)
+          return;
+
+        IEntity oldParent = m_Parent;
+
+        m_Parent = value;
+
+        if (m_Map != null)
+        {
+          if (oldParent != null && m_Parent == null)
+            m_Map.OnEnter(this);
+          else if (m_Parent != null)
+            m_Map.OnLeave(this);
+        }
+      }
+    }
+
+    [CommandProperty(AccessLevel.GameMaster)]
+    public LightType Light
+    {
+      get => (LightType)m_Direction;
+      set
+      {
+        if ((LightType)m_Direction != value)
+        {
+          m_Direction = (Direction)value;
+          Delta(ItemDelta.Update);
+        }
+      }
+    }
+
+    [CommandProperty(AccessLevel.GameMaster)]
+    public Direction Direction
+    {
+      get => m_Direction;
+      set
+      {
+        if (m_Direction != value)
+        {
+          m_Direction = value;
+          Delta(ItemDelta.Update);
+        }
+      }
+    }
+
+    [CommandProperty(AccessLevel.GameMaster)]
+    public int Amount
+    {
+      get => m_Amount;
+      set
+      {
+        int oldValue = m_Amount;
+
+        if (oldValue != value)
+        {
+          int oldPileWeight = PileWeight;
+
+          m_Amount = value;
+
+          int newPileWeight = PileWeight;
+
+          UpdateTotal(this, TotalType.Weight, newPileWeight - oldPileWeight);
+
+          OnAmountChange(oldValue);
+
+          Delta(ItemDelta.Update);
+
+          if (oldValue > 1 || value > 1)
+            InvalidateProperties();
+
+          if (!Stackable && m_Amount > 1)
+            Console.WriteLine("Warning: 0x{0:X}: Amount changed for non-stackable item '{2}'. ({1})",
+              Serial.Value, m_Amount, GetType().Name);
+        }
+      }
+    }
+
+    public virtual bool HandlesOnSpeech => false;
+
+    public virtual bool BlocksFit => false;
+
+    public bool InSecureTrade => GetSecureTradeCont() != null;
+
+    public ItemData ItemData => TileData.ItemTable[m_ItemID & TileData.MaxItemValue];
+
+    int ITile.ID => ItemData.Value;
+
+    public virtual bool CanTarget => true;
+    public virtual bool DisplayLootType => true;
+
+    public static bool ScissorCopyLootType{ get; set; }
+
+    [CommandProperty(AccessLevel.GameMaster)]
+    public bool QuestItem
+    {
+      get => GetFlag(ImplFlag.QuestItem);
+      set
+      {
+        SetFlag(ImplFlag.QuestItem, value);
+
+        InvalidateProperties();
+
+        Delta(ItemDelta.Update);
+      }
+    }
+
+    public bool Insured
+    {
+      get => GetFlag(ImplFlag.Insured);
+      set
+      {
+        SetFlag(ImplFlag.Insured, value);
+        InvalidateProperties();
+      }
+    }
+
+    public bool PaidInsurance
+    {
+      get => GetFlag(ImplFlag.PaidInsurance);
+      set => SetFlag(ImplFlag.PaidInsurance, value);
+    }
+
+    public Mobile BlessedFor
+    {
+      get => LookupCompactInfo()?.m_BlessedFor;
+      set
+      {
+        CompactInfo info = AcquireCompactInfo();
+
+        info.m_BlessedFor = value;
+
+        if (info.m_BlessedFor == null)
+          VerifyCompactInfo();
+
+        InvalidateProperties();
+      }
+    }
+
+    int IComparable<IEntity>.CompareTo(IEntity other) => other == null ? -1 : Serial.CompareTo(other.Serial);
+
+    public int CompareTo(Item other) => other == null ? -1 : Serial.CompareTo(other.Serial);
+
+    /// <summary>
+    ///   Moves the Item to a given <paramref name="location" /> and <paramref name="map" />.
+    /// </summary>
+    public void MoveToWorld(Point3D location, Map map)
+    {
+      if (Deleted)
+        return;
+
+      Point3D oldLocation = GetWorldLocation();
+      Point3D oldRealLocation = m_Location;
+
+      SetLastMoved();
+
+      if (Parent is Mobile mobile)
+        mobile.RemoveItem(this);
+      else if (Parent is Item item)
+        item.RemoveItem(this);
+
+      if (m_Map != map)
+      {
+        Map old = m_Map;
+
+        if (m_Map != null)
+        {
+          m_Map.OnLeave(this);
+
+          if (oldLocation.m_X != 0)
+          {
+            IPooledEnumerable<NetState> eable = m_Map.GetClientsInRange(oldLocation, GetMaxUpdateRange());
+
+            foreach (NetState state in eable)
+            {
+              Mobile m = state.Mobile;
+
+              if (m.InRange(oldLocation, GetUpdateRange(m)))
+                Packets.SendRemoveEntity(state, Serial);
+            }
+
+            eable.Free();
+          }
+        }
+
+        m_Location = location;
+        OnLocationChange(oldRealLocation);
+
+        List<Item> items = LookupItems();
+
+        if (items != null)
+          for (int i = 0; i < items.Count; ++i)
+            items[i].Map = map;
+
+        m_Map = map;
+        m_Map?.OnEnter(this);
+
+        OnMapChange();
+
+        if (m_Map != null)
+        {
+          IPooledEnumerable<NetState> eable = m_Map.GetClientsInRange(m_Location, GetMaxUpdateRange());
+
+          foreach (NetState state in eable)
+          {
+            Mobile m = state.Mobile;
+
+            if (m.CanSee(this) && m.InRange(m_Location, GetUpdateRange(m)))
+              SendInfoTo(state);
+          }
+
+          eable.Free();
+        }
+
+        RemDelta(ItemDelta.Update);
+
+        if (old == null || old == Map.Internal)
+          InvalidateProperties();
+      }
+      else if (m_Map != null)
+      {
+        IPooledEnumerable<NetState> eable;
+
+        if (oldLocation.m_X != 0)
+        {
+          eable = m_Map.GetClientsInRange(oldLocation, GetMaxUpdateRange());
+
+          foreach (NetState state in eable)
+          {
+            Mobile m = state.Mobile;
+
+            if (!m.InRange(location, GetUpdateRange(m)))
+              Packets.SendRemoveEntity(state, Serial);
+          }
+
+          eable.Free();
+        }
+
+        Point3D oldInternalLocation = m_Location;
+
+        m_Location = location;
+        OnLocationChange(oldRealLocation);
+
+        eable = m_Map.GetClientsInRange(m_Location, GetMaxUpdateRange());
+
+        foreach (NetState state in eable)
+        {
+          Mobile m = state.Mobile;
+
+          if (m.CanSee(this) && m.InRange(m_Location, GetUpdateRange(m)))
+            SendInfoTo(state);
+        }
+
+        eable.Free();
+
+        m_Map.OnMove(oldInternalLocation, this);
+
+        RemDelta(ItemDelta.Update);
+      }
+      else
+      {
+        Map = map;
+        Location = location;
+      }
+    }
+
+    /// <summary>
+    ///   Has the item been deleted?
+    /// </summary>
+    public bool Deleted => GetFlag(ImplFlag.Deleted);
+
+    [CommandProperty(AccessLevel.Counselor, AccessLevel.GameMaster)]
+    public Map Map
+    {
+      get => m_Map;
+      set
+      {
+        if (m_Map != value)
+        {
+          Map old = m_Map;
+
+          if (m_Map != null && m_Parent == null)
+          {
+            m_Map.OnLeave(this);
+            SendRemovePacket();
+          }
+
+          List<Item> items = LookupItems();
+
+          if (items != null)
+            for (int i = 0; i < items.Count; ++i)
+              items[i].Map = value;
+
+          m_Map = value;
+
+          if (m_Map != null && m_Parent == null)
+            m_Map.OnEnter(this);
+
+          Delta(ItemDelta.Update);
+
+          OnMapChange();
+
+          if (old == null || old == Map.Internal)
+            InvalidateProperties();
+        }
+      }
+    }
+
+    public virtual void ProcessDelta()
+    {
+      ItemDelta flags = m_DeltaFlags;
+
+      SetFlag(ImplFlag.InQueue, false);
+      m_DeltaFlags = ItemDelta.None;
+
+      Map map = m_Map;
+
+      if (map == null || Deleted)
+        return;
+
+      Point3D worldLoc = GetWorldLocation();
+      bool update = (flags & ItemDelta.Update) != 0;
+
+      if (update && m_Parent is Container contParent && !contParent.IsPublicContainer)
+      {
+        Mobile rootParent = contParent.RootParent as Mobile;
+        Mobile tradeRecip = null;
+
+        if (rootParent != null)
+        {
+          NetState ns = rootParent.NetState;
+
+          if (ns != null && rootParent.CanSee(this) && rootParent.InRange(worldLoc, GetUpdateRange(rootParent)))
+          {
+            Packets.SendContainerContentUpdate(ns, this);
+
+            if (ObjectPropertyList.Enabled)
+              PropertyList.Send(ns);
+          }
+        }
+
+        SecureTrade st = GetSecureTradeCont()?.Trade;
+
+        if (st != null)
+        {
+          Mobile test = st.From.Mobile;
+
+          if (test != null && test != rootParent)
+            tradeRecip = test;
+
+          test = st.To.Mobile;
+
+          if (test != null && test != rootParent)
+            tradeRecip = test;
+
+          NetState ns = tradeRecip?.NetState;
+
+          if (ns != null && tradeRecip.CanSee(this) && tradeRecip.InRange(worldLoc, GetUpdateRange(tradeRecip)))
+          {
+            Packets.SendContainerContentUpdate(ns, this);
+
+            if (ObjectPropertyList.Enabled)
+              PropertyList.Send(ns);
+          }
+        }
+
+        List<Mobile> openers = contParent.Openers;
+
+        if (openers?.Count > 0)
+          lock (openers)
+          {
+            for (int i = 0; i < openers.Count; ++i)
+            {
+              Mobile mob = openers[i];
+
+              int range = GetUpdateRange(mob);
+
+              if (mob.Map != map || !mob.InRange(worldLoc, range))
+                openers.RemoveAt(i--);
+              else
+              {
+                if (mob == rootParent || mob == tradeRecip)
+                  continue;
+
+                NetState ns = mob.NetState;
+
+                if (ns != null && mob.CanSee(this))
+                {
+                  Packets.SendContainerContentUpdate(ns, this);
+
+                  if (ObjectPropertyList.Enabled)
+                    PropertyList.Send(ns);
+                }
+              }
+            }
+
+            if (openers.Count == 0)
+              contParent.Openers = null;
+          }
+
+        return;
+      }
+
+      IPooledEnumerable<NetState> eable = map.GetClientsInRange(worldLoc, GetMaxUpdateRange());
+
+      foreach (NetState state in eable)
+      {
+        Mobile m = state.Mobile;
+
+        if (m.CanSee(this) && m.InRange(worldLoc, GetUpdateRange(m)))
+        {
+          if (update)
+          {
+            if (m_Parent == null)
+              SendInfoTo(state, ObjectPropertyList.Enabled);
+            else
+            {
+              if (m_Parent is Item)
+                Packets.SendContainerContentUpdate(state, this);
+              else if (m_Parent is Mobile)
+                Packets.SendEquipUpdate(state, this);
+
+              if (ObjectPropertyList.Enabled)
+                PropertyList.Send(state);
+            }
+          }
+          else if ((flags & ItemDelta.EquipOnly) != 0 && m_Parent is Mobile)
+          {
+            Packets.SendEquipUpdate(state, this);
+
+            if (ObjectPropertyList.Enabled)
+              PropertyList.Send(state);
+          } else if (ObjectPropertyList.Enabled && (flags & ItemDelta.Properties) != 0)
+            PropertyList.Send(state);
+        }
+      }
+
+      eable.Free();
+    }
+
+    public virtual void Delete()
+    {
+      if (Deleted || !World.OnDelete(this))
+        return;
+
+      OnDelete();
+
+      List<Item> items = LookupItems();
+
+      if (items != null)
+        for (int i = items.Count - 1; i >= 0; --i)
+          if (i < items.Count)
+            items[i].OnParentDeleted(this);
+
+      SendRemovePacket();
+
+      SetFlag(ImplFlag.Deleted, true);
+
+      if (Parent is Mobile mobile)
+        mobile.RemoveItem(this);
+      else if (Parent is Item item)
+        item.RemoveItem(this);
+
+      ClearBounce();
+
+      if (m_Map != null)
+      {
+        if (m_Parent == null)
+          m_Map.OnLeave(this);
+        m_Map = null;
+      }
+
+      World.RemoveItem(this);
+
+      OnAfterDelete();
+
+      ClearProperties();
+    }
+
+    [CommandProperty(AccessLevel.Counselor)]
+    public Serial Serial{ get; }
+
+    public virtual int HuedItemID => m_ItemID;
+
+    int ISerializable.TypeReference => m_TypeRef;
+
+    uint ISerializable.SerialIdentity => Serial;
+
+    public virtual void Serialize(GenericWriter writer)
+    {
+      writer.Write(9); // version
+
+      SaveFlag flags = SaveFlag.None;
+
+      int x = m_Location.m_X, y = m_Location.m_Y, z = m_Location.m_Z;
+
+      if (x != 0 || y != 0 || z != 0)
+      {
+        if (x >= short.MinValue && x <= short.MaxValue && y >= short.MinValue && y <= short.MaxValue &&
+            z >= sbyte.MinValue && z <= sbyte.MaxValue)
+        {
+          if (x != 0 || y != 0)
+          {
+            if (x >= byte.MinValue && x <= byte.MaxValue && y >= byte.MinValue && y <= byte.MaxValue)
+              flags |= SaveFlag.LocationByteXY;
+            else
+              flags |= SaveFlag.LocationShortXY;
+          }
+
+          if (z != 0)
+            flags |= SaveFlag.LocationSByteZ;
+        }
+        else
+        {
+          flags |= SaveFlag.LocationFull;
+        }
+      }
+
+      CompactInfo info = LookupCompactInfo();
+      List<Item> items = LookupItems();
+
+      if (m_Direction != Direction.North)
+        flags |= SaveFlag.Direction;
+      if (info?.m_Bounce != null)
+        flags |= SaveFlag.Bounce;
+      if (m_LootType != LootType.Regular)
+        flags |= SaveFlag.LootType;
+      if (m_ItemID != 0)
+        flags |= SaveFlag.ItemID;
+      if (m_Hue != 0)
+        flags |= SaveFlag.Hue;
+      if (m_Amount != 1)
+        flags |= SaveFlag.Amount;
+      if (m_Layer != Layer.Invalid)
+        flags |= SaveFlag.Layer;
+      if (info?.m_Name != null)
+        flags |= SaveFlag.Name;
+      if (m_Parent != null)
+        flags |= SaveFlag.Parent;
+      if (items != null && items.Count > 0)
+        flags |= SaveFlag.Items;
+      if (m_Map != Map.Internal)
+        flags |= SaveFlag.Map;
+      //if ( m_InsuredFor != null && !m_InsuredFor.Deleted )
+      //flags |= SaveFlag.InsuredFor;
+
+      if (info != null)
+      {
+        if (info.m_BlessedFor?.Deleted == false)
+          flags |= SaveFlag.BlessedFor;
+        if (info.m_HeldBy?.Deleted == false)
+          flags |= SaveFlag.HeldBy;
+        if (info.m_SavedFlags != 0)
+          flags |= SaveFlag.SavedFlags;
+      }
+
+      if (info == null || info.m_Weight == -1.0)
+      {
+        flags |= SaveFlag.NullWeight;
+      }
+      else
+      {
+        if (info.m_Weight == 0.0)
+        {
+          flags |= SaveFlag.WeightIs0;
+        }
+        else if (info.m_Weight != 1.0)
+        {
+          if (info.m_Weight == (int)info.m_Weight)
+            flags |= SaveFlag.IntWeight;
+          else
+            flags |= SaveFlag.WeightNot1or0;
+        }
+      }
+
+      ImplFlag implFlags = m_Flags & (ImplFlag.Visible | ImplFlag.Movable | ImplFlag.Stackable | ImplFlag.Insured |
+                                      ImplFlag.PaidInsurance | ImplFlag.QuestItem);
+
+      if (implFlags != (ImplFlag.Visible | ImplFlag.Movable))
+        flags |= SaveFlag.ImplFlags;
+
+      writer.Write((int)flags);
+
+      /* begin last moved time optimization */
+      long ticks = LastMoved.Ticks;
+      long now = DateTime.UtcNow.Ticks;
+
+      TimeSpan d = new TimeSpan(ticks - now);
+
+      double minutes = -d.TotalMinutes;
+
+      if (minutes < int.MinValue)
+        minutes = int.MinValue;
+      else if (minutes > int.MaxValue)
+        minutes = int.MaxValue;
+
+      writer.WriteEncodedInt((int)minutes);
+      /* end */
+
+      if (GetSaveFlag(flags, SaveFlag.Direction))
+        writer.Write((byte)m_Direction);
+
+      if (GetSaveFlag(flags, SaveFlag.Bounce))
+        BounceInfo.Serialize(info.m_Bounce, writer);
+
+      if (GetSaveFlag(flags, SaveFlag.LootType))
+        writer.Write((byte)m_LootType);
+
+      if (GetSaveFlag(flags, SaveFlag.LocationFull))
+      {
+        writer.WriteEncodedInt(x);
+        writer.WriteEncodedInt(y);
+        writer.WriteEncodedInt(z);
+      }
+      else
+      {
+        if (GetSaveFlag(flags, SaveFlag.LocationByteXY))
+        {
+          writer.Write((byte)x);
+          writer.Write((byte)y);
+        }
+        else if (GetSaveFlag(flags, SaveFlag.LocationShortXY))
+        {
+          writer.Write((short)x);
+          writer.Write((short)y);
+        }
+
+        if (GetSaveFlag(flags, SaveFlag.LocationSByteZ))
+          writer.Write((sbyte)z);
+      }
+
+      if (GetSaveFlag(flags, SaveFlag.ItemID))
+        writer.WriteEncodedInt(m_ItemID);
+
+      if (GetSaveFlag(flags, SaveFlag.Hue))
+        writer.WriteEncodedInt(m_Hue);
+
+      if (GetSaveFlag(flags, SaveFlag.Amount))
+        writer.WriteEncodedInt(m_Amount);
+
+      if (GetSaveFlag(flags, SaveFlag.Layer))
+        writer.Write((byte)m_Layer);
+
+      if (GetSaveFlag(flags, SaveFlag.Name))
+        writer.Write(info.m_Name);
+
+      if (GetSaveFlag(flags, SaveFlag.Parent)) writer.Write(m_Parent?.Deleted == false ? m_Parent.Serial : Serial.MinusOne);
+
+      if (GetSaveFlag(flags, SaveFlag.Items))
+        writer.Write(items, false);
+
+      if (GetSaveFlag(flags, SaveFlag.IntWeight))
+        writer.WriteEncodedInt((int)info.m_Weight);
+      else if (GetSaveFlag(flags, SaveFlag.WeightNot1or0))
+        writer.Write(info.m_Weight);
+
+      if (GetSaveFlag(flags, SaveFlag.Map))
+        writer.Write(m_Map);
+
+      if (GetSaveFlag(flags, SaveFlag.ImplFlags))
+        writer.WriteEncodedInt((int)implFlags);
+
+      if (GetSaveFlag(flags, SaveFlag.InsuredFor))
+        writer.Write((Mobile)null);
+
+      if (GetSaveFlag(flags, SaveFlag.BlessedFor))
+        writer.Write(info.m_BlessedFor);
+
+      if (GetSaveFlag(flags, SaveFlag.HeldBy))
+        writer.Write(info.m_HeldBy);
+
+      if (GetSaveFlag(flags, SaveFlag.SavedFlags))
+        writer.WriteEncodedInt(info.m_SavedFlags);
+    }
+
+    public ISpawner Spawner
+    {
+      get => LookupCompactInfo()?.m_Spawner;
+      set
+      {
+        CompactInfo info = AcquireCompactInfo();
+
+        info.m_Spawner = value;
+
+        if (info.m_Spawner == null)
+          VerifyCompactInfo();
+      }
+    }
+
+    public virtual void OnBeforeSpawn(Point3D location, Map m)
+    {
+    }
+
+    public virtual void OnAfterSpawn()
+    {
+    }
+
+    public ExpandFlag GetExpandFlags()
+    {
+      CompactInfo info = LookupCompactInfo();
+
+      ExpandFlag flags = 0;
+
+      if (info != null)
+      {
+        if (info.m_BlessedFor != null)
+          flags |= ExpandFlag.Blessed;
+
+        if (info.m_Bounce != null)
+          flags |= ExpandFlag.Bounce;
+
+        if (info.m_HeldBy != null)
+          flags |= ExpandFlag.Holder;
+
+        if (info.m_Items != null)
+          flags |= ExpandFlag.Items;
+
+        if (info.m_Name != null)
+          flags |= ExpandFlag.Name;
+
+        if (info.m_Spawner != null)
+          flags |= ExpandFlag.Spawner;
+
+        if (info.m_SavedFlags != 0)
+          flags |= ExpandFlag.SaveFlag;
+
+        if (info.m_TempFlags != 0)
+          flags |= ExpandFlag.TempFlag;
+
+        if (info.m_Weight != -1)
+          flags |= ExpandFlag.Weight;
+      }
+
+      return flags;
+    }
+
+    private CompactInfo LookupCompactInfo() => m_CompactInfo;
+
+    private CompactInfo AcquireCompactInfo() => m_CompactInfo ?? (m_CompactInfo = new CompactInfo());
+
+    private void ReleaseCompactInfo()
+    {
+      m_CompactInfo = null;
+    }
+
+    private void VerifyCompactInfo()
+    {
+      CompactInfo info = m_CompactInfo;
+
+      if (info == null)
+        return;
+
+      bool isValid = info.m_Name != null
+                     || info.m_Items != null
+                     || info.m_Bounce != null
+                     || info.m_HeldBy != null
+                     || info.m_BlessedFor != null
+                     || info.m_Spawner != null
+                     || info.m_TempFlags != 0
+                     || info.m_SavedFlags != 0
+                     || info.m_Weight != -1;
+
+      if (!isValid)
+        ReleaseCompactInfo();
+    }
+
+    public List<Item> LookupItems()
+    {
+      if (this is Container container)
+        return container.m_Items;
+
+      return LookupCompactInfo()?.m_Items;
+    }
+
+    public List<Item> AcquireItems()
+    {
+      if (this is Container cont)
+        return cont.m_Items ??= new List<Item>();
+
+      CompactInfo info = AcquireCompactInfo();
+      return info.m_Items ??= new List<Item>();
+    }
+
+    private void SetFlag(ImplFlag flag, bool value)
+    {
+      if (value)
+        m_Flags |= flag;
+      else
+        m_Flags &= ~flag;
+    }
+
+    private bool GetFlag(ImplFlag flag) => (m_Flags & flag) != 0;
+
+    public BounceInfo GetBounce() => LookupCompactInfo()?.m_Bounce;
+
+    public void RecordBounce()
+    {
+      AcquireCompactInfo().m_Bounce = new BounceInfo(this);
+    }
+
+    public void ClearBounce()
+    {
+      CompactInfo info = LookupCompactInfo();
+
+      BounceInfo bounce = info?.m_Bounce;
+
+      if (bounce == null)
+        return;
+
+      info.m_Bounce = null;
+
+      if (bounce.m_Parent is Item parentItem)
+      {
+        if (!parentItem.Deleted)
+          parentItem.OnItemBounceCleared(this);
+      }
+      else if (bounce.m_Parent is Mobile parentMobile)
+      {
+        if (!parentMobile.Deleted)
+          parentMobile.OnItemBounceCleared(this);
+      }
+
+      VerifyCompactInfo();
+    }
+
+    /// <summary>
+    ///   Overridable. Virtual event invoked when a client, <paramref name="from" />, invokes a 'help request' for the Item.
+    ///   Seemingly no longer functional in newer clients.
+    /// </summary>
+    public virtual void OnHelpRequest(Mobile from)
+    {
+    }
+
+    /// <summary>
+    ///   Overridable. Method checked to see if the item can be traded.
+    /// </summary>
+    /// <returns>True if the trade is allowed, false if not.</returns>
+    public virtual bool AllowSecureTrade(Mobile from, Mobile to, Mobile newOwner, bool accepted) => true;
+
+    /// <summary>
+    ///   Overridable. Virtual event invoked when a trade has completed, either successfully or not.
+    /// </summary>
+    public virtual void OnSecureTrade(Mobile from, Mobile to, Mobile newOwner, bool accepted)
+    {
+    }
+
+	  /// <summary>
+	  ///   Overridable. Method checked to see if the elemental resistances of this Item conflict with another Item on the
+	  ///   <see cref="Mobile" />.
+	  /// </summary>
+	  /// <returns>
+	  ///   <list type="table">
+	  ///     <item>
+	  ///       <term>True</term>
+	  ///       <description>
+	  ///         There is a confliction. The elemental resistance bonuses of this Item should not be applied to the
+	  ///         <see cref="Mobile" />
+	  ///       </description>
+	  ///     </item>
+	  ///     <item>
+	  ///       <term>False</term>
+	  ///       <description>There is no confliction. The bonuses should be applied.</description>
+	  ///     </item>
+	  ///   </list>
+	  /// </returns>
+	  public virtual bool CheckPropertyConfliction(Mobile m) => false;
+
+    /// <summary>
+    ///   Overridable. Sends the <see cref="PropertyList">object property list</see> to <paramref name="from" />.
+    /// </summary>
+    public virtual void SendPropertiesTo(Mobile from)
+    {
+      PropertyList.Send(from?.NetState);
+    }
+
+    /// <summary>
+    ///   Overridable. Adds the name of this item to the given <see cref="ObjectPropertyList" />. This method should be overridden
+    ///   if the item requires a complex naming format.
+    /// </summary>
+    public virtual void AddNameProperty(ObjectPropertyList list)
+    {
+      string name = Name;
+
+      if (name == null)
+      {
+        if (m_Amount <= 1)
+          list.Add(LabelNumber);
+        else
+          list.Add(1050039, "{0}\t#{1}", m_Amount, LabelNumber); // ~1_NUMBER~ ~2_ITEMNAME~
+      }
+      else
+      {
+        if (m_Amount <= 1)
+          list.Add(name);
+        else
+          list.Add(1050039, "{0}\t{1}", m_Amount, Name); // ~1_NUMBER~ ~2_ITEMNAME~
+      }
+    }
+
+    /// <summary>
+    ///   Overridable. Adds the loot type of this item to the given <see cref="ObjectPropertyList" />. By default, this will be
+    ///   either 'blessed', 'cursed', or 'insured'.
+    /// </summary>
+    public virtual void AddLootTypeProperty(ObjectPropertyList list)
+    {
+      if (m_LootType == LootType.Blessed)
+        list.Add(1038021); // blessed
+      else if (m_LootType == LootType.Cursed)
+        list.Add(1049643); // cursed
+      else if (Insured)
+        list.Add(1061682); // <b>insured</b>
+    }
+
+    /// <summary>
+    ///   Overridable. Adds any elemental resistances of this item to the given <see cref="ObjectPropertyList" />.
+    /// </summary>
+    public virtual void AddResistanceProperties(ObjectPropertyList list)
+    {
+      int v = PhysicalResistance;
+
+      if (v != 0)
+        list.Add(1060448, v.ToString()); // physical resist ~1_val~%
+
+      v = FireResistance;
+
+      if (v != 0)
+        list.Add(1060447, v.ToString()); // fire resist ~1_val~%
+
+      v = ColdResistance;
+
+      if (v != 0)
+        list.Add(1060445, v.ToString()); // cold resist ~1_val~%
+
+      v = PoisonResistance;
+
+      if (v != 0)
+        list.Add(1060449, v.ToString()); // poison resist ~1_val~%
+
+      v = EnergyResistance;
+
+      if (v != 0)
+        list.Add(1060446, v.ToString()); // energy resist ~1_val~%
+    }
+
+    /// <summary>
+    ///   Overridable. Displays cliloc 1072788-1072789.
+    /// </summary>
+    public virtual void AddWeightProperty(ObjectPropertyList list)
+    {
+      int weight = PileWeight + TotalWeight;
+
+      if (weight == 1)
+        list.Add(1072788, weight.ToString()); //Weight: ~1_WEIGHT~ stone
+      else
+        list.Add(1072789, weight.ToString()); //Weight: ~1_WEIGHT~ stones
+    }
+
+    /// <summary>
+    ///   Overridable. Adds header properties. By default, this invokes <see cref="AddNameProperty" />,
+    ///   <see cref="AddBlessedForProperty" /> (if applicable), and <see cref="AddLootTypeProperty" /> (if
+    ///   <see cref="DisplayLootType" />).
+    /// </summary>
+    public virtual void AddNameProperties(ObjectPropertyList list)
+    {
+      AddNameProperty(list);
+
+      if (IsSecure)
+        AddSecureProperty(list);
+      else if (IsLockedDown)
+        AddLockedDownProperty(list);
+
+      Mobile blessedFor = BlessedFor;
+
+      if (blessedFor?.Deleted == false)
+        AddBlessedForProperty(list, blessedFor);
+
+      if (DisplayLootType)
+        AddLootTypeProperty(list);
+
+      if (DisplayWeight)
+        AddWeightProperty(list);
+
+      if (QuestItem)
+        AddQuestItemProperty(list);
+
+
+      AppendChildNameProperties(list);
+    }
+
+    /// <summary>
+    ///   Overridable. Adds the "Quest Item" property to the given <see cref="ObjectPropertyList" />.
+    /// </summary>
+    public virtual void AddQuestItemProperty(ObjectPropertyList list)
+    {
+      list.Add(1072351); // Quest Item
+    }
+
+    /// <summary>
+    ///   Overridable. Adds the "Locked Down & Secure" property to the given <see cref="ObjectPropertyList" />.
+    /// </summary>
+    public virtual void AddSecureProperty(ObjectPropertyList list)
+    {
+      list.Add(501644); // locked down & secure
+    }
+
+    /// <summary>
+    ///   Overridable. Adds the "Locked Down" property to the given <see cref="ObjectPropertyList" />.
+    /// </summary>
+    public virtual void AddLockedDownProperty(ObjectPropertyList list)
+    {
+      list.Add(501643); // locked down
+    }
+
+    /// <summary>
+    ///   Overridable. Adds the "Blessed for ~1_NAME~" property to the given <see cref="ObjectPropertyList" />.
+    /// </summary>
+    public virtual void AddBlessedForProperty(ObjectPropertyList list, Mobile m)
+    {
+      list.Add(1062203, "{0}", m.Name); // Blessed for ~1_NAME~
+    }
+
+    /// <summary>
+    ///   Overridable. Fills an <see cref="ObjectPropertyList" /> with everything applicable. By default, this invokes
+    ///   <see cref="AddNameProperties" />, then <see cref="Item.GetChildProperties">Item.GetChildProperties</see> or
+    ///   <see cref="Mobile.GetChildProperties">Mobile.GetChildProperties</see>. This method should be overridden to add any custom
+    ///   properties.
+    /// </summary>
+    public virtual void GetProperties(ObjectPropertyList list)
+    {
+      AddNameProperties(list);
+    }
+
+    /// <summary>
+    ///   Overridable. Event invoked when a child (<paramref name="item" />) is building it's <see cref="ObjectPropertyList" />.
+    ///   Recursively calls <see cref="Item.GetChildProperties">Item.GetChildProperties</see> or
+    ///   <see cref="Mobile.GetChildProperties">Mobile.GetChildProperties</see>.
+    /// </summary>
+    public virtual void GetChildProperties(ObjectPropertyList list, Item item)
+    {
+      if (m_Parent is Item parentItem)
+        parentItem.GetChildProperties(list, item);
+      else if (m_Parent is Mobile parentMobile)
+        parentMobile.GetChildProperties(list, item);
+    }
+
+    /// <summary>
+    ///   Overridable. Event invoked when a child (<paramref name="item" />) is building it's Name <see cref="ObjectPropertyList" />
+    ///   . Recursively calls <see cref="Item.GetChildProperties">Item.GetChildNameProperties</see> or
+    ///   <see cref="Mobile.GetChildProperties">Mobile.GetChildNameProperties</see>.
+    /// </summary>
+    public virtual void GetChildNameProperties(ObjectPropertyList list, Item item)
+    {
+      if (m_Parent is Item parentItem)
+        parentItem.GetChildNameProperties(list, item);
+      else if (m_Parent is Mobile parentMobile)
+        parentMobile.GetChildNameProperties(list, item);
+    }
+
+    public virtual bool IsChildVisibleTo(Mobile m, Item child) => true;
+
+    public void Bounce(Mobile from)
+    {
+      if (m_Parent is Item item)
+        item.RemoveItem(this);
+      else if (m_Parent is Mobile mobile)
+        mobile.RemoveItem(this);
+
+      m_Parent = null;
+
+      BounceInfo bounce = GetBounce();
+
+      if (bounce != null)
+      {
+        IEntity parent = bounce.m_Parent;
+
+        if (parent?.Deleted != false)
+          MoveToWorld(bounce.m_WorldLoc, bounce.m_Map);
+        else if (parent is Item p)
+        {
+          IEntity root = p.RootParent;
+
+          if (p.IsAccessibleTo(from) &&
+              (!(root is Mobile mobileRoot) || mobileRoot.CheckNonlocalDrop(from, this, p)))
+          {
+            Location = bounce.m_Location;
+            p.AddItem(this);
+          }
+          else
+            MoveToWorld(from.Location, from.Map);
+        }
+        else if (parent is Mobile parentMobile)
+        {
+          if (!parentMobile.EquipItem(this))
+            MoveToWorld(bounce.m_WorldLoc, bounce.m_Map);
+        }
+        else
+          MoveToWorld(bounce.m_WorldLoc, bounce.m_Map);
+
+        ClearBounce();
+      }
+      else
+      {
+        MoveToWorld(from.Location, from.Map);
+      }
+    }
+
+	  /// <summary>
+	  ///   Overridable. Method checked to see if this item may be equipped while casting a spell. By default, this returns false. It
+	  ///   is overridden on spellbook and spell channeling weapons or shields.
+	  /// </summary>
+	  /// <returns>True if it may, false if not.</returns>
+	  /// <example>
+	  ///   <code>
+	  /// 	public override bool AllowEquippedCast( Mobile from )
+	  /// 	{
+	  /// 		if ( from.Int &gt;= 100 )
+	  /// 			return true;
+	  ///
+	  /// 		return base.AllowEquippedCast( from );
+	  ///  }</code>
+	  ///   When placed in an Item script, the item may be cast when equipped if the <paramref name="from" /> has 100 or more
+	  ///   intelligence. Otherwise, it will drop to their backpack.
+	  /// </example>
+	  public virtual bool AllowEquippedCast(Mobile from) => false;
+
+    public virtual bool CheckConflictingLayer(Mobile m, Item item, Layer layer) => m_Layer == layer;
+
+    public virtual bool CanEquip(Mobile m) => m_Layer != Layer.Invalid && m.FindItemOnLayer(m_Layer) == null;
+
+    public virtual void GetChildContextMenuEntries(Mobile from, List<ContextMenuEntry> list, Item item)
+    {
+      if (m_Parent is Item parentItem)
+        parentItem.GetChildContextMenuEntries(from, list, item);
+      else if (m_Parent is Mobile parentMobile)
+        parentMobile.GetChildContextMenuEntries(from, list, item);
+    }
+
+    public virtual void GetContextMenuEntries(Mobile from, List<ContextMenuEntry> list)
+    {
+      if (m_Parent is Item item)
+        item.GetChildContextMenuEntries(from, list, this);
+      else if (m_Parent is Mobile mobile)
+        mobile.GetChildContextMenuEntries(from, list, this);
+    }
+
+    public virtual bool VerifyMove(Mobile from) => Movable;
+
+    public virtual DeathMoveResult OnParentDeath(Mobile parent)
+    {
+      if (!Movable)
+        return DeathMoveResult.RemainEquipped;
+      if (parent.KeepsItemsOnDeath)
+        return DeathMoveResult.MoveToBackpack;
+      if (CheckBlessed(parent))
+        return DeathMoveResult.MoveToBackpack;
+      if (CheckNewbied() && parent.Kills < 5)
+        return DeathMoveResult.MoveToBackpack;
+      if (parent.Player && Nontransferable)
+        return DeathMoveResult.MoveToBackpack;
+
+      return DeathMoveResult.MoveToCorpse;
+    }
+
+    public virtual DeathMoveResult OnInventoryDeath(Mobile parent)
+    {
+      if (!Movable)
+        return DeathMoveResult.MoveToBackpack;
+      if (parent.KeepsItemsOnDeath)
+        return DeathMoveResult.MoveToBackpack;
+      if (CheckBlessed(parent))
+        return DeathMoveResult.MoveToBackpack;
+      if (CheckNewbied() && parent.Kills < 5)
+        return DeathMoveResult.MoveToBackpack;
+      if (parent.Player && Nontransferable)
+        return DeathMoveResult.MoveToBackpack;
+
+      return DeathMoveResult.MoveToCorpse;
+    }
+
+    /// <summary>
+    ///   Moves the Item to <paramref name="location" />. The Item does not change maps.
+    /// </summary>
+    public virtual void MoveToWorld(Point3D location)
+    {
+      MoveToWorld(location, m_Map);
+    }
+
+    public void LabelTo(Mobile to, int number, string args = "")
+    {
+      Packets.SendMessageLocalized(to?.NetState, Serial, m_ItemID, MessageType.Label, 0x3B2, 3, number, "", args);
+    }
+
+    public void LabelTo(Mobile to, string text)
+    {
+      Packets.SendUnicodeMessage(to?.NetState, Serial, m_ItemID, MessageType.Label, 0x3B2, 3, "ENU", "", text);
+    }
+
+    public void LabelTo(Mobile to, string format, params object[] args)
+    {
+      LabelTo(to, string.Format(format, args));
+    }
+
+    public void LabelToAffix(Mobile to, int number, AffixType type, string affix, string args = "")
+    {
+      Packets.SendMessageLocalizedAffix(to?.NetState, Serial, m_ItemID, MessageType.Label, 0x3B2, 3, number, "", type, affix, args);
+    }
+
+    public virtual void LabelLootTypeTo(Mobile to)
+    {
+      if (m_LootType == LootType.Blessed)
+        LabelTo(to, 1041362); // (blessed)
+      else if (m_LootType == LootType.Cursed)
+        LabelTo(to, "(cursed)");
+    }
+
+    public bool AtWorldPoint(int x, int y) => m_Parent == null && m_Location.m_X == x && m_Location.m_Y == y;
+
+    public bool AtPoint(int x, int y) => m_Location.m_X == x && m_Location.m_Y == y;
+
+    public virtual bool OnDecay() => Decays && Parent == null && Map != Map.Internal && Region.Find(Location, Map).OnDecay(this);
+
+    public void SetLastMoved()
+    {
+      LastMoved = DateTime.UtcNow;
+    }
+
+    public virtual bool CanStackWith(Item dropped) =>
+      dropped.Stackable && Stackable && dropped.GetType() == GetType() && dropped.ItemID == ItemID &&
+      dropped.Hue == Hue && dropped.Name == Name && dropped.Amount + Amount <= 60000 && dropped != this;
+
+    public bool StackWith(Mobile from, Item dropped) => StackWith(from, dropped, true);
+
+    public virtual bool StackWith(Mobile from, Item dropped, bool playSound)
+    {
+      if (CanStackWith(dropped))
+      {
+        if (m_LootType != dropped.m_LootType)
+          m_LootType = LootType.Regular;
+
+        Amount += dropped.Amount;
+        dropped.Delete();
+
+        if (playSound && from != null)
+        {
+          int soundID = GetDropSound();
+
+          if (soundID == -1)
+            soundID = 0x42;
+
+          from.SendSound(soundID, GetWorldLocation());
+        }
+
+        return true;
+      }
+
+      return false;
+    }
+
+    public virtual bool OnDragDrop(Mobile from, Item dropped)
+    {
+      bool success = Parent is Container container && container.OnStackAttempt(from, this, dropped) ||
+                     StackWith(from, dropped);
+
+      if (success && Spawner != null)
+      {
+        Spawner.Remove(this);
+        Spawner = null;
+      }
+
+      return success;
+    }
+
+    public Rectangle2D GetGraphicBounds()
+    {
+      int itemID = m_ItemID;
+      bool doubled = m_Amount > 1;
+
+      if (itemID >= 0xEEA && itemID <= 0xEF2) // Are we coins?
+      {
+        int coinBase = (itemID - 0xEEA) / 3;
+        coinBase *= 3;
+        coinBase += 0xEEA;
+
+        doubled = false;
+
+        if (m_Amount <= 1)
+          itemID = coinBase;
+        else if (m_Amount <= 5)
+          itemID = coinBase + 1;
+        else // m_Amount > 5
+          itemID = coinBase + 2;
+      }
+
+      Rectangle2D bounds = ItemBounds.Table[itemID & 0x3FFF];
+
+      if (doubled) bounds.Set(bounds.X, bounds.Y, bounds.Width + 5, bounds.Height + 5);
+
+      return bounds;
+    }
+
+    public virtual void AppendChildProperties(ObjectPropertyList list)
+    {
+      if (m_Parent is Item item)
+        item.GetChildProperties(list, this);
+      else if (m_Parent is Mobile mobile)
+        mobile.GetChildProperties(list, this);
+    }
+
+    public virtual void AppendChildNameProperties(ObjectPropertyList list)
+    {
+      if (m_Parent is Item item)
+        item.GetChildNameProperties(list, this);
+      else if (m_Parent is Mobile mobile)
+        mobile.GetChildNameProperties(list, this);
+    }
+
+    public void ClearProperties()
+    {
+      m_PropertyList = null;
+    }
+
+    public void InvalidateProperties()
+    {
+      if (!ObjectPropertyList.Enabled)
+        return;
+
+      if (m_Map != null && m_Map != Map.Internal && !World.Loading)
+      {
+        ObjectPropertyList oldList = m_PropertyList;
+        m_PropertyList = null;
+
+        if (oldList?.Hash != PropertyList.Hash)
+          Delta(ItemDelta.Properties);
+      }
+      else
+        ClearProperties();
+    }
+
+    public virtual int GetPacketFlags()
+    {
+      int flags = 0;
+
+      if (!Visible)
+        flags |= 0x80;
+
+      if (Movable || ForceShowProperties)
+        flags |= 0x20;
+
+      return flags;
+    }
+
+    public virtual bool OnMoveOff(Mobile m) => true;
+
+    public virtual bool OnMoveOver(Mobile m) => true;
+
+    public virtual void OnMovement(Mobile m, Point3D oldLocation)
+    {
+    }
+
+    public void Internalize()
+    {
+      MoveToWorld(Point3D.Zero, Map.Internal);
+    }
+
+    public virtual void OnMapChange()
+    {
+    }
+
+    public virtual void OnRemoved(IEntity parent)
+    {
+    }
+
+    public virtual void OnAdded(IEntity parent)
+    {
+    }
+
+    private static void SetSaveFlag(ref SaveFlag flags, SaveFlag toSet, bool setIf)
+    {
+      if (setIf)
+        flags |= toSet;
+    }
+
+    private static bool GetSaveFlag(SaveFlag flags, SaveFlag toGet) => (flags & toGet) != 0;
+
+    public IPooledEnumerable<IEntity> GetObjectsInRange(int range) =>
+      m_Map?.GetObjectsInRange(m_Parent == null ? m_Location : GetWorldLocation(), range) ?? Map.NullEnumerable<IEntity>.Instance;
+
+    public IPooledEnumerable<Item> GetItemsInRange(int range) =>
+      m_Map?.GetItemsInRange(m_Parent == null ? m_Location : GetWorldLocation(), range) ?? Map.NullEnumerable<Item>.Instance;
+
+    public IPooledEnumerable<Mobile> GetMobilesInRange(int range) =>
+      m_Map?.GetMobilesInRange(m_Parent == null ? m_Location : GetWorldLocation(), range) ?? Map.NullEnumerable<Mobile>.Instance;
+
+    public IPooledEnumerable<NetState> GetClientsInRange(int range) =>
+      m_Map?.GetClientsInRange(m_Parent == null ? m_Location : GetWorldLocation(), range) ?? Map.NullEnumerable<NetState>.Instance;
+
+    public IPooledEnumerable<Item> GetItemsInRange(int range)
+    {
+      Map map = m_Map;
+
+      if (map == null)
+        return Map.NullEnumerable<Item>.Instance;
+
+      if (m_Parent == null)
+        return map.GetItemsInRange(m_Location, range);
+
+      return map.GetItemsInRange(GetWorldLocation(), range);
+    }
+
+    public IPooledEnumerable<Mobile> GetMobilesInRange(int range)
+    {
+      Map map = m_Map;
+
+      if (map == null)
+        return Map.NullEnumerable<Mobile>.Instance;
+
+      if (m_Parent == null)
+        return map.GetMobilesInRange(m_Location, range);
+
+      return map.GetMobilesInRange(GetWorldLocation(), range);
+    }
+
+    public IPooledEnumerable<NetState> GetClientsInRange(int range)
+    {
+      Map map = m_Map;
+
+      if (map == null)
+        return Map.NullEnumerable<NetState>.Instance;
+
+      if (m_Parent == null)
+        return map.GetClientsInRange(m_Location, range);
+
+      return map.GetClientsInRange(GetWorldLocation(), range);
+    }
+
+    public bool GetTempFlag(int flag) => ((LookupCompactInfo()?.m_TempFlags ?? 0) & flag) != 0;
+
+    public void SetTempFlag(int flag, bool value)
+    {
+      CompactInfo info = AcquireCompactInfo();
+
+      if (value)
+        info.m_TempFlags |= flag;
+      else
+        info.m_TempFlags &= ~flag;
+
+      if (info.m_TempFlags == 0)
+        VerifyCompactInfo();
+    }
+
+    public bool GetSavedFlag(int flag) => ((LookupCompactInfo()?.m_SavedFlags ?? 0) & flag) != 0;
+
+    public void SetSavedFlag(int flag, bool value)
+    {
+      CompactInfo info = AcquireCompactInfo();
+
+      if (value)
+        info.m_SavedFlags |= flag;
+      else
+        info.m_SavedFlags &= ~flag;
+
+      if (info.m_SavedFlags == 0)
+        VerifyCompactInfo();
+    }
+
+    public virtual void Deserialize(GenericReader reader)
+    {
+      int version = reader.ReadInt();
+
+      SetLastMoved();
+
+      switch (version)
+      {
+        case 9:
+        case 8:
+        case 7:
+        case 6:
+        {
+          SaveFlag flags = (SaveFlag)reader.ReadInt();
+
+          if (version < 7)
+          {
+            LastMoved = reader.ReadDeltaTime();
+          }
+          else
+          {
+            int minutes = reader.ReadEncodedInt();
+
+            try
+            {
+              LastMoved = DateTime.UtcNow - TimeSpan.FromMinutes(minutes);
+            }
+            catch
+            {
+              LastMoved = DateTime.UtcNow;
+            }
+          }
+
+          if (GetSaveFlag(flags, SaveFlag.Direction))
+            m_Direction = (Direction)reader.ReadByte();
+
+          if (GetSaveFlag(flags, SaveFlag.Bounce))
+            AcquireCompactInfo().m_Bounce = BounceInfo.Deserialize(reader);
+
+          if (GetSaveFlag(flags, SaveFlag.LootType))
+            m_LootType = (LootType)reader.ReadByte();
+
+          int x = 0, y = 0, z = 0;
+
+          if (GetSaveFlag(flags, SaveFlag.LocationFull))
+          {
+            x = reader.ReadEncodedInt();
+            y = reader.ReadEncodedInt();
+            z = reader.ReadEncodedInt();
+          }
+          else
+          {
+            if (GetSaveFlag(flags, SaveFlag.LocationByteXY))
+            {
+              x = reader.ReadByte();
+              y = reader.ReadByte();
+            }
+            else if (GetSaveFlag(flags, SaveFlag.LocationShortXY))
+            {
+              x = reader.ReadShort();
+              y = reader.ReadShort();
+            }
+
+            if (GetSaveFlag(flags, SaveFlag.LocationSByteZ))
+              z = reader.ReadSByte();
+          }
+
+          m_Location = new Point3D(x, y, z);
+
+          if (GetSaveFlag(flags, SaveFlag.ItemID))
+            m_ItemID = reader.ReadEncodedInt();
+
+          if (GetSaveFlag(flags, SaveFlag.Hue))
+            m_Hue = reader.ReadEncodedInt();
+
+          if (GetSaveFlag(flags, SaveFlag.Amount))
+            m_Amount = reader.ReadEncodedInt();
+          else
+            m_Amount = 1;
+
+          if (GetSaveFlag(flags, SaveFlag.Layer))
+            m_Layer = (Layer)reader.ReadByte();
+
+          if (GetSaveFlag(flags, SaveFlag.Name))
+          {
+            string name = reader.ReadString();
+
+            if (name != DefaultName)
+              AcquireCompactInfo().m_Name = name;
+          }
+
+          if (GetSaveFlag(flags, SaveFlag.Parent))
+          {
+            Serial parent = reader.ReadUInt();
+
+            if (parent.IsMobile)
+              m_Parent = World.FindMobile(parent);
+            else if (parent.IsItem)
+              m_Parent = World.FindItem(parent);
+            else
+              m_Parent = null;
+
+            if (m_Parent == null && (parent.IsMobile || parent.IsItem))
+              Delete();
+          }
+
+          if (GetSaveFlag(flags, SaveFlag.Items))
+          {
+            List<Item> items = reader.ReadStrongItemList();
+
+            if (this is Container)
+              (this as Container).m_Items = items;
+            else
+              AcquireCompactInfo().m_Items = items;
+          }
+
+          if (version < 8 || !GetSaveFlag(flags, SaveFlag.NullWeight))
+          {
+            double weight;
+
+            if (GetSaveFlag(flags, SaveFlag.IntWeight))
+              weight = reader.ReadEncodedInt();
+            else if (GetSaveFlag(flags, SaveFlag.WeightNot1or0))
+              weight = reader.ReadDouble();
+            else if (GetSaveFlag(flags, SaveFlag.WeightIs0))
+              weight = 0.0;
+            else
+              weight = 1.0;
+
+            if (weight != DefaultWeight)
+              AcquireCompactInfo().m_Weight = weight;
+          }
+
+          if (GetSaveFlag(flags, SaveFlag.Map))
+            m_Map = reader.ReadMap();
+          else
+            m_Map = Map.Internal;
+
+          if (GetSaveFlag(flags, SaveFlag.Visible))
+            SetFlag(ImplFlag.Visible, reader.ReadBool());
+          else
+            SetFlag(ImplFlag.Visible, true);
+
+          if (GetSaveFlag(flags, SaveFlag.Movable))
+            SetFlag(ImplFlag.Movable, reader.ReadBool());
+          else
+            SetFlag(ImplFlag.Movable, true);
+
+          if (GetSaveFlag(flags, SaveFlag.Stackable))
+            SetFlag(ImplFlag.Stackable, reader.ReadBool());
+
+          if (GetSaveFlag(flags, SaveFlag.ImplFlags))
+            m_Flags = (ImplFlag)reader.ReadEncodedInt();
+
+          if (GetSaveFlag(flags, SaveFlag.InsuredFor))
+            /*m_InsuredFor = */ reader.ReadMobile();
+
+          if (GetSaveFlag(flags, SaveFlag.BlessedFor))
+            AcquireCompactInfo().m_BlessedFor = reader.ReadMobile();
+
+          if (GetSaveFlag(flags, SaveFlag.HeldBy))
+            AcquireCompactInfo().m_HeldBy = reader.ReadMobile();
+
+          if (GetSaveFlag(flags, SaveFlag.SavedFlags))
+            AcquireCompactInfo().m_SavedFlags = reader.ReadEncodedInt();
+
+          if (m_Map != null && m_Parent == null)
+            m_Map.OnEnter(this);
+
+          break;
+        }
+        case 5:
+        {
+          SaveFlag flags = (SaveFlag)reader.ReadInt();
+
+          LastMoved = reader.ReadDeltaTime();
+
+          if (GetSaveFlag(flags, SaveFlag.Direction))
+            m_Direction = (Direction)reader.ReadByte();
+
+          if (GetSaveFlag(flags, SaveFlag.Bounce))
+            AcquireCompactInfo().m_Bounce = BounceInfo.Deserialize(reader);
+
+          if (GetSaveFlag(flags, SaveFlag.LootType))
+            m_LootType = (LootType)reader.ReadByte();
+
+          if (GetSaveFlag(flags, SaveFlag.LocationFull))
+            m_Location = reader.ReadPoint3D();
+
+          if (GetSaveFlag(flags, SaveFlag.ItemID))
+            m_ItemID = reader.ReadInt();
+
+          if (GetSaveFlag(flags, SaveFlag.Hue))
+            m_Hue = reader.ReadInt();
+
+          if (GetSaveFlag(flags, SaveFlag.Amount))
+            m_Amount = reader.ReadInt();
+          else
+            m_Amount = 1;
+
+          if (GetSaveFlag(flags, SaveFlag.Layer))
+            m_Layer = (Layer)reader.ReadByte();
+
+          if (GetSaveFlag(flags, SaveFlag.Name))
+          {
+            string name = reader.ReadString();
+
+            if (name != DefaultName)
+              AcquireCompactInfo().m_Name = name;
+          }
+
+          if (GetSaveFlag(flags, SaveFlag.Parent))
+          {
+            Serial parent = reader.ReadUInt();
+
+            if (parent.IsMobile)
+              m_Parent = World.FindMobile(parent);
+            else if (parent.IsItem)
+              m_Parent = World.FindItem(parent);
+            else
+              m_Parent = null;
+
+            if (m_Parent == null && (parent.IsMobile || parent.IsItem))
+              Delete();
+          }
+
+          if (GetSaveFlag(flags, SaveFlag.Items))
+          {
+            List<Item> items = reader.ReadStrongItemList();
+
+            if (this is Container)
+              (this as Container).m_Items = items;
+            else
+              AcquireCompactInfo().m_Items = items;
+          }
+
+          double weight;
+
+          if (GetSaveFlag(flags, SaveFlag.IntWeight))
+            weight = reader.ReadEncodedInt();
+          else if (GetSaveFlag(flags, SaveFlag.WeightNot1or0))
+            weight = reader.ReadDouble();
+          else if (GetSaveFlag(flags, SaveFlag.WeightIs0))
+            weight = 0.0;
+          else
+            weight = 1.0;
+
+          if (weight != DefaultWeight)
+            AcquireCompactInfo().m_Weight = weight;
+
+          if (GetSaveFlag(flags, SaveFlag.Map))
+            m_Map = reader.ReadMap();
+          else
+            m_Map = Map.Internal;
+
+          if (GetSaveFlag(flags, SaveFlag.Visible))
+            SetFlag(ImplFlag.Visible, reader.ReadBool());
+          else
+            SetFlag(ImplFlag.Visible, true);
+
+          if (GetSaveFlag(flags, SaveFlag.Movable))
+            SetFlag(ImplFlag.Movable, reader.ReadBool());
+          else
+            SetFlag(ImplFlag.Movable, true);
+
+          if (GetSaveFlag(flags, SaveFlag.Stackable))
+            SetFlag(ImplFlag.Stackable, reader.ReadBool());
+
+          if (m_Map != null && m_Parent == null)
+            m_Map.OnEnter(this);
+
+          break;
+        }
+        case 4: // Just removed variables
+        case 3:
+        {
+          m_Direction = (Direction)reader.ReadInt();
+
+          goto case 2;
+        }
+        case 2:
+        {
+          AcquireCompactInfo().m_Bounce = BounceInfo.Deserialize(reader);
+          LastMoved = reader.ReadDeltaTime();
+
+          goto case 1;
+        }
+        case 1:
+        {
+          m_LootType = (LootType)reader.ReadByte(); //m_Newbied = reader.ReadBool();
+
+          goto case 0;
+        }
+        case 0:
+        {
+          m_Location = reader.ReadPoint3D();
+          m_ItemID = reader.ReadInt();
+          m_Hue = reader.ReadInt();
+          m_Amount = reader.ReadInt();
+          m_Layer = (Layer)reader.ReadByte();
+
+          string name = reader.ReadString();
+
+          if (name != DefaultName)
+            AcquireCompactInfo().m_Name = name;
+
+          Serial parent = reader.ReadUInt();
+
+          if (parent.IsMobile)
+            m_Parent = World.FindMobile(parent);
+          else if (parent.IsItem)
+            m_Parent = World.FindItem(parent);
+          else
+            m_Parent = null;
+
+          if (m_Parent == null && (parent.IsMobile || parent.IsItem))
+            Delete();
+
+          int count = reader.ReadInt();
+
+          if (count > 0)
+          {
+            List<Item> items = new List<Item>(count);
+
+            for (int i = 0; i < count; ++i)
+            {
+              Item item = reader.ReadItem();
+
+              if (item != null)
+                items.Add(item);
+            }
+
+            if (this is Container)
+              (this as Container).m_Items = items;
+            else
+              AcquireCompactInfo().m_Items = items;
+          }
+
+          double weight = reader.ReadDouble();
+
+          if (weight != DefaultWeight)
+            AcquireCompactInfo().m_Weight = weight;
+
+          if (version <= 3)
+          {
+            reader.ReadInt();
+            reader.ReadInt();
+            reader.ReadInt();
+          }
+
+          m_Map = reader.ReadMap();
+          SetFlag(ImplFlag.Visible, reader.ReadBool());
+          SetFlag(ImplFlag.Movable, reader.ReadBool());
+
+          if (version <= 3)
+            /*m_Deleted =*/ reader.ReadBool();
+
+          Stackable = reader.ReadBool();
+
+          if (m_Map != null && m_Parent == null)
+            m_Map.OnEnter(this);
+
+          break;
+        }
+      }
+
+      if (HeldBy != null)
+        Timer.DelayCall(TimeSpan.Zero, FixHolding_Sandbox);
+
+      //if ( version < 9 )
+      VerifyCompactInfo();
+    }
+
+    private void FixHolding_Sandbox()
+    {
+      Mobile heldBy = HeldBy;
+
+      if (heldBy != null)
+      {
+        if (GetBounce() != null)
+          Bounce(heldBy);
+        else
+        {
+          heldBy.Holding = null;
+          heldBy.AddToBackpack(this);
+          ClearBounce();
+        }
+      }
+    }
+
+    public virtual int GetMaxUpdateRange() => 18;
+
+    public virtual int GetUpdateRange(Mobile m) => 18;
+
+    public void SendInfoTo(NetState state)
+    {
+      SendInfoTo(state, ObjectPropertyList.Enabled);
+    }
+
+    public virtual void SendInfoTo(NetState state, bool sendOplPacket)
+    {
+      SendWorldPacketFor(state);
+
+      if (sendOplPacket)
+        PropertyList.Send(state);
+    }
+
+    // World packets need to be invalidated when any of the following changes:
+    //  - ItemID
+    //  - Amount
+    //  - Location
+    //  - Hue
+    //  - Packet Flags
+    //  - Direction
+    protected virtual void SendWorldPacketFor(NetState state)
+    {
+      Packets.SendWorldItem(state, this);
+    }
+
+    public virtual int GetTotal(TotalType type) => 0;
+
+    public virtual void UpdateTotal(Item sender, TotalType type, int delta)
+    {
+      if (!IsVirtualItem)
+      {
+        if (m_Parent is Item item)
+          item.UpdateTotal(sender, type, delta);
+        else if (m_Parent is Mobile mobile)
+          mobile.UpdateTotal(sender, type, delta);
+        else
+          HeldBy?.UpdateTotal(sender, type, delta);
+      }
+    }
+
+    public virtual void UpdateTotals()
+    {
+    }
+
+    public virtual void HandleInvalidTransfer(Mobile from)
+    {
+      // OSI sends 1074769, bug!
+      if (QuestItem)
+        from.SendLocalizedMessage(
+          1049343); // You can only drop quest items into the top-most level of your backpack while you still need them for your quest.
+    }
+
+    public bool ParentsContain<T>() where T : Item
+    {
+      IEntity p = m_Parent;
+
+      while (p is Item item)
+      {
+        if (item is T)
+          return true;
+
+        if (item.m_Parent == null) break;
+
+        p = item.m_Parent;
+      }
+
+      return false;
+    }
+
+    public virtual void AddItem(Item item)
+    {
+      if (item?.Deleted != false || item.m_Parent == this) return;
+
+      if (item == this)
+      {
+        Console.WriteLine("Warning: Adding item to itself: [0x{0:X} {1}].AddItem( [0x{2:X} {3}] )", Serial.Value,
+          GetType().Name, item.Serial.Value, item.GetType().Name);
+        Console.WriteLine(new StackTrace());
+        return;
+      }
+
+      if (IsChildOf(item))
+      {
+        Console.WriteLine("Warning: Adding parent item to child: [0x{0:X} {1}].AddItem( [0x{2:X} {3}] )",
+          Serial.Value, GetType().Name, item.Serial.Value, item.GetType().Name);
+        Console.WriteLine(new StackTrace());
+        return;
+      }
+
+      if (item.m_Parent is Mobile parentMobile)
+        parentMobile.RemoveItem(item);
+      else if (item.m_Parent is Item parentItem)
+        parentItem.RemoveItem(item);
+      else
+        item.SendRemovePacket();
+
+      item.Parent = this;
+      item.Map = m_Map;
+
+      List<Item> items = AcquireItems();
+
+      items.Add(item);
+
+      if (!item.IsVirtualItem)
+      {
+        UpdateTotal(item, TotalType.Gold, item.TotalGold);
+        UpdateTotal(item, TotalType.Items, item.TotalItems + 1);
+        UpdateTotal(item, TotalType.Weight, item.TotalWeight + item.PileWeight);
+      }
+
+      item.Delta(ItemDelta.Update);
+
+      item.OnAdded(this);
+      OnItemAdded(item);
+    }
+
+    public void Delta(ItemDelta flags)
+    {
+      if (m_Map == null || m_Map == Map.Internal)
+        return;
+
+      m_DeltaFlags |= flags;
+
+      if (!GetFlag(ImplFlag.InQueue))
+      {
+        SetFlag(ImplFlag.InQueue, true);
+
+        if (_processing)
+          try
+          {
+            using StreamWriter op = new StreamWriter("delta-recursion.log", true);
+            op.WriteLine("# {0}", DateTime.UtcNow);
+            op.WriteLine(new StackTrace());
+            op.WriteLine();
+          }
+          catch
+          {
+            // ignored
+          }
+        else
+          m_DeltaQueue.Add(this);
+      }
+
+      Core.Set();
+    }
+
+    public void RemDelta(ItemDelta flags)
+    {
+      m_DeltaFlags &= ~flags;
+
+      if (GetFlag(ImplFlag.InQueue) && m_DeltaFlags == ItemDelta.None)
+      {
+        SetFlag(ImplFlag.InQueue, false);
+
+        if (_processing)
+          try
+          {
+            using StreamWriter op = new StreamWriter("delta-recursion.log", true);
+            op.WriteLine("# {0}", DateTime.UtcNow);
+            op.WriteLine(new StackTrace());
+            op.WriteLine();
+          }
+          catch
+          {
+            // ignored
+          }
+        else
+          m_DeltaQueue.Remove(this);
+      }
+    }
+
+    public static void ProcessDeltaQueue()
+    {
+      _processing = true;
+
+      if (m_DeltaQueue.Count >= 512)
+        Parallel.ForEach(m_DeltaQueue, i => i.ProcessDelta());
+      else
+        for (int i = 0; i < m_DeltaQueue.Count; i++)
+          m_DeltaQueue[i].ProcessDelta();
+
+      m_DeltaQueue.Clear();
+
+      _processing = false;
+    }
+
+    public virtual void OnDelete()
+    {
+      if (Spawner != null)
+      {
+        Spawner.Remove(this);
+        Spawner = null;
+      }
+    }
+
+    public virtual void OnParentDeleted(IEntity parent)
+    {
+      Delete();
+    }
+
+    public virtual void FreeCache()
+    {
+      m_PropertyList = null;
+    }
+
+    public void PublicOverheadMessage(MessageType type, int hue, bool ascii, string text)
+    {
+      if (m_Map == null)
+        return;
+
+      Point3D worldLoc = GetWorldLocation();
+
+      IPooledEnumerable<NetState> eable = m_Map.GetClientsInRange(worldLoc, GetMaxUpdateRange());
+
+      foreach (NetState state in eable)
+      {
+        Mobile m = state.Mobile;
+
+        if (m.CanSee(this) && m.InRange(worldLoc, GetUpdateRange(m)))
+        {
+          if (ascii)
+            Packets.SendAsciiMessage(state, Serial, m_ItemID, type, hue, 3, Name, text);
+          else
+            Packets.SendUnicodeMessage(state, Serial, m_ItemID, type, hue, 3, "ENU", Name, text);
+        }
+      }
+
+      eable.Free();
+    }
+
+    public void PublicOverheadMessage(MessageType type, int hue, int number, string args = "")
+    {
+      if (m_Map == null)
+        return;
+
+      Point3D worldLoc = GetWorldLocation();
+
+      IPooledEnumerable<NetState> eable = m_Map.GetClientsInRange(worldLoc, GetMaxUpdateRange());
+
+      foreach (NetState state in eable)
+      {
+        Mobile m = state.Mobile;
+
+        if (m.CanSee(this) && m.InRange(worldLoc, GetUpdateRange(m)))
+          Packets.SendMessageLocalized(state, Serial, m_ItemID, type, hue, 3, number, Name, args);
+      }
+
+      eable.Free();
+    }
+
+    public virtual void OnAfterDelete()
+    {
+    }
+
+    public virtual void RemoveItem(Item item)
+    {
+      List<Item> items = LookupItems();
+
+      if (items?.Contains(item) == true)
+      {
+        item.SendRemovePacket();
+
+        items.Remove(item);
+
+        if (!item.IsVirtualItem)
+        {
+          UpdateTotal(item, TotalType.Gold, -item.TotalGold);
+          UpdateTotal(item, TotalType.Items, -(item.TotalItems + 1));
+          UpdateTotal(item, TotalType.Weight, -(item.TotalWeight + item.PileWeight));
+        }
+
+        item.Parent = null;
+
+        item.OnRemoved(this);
+        OnItemRemoved(item);
+      }
+    }
+
+    public virtual void OnAfterDuped(Item newItem)
+    {
+    }
+
+    public virtual bool OnDragLift(Mobile from) => true;
+
+    public virtual bool OnEquip(Mobile from) => true;
+
+    protected virtual void OnAmountChange(int oldValue)
+    {
+    }
+
+    public virtual void OnSpeech(SpeechEventArgs e)
+    {
+    }
+
+    public virtual bool OnDroppedToMobile(Mobile from, Mobile target)
+    {
+      if (Nontransferable && from.Player)
+      {
+        HandleInvalidTransfer(from);
+        return false;
+      }
+
+      return true;
+    }
+
+    public virtual bool DropToMobile(Mobile from, Mobile target, Point3D p) =>
+      !(Deleted || from.Deleted || target.Deleted) && from.Map == target.Map && from.Map != null &&
+      target.Map != null && (from.AccessLevel >= AccessLevel.GameMaster || from.InRange(target.Location, 2)) &&
+      from.CanSee(target) && from.InLOS(target) && from.OnDroppedItemToMobile(this, target) &&
+      OnDroppedToMobile(from, target) && target.OnDragDrop(from, this);
+
+    public virtual bool OnDroppedInto(Mobile from, Container target, Point3D p)
+    {
+      if (!from.OnDroppedItemInto(this, target, p))
+        return false;
+
+      if (Nontransferable && from.Player && target != from.Backpack)
+      {
+        HandleInvalidTransfer(from);
+        return false;
+      }
+
+      return target.OnDragDropInto(from, this, p);
+    }
+
+    public virtual bool OnDroppedOnto(Mobile from, Item target)
+    {
+      if (Deleted || from.Deleted || target.Deleted || from.Map != target.Map || from.Map == null ||
+          target.Map == null)
+        return false;
+      if (from.AccessLevel < AccessLevel.GameMaster && !from.InRange(target.GetWorldLocation(), 2))
+        return false;
+      if (!from.CanSee(target) || !from.InLOS(target))
+        return false;
+      if (!target.IsAccessibleTo(from))
+        return false;
+      if (!from.OnDroppedItemOnto(this, target))
+        return false;
+      if (Nontransferable && from.Player && target != from.Backpack)
+      {
+        HandleInvalidTransfer(from);
+        return false;
+      }
+
+      return target.OnDragDrop(from, this);
+    }
+
+    public virtual bool DropToItem(Mobile from, Item target, Point3D p)
+    {
+      if (Deleted || from.Deleted || target.Deleted || from.Map != target.Map || from.Map == null ||
+          target.Map == null)
+        return false;
+
+      if (from.AccessLevel < AccessLevel.GameMaster && !from.InRange(target.GetWorldLocation(), 2))
+        return false;
+      if (!from.CanSee(target) || !from.InLOS(target))
+        return false;
+      if (!target.IsAccessibleTo(from))
+        return false;
+      if (target.RootParent is Mobile mobile && !mobile.CheckNonlocalDrop(from, this, target))
+        return false;
+      if (!from.OnDroppedItemToItem(this, target, p))
+        return false;
+      if (target is Container container && p.m_X != -1 && p.m_Y != -1)
+        return OnDroppedInto(from, container, p);
+
+      return OnDroppedOnto(from, target);
+    }
+
+    public virtual bool OnDroppedToWorld(Mobile from, Point3D p)
+    {
+      if (Nontransferable && from.Player)
+      {
+        HandleInvalidTransfer(from);
+        return false;
+      }
+
+      return true;
+    }
+
+    public virtual int GetLiftSound(Mobile from) => 0x57;
+
+    public virtual bool DropToWorld(Mobile from, Point3D p)
+    {
+      if (Deleted || from.Deleted || from.Map == null)
+        return false;
+
+      if (!from.InRange(p, 2))
+        return false;
+
+      Map map = from.Map;
+
+      if (map == null)
+        return false;
+
+      int x = p.m_X, y = p.m_Y;
+      int z = int.MinValue;
+
+      int maxZ = from.Z + 16;
+
+      LandTile landTile = map.Tiles.GetLandTile(x, y);
+      TileFlag landFlags = TileData.LandTable[landTile.ID & TileData.MaxLandValue].Flags;
+
+      int landZ = 0, landAvg = 0, landTop = 0;
+      map.GetAverageZ(x, y, ref landZ, ref landAvg, ref landTop);
+
+      if (!landTile.Ignored && (landFlags & TileFlag.Impassable) == 0)
+        if (landAvg <= maxZ)
+          z = landAvg;
+
+      StaticTile[] tiles = map.Tiles.GetStaticTiles(x, y, true);
+
+      for (int i = 0; i < tiles.Length; ++i)
+      {
+        StaticTile tile = tiles[i];
+        ItemData id = TileData.ItemTable[tile.ID & TileData.MaxItemValue];
+
+        if (!id.Surface)
+          continue;
+
+        int top = tile.Z + id.CalcHeight;
+
+        if (top > maxZ || top < z)
+          continue;
+
+        z = top;
+      }
+
+      IPooledEnumerable<Item> eable = map.GetItemsInRange(p, 0);
+
+      List<Item> items = eable.Where(item =>
+      {
+        if (item is BaseMulti || item.ItemID > TileData.MaxItemValue)
+          return false;
+
+        ItemData id = item.ItemData;
+
+        if (id.Surface)
+        {
+          int top = item.Z + id.CalcHeight;
+          if (top <= maxZ && top >= z)
+            z = top;
+        }
+
+        return true;
+      }).ToList();
+
+      eable.Free();
+
+      if (z == int.MinValue)
+        return false;
+
+      if (z > maxZ)
+        return false;
+
+      m_OpenSlots = (1 << 20) - 1;
+
+      int surfaceZ = z;
+
+      for (int i = 0; i < tiles.Length; ++i)
+      {
+        StaticTile tile = tiles[i];
+        ItemData id = TileData.ItemTable[tile.ID & TileData.MaxItemValue];
+
+        int checkZ = tile.Z;
+        int checkTop = checkZ + id.CalcHeight;
+
+        if (checkTop == checkZ && !id.Surface)
+          ++checkTop;
+
+        int zStart = checkZ - z;
+        int zEnd = checkTop - z;
+
+        if (zStart >= 20 || zEnd < 0)
+          continue;
+
+        if (zStart < 0)
+          zStart = 0;
+
+        if (zEnd > 19)
+          zEnd = 19;
+
+        int bitCount = zEnd - zStart;
+
+        m_OpenSlots &= ~((1 << bitCount) - 1 << zStart);
+      }
+
+      for (int i = 0; i < items.Count; ++i)
+      {
+        Item item = items[i];
+        ItemData id = item.ItemData;
+
+        int checkZ = item.Z;
+        int checkTop = checkZ + id.CalcHeight;
+
+        if (checkTop == checkZ && !id.Surface)
+          ++checkTop;
+
+        int zStart = checkZ - z;
+        int zEnd = checkTop - z;
+
+        if (zStart >= 20 || zEnd < 0)
+          continue;
+
+        if (zStart < 0)
+          zStart = 0;
+
+        if (zEnd > 19)
+          zEnd = 19;
+
+        int bitCount = zEnd - zStart;
+
+        m_OpenSlots &= ~((1 << bitCount) - 1 << zStart);
+      }
+
+      int height = ItemData.Height;
+
+      if (height == 0)
+        ++height;
+
+      if (height > 30)
+        height = 30;
+
+      int match = (1 << height) - 1;
+      bool okay = false;
+
+      for (int i = 0; i < 20; ++i)
+      {
+        if (i + height > 20)
+          match >>= 1;
+
+        okay = (m_OpenSlots >> i & match) == match;
+
+        if (okay)
+        {
+          z += i;
+          break;
+        }
+      }
+
+      if (!okay)
+        return false;
+
+      height = ItemData.Height;
+
+      if (height == 0)
+        ++height;
+
+      if (landAvg > z && z + height > landZ)
+        return false;
+
+      if ((landFlags & TileFlag.Impassable) != 0 && landAvg > surfaceZ && z + height > landZ)
+        return false;
+
+      for (int i = 0; i < tiles.Length; ++i)
+      {
+        StaticTile tile = tiles[i];
+        ItemData id = TileData.ItemTable[tile.ID & TileData.MaxItemValue];
+
+        int checkZ = tile.Z;
+        int checkTop = checkZ + id.CalcHeight;
+
+        if (checkTop > z && z + height > checkZ)
+          return false;
+
+        if ((id.Surface || id.Impassable) && checkTop > surfaceZ && z + height > checkZ)
+          return false;
+      }
+
+      for (int i = 0; i < items.Count; ++i)
+      {
+        Item item = items[i];
+        ItemData id = item.ItemData;
+
+        //int checkZ = item.Z;
+        //int checkTop = checkZ + id.CalcHeight;
+
+        if (item.Z + id.CalcHeight > z && z + height > item.Z)
+          return false;
+      }
+
+      p = new Point3D(x, y, z);
+
+      if (!from.InLOS(new Point3D(x, y, z + 1)))
+        return false;
+      if (!from.OnDroppedItemToWorld(this, p))
+        return false;
+      if (!OnDroppedToWorld(from, p))
+        return false;
+
+      int soundID = GetDropSound();
+
+      MoveToWorld(p, from.Map);
+
+      from.SendSound(soundID == -1 ? 0x42 : soundID, GetWorldLocation());
+
+      return true;
+    }
+
+    public void SendRemovePacket()
+    {
+      if (Deleted || m_Map == null)
+        return;
+      Point3D worldLoc = GetWorldLocation();
+
+      IPooledEnumerable<NetState> eable = m_Map.GetClientsInRange(worldLoc, GetMaxUpdateRange());
+
+      foreach (NetState state in eable)
+      {
+        Mobile m = state.Mobile;
+
+        if (m.InRange(worldLoc, GetUpdateRange(m)))
+          Packets.SendRemoveEntity(state, Serial);
+      }
+
+      eable.Free();
+    }
+
+    public virtual int GetDropSound() => -1;
+
+    public Point3D GetWorldLocation()
+    {
+      IEntity root = RootParent;
+
+      if (root == null)
+        return m_Location;
+      return root.Location;
+
+      //return root == null ? m_Location : new Point3D( (IPoint3D) root );
+    }
+
+    public Point3D GetSurfaceTop()
+    {
+      IEntity root = RootParent;
+
+      if (root == null)
+        return new Point3D(m_Location.m_X, m_Location.m_Y,
+          m_Location.m_Z + (ItemData.Surface ? ItemData.CalcHeight : 0));
+
+      return root.Location;
+    }
+
+    public Point3D GetWorldTop() => RootParent?.Location ?? new Point3D(m_Location.m_X, m_Location.m_Y, m_Location.m_Z + ItemData.CalcHeight);
+
+    public void SendLocalizedMessageTo(Mobile to, int number)
+    {
+      if (Deleted || !to.CanSee(this))
+        return;
+
+      to.Send(new MessageLocalized(Serial, ItemID, MessageType.Regular, 0x3B2, 3, number, "", ""));
+    }
+
+    public void SendLocalizedMessageTo(Mobile to, int number, string args = "")
+    {
+      if (Deleted || !to.CanSee(this))
+        return;
+
+      Packets.SendMessageLocalized(to.NetState, Serial, ItemID, MessageType.Regular, 0x3B2, 3, number, "", args);
+    }
+
+    public void SendLocalizedMessageTo(Mobile to, int number, AffixType affixType, string affix = "", string args = "")
+    {
+      if (Deleted || !to.CanSee(this))
+        return;
+
+      Packets.SendMessageLocalizedAffix(to.NetState, Serial, ItemID, MessageType.Regular, 0x3B2, 3, number, "", affixType, affix,
+        args);
+    }
+
+    public virtual void OnSnoop(Mobile from)
+    {
+    }
+
+    public SecureTradeContainer GetSecureTradeCont()
+    {
+      object p = this;
+
+      while (p is Item item)
+      {
+        if (item is SecureTradeContainer container)
+          return container;
+
+        p = item.m_Parent;
+      }
+
+      return null;
+    }
+
+    public virtual void OnItemAdded(Item item)
+    {
+      if (m_Parent is Item parentItem)
+        parentItem.OnSubItemAdded(item);
+      else if (m_Parent is Mobile parentMobile)
+        parentMobile.OnSubItemAdded(item);
+    }
+
+    public virtual void OnItemRemoved(Item item)
+    {
+      if (m_Parent is Item parentItem)
+        parentItem.OnSubItemRemoved(item);
+      else if (m_Parent is Mobile parentMobile)
+        parentMobile.OnSubItemRemoved(item);
+    }
+
+    public virtual void OnSubItemAdded(Item item)
+    {
+      if (m_Parent is Item parentItem)
+        parentItem.OnSubItemAdded(item);
+      else if (m_Parent is Mobile parentMobile)
+        parentMobile.OnSubItemAdded(item);
+    }
+
+    public virtual void OnSubItemRemoved(Item item)
+    {
+      if (m_Parent is Item parentItem)
+        parentItem.OnSubItemRemoved(item);
+      else if (m_Parent is Mobile parentMobile)
+        parentMobile.OnSubItemRemoved(item);
+    }
+
+    public virtual void OnItemBounceCleared(Item item)
+    {
+      if (m_Parent is Item parentItem)
+        parentItem.OnSubItemBounceCleared(item);
+      else if (m_Parent is Mobile parentMobile)
+        parentMobile.OnSubItemBounceCleared(item);
+    }
+
+    public virtual void OnSubItemBounceCleared(Item item)
+    {
+      if (m_Parent is Item parentItem)
+        parentItem.OnSubItemBounceCleared(item);
+      else if (m_Parent is Mobile parentMobile)
+        parentMobile.OnSubItemBounceCleared(item);
+    }
+
+    public virtual bool CheckTarget(Mobile from, Target targ, object targeted)
+    {
+      if (m_Parent is Item item)
+        return item.CheckTarget(from, targ, targeted);
+      if (m_Parent is Mobile mobile)
+        return mobile.CheckTarget(from, targ, targeted);
+
+      return true;
+    }
+
+    public virtual bool IsAccessibleTo(Mobile check)
+    {
+      if (m_Parent is Item item)
+        return item.IsAccessibleTo(check);
+
+      Region reg = Region.Find(GetWorldLocation(), m_Map);
+
+      return reg.CheckAccessibility(this, check);
+
+      /*SecureTradeContainer cont = GetSecureTradeCont();
+
+      if ( cont != null && !cont.IsChildOf( check ) )
+        return false;
+
+      return true;*/
+    }
+
+    public bool IsChildOf(IEntity o) => IsChildOf(o, false);
+
+    public bool IsChildOf(IEntity o, bool allowNull)
+    {
+      IEntity p = m_Parent;
+
+      if ((p == null || o == null) && !allowNull)
+        return false;
+
+      if (p == o)
+        return true;
+
+      while (p is Item item)
+      {
+        if (item.m_Parent == null)
+          break;
+
+        p = item.m_Parent;
+
+        if (p == o)
+          return true;
+      }
+
+      return false;
+    }
+
+    public virtual void OnItemUsed(Mobile from, Item item)
+    {
+      if (m_Parent is Item parentItem)
+        parentItem.OnItemUsed(from, item);
+      else if (m_Parent is Mobile parentMobile)
+        parentMobile.OnItemUsed(from, item);
+    }
+
+    public bool CheckItemUse(Mobile from) => CheckItemUse(from, this);
+
+    public virtual bool CheckItemUse(Mobile from, Item item)
+    {
+      if (m_Parent is Item parentItem)
+        return parentItem.CheckItemUse(from, item);
+      if (m_Parent is Mobile parentMobile)
+        return parentMobile.CheckItemUse(from, item);
+      return true;
+    }
+
+    public virtual void OnItemLifted(Mobile from, Item item)
+    {
+      if (m_Parent is Item parentItem)
+        parentItem.OnItemLifted(from, item);
+      else if (m_Parent is Mobile parentMobile)
+        parentMobile.OnItemLifted(from, item);
+    }
+
+    public bool CheckLift(Mobile from)
+    {
+      LRReason reject = LRReason.Unspecific;
+
+      return CheckLift(from, this, ref reject);
+    }
+
+    public virtual bool CheckLift(Mobile from, Item item, ref LRReason reject)
+    {
+      if (m_Parent is Item parentItem)
+        return parentItem.CheckLift(from, item, ref reject);
+
+      if (m_Parent is Mobile parentMobile)
+        return parentMobile.CheckLift(from, item, ref reject);
+
+      return true;
+    }
+
+    public virtual void OnSingleClickContained(Mobile from, Item item)
+    {
+      if (m_Parent is Item item1)
+        item1.OnSingleClickContained(from, item);
+    }
+
+    public virtual void OnAosSingleClick(Mobile from)
+    {
+      ObjectPropertyList opl = PropertyList;
+
+      if (opl.Header > 0)
+        Packets.SendMessageLocalized(from.NetState, Serial, m_ItemID, MessageType.Label, 0x3B2, 3, opl.Header, Name,
+          opl.HeaderArgs);
+    }
+
+    public virtual void OnSingleClick(Mobile from)
+    {
+      if (Deleted || !from.CanSee(this))
+        return;
+
+      if (DisplayLootType)
+        LabelLootTypeTo(from);
+
+      NetState ns = from.NetState;
+
+      if (ns == null)
+        return;
+
+      if (Name == null)
+      {
+        if (m_Amount <= 1)
+          Packets.SendMessageLocalized(ns, Serial, m_ItemID, MessageType.Label, 0x3B2, 3, LabelNumber);
+        else
+          Packets.SendMessageLocalizedAffix(ns, Serial, m_ItemID, MessageType.Label, 0x3B2, 3, LabelNumber, "",
+            AffixType.Append, $" : {m_Amount}");
+      }
+      else
+      {
+        ns.Send(new UnicodeMessage(Serial, m_ItemID, MessageType.Label, 0x3B2, 3, "ENU", "",
+          Name + (m_Amount > 1 ? $" : {m_Amount}" : "")));
+      }
+    }
+
+    public virtual void ScissorHelper(Mobile from, Item newItem, int amountPerOldItem)
+    {
+      ScissorHelper(from, newItem, amountPerOldItem, true);
+    }
+
+    public virtual void ScissorHelper(Mobile from, Item newItem, int amountPerOldItem, bool carryHue)
+    {
+      int amount = Amount;
+
+      if (amount > 60000 / amountPerOldItem) // let's not go over 60000
+        amount = 60000 / amountPerOldItem;
+
+      Amount -= amount;
+
+      int ourHue = Hue;
+      Map thisMap = Map;
+      IEntity thisParent = m_Parent;
+      Point3D worldLoc = GetWorldLocation();
+      LootType type = LootType;
+
+      if (Amount == 0)
+        Delete();
+
+      newItem.Amount = amount * amountPerOldItem;
+
+      if (carryHue)
+        newItem.Hue = ourHue;
+
+      if (ScissorCopyLootType)
+        newItem.LootType = type;
+
+      if ((thisParent as Container)?.TryDropItem(from, newItem, false) != true)
+        newItem.MoveToWorld(worldLoc, thisMap);
+    }
+
+    public virtual void Consume()
+    {
+      Consume(1);
+    }
+
+    public virtual void Consume(int amount)
+    {
+      Amount -= amount;
+
+      if (Amount <= 0)
+        Delete();
+    }
+
+    public virtual void ReplaceWith(Item newItem)
+    {
+      if (m_Parent is Container container)
+      {
+        container.AddItem(newItem);
+        newItem.Location = m_Location;
+      }
+      else
+      {
+        newItem.MoveToWorld(GetWorldLocation(), m_Map);
+      }
+
+      Delete();
+    }
+
+    public virtual bool CheckBlessed(Mobile m)
+    {
+      if (m_LootType == LootType.Blessed || Mobile.InsuranceEnabled && Insured)
+        return true;
+
+      return m != null && m == BlessedFor;
+    }
+
+    public virtual bool CheckNewbied() => m_LootType == LootType.Newbied;
+
+    public virtual bool IsStandardLoot()
+    {
+      if (Mobile.InsuranceEnabled && Insured)
+        return false;
+
+      if (BlessedFor != null)
+        return false;
+
+    public virtual bool IsStandardLoot() =>
+      !(Mobile.InsuranceEnabled && Insured) && BlessedFor == null && m_LootType == LootType.Regular;
+
+    public override string ToString() => $"0x{Serial.Value:X} \"{GetType().Name}\"";
+
+    public virtual void OnSectorActivate()
+    {
+    }
+
+    public virtual void OnSectorDeactivate()
+    {
+    }
+
+    [Flags]
+    private enum ImplFlag : byte
+    {
+      None = 0x00,
+      Visible = 0x01,
+      Movable = 0x02,
+      Deleted = 0x04,
+      Stackable = 0x08,
+      InQueue = 0x10,
+      Insured = 0x20,
+      PaidInsurance = 0x40,
+      QuestItem = 0x80
+    }
+
+    private class CompactInfo
+    {
+      public Mobile m_BlessedFor;
+      public BounceInfo m_Bounce;
+
+      public Mobile m_HeldBy;
+
+      public List<Item> m_Items;
+      public string m_Name;
+      public int m_SavedFlags;
+
+      public ISpawner m_Spawner;
+
+      public int m_TempFlags;
+
+      public double m_Weight = -1;
+    }
+
+    [Flags]
+    private enum SaveFlag
+    {
+      None = 0x00000000,
+      Direction = 0x00000001,
+      Bounce = 0x00000002,
+      LootType = 0x00000004,
+      LocationFull = 0x00000008,
+      ItemID = 0x00000010,
+      Hue = 0x00000020,
+      Amount = 0x00000040,
+      Layer = 0x00000080,
+      Name = 0x00000100,
+      Parent = 0x00000200,
+      Items = 0x00000400,
+      WeightNot1or0 = 0x00000800,
+      Map = 0x00001000,
+      Visible = 0x00002000,
+      Movable = 0x00004000,
+      Stackable = 0x00008000,
+      WeightIs0 = 0x00010000,
+      LocationSByteZ = 0x00020000,
+      LocationShortXY = 0x00040000,
+      LocationByteXY = 0x00080000,
+      ImplFlags = 0x00100000,
+      InsuredFor = 0x00200000,
+      BlessedFor = 0x00400000,
+      HeldBy = 0x00800000,
+      IntWeight = 0x01000000,
+      SavedFlags = 0x02000000,
+      NullWeight = 0x04000000
+    }
+
+    #region Standard fields
+
+    private Point3D m_Location;
+    private int m_ItemID;
+    private int m_Hue;
+    private int m_Amount;
+    private Layer m_Layer;
+    private IEntity m_Parent; // Mobile, Item, or null=World
+    private Map m_Map;
+    private LootType m_LootType;
+    private Direction m_Direction;
+    #endregion
+
+    #region Location Location Location!
+    public virtual void OnLocationChange(Point3D oldLocation)
+    {
+    }
+
+    [CommandProperty(AccessLevel.Counselor, AccessLevel.GameMaster)]
+    public virtual Point3D Location
+    {
+      get => m_Location;
+      set
+      {
+        Point3D oldLocation = m_Location;
+
+        if (oldLocation == value)
+          return;
+        if (m_Map != null)
+        {
+          if (m_Parent == null)
+          {
+            IPooledEnumerable<NetState> eable;
+
+            if (m_Location.m_X != 0)
+            {
+              eable = m_Map.GetClientsInRange(oldLocation, GetMaxUpdateRange());
+
+              foreach (NetState state in eable)
+              {
+                Mobile m = state.Mobile;
+
+                if (!m.InRange(value, GetUpdateRange(m)))
+                  Packets.SendRemoveEntity(state, Serial);
+              }
+
+              eable.Free();
+            }
+
+            Point3D oldLoc = m_Location;
+            m_Location = value;
+
+            SetLastMoved();
+
+            eable = m_Map.GetClientsInRange(m_Location, GetMaxUpdateRange());
+
+            foreach (NetState state in eable)
+            {
+              Mobile m = state.Mobile;
+
+              if (m.CanSee(this) && m.InRange(m_Location, GetUpdateRange(m)) &&
+                  (!state.HighSeas || !NoMoveHS || (m_DeltaFlags & ItemDelta.Update) != 0 ||
+                   !m.InRange(oldLoc, GetUpdateRange(m))))
+                SendInfoTo(state);
+            }
+
+            eable.Free();
+
+            RemDelta(ItemDelta.Update);
+          }
+          else if (m_Parent is Item)
+          {
+            m_Location = value;
+
+            Delta(ItemDelta.Update);
+          }
+          else
+            m_Location = value;
+
+          if (m_Parent == null)
+            m_Map.OnMove(oldLocation, this);
+        }
+        else
+          m_Location = value;
+
+        OnLocationChange(oldLocation);
+      }
+    }
+
+    [CommandProperty(AccessLevel.Counselor, AccessLevel.GameMaster)]
+    public int X
+    {
+      get => m_Location.m_X;
+      set => Location = new Point3D(value, m_Location.m_Y, m_Location.m_Z);
+    }
+
+    [CommandProperty(AccessLevel.Counselor, AccessLevel.GameMaster)]
+    public int Y
+    {
+      get => m_Location.m_Y;
+      set => Location = new Point3D(m_Location.m_X, value, m_Location.m_Z);
+    }
+
+    [CommandProperty(AccessLevel.Counselor, AccessLevel.GameMaster)]
+    public int Z
+    {
+      get => m_Location.m_Z;
+      set => Location = new Point3D(m_Location.m_X, m_Location.m_Y, value);
+    }
+    #endregion
+
+    #region OnDoubleClick[...]
+    public virtual void OnDoubleClick(Mobile from)
+    {
+    }
+
+    public virtual void OnDoubleClickOutOfRange(Mobile from)
+    {
+    }
+
+    public virtual void OnDoubleClickCantSee(Mobile from)
+    {
+    }
+
+    public virtual void OnDoubleClickDead(Mobile from)
+    {
+      from.LocalOverheadMessage(MessageType.Regular, 0x3B2, 1019048); // I am dead and cannot do that.
+    }
+
+    public virtual void OnDoubleClickNotAccessible(Mobile from)
+    {
+      from.SendLocalizedMessage(500447); // That is not accessible.
+    }
+
+    public virtual void OnDoubleClickSecureTrade(Mobile from)
+    {
+      from.SendLocalizedMessage(500447); // That is not accessible.
+    }
+    #endregion
+  }
+}