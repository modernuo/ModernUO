--- conflicted
+++ resolved
@@ -1,295 +1,288 @@
-/***************************************************************************
- *                                Target.cs
- *                            -------------------
- *   begin                : May 1, 2002
- *   copyright            : (C) The RunUO Software Team
- *   email                : info@runuo.com
- *
- *   $Id$
- *
- ***************************************************************************/
-
-/***************************************************************************
- *
- *   This program is free software; you can redistribute it and/or modify
- *   it under the terms of the GNU General Public License as published by
- *   the Free Software Foundation; either version 2 of the License, or
- *   (at your option) any later version.
- *
- ***************************************************************************/
-
-using System;
-using Server.Network;
-
-namespace Server.Targeting
-{
-  public abstract class Target
-  {
-    private static int _nextTargetId;
-
-    private Timer m_TimeoutTimer;
-
-    protected Target(int range, bool allowGround, TargetFlags flags)
-    {
-      TargetID = ++_nextTargetId;
-      Range = range;
-      AllowGround = allowGround;
-      Flags = flags;
-
-      CheckLOS = true;
-    }
-
-    public DateTime TimeoutTime{ get; private set; }
-
-    public bool CheckLOS{ get; set; }
-
-    public bool DisallowMultis{ get; set; }
-
-    public bool AllowNonlocal{ get; set; }
-
-    public int TargetID{ get; }
-
-    public int Range{ get; set; }
-
-    public bool AllowGround{ get; set; }
-
-    public TargetFlags Flags{ get; set; }
-
-    public static void Cancel(Mobile m)
-    {
-      Packets.SendCancelTarget(m.NetState);
-      m.Target?.OnTargetCancel(m, TargetCancelType.Canceled);
-    }
-
-    public void BeginTimeout(Mobile from, TimeSpan delay)
-    {
-      TimeoutTime = DateTime.UtcNow + delay;
-
-      m_TimeoutTimer?.Stop();
-
-      m_TimeoutTimer = new TimeoutTimer(this, from, delay);
-      m_TimeoutTimer.Start();
-    }
-
-    public void CancelTimeout()
-    {
-      m_TimeoutTimer?.Stop();
-      m_TimeoutTimer = null;
-    }
-
-    public void Timeout(Mobile from)
-    {
-      CancelTimeout();
-      from.ClearTarget();
-
-      Cancel(from);
-
-      OnTargetCancel(from, TargetCancelType.Timeout);
-      OnTargetFinish(from);
-    }
-
-<<<<<<< HEAD
-    public virtual void Send(NetState ns)
-    {
-      Packets.SendTargetReq(ns, this);
-    }
-=======
-    public virtual Packet GetPacketFor(NetState ns) => new TargetReq(this);
->>>>>>> 64d59ce2
-
-    public void Cancel(Mobile from, TargetCancelType type)
-    {
-      CancelTimeout();
-      from.ClearTarget();
-
-      OnTargetCancel(from, type);
-      OnTargetFinish(from);
-    }
-
-    public void Invoke(Mobile from, object targeted)
-    {
-      CancelTimeout();
-      from.ClearTarget();
-
-      if (from.Deleted)
-      {
-        OnTargetCancel(from, TargetCancelType.Canceled);
-        OnTargetFinish(from);
-        return;
-      }
-
-      Point3D loc;
-      Map map;
-
-      Item item = targeted as Item;
-      Mobile mobile = targeted as Mobile;
-
-      if (targeted is LandTarget target)
-      {
-        loc = target.Location;
-        map = from.Map;
-      }
-      else if (targeted is StaticTarget staticTarget)
-      {
-        loc = staticTarget.Location;
-        map = from.Map;
-      }
-      else if (mobile != null)
-      {
-        if (mobile.Deleted)
-        {
-          OnTargetDeleted(from, mobile);
-          OnTargetFinish(from);
-          return;
-        }
-
-        if (!mobile.CanTarget)
-        {
-          OnTargetUntargetable(from, mobile);
-          OnTargetFinish(from);
-          return;
-        }
-
-        loc = mobile.Location;
-        map = mobile.Map;
-      }
-      else if (item != null)
-      {
-        if (item.Deleted)
-        {
-          OnTargetDeleted(from, item);
-          OnTargetFinish(from);
-          return;
-        }
-
-        if (!item.CanTarget)
-        {
-          OnTargetUntargetable(from, item);
-          OnTargetFinish(from);
-          return;
-        }
-
-        if (!AllowNonlocal && item.RootParent is Mobile && item.RootParent != from && from.AccessLevel == AccessLevel.Player)
-        {
-          OnNonlocalTarget(from, item);
-          OnTargetFinish(from);
-          return;
-        }
-
-        loc = item.GetWorldLocation();
-        map = item.Map;
-      }
-      else
-      {
-        OnTargetCancel(from, TargetCancelType.Canceled);
-        OnTargetFinish(from);
-        return;
-      }
-
-      if (map == null || map != from.Map || Range != -1 && !from.InRange(loc, Range))
-      {
-        OnTargetOutOfRange(from, targeted);
-      }
-      else
-      {
-        if (!from.CanSee(targeted))
-          OnCantSeeTarget(from, targeted);
-        else if (CheckLOS && !from.InLOS(targeted))
-          OnTargetOutOfLOS(from, targeted);
-        else if (item?.InSecureTrade == true)
-          OnTargetInSecureTrade(from, targeted);
-        else if (item?.IsAccessibleTo(from) == false)
-          OnTargetNotAccessible(from, targeted);
-        else if (item?.CheckTarget(from, this, targeted) == false)
-          OnTargetUntargetable(from, targeted);
-        else if (mobile?.CheckTarget(from, this, mobile) == false)
-          OnTargetUntargetable(from, mobile);
-        else if (from.Region.OnTarget(from, this, targeted))
-          OnTarget(from, targeted);
-      }
-
-      OnTargetFinish(from);
-    }
-
-    protected virtual void OnTarget(Mobile from, object targeted)
-    {
-    }
-
-    protected virtual void OnTargetNotAccessible(Mobile from, object targeted)
-    {
-      from.SendLocalizedMessage(500447); // That is not accessible.
-    }
-
-    protected virtual void OnTargetInSecureTrade(Mobile from, object targeted)
-    {
-      from.SendLocalizedMessage(500447); // That is not accessible.
-    }
-
-    protected virtual void OnNonlocalTarget(Mobile from, object targeted)
-    {
-      from.SendLocalizedMessage(500447); // That is not accessible.
-    }
-
-    protected virtual void OnCantSeeTarget(Mobile from, object targeted)
-    {
-      from.SendLocalizedMessage(500237); // Target can not be seen.
-    }
-
-    protected virtual void OnTargetOutOfLOS(Mobile from, object targeted)
-    {
-      from.SendLocalizedMessage(500237); // Target can not be seen.
-    }
-
-    protected virtual void OnTargetOutOfRange(Mobile from, object targeted)
-    {
-      from.SendLocalizedMessage(500446); // That is too far away.
-    }
-
-    protected virtual void OnTargetDeleted(Mobile from, object targeted)
-    {
-    }
-
-    protected virtual void OnTargetUntargetable(Mobile from, object targeted)
-    {
-      from.SendLocalizedMessage(500447); // That is not accessible.
-    }
-
-    protected virtual void OnTargetCancel(Mobile from, TargetCancelType cancelType)
-    {
-    }
-
-    protected virtual void OnTargetFinish(Mobile from)
-    {
-    }
-
-    private class TimeoutTimer : Timer
-    {
-      private static TimeSpan ThirtySeconds = TimeSpan.FromSeconds(30.0);
-      private static TimeSpan TenSeconds = TimeSpan.FromSeconds(10.0);
-      private static TimeSpan OneSecond = TimeSpan.FromSeconds(1.0);
-      private Mobile m_Mobile;
-      private Target m_Target;
-
-      public TimeoutTimer(Target target, Mobile m, TimeSpan delay) : base(delay)
-      {
-        m_Target = target;
-        m_Mobile = m;
-
-        if (delay >= ThirtySeconds)
-          Priority = TimerPriority.FiveSeconds;
-        else if (delay >= TenSeconds)
-          Priority = TimerPriority.OneSecond;
-        else if (delay >= OneSecond)
-          Priority = TimerPriority.TwoFiftyMS;
-        else
-          Priority = TimerPriority.TwentyFiveMS;
-      }
-
-      protected override void OnTick()
-      {
-        if (m_Mobile.Target == m_Target)
-          m_Target.Timeout(m_Mobile);
-      }
-    }
-  }
-}
+/***************************************************************************
+ *                                Target.cs
+ *                            -------------------
+ *   begin                : May 1, 2002
+ *   copyright            : (C) The RunUO Software Team
+ *   email                : info@runuo.com
+ *
+ *   $Id$
+ *
+ ***************************************************************************/
+
+/***************************************************************************
+ *
+ *   This program is free software; you can redistribute it and/or modify
+ *   it under the terms of the GNU General Public License as published by
+ *   the Free Software Foundation; either version 2 of the License, or
+ *   (at your option) any later version.
+ *
+ ***************************************************************************/
+
+using System;
+using Server.Network;
+
+namespace Server.Targeting
+{
+  public abstract class Target
+  {
+    private static int _nextTargetId;
+
+    private Timer m_TimeoutTimer;
+
+    protected Target(int range, bool allowGround, TargetFlags flags)
+    {
+      TargetID = ++_nextTargetId;
+      Range = range;
+      AllowGround = allowGround;
+      Flags = flags;
+
+      CheckLOS = true;
+    }
+
+    public DateTime TimeoutTime{ get; private set; }
+
+    public bool CheckLOS{ get; set; }
+
+    public bool DisallowMultis{ get; set; }
+
+    public bool AllowNonlocal{ get; set; }
+
+    public int TargetID{ get; }
+
+    public int Range{ get; set; }
+
+    public bool AllowGround{ get; set; }
+
+    public TargetFlags Flags{ get; set; }
+
+    public static void Cancel(Mobile m)
+    {
+      Packets.SendCancelTarget(m.NetState);
+      m.Target?.OnTargetCancel(m, TargetCancelType.Canceled);
+    }
+
+    public void BeginTimeout(Mobile from, TimeSpan delay)
+    {
+      TimeoutTime = DateTime.UtcNow + delay;
+
+      m_TimeoutTimer?.Stop();
+
+      m_TimeoutTimer = new TimeoutTimer(this, from, delay);
+      m_TimeoutTimer.Start();
+    }
+
+    public void CancelTimeout()
+    {
+      m_TimeoutTimer?.Stop();
+      m_TimeoutTimer = null;
+    }
+
+    public void Timeout(Mobile from)
+    {
+      CancelTimeout();
+      from.ClearTarget();
+
+      Cancel(from);
+
+      OnTargetCancel(from, TargetCancelType.Timeout);
+      OnTargetFinish(from);
+    }
+
+    public virtual Packet GetPacketFor(NetState ns) => new TargetReq(this);
+
+    public void Cancel(Mobile from, TargetCancelType type)
+    {
+      CancelTimeout();
+      from.ClearTarget();
+
+      OnTargetCancel(from, type);
+      OnTargetFinish(from);
+    }
+
+    public void Invoke(Mobile from, object targeted)
+    {
+      CancelTimeout();
+      from.ClearTarget();
+
+      if (from.Deleted)
+      {
+        OnTargetCancel(from, TargetCancelType.Canceled);
+        OnTargetFinish(from);
+        return;
+      }
+
+      Point3D loc;
+      Map map;
+
+      Item item = targeted as Item;
+      Mobile mobile = targeted as Mobile;
+
+      if (targeted is LandTarget target)
+      {
+        loc = target.Location;
+        map = from.Map;
+      }
+      else if (targeted is StaticTarget staticTarget)
+      {
+        loc = staticTarget.Location;
+        map = from.Map;
+      }
+      else if (mobile != null)
+      {
+        if (mobile.Deleted)
+        {
+          OnTargetDeleted(from, mobile);
+          OnTargetFinish(from);
+          return;
+        }
+
+        if (!mobile.CanTarget)
+        {
+          OnTargetUntargetable(from, mobile);
+          OnTargetFinish(from);
+          return;
+        }
+
+        loc = mobile.Location;
+        map = mobile.Map;
+      }
+      else if (item != null)
+      {
+        if (item.Deleted)
+        {
+          OnTargetDeleted(from, item);
+          OnTargetFinish(from);
+          return;
+        }
+
+        if (!item.CanTarget)
+        {
+          OnTargetUntargetable(from, item);
+          OnTargetFinish(from);
+          return;
+        }
+
+        if (!AllowNonlocal && item.RootParent is Mobile && item.RootParent != from && from.AccessLevel == AccessLevel.Player)
+        {
+          OnNonlocalTarget(from, item);
+          OnTargetFinish(from);
+          return;
+        }
+
+        loc = item.GetWorldLocation();
+        map = item.Map;
+      }
+      else
+      {
+        OnTargetCancel(from, TargetCancelType.Canceled);
+        OnTargetFinish(from);
+        return;
+      }
+
+      if (map == null || map != from.Map || Range != -1 && !from.InRange(loc, Range))
+      {
+        OnTargetOutOfRange(from, targeted);
+      }
+      else
+      {
+        if (!from.CanSee(targeted))
+          OnCantSeeTarget(from, targeted);
+        else if (CheckLOS && !from.InLOS(targeted))
+          OnTargetOutOfLOS(from, targeted);
+        else if (item?.InSecureTrade == true)
+          OnTargetInSecureTrade(from, targeted);
+        else if (item?.IsAccessibleTo(from) == false)
+          OnTargetNotAccessible(from, targeted);
+        else if (item?.CheckTarget(from, this, targeted) == false)
+          OnTargetUntargetable(from, targeted);
+        else if (mobile?.CheckTarget(from, this, mobile) == false)
+          OnTargetUntargetable(from, mobile);
+        else if (from.Region.OnTarget(from, this, targeted))
+          OnTarget(from, targeted);
+      }
+
+      OnTargetFinish(from);
+    }
+
+    protected virtual void OnTarget(Mobile from, object targeted)
+    {
+    }
+
+    protected virtual void OnTargetNotAccessible(Mobile from, object targeted)
+    {
+      from.SendLocalizedMessage(500447); // That is not accessible.
+    }
+
+    protected virtual void OnTargetInSecureTrade(Mobile from, object targeted)
+    {
+      from.SendLocalizedMessage(500447); // That is not accessible.
+    }
+
+    protected virtual void OnNonlocalTarget(Mobile from, object targeted)
+    {
+      from.SendLocalizedMessage(500447); // That is not accessible.
+    }
+
+    protected virtual void OnCantSeeTarget(Mobile from, object targeted)
+    {
+      from.SendLocalizedMessage(500237); // Target can not be seen.
+    }
+
+    protected virtual void OnTargetOutOfLOS(Mobile from, object targeted)
+    {
+      from.SendLocalizedMessage(500237); // Target can not be seen.
+    }
+
+    protected virtual void OnTargetOutOfRange(Mobile from, object targeted)
+    {
+      from.SendLocalizedMessage(500446); // That is too far away.
+    }
+
+    protected virtual void OnTargetDeleted(Mobile from, object targeted)
+    {
+    }
+
+    protected virtual void OnTargetUntargetable(Mobile from, object targeted)
+    {
+      from.SendLocalizedMessage(500447); // That is not accessible.
+    }
+
+    protected virtual void OnTargetCancel(Mobile from, TargetCancelType cancelType)
+    {
+    }
+
+    protected virtual void OnTargetFinish(Mobile from)
+    {
+    }
+
+    private class TimeoutTimer : Timer
+    {
+      private static TimeSpan ThirtySeconds = TimeSpan.FromSeconds(30.0);
+      private static TimeSpan TenSeconds = TimeSpan.FromSeconds(10.0);
+      private static TimeSpan OneSecond = TimeSpan.FromSeconds(1.0);
+      private Mobile m_Mobile;
+      private Target m_Target;
+
+      public TimeoutTimer(Target target, Mobile m, TimeSpan delay) : base(delay)
+      {
+        m_Target = target;
+        m_Mobile = m;
+
+        if (delay >= ThirtySeconds)
+          Priority = TimerPriority.FiveSeconds;
+        else if (delay >= TenSeconds)
+          Priority = TimerPriority.OneSecond;
+        else if (delay >= OneSecond)
+          Priority = TimerPriority.TwoFiftyMS;
+        else
+          Priority = TimerPriority.TwentyFiveMS;
+      }
+
+      protected override void OnTick()
+      {
+        if (m_Mobile.Target == m_Target)
+          m_Target.Timeout(m_Mobile);
+      }
+    }
+  }
+}