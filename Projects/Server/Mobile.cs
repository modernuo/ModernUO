/***************************************************************************
 *                                Mobile.cs
 *                            -------------------
 *   begin                : May 1, 2002
 *   copyright            : (C) The RunUO Software Team
 *   email                : info@runuo.com
 *
 *   $Id$
 *
 ***************************************************************************/

/***************************************************************************
 *
 *   This program is free software; you can redistribute it and/or modify
 *   it under the terms of the GNU General Public License as published by
 *   the Free Software Foundation; either version 2 of the License, or
 *   (at your option) any later version.
 *
 ***************************************************************************/

using System;
using System.Collections.Concurrent;
using System.Collections.Generic;
using System.Diagnostics;
using System.IO;
using System.Linq;
using System.Text;
using System.Threading;
using System.Threading.Tasks;
<<<<<<< HEAD
=======
using Server.Accounting;
>>>>>>> 64d59ce2
using Server.ContextMenus;
using Server.Gumps;
using Server.Items;
using Server.Menus;
using Server.Network;
using Server.Targeting;

namespace Server
{
  #region Callbacks

  public delegate void TargetCallback(Mobile from, object targeted);

  public delegate void TargetStateCallback<in T>(Mobile from, object targeted, T state);

  public delegate void PromptCallback(Mobile from, string text);

  public delegate void PromptStateCallback<in T>(Mobile from, string text, T state);

  #endregion

  #region [...]Mods

  public class TimedSkillMod : SkillMod
  {
    private DateTime m_Expire;

    public TimedSkillMod(SkillName skill, bool relative, double value, TimeSpan delay)
      : this(skill, relative, value, DateTime.UtcNow + delay)
    {
    }

    public TimedSkillMod(SkillName skill, bool relative, double value, DateTime expire)
      : base(skill, relative, value) =>
      m_Expire = expire;

    public override bool CheckCondition() => DateTime.UtcNow < m_Expire;
  }

  public class EquippedSkillMod : SkillMod
  {
    private Item m_Item;
    private Mobile m_Mobile;

    public EquippedSkillMod(SkillName skill, bool relative, double value, Item item, Mobile mobile)
      : base(skill, relative, value)
    {
      m_Item = item;
      m_Mobile = mobile;
    }

    public override bool CheckCondition() => !m_Item.Deleted && !m_Mobile.Deleted && m_Item.Parent == m_Mobile;
  }

  public class DefaultSkillMod : SkillMod
  {
    public DefaultSkillMod(SkillName skill, bool relative, double value)
      : base(skill, relative, value)
    {
    }

    public override bool CheckCondition() => true;
  }

  public abstract class SkillMod
  {
    private bool m_ObeyCap;
    private Mobile m_Owner;
    private bool m_Relative;
    private SkillName m_Skill;
    private double m_Value;

    protected SkillMod(SkillName skill, bool relative, double value)
    {
      m_Skill = skill;
      m_Relative = relative;
      m_Value = value;
    }

    public bool ObeyCap
    {
      get => m_ObeyCap;
      set
      {
        m_ObeyCap = value;

        Skill sk = m_Owner?.Skills[m_Skill];
        sk?.Update();
      }
    }

    public Mobile Owner
    {
      get => m_Owner;
      set
      {
        if (m_Owner != value)
        {
          m_Owner?.RemoveSkillMod(this);

          m_Owner = value;

          if (m_Owner != value)
            m_Owner.AddSkillMod(this);
        }
      }
    }

    public SkillName Skill
    {
      get => m_Skill;
      set
      {
        if (m_Skill != value)
        {
          Skill oldUpdate = m_Owner?.Skills[m_Skill];

          m_Skill = value;

          Skill sk = m_Owner?.Skills[m_Skill];
          sk?.Update();
          oldUpdate?.Update();
        }
      }
    }

    public bool Relative
    {
      get => m_Relative;
      set
      {
        if (m_Relative != value)
        {
          m_Relative = value;

          Skill sk = m_Owner?.Skills[m_Skill];
          sk?.Update();
        }
      }
    }

    public bool Absolute
    {
      get => !m_Relative;
      set
      {
        if (m_Relative == value)
        {
          m_Relative = !value;

          Skill sk = m_Owner?.Skills[m_Skill];
          sk?.Update();
        }
      }
    }

    public double Value
    {
      get => m_Value;
      set
      {
        if (m_Value != value)
        {
          m_Value = value;

          Skill sk = m_Owner?.Skills[m_Skill];
          sk?.Update();
        }
      }
    }

    public void Remove()
    {
      Owner = null;
    }

    public abstract bool CheckCondition();
  }

  public class ResistanceMod
  {
    private int m_Offset;
    private ResistanceType m_Type;

    public ResistanceMod(ResistanceType type, int offset)
    {
      m_Type = type;
      m_Offset = offset;
    }

    public Mobile Owner{ get; set; }

    public ResistanceType Type
    {
      get => m_Type;
      set
      {
        if (m_Type != value)
        {
          m_Type = value;

          Owner?.UpdateResistances();
        }
      }
    }

    public int Offset
    {
      get => m_Offset;
      set
      {
        if (m_Offset != value)
        {
          m_Offset = value;

          Owner?.UpdateResistances();
        }
      }
    }
  }

  public class StatMod
  {
    private DateTime m_Added;
    private TimeSpan m_Duration;

    public StatMod(StatType type, string name, int offset, TimeSpan duration)
    {
      Type = type;
      Name = name;
      Offset = offset;
      m_Duration = duration;
      m_Added = DateTime.UtcNow;
    }

    public StatType Type{ get; }

    public string Name{ get; }

    public int Offset{ get; }

    public bool HasElapsed() => m_Duration != TimeSpan.Zero && DateTime.UtcNow - m_Added >= m_Duration;
  }

  #endregion

  public class DamageEntry
  {
    public DamageEntry(Mobile damager) => Damager = damager;

    public Mobile Damager{ get; }

    public int DamageGiven{ get; set; }

    public DateTime LastDamage{ get; set; }

    public bool HasExpired => DateTime.UtcNow > LastDamage + ExpireDelay;

    public List<DamageEntry> Responsible{ get; set; }

    public static TimeSpan ExpireDelay{ get; set; } = TimeSpan.FromMinutes(2.0);
  }

  #region Enums

  [Flags]
  public enum StatType
  {
    Str = 1,
    Dex = 2,
    Int = 4,
    All = 7
  }

  public enum StatLockType : byte
  {
    Up,
    Down,
    Locked
  }

  [CustomEnum(new[] { "North", "Right", "East", "Down", "South", "Left", "West", "Up" })]
  [Flags]
  public enum Direction : byte
  {
    North = 0x0,
    Right = 0x1,
    East = 0x2,
    Down = 0x3,
    South = 0x4,
    Left = 0x5,
    West = 0x6,
    Up = 0x7,

    Mask = 0x7,
    Running = 0x80,
    ValueMask = 0x87
  }

  [Flags]
  public enum MobileDelta
  {
    None = 0x00000000,
    Name = 0x00000001,
    Flags = 0x00000002,
    Hits = 0x00000004,
    Mana = 0x00000008,
    Stam = 0x00000010,
    Stat = 0x00000020,
    Noto = 0x00000040,
    Gold = 0x00000080,
    Weight = 0x00000100,
    Direction = 0x00000200,
    Hue = 0x00000400,
    Body = 0x00000800,
    Armor = 0x00001000,
    StatCap = 0x00002000,
    GhostUpdate = 0x00004000,
    Followers = 0x00008000,
    Properties = 0x00010000,
    TithingPoints = 0x00020000,
    Resistances = 0x00040000,
    WeaponDamage = 0x00080000,
    Hair = 0x00100000,
    FacialHair = 0x00200000,
    Race = 0x00400000,
    HealthbarYellow = 0x00800000,
    HealthbarPoison = 0x01000000,

    Attributes = 0x0000001C
  }

  public enum AccessLevel
  {
    Player,
    Counselor,
    GameMaster,
    Seer,
    Administrator,
    Developer,
    Owner
  }

  public enum VisibleDamageType
  {
    None,
    Related,
    Everyone,
    Selective
  }

  public enum ResistanceType
  {
    Physical,
    Fire,
    Cold,
    Poison,
    Energy
  }

  public enum ApplyPoisonResult
  {
    Poisoned,
    Immune,
    HigherPoisonActive,
    Cured
  }

  #endregion

  [Serializable]
  public class MobileNotConnectedException : Exception
  {
    public MobileNotConnectedException(Mobile source, string message)
      : base(message) =>
      Source = source.ToString();
  }

  #region Delegates

  public delegate bool SkillCheckTargetHandler(Mobile from, SkillName skill, object target, double minSkill,
    double maxSkill);

  public delegate bool SkillCheckLocationHandler(Mobile from, SkillName skill, double minSkill, double maxSkill);

  public delegate bool SkillCheckDirectTargetHandler(Mobile from, SkillName skill, object target, double chance);

  public delegate bool SkillCheckDirectLocationHandler(Mobile from, SkillName skill, double chance);

  public delegate TimeSpan RegenRateHandler(Mobile from);

  public delegate bool AllowBeneficialHandler(Mobile from, Mobile target);

  public delegate bool AllowHarmfulHandler(Mobile from, Mobile target);

  public delegate Container CreateCorpseHandler(Mobile from, HairInfo hair, FacialHairInfo facialhair,
    List<Item> initialContent, List<Item> equippedItems);

  public delegate int AOSStatusHandler(Mobile from, int index);

  #endregion

  /// <summary>
  ///   Base class representing players, npcs, and creatures.
  /// </summary>
  public class Mobile : IHued, IComparable<Mobile>, ISerializable, ISpawnable
  {
    private const int
      WarmodeCatchCount = 4; // Allow four warmode changes in 0.5 seconds, any more will be delay for two seconds

    private static readonly TimeSpan WarmodeSpamCatch = TimeSpan.FromSeconds(Core.SE ? 1.0 : 0.5);
    private static readonly TimeSpan WarmodeSpamDelay = TimeSpan.FromSeconds(Core.SE ? 4.0 : 2.0);

<<<<<<< HEAD
=======

    private static Packet[][] m_MovingPacketCache = new Packet[][]
    {
      new Packet[8],
      new Packet[8]
    };

>>>>>>> 64d59ce2
    private static List<IEntity> m_MoveList = new List<IEntity>();
    private static List<Mobile> m_MoveClientList = new List<Mobile>();

    private static object m_GhostMutateContext = new object();

    private static List<Mobile> m_Hears = new List<Mobile>();
    private static List<IEntity> m_OnSpeech = new List<IEntity>();

    public static bool m_DefaultShowVisibleDamage, m_DefaultCanSeeVisibleDamage;

    private static string[] m_AccessLevelNames =
    {
      "a player",
      "a counselor",
      "a game master",
      "a seer",
      "an administrator",
      "a developer",
      "an owner"
    };

    private static int[] m_InvalidBodies =
    {
      32,
      95,
      156,
      197,
      198
    };

    private static ConcurrentQueue<Mobile> m_DeltaQueue = new ConcurrentQueue<Mobile>();
    private static ConcurrentQueue<Mobile> m_DeltaQueueR = new ConcurrentQueue<Mobile>();

    private static bool _processing;

    private static string[] m_GuildTypes =
    {
      "",
      " (Chaos)",
      " (Order)"
    };

    private Timer m_AutoManifestTimer;

    private Container m_Backpack;

    private BankBox m_BankBox;

    private int m_ChangingCombatant;

    private MobileDelta m_DeltaFlags;

    private long m_EndQueue;

    private Item m_Holding;

    private int m_HueMod = -1;

    private bool m_InDeltaQueue;

    /* Logout:
     *
     * When a client logs into mobile x
     *  - if ( x is Internalized ) move x to logout location and map
     *
     * When a client attached to a mobile disconnects
     *  - LogoutTimer is started
     *     - Delay is taken from Region.GetLogoutDelay to allow insta-logout regions.
     *     - OnTick : Location and map are stored, and mobile is internalized
     *
     * Some things to consider:
     *  - An internalized person getting killed (say, by poison). Where does the body go?
     *  - Regions now have a GetLogoutDelay( Mobile m ); virtual function (see above)
     */

    private Item m_MountItem;

    private string m_NameMod;

    private QuestArrow m_QuestArrow;

    private int m_SolidHueOverride = -1;

    private StatLockType m_StrLock, m_DexLock, m_IntLock;

    internal int m_TypeRef;

    private IWeapon m_Weapon;

    private bool m_YellowHealthbar;

    public Mobile(Serial serial)
    {
      m_Region = Map.Internal.DefaultRegion;
      Serial = serial;
      Aggressors = new List<AggressorInfo>();
      Aggressed = new List<AggressorInfo>();
      NextSkillTime = Core.TickCount;
      DamageEntries = new List<DamageEntry>();

      Type ourType = GetType();
      m_TypeRef = World.m_MobileTypes.IndexOf(ourType);

      if (m_TypeRef == -1)
      {
        World.m_MobileTypes.Add(ourType);
        m_TypeRef = World.m_MobileTypes.Count - 1;
      }
    }

    public Mobile()
    {
      m_Region = Map.Internal.DefaultRegion;
      Serial = Serial.NewMobile;

      DefaultMobileInit();

      World.AddMobile(this);

      Type ourType = GetType();
      m_TypeRef = World.m_MobileTypes.IndexOf(ourType);

      if (m_TypeRef == -1)
      {
        World.m_MobileTypes.Add(ourType);
        m_TypeRef = World.m_MobileTypes.Count - 1;
      }
    }

    public static bool DragEffects{ get; set; } = true;

    [CommandProperty(AccessLevel.GameMaster)]
    public Race Race
    {
      get => m_Race ??= Race.DefaultRace;
      set
      {
        Race oldRace = Race;

        m_Race = value ?? Race.DefaultRace;

        Body = m_Race.Body(this);
        UpdateResistances();

        Delta(MobileDelta.Race);

        OnRaceChange(oldRace);
      }
    }

    public virtual double RacialSkillBonus => 0;

    public int[] Resistances{ get; private set; }

    public virtual int BasePhysicalResistance => 0;
    public virtual int BaseFireResistance => 0;
    public virtual int BaseColdResistance => 0;
    public virtual int BasePoisonResistance => 0;
    public virtual int BaseEnergyResistance => 0;

    [CommandProperty(AccessLevel.Counselor)]
    public virtual int PhysicalResistance => GetResistance(ResistanceType.Physical);

    [CommandProperty(AccessLevel.Counselor)]
    public virtual int FireResistance => GetResistance(ResistanceType.Fire);

    [CommandProperty(AccessLevel.Counselor)]
    public virtual int ColdResistance => GetResistance(ResistanceType.Cold);

    [CommandProperty(AccessLevel.Counselor)]
    public virtual int PoisonResistance => GetResistance(ResistanceType.Poison);

    [CommandProperty(AccessLevel.Counselor)]
    public virtual int EnergyResistance => GetResistance(ResistanceType.Energy);

    public List<ResistanceMod> ResistanceMods{ get; set; }

    public static int MaxPlayerResistance{ get; set; } = 70;

    public virtual bool NewGuildDisplay => false;

    public List<Mobile> Stabled{ get; private set; }

    [CommandProperty(AccessLevel.Counselor, AccessLevel.GameMaster)]
    public VirtueInfo Virtues{ get; private set; }

    public object Party{ get; set; }

    public List<SkillMod> SkillMods{ get; private set; }

    [CommandProperty(AccessLevel.GameMaster)]
    public int VirtualArmorMod
    {
      get => m_VirtualArmorMod;
      set
      {
        if (m_VirtualArmorMod != value)
        {
          m_VirtualArmorMod = value;

          Delta(MobileDelta.Armor);
        }
      }
    }

    [CommandProperty(AccessLevel.GameMaster)]
    public int MeleeDamageAbsorb{ get; set; }

    [CommandProperty(AccessLevel.GameMaster)]
    public int MagicDamageAbsorb{ get; set; }

    [CommandProperty(AccessLevel.GameMaster)]
    public int SkillsTotal => Skills?.Total ?? 0;

    [CommandProperty(AccessLevel.GameMaster)]
    public int SkillsCap
    {
      get => Skills?.Cap ?? 0;
      set
      {
        if (Skills != null)
          Skills.Cap = value;
      }
    }

    [CommandProperty(AccessLevel.GameMaster)]
    public int BaseSoundID{ get; set; }

    public long NextCombatTime{ get; set; }

    [CommandProperty(AccessLevel.GameMaster)]
    public int NameHue{ get; set; } = -1;

    [CommandProperty(AccessLevel.GameMaster)]
    public int Hunger
    {
      get => m_Hunger;
      set
      {
        int oldValue = m_Hunger;

        if (oldValue != value)
        {
          m_Hunger = value;

          EventSink.InvokeHungerChanged(new HungerChangedEventArgs(this, oldValue));
        }
      }
    }

    [CommandProperty(AccessLevel.GameMaster)]
    public int Thirst{ get; set; }

    [CommandProperty(AccessLevel.GameMaster)]
    public int BAC{ get; set; }

    /// <summary>
    ///   Gets or sets the number of steps this player may take when hidden before being revealed.
    /// </summary>
    [CommandProperty(AccessLevel.GameMaster)]
    public int AllowedStealthSteps{ get; set; }

    public Item Holding
    {
      get => m_Holding;
      set
      {
        if (m_Holding != value)
        {
          if (m_Holding != null)
          {
            UpdateTotal(m_Holding, TotalType.Weight, -(m_Holding.TotalWeight + m_Holding.PileWeight));

            if (m_Holding.HeldBy == this)
              m_Holding.HeldBy = null;
          }

          if (value != null && m_Holding != null)
            DropHolding();

          m_Holding = value;

          if (m_Holding != null)
          {
            UpdateTotal(m_Holding, TotalType.Weight, m_Holding.TotalWeight + m_Holding.PileWeight);
            m_Holding.HeldBy ??= this;
          }
        }
      }
    }

    public long LastMoveTime{ get; set; }

    [CommandProperty(AccessLevel.GameMaster)]
    public virtual bool Paralyzed
    {
      get => m_Paralyzed;
      set
      {
        if (m_Paralyzed != value)
        {
          m_Paralyzed = value;
          Delta(MobileDelta.Flags);

          SendLocalizedMessage(m_Paralyzed ? 502381 : 502382);

          if (m_ParaTimer != null)
          {
            m_ParaTimer.Stop();
            m_ParaTimer = null;
          }
        }
      }
    }

    [CommandProperty(AccessLevel.GameMaster)]
    public bool DisarmReady{ get; set; }

    [CommandProperty(AccessLevel.GameMaster)]
    public bool StunReady{ get; set; }

    [CommandProperty(AccessLevel.GameMaster)]
    public bool Frozen
    {
      get => m_Frozen;
      set
      {
        if (m_Frozen != value)
        {
          m_Frozen = value;
          Delta(MobileDelta.Flags);

          if (m_FrozenTimer != null)
          {
            m_FrozenTimer.Stop();
            m_FrozenTimer = null;
          }
        }
      }
    }

    /// <summary>
    ///   Gets or sets the <see cref="StatLockType">lock state</see> for the <see cref="RawStr" /> property.
    /// </summary>
    [CommandProperty(AccessLevel.Counselor, AccessLevel.GameMaster)]
    public StatLockType StrLock
    {
      get => m_StrLock;
      set
      {
        if (m_StrLock != value)
        {
          m_StrLock = value;
          Packets.SendStatLockInfo(m_NetState, this);
        }
      }
    }

    /// <summary>
    ///   Gets or sets the <see cref="StatLockType">lock state</see> for the <see cref="RawDex" /> property.
    /// </summary>
    [CommandProperty(AccessLevel.Counselor, AccessLevel.GameMaster)]
    public StatLockType DexLock
    {
      get => m_DexLock;
      set
      {
        if (m_DexLock != value)
        {
          m_DexLock = value;
          Packets.SendStatLockInfo(m_NetState, this);
        }
      }
    }

    /// <summary>
    ///   Gets or sets the <see cref="StatLockType">lock state</see> for the <see cref="RawInt" /> property.
    /// </summary>
    [CommandProperty(AccessLevel.Counselor, AccessLevel.GameMaster)]
    public StatLockType IntLock
    {
      get => m_IntLock;
      set
      {
        if (m_IntLock != value)
        {
          m_IntLock = value;
          Packets.SendStatLockInfo(m_NetState, this);
        }
      }
    }

    public long NextActionTime{ get; set; }

    public long NextActionMessage{ get; set; }

    public static int ActionMessageDelay{ get; set; } = 125;

    public static bool GlobalRegenThroughPoison{ get; set; } = true;

    public virtual bool RegenThroughPoison => GlobalRegenThroughPoison;

    public virtual bool CanRegenHits => Alive && (RegenThroughPoison || !Poisoned);
    public virtual bool CanRegenStam => Alive;
    public virtual bool CanRegenMana => Alive;

    public long NextSkillTime{ get; set; }

    public List<AggressorInfo> Aggressors{ get; private set; }

    public List<AggressorInfo> Aggressed{ get; private set; }

    public bool ChangingCombatant => m_ChangingCombatant > 0;

    /// <summary>
    ///   Overridable. Gets or sets which Mobile that this Mobile is currently engaged in combat with.
    ///   <seealso cref="OnCombatantChange" />
    /// </summary>
    [CommandProperty(AccessLevel.GameMaster)]
    public virtual Mobile Combatant
    {
      get => m_Combatant;
      set
      {
        if (Deleted)
          return;

        if (m_Combatant != value && value != this)
        {
          Mobile old = m_Combatant;

          ++m_ChangingCombatant;
          m_Combatant = value;

          if (m_Combatant != null && !CanBeHarmful(m_Combatant, false) ||
              !Region.OnCombatantChange(this, old, m_Combatant))
          {
            m_Combatant = old;
            --m_ChangingCombatant;
            return;
          }

          Packets.SendChangeCombatant(m_NetState, m_Combatant?.Serial ?? Serial.Zero);

          if (m_Combatant == null)
          {
            m_ExpireCombatant?.Stop();

            m_CombatTimer?.Stop();

            m_ExpireCombatant = null;
            m_CombatTimer = null;
          }
          else
          {
            m_ExpireCombatant ??= new ExpireCombatantTimer(this);
            m_ExpireCombatant.Start();

            m_CombatTimer ??= new CombatTimer(this);
            m_CombatTimer.Start();
          }

          if (m_Combatant != null && CanBeHarmful(m_Combatant, false))
          {
            DoHarmful(m_Combatant);

            m_Combatant?.PlaySound(m_Combatant.GetAngerSound());
          }

          OnCombatantChange();
          --m_ChangingCombatant;
        }
      }
    }

    [CommandProperty(AccessLevel.GameMaster)]
    public int TotalGold => GetTotal(TotalType.Gold);

    [CommandProperty(AccessLevel.GameMaster)]
    public int TotalItems => GetTotal(TotalType.Items);

    [CommandProperty(AccessLevel.GameMaster)]
    public int TotalWeight => GetTotal(TotalType.Weight);

    [CommandProperty(AccessLevel.GameMaster)]
    public int TithingPoints
    {
      get => m_TithingPoints;
      set
      {
        if (m_TithingPoints != value)
        {
          m_TithingPoints = value;

          Delta(MobileDelta.TithingPoints);
        }
      }
    }

    [CommandProperty(AccessLevel.GameMaster)]
    public int Followers
    {
      get => m_Followers;
      set
      {
        if (m_Followers != value)
        {
          m_Followers = value;

          Delta(MobileDelta.Followers);
        }
      }
    }

    [CommandProperty(AccessLevel.GameMaster)]
    public int FollowersMax
    {
      get => m_FollowersMax;
      set
      {
        if (m_FollowersMax != value)
        {
          m_FollowersMax = value;

          Delta(MobileDelta.Followers);
        }
      }
    }

    public bool TargetLocked{ get; set; }

    public Target Target
    {
      get => m_Target;
      set
      {
        Target oldTarget = m_Target;
        Target newTarget = value;

        if (oldTarget == newTarget)
          return;

        m_Target = null;

        if (oldTarget != null && newTarget != null)
          oldTarget.Cancel(this, TargetCancelType.Overridden);

        m_Target = newTarget;

        if (!TargetLocked)
          Packets.SendTargetReq(m_NetState, newTarget);

        OnTargetChange();
      }
    }

    public ContextMenu ContextMenu
    {
      get => m_ContextMenu;
      set
      {
        m_ContextMenu = value;

        if (m_ContextMenu != null && m_NetState != null)
        {
          // Old packet is preferred until assistants catch up
          if (m_NetState.NewHaven && m_ContextMenu.RequiresNewPacket)
            Packets.SendDisplayContextMenu(m_NetState, m_ContextMenu);
          else
            Packets.SendDisplayContextMenuOld(m_NetState, m_ContextMenu);
        }
      }
    }

    public bool Pushing{ get; set; }

    public static int WalkFoot{ get; set; } = 400;

    public static int RunFoot{ get; set; } = 200;

    public static int WalkMount{ get; set; } = 200;

    public static int RunMount{ get; set; } = 100;

    public static AccessLevel FwdAccessOverride{ get; set; } = AccessLevel.Counselor;

    public static bool FwdEnabled{ get; set; } = true;

    public static bool FwdUOTDOverride{ get; set; }

    public static int FwdMaxSteps{ get; set; } = 4;

    public virtual bool IsDeadBondedPet => false;

    public ISpell Spell
    {
      get => m_Spell;
      set
      {
        if (m_Spell != null && value != null)
          Console.WriteLine("Warning: Spell has been overwritten");

        m_Spell = value;
      }
    }

    [CommandProperty(AccessLevel.Administrator)]
    public bool AutoPageNotify{ get; set; }

    [CommandProperty(AccessLevel.GameMaster, AccessLevel.Owner)]
    public IAccount Account{ get; set; }

    [CommandProperty(AccessLevel.GameMaster)]
    public int VirtualArmor
    {
      get => m_VirtualArmor;
      set
      {
        if (m_VirtualArmor != value)
        {
          m_VirtualArmor = value;

          Delta(MobileDelta.Armor);
        }
      }
    }

    [CommandProperty(AccessLevel.GameMaster)]
    public virtual double ArmorRating => 0.0;

    /// <summary>
    ///   Overridable. Returns true if the player is alive, false if otherwise. By default, this is computed by:
    ///   <c>!Deleted &amp;&amp; (!Player || !Body.IsGhost)</c>
    /// </summary>
    [CommandProperty(AccessLevel.Counselor)]
    public virtual bool Alive => !Deleted && (!m_Player || !m_Body.IsGhost);

    public static CreateCorpseHandler CreateCorpseHandler{ get; set; }

    public virtual bool RetainPackLocsOnDeath => Core.AOS;

    [CommandProperty(AccessLevel.GameMaster)]
    public Container Corpse{ get; set; }

    public static char[] GhostChars{ get; set; } = { 'o', 'O' };

    public static bool NoSpeechLOS{ get; set; }

    public static TimeSpan AutoManifestTimeout{ get; set; } = TimeSpan.FromSeconds(5.0);

    public static bool InsuranceEnabled{ get; set; }

    public static int ActionDelay{ get; set; } = 500;

    public static VisibleDamageType VisibleDamageType{ get; set; }

    public List<DamageEntry> DamageEntries{ get; private set; }

    [CommandProperty(AccessLevel.GameMaster)]
    public Mobile LastKiller{ get; set; }

    public static bool DefaultShowVisibleDamage { get; set; }

    public static bool DefaultCanSeeVisibleDamage { get; set; }

    public virtual bool ShowVisibleDamage => DefaultShowVisibleDamage;
    public virtual bool CanSeeVisibleDamage => DefaultCanSeeVisibleDamage;

    [CommandProperty(AccessLevel.GameMaster)]
    public bool Squelched{ get; set; }

    public virtual bool ShouldCheckStatTimers => true;

    [CommandProperty(AccessLevel.GameMaster)]
    public DateTime CreationTime{ get; private set; }

    [CommandProperty(AccessLevel.GameMaster)]
    public int LightLevel
    {
      get => m_LightLevel;
      set
      {
        if (m_LightLevel != value)
        {
          m_LightLevel = value;

          CheckLightLevels(false);

          /*if ( m_NetState != null )
            m_NetState.Send( new PersonalLightLevel( this ) );*/
        }
      }
    }

    [CommandProperty(AccessLevel.Counselor, AccessLevel.GameMaster)]
    public string Profile{ get; set; }

    [CommandProperty(AccessLevel.Counselor, AccessLevel.GameMaster)]
    public bool ProfileLocked{ get; set; }

    [CommandProperty(AccessLevel.GameMaster, AccessLevel.Administrator)]
    public bool Player
    {
      get => m_Player;
      set
      {
        m_Player = value;
        InvalidateProperties();

        if (!m_Player && m_Dex <= 100 && m_CombatTimer != null)
          m_CombatTimer.Priority = TimerPriority.FiftyMS;
        else if (m_CombatTimer != null)
          m_CombatTimer.Priority = TimerPriority.EveryTick;

        CheckStatTimers();
      }
    }

    [CommandProperty(AccessLevel.GameMaster)]
    public string Title
    {
      get => m_Title;
      set
      {
        m_Title = value;
        InvalidateProperties();
      }
    }

    public List<Item> Items{ get; private set; }

    public virtual int MaxWeight => int.MaxValue;

    public static IWeapon DefaultWeapon{ get; set; }

    [CommandProperty(AccessLevel.Counselor)]
    public Skills Skills{ get; private set; }

    [CommandProperty(AccessLevel.Counselor, AccessLevel.Administrator)]
    public AccessLevel AccessLevel
    {
      get => m_AccessLevel;
      set
      {
        AccessLevel oldValue = m_AccessLevel;

        if (oldValue != value)
        {
          m_AccessLevel = value;
          Delta(MobileDelta.Noto);
          InvalidateProperties();

          SendMessage("Your access level has been changed. You are now {0}.", GetAccessLevelName(value));

          ClearScreen();
          SendEverything();

          OnAccessLevelChanged(oldValue);
        }
      }
    }

    [CommandProperty(AccessLevel.GameMaster)]
    public int Fame
    {
      get => m_Fame;
      set
      {
        int oldValue = m_Fame;

        if (oldValue != value)
        {
          m_Fame = value;

          if (ShowFameTitle && (m_Player || m_Body.IsHuman) && oldValue >= 10000 != value >= 10000)
            InvalidateProperties();

          OnFameChange(oldValue);
        }
      }
    }

    [CommandProperty(AccessLevel.GameMaster)]
    public int Karma
    {
      get => m_Karma;
      set
      {
        int old = m_Karma;

        if (old != value)
        {
          m_Karma = value;
          OnKarmaChange(old);
        }
      }
    }

    [CommandProperty(AccessLevel.GameMaster)]
    public bool Blessed
    {
      get => m_Blessed;
      set
      {
        if (m_Blessed != value)
        {
          m_Blessed = value;
          Delta(MobileDelta.HealthbarYellow);
        }
      }
    }

    public virtual int Luck => 0;

    [Hue]
    [CommandProperty(AccessLevel.GameMaster)]
    public int HueMod
    {
      get => m_HueMod;
      set
      {
        if (m_HueMod != value)
        {
          m_HueMod = value;

          Delta(MobileDelta.Hue);
        }
      }
    }

    [Hue]
    [CommandProperty(AccessLevel.GameMaster)]
    public virtual int Hue
    {
      get
      {
        if (m_HueMod != -1)
          return m_HueMod;

        return m_Hue;
      }
      set
      {
        int oldHue = m_Hue;

        if (oldHue != value)
        {
          m_Hue = value;

          Delta(MobileDelta.Hue);
        }
      }
    }

    [CommandProperty(AccessLevel.GameMaster)]
    public Direction Direction
    {
      get => m_Direction;
      set
      {
        if (m_Direction != value)
        {
          m_Direction = value;

          Delta(MobileDelta.Direction);
          //ProcessDelta();
        }
      }
    }

    [CommandProperty(AccessLevel.GameMaster)]
    public bool Female
    {
      get => m_Female;
      set
      {
        if (m_Female != value)
        {
          m_Female = value;
          Delta(MobileDelta.Flags);
          OnGenderChanged(!m_Female);
        }
      }
    }

    [CommandProperty(AccessLevel.GameMaster)]
    public bool Flying
    {
      get => m_Flying;
      set
      {
        if (m_Flying != value)
        {
          m_Flying = value;
          Delta(MobileDelta.Flags);
        }
      }
    }

    [CommandProperty(AccessLevel.GameMaster)]
    public bool Warmode
    {
      get => m_Warmode;
      set
      {
        if (Deleted)
          return;

        if (m_Warmode != value)
        {
          if (m_AutoManifestTimer != null)
          {
            m_AutoManifestTimer.Stop();
            m_AutoManifestTimer = null;
          }

          m_Warmode = value;
          Delta(MobileDelta.Flags);

          Packets.SendSetWarMode(m_NetState, m_Warmode);

          if (!m_Warmode)
            Combatant = null;

          if (!Alive)
          {
            if (value)
              Delta(MobileDelta.GhostUpdate);
            else
              SendRemovePacket(false);
          }

          OnWarmodeChanged();
        }
      }
    }

    [CommandProperty(AccessLevel.GameMaster)]
    public bool Hidden
    {
      get => m_Hidden;
      set
      {
        if (m_Hidden != value)
        {
          m_Hidden = value;
          //Delta( MobileDelta.Flags );

          OnHiddenChanged();
        }
      }
    }

    [CommandProperty(AccessLevel.GameMaster, AccessLevel.Owner)]
    public NetState NetState
    {
      get => m_NetState?.Socket != null && !m_NetState.IsDisposing ? m_NetState : null;
      set
      {
        if (m_NetState != value)
        {
          m_Map?.OnClientChange(m_NetState, value, this);

          m_Target?.Cancel(this, TargetCancelType.Disconnected);

          if (m_QuestArrow != null)
            QuestArrow = null;

          m_Spell?.OnConnectionChanged();

          //if ( m_Spell != null )
          //	m_Spell.FinishSequence();

          m_NetState?.CancelAllTrades();

          BankBox box = FindBankNoCreate();

          if (box?.Opened == true)
            box.Close();

          // REMOVED:
          //m_Actions.Clear();

          m_NetState = value;

          if (m_NetState == null)
          {
            OnDisconnected();
            EventSink.InvokeDisconnected(new DisconnectedEventArgs(this));

            // Disconnected, start the logout timer

            if (m_LogoutTimer == null)
              m_LogoutTimer = new LogoutTimer(this);
            else
              m_LogoutTimer.Stop();

            m_LogoutTimer.Delay = GetLogoutDelay();
            m_LogoutTimer.Start();
          }
          else
          {
            OnConnected();
            EventSink.InvokeConnected(new ConnectedEventArgs(this));

            // Connected, stop the logout timer and if needed, move to the world

            m_LogoutTimer?.Stop();

            m_LogoutTimer = null;

            if (m_Map == Map.Internal && LogoutMap != null)
            {
              Map = LogoutMap;
              Location = LogoutLocation;
            }
          }

          for (int i = Items.Count - 1; i >= 0; --i)
          {
            if (i >= Items.Count)
              continue;

            Item item = Items[i];

            if (item is SecureTradeContainer)
            {
              for (int j = item.Items.Count - 1; j >= 0; --j)
                if (j < item.Items.Count)
                {
                  item.Items[j].OnSecureTrade(this, this, this, false);
                  AddToBackpack(item.Items[j]);
                }

              Timer.DelayCall(TimeSpan.Zero, delegate { item.Delete(); });
            }
          }

          DropHolding();
          OnNetStateChanged();
        }
      }
    }

    [CommandProperty(AccessLevel.GameMaster)]
    public string Language
    {
      get => m_Language;
      set => m_Language = value;
    }

    [CommandProperty(AccessLevel.GameMaster)]
    public int SpeechHue{ get; set; }

    [CommandProperty(AccessLevel.GameMaster)]
    public int EmoteHue{ get; set; }

    [CommandProperty(AccessLevel.GameMaster)]
    public int WhisperHue{ get; set; }

    [CommandProperty(AccessLevel.GameMaster)]
    public int YellHue{ get; set; }

    [CommandProperty(AccessLevel.GameMaster)]
    public string GuildTitle
    {
      get => m_GuildTitle;
      set
      {
        string old = m_GuildTitle;

        if (old != value)
        {
          m_GuildTitle = value;

          if (m_Guild?.Disbanded == false && m_GuildTitle != null)
            SendLocalizedMessage(1018026, true, m_GuildTitle); // Your guild title has changed :

          InvalidateProperties();

          OnGuildTitleChange(old);
        }
      }
    }

    [CommandProperty(AccessLevel.GameMaster)]
    public bool DisplayGuildTitle
    {
      get => m_DisplayGuildTitle;
      set
      {
        m_DisplayGuildTitle = value;
        InvalidateProperties();
      }
    }

    [CommandProperty(AccessLevel.GameMaster)]
    public Mobile GuildFealty{ get; set; }

    [CommandProperty(AccessLevel.GameMaster)]
    public string NameMod
    {
      get => m_NameMod;
      set
      {
        if (m_NameMod != value)
        {
          m_NameMod = value;
          Delta(MobileDelta.Name);
          InvalidateProperties();
        }
      }
    }

    [CommandProperty(AccessLevel.GameMaster)]
    public bool YellowHealthbar
    {
      get => m_YellowHealthbar;
      set
      {
        m_YellowHealthbar = value;
        Delta(MobileDelta.HealthbarYellow);
      }
    }

    [CommandProperty(AccessLevel.GameMaster)]
    public string RawName
    {
      get => m_Name;
      set => Name = value;
    }

    [CommandProperty(AccessLevel.GameMaster)]
    public virtual string Name
    {
      get
      {
        if (m_NameMod != null)
          return m_NameMod;

        return m_Name;
      }
      set
      {
        if (m_Name != value) // I'm leaving out the && m_NameMod == null
        {
          string oldName = m_Name;
          m_Name = value;
          OnAfterNameChange(oldName, m_Name);
          Delta(MobileDelta.Name);
          InvalidateProperties();
        }
      }
    }

    [CommandProperty(AccessLevel.GameMaster)]
    public DateTime LastStrGain{ get; set; }

    [CommandProperty(AccessLevel.GameMaster)]
    public DateTime LastIntGain{ get; set; }

    [CommandProperty(AccessLevel.GameMaster)]
    public DateTime LastDexGain{ get; set; }

    public DateTime LastStatGain
    {
      get
      {
        DateTime d = LastStrGain;

        if (LastIntGain > d)
          d = LastIntGain;

        if (LastDexGain > d)
          d = LastDexGain;

        return d;
      }
      set
      {
        LastStrGain = value;
        LastIntGain = value;
        LastDexGain = value;
      }
    }

    public BaseGuild Guild
    {
      get => m_Guild;
      set
      {
        BaseGuild old = m_Guild;

        if (old != value)
        {
          if (value == null)
            GuildTitle = null;

          m_Guild = value;

          Delta(MobileDelta.Noto);
          InvalidateProperties();

          OnGuildChange(old);
        }
      }
    }

    public Region WalkRegion{ get; set; }

    [CommandProperty(AccessLevel.GameMaster)]
    public bool Poisoned => m_Poison != null;

    [CommandProperty(AccessLevel.GameMaster)]
    public bool IsBodyMod => m_BodyMod.BodyID != 0;

    [CommandProperty(AccessLevel.GameMaster)]
    public Body BodyMod
    {
      get => m_BodyMod;
      set
      {
        if (m_BodyMod != value)
        {
          m_BodyMod = value;

          Delta(MobileDelta.Body);
          InvalidateProperties();

          CheckStatTimers();
        }
      }
    }

    [Body]
    [CommandProperty(AccessLevel.GameMaster)]
    public Body Body
    {
      get
      {
        if (IsBodyMod)
          return m_BodyMod;

        return m_Body;
      }
      set
      {
        if (m_Body != value && !IsBodyMod)
        {
          m_Body = SafeBody(value);

          Delta(MobileDelta.Body);
          InvalidateProperties();

          CheckStatTimers();
        }
      }
    }

    [Body]
    [CommandProperty(AccessLevel.GameMaster)]
    public int BodyValue
    {
      get => Body.BodyID;
      set => Body = value;
    }

    [CommandProperty(AccessLevel.Counselor, AccessLevel.GameMaster)]
    public Point3D LogoutLocation{ get; set; }

    [CommandProperty(AccessLevel.Counselor, AccessLevel.GameMaster)]
    public Map LogoutMap{ get; set; }

    public Region Region => m_Region ?? (Map == null ? Map.Internal.DefaultRegion : Map.DefaultRegion);

    private ObjectPropertyList m_PropertyList;

    public ObjectPropertyList PropertyList
    {
      get
      {
        if (m_PropertyList == null)
        {
          // TODO: Object Pool OPL
          m_PropertyList = new ObjectPropertyList(this);
          GetProperties(m_PropertyList);
        }

        return m_PropertyList;
      }
    }

    [CommandProperty(AccessLevel.GameMaster)]
    public int SolidHueOverride
    {
      get => m_SolidHueOverride;
      set
      {
        if (m_SolidHueOverride == value) return;
        m_SolidHueOverride = value;
        Delta(MobileDelta.Hue | MobileDelta.Body);
      }
    }

    [CommandProperty(AccessLevel.GameMaster)]
    public virtual IWeapon Weapon
    {
      get
      {
        if (m_Weapon is Item item && !item.Deleted && item.Parent == this && CanSee(item))
          return m_Weapon;

        m_Weapon = null;

        item = FindItemOnLayer(Layer.OneHanded) ?? FindItemOnLayer(Layer.TwoHanded);

        if (item is IWeapon weapon)
          return m_Weapon = weapon;

        return GetDefaultWeapon();
      }
    }

    [CommandProperty(AccessLevel.GameMaster)]
    public BankBox BankBox
    {
      get
      {
        if (m_BankBox?.Deleted == false && m_BankBox.Parent == this)
          return m_BankBox;

        m_BankBox = FindItemOnLayer(Layer.Bank) as BankBox ?? new BankBox(this);
        AddItem(m_BankBox);

        return m_BankBox;
      }
    }

    [CommandProperty(AccessLevel.GameMaster)]
    public Container Backpack
    {
      get
      {
        if (m_Backpack?.Deleted != false || m_Backpack.Parent != this)
          m_Backpack = FindItemOnLayer(Layer.Backpack) as Container;

        return m_Backpack;
      }
    }

    public virtual bool KeepsItemsOnDeath => m_AccessLevel > AccessLevel.Player;

    public bool HasTrade
    {
      get => m_NetState?.Trades.Count > 0;
    }

    public bool NoMoveHS{ get; set; }

    [CommandProperty(AccessLevel.Counselor, AccessLevel.GameMaster)]
    public int Kills
    {
      get => m_Kills;
      set
      {
        int oldValue = m_Kills;

        if (m_Kills != value)
        {
          m_Kills = value;

          if (m_Kills < 0)
            m_Kills = 0;

          if (oldValue >= 5 != m_Kills >= 5)
          {
            Delta(MobileDelta.Noto);
            InvalidateProperties();
          }

          OnKillsChange(oldValue);
        }
      }
    }

    [CommandProperty(AccessLevel.GameMaster)]
    public int ShortTermMurders
    {
      get => m_ShortTermMurders;
      set
      {
        if (m_ShortTermMurders != value)
        {
          m_ShortTermMurders = value;

          if (m_ShortTermMurders < 0)
            m_ShortTermMurders = 0;
        }
      }
    }

    [CommandProperty(AccessLevel.Counselor, AccessLevel.GameMaster)]
    public bool Criminal
    {
      get => m_Criminal;
      set
      {
        if (m_Criminal != value)
        {
          m_Criminal = value;
          Delta(MobileDelta.Noto);
          InvalidateProperties();
        }

        if (m_Criminal)
        {
          if (m_ExpireCriminal == null)
            m_ExpireCriminal = new ExpireCriminalTimer(this);
          else
            m_ExpireCriminal.Stop();

          m_ExpireCriminal.Start();
        }
        else if (m_ExpireCriminal != null)
        {
          m_ExpireCriminal.Stop();
          m_ExpireCriminal = null;
        }
      }
    }

    public static bool DisableDismountInWarmode{ get; set; }

    public static int BodyWeight{ get; set; } = 14;

    [CommandProperty(AccessLevel.GameMaster)]
    public IMount Mount
    {
      get
      {
        Item item = null;

        if (m_MountItem?.Deleted == false && m_MountItem.Parent == this)
          item = m_MountItem;

        item ??= FindItemOnLayer(Layer.Mount);

        if (!(item is IMountItem mountItem))
          return null;

        m_MountItem = item;
        return mountItem.Mount;
      }
    }

    [CommandProperty(AccessLevel.GameMaster)]
    public bool Mounted => Mount != null;

    public QuestArrow QuestArrow
    {
      get => m_QuestArrow;
      set
      {
        if (m_QuestArrow != value)
        {
          m_QuestArrow?.Stop();

          m_QuestArrow = value;
        }
      }
    }

    public virtual bool CanTarget => true;
    public virtual bool ClickTitle => true;

    public virtual bool PropertyTitle => !OldPropertyTitles || ClickTitle;

    public static bool DisableHiddenSelfClick{ get; set; } = true;

    public static bool AsciiClickMessage{ get; set; } = true;

    public static bool GuildClickMessage{ get; set; } = true;

    public static bool OldPropertyTitles{ get; set; }

    public virtual bool ShowFameTitle //(m_Player || m_Body.IsHuman) && m_Fame >= 10000; }
      => true;

    /// <summary>
    ///   Gets or sets the maximum attainable value for <see cref="RawStr" />, <see cref="RawDex" />, and <see cref="RawInt" />.
    /// </summary>
    [CommandProperty(AccessLevel.GameMaster)]
    public int StatCap
    {
      get => m_StatCap;
      set
      {
        if (m_StatCap != value)
        {
          m_StatCap = value;

          Delta(MobileDelta.StatCap);
        }
      }
    }

    [CommandProperty(AccessLevel.GameMaster)]
    public bool Meditating{ get; set; }

    [CommandProperty(AccessLevel.GameMaster)]
    public bool CanSwim{ get; set; }

    [CommandProperty(AccessLevel.GameMaster)]
    public bool CantWalk{ get; set; }

    [CommandProperty(AccessLevel.GameMaster)]
    public bool CanHearGhosts
    {
      get => m_CanHearGhosts || AccessLevel >= AccessLevel.Counselor;
      set => m_CanHearGhosts = value;
    }

    [CommandProperty(AccessLevel.GameMaster)]
    public int RawStatTotal => RawStr + RawDex + RawInt;

    public long NextSpellTime{ get; set; }

    public bool Deleted{ get; private set; }

    public virtual void Delete()
    {
      if (Deleted || !World.OnDelete(this))
        return;

      if (m_NetState != null)
      {
        m_NetState.CancelAllTrades();
        m_NetState.Dispose();
      }

      DropHolding();

      Region.OnRegionChange(this, m_Region, null);

      m_Region = null;
      //Is the above line REALLY needed?  The old Region system did NOT have said line
      //and worked fine, because of this a LOT of extra checks have to be done everywhere...
      //I guess this should be there for Garbage collection purposes, but, still, is it /really/ needed?

      OnDelete();

      for (int i = Items.Count - 1; i >= 0; --i)
        if (i < Items.Count)
          Items[i].OnParentDeleted(this);

      for (int i = 0; i < Stabled.Count; i++)
        Stabled[i].Delete();

      SendRemovePacket();

      m_Guild?.OnDelete(this);

      Deleted = true;

      m_Map?.OnLeave(this);
      m_Map = null;

      m_Hair = null;
      m_FacialHair = null;
      m_MountItem = null;

      World.RemoveMobile(this);

      OnAfterDelete();

      ClearProperties();
    }

    [CommandProperty(AccessLevel.Counselor, AccessLevel.GameMaster)]
    public Map Map
    {
      get => m_Map;
      set
      {
        if (Deleted)
          return;

        if (m_Map != value)
        {
          m_NetState?.ValidateAllTrades();

          Map oldMap = m_Map;

          if (m_Map != null)
          {
            m_Map.OnLeave(this);

            ClearScreen();
            SendRemovePacket();
          }

          for (int i = 0; i < Items.Count; ++i)
            Items[i].Map = value;

          m_Map = value;

          UpdateRegion();

          m_Map?.OnEnter(this);

          NetState ns = m_NetState;

          if (ns != null && m_Map != null)
          {
            ns.Sequence = 0;
            Packets.SendMapChange(ns, m_Map);
            Packets.SendMapPatches(ns);
            Packets.SendSeasonChange(ns, GetSeason(), 1);
            Packets.SendMobileUpdate(ns, this);

            ClearFastwalkStack();
          }

          if (ns != null)
          {
            if (m_Map != null)
              Packets.SendServerChange(ns, this, m_Map);

            ns.Sequence = 0;
            ClearFastwalkStack();

            Packets.SendMobileIncoming(ns, this, this);
            Packets.SendMobileUpdate(ns, this);
            CheckLightLevels(true);
            Packets.SendMobileUpdate(ns, this);
          }

          SendEverything();
          SendIncomingPacket();

          if (ns != null)
          {
            ns.Sequence = 0;
            ClearFastwalkStack();

            Packets.SendMobileIncoming(ns, this, this);
            Packets.SendSupportedFeatures(ns);
            Packets.SendMobileUpdate(ns, this);
            Packets.SendMobileAttributes(ns, this);
          }

          OnMapChange(oldMap);
        }
      }
    }

    [CommandProperty(AccessLevel.Counselor)]
    public Serial Serial{ get; }

    [CommandProperty(AccessLevel.Counselor, AccessLevel.GameMaster)]
    public Point3D Location
    {
      get => m_Location;
      set => SetLocation(value, true);
    }

    public virtual void MoveToWorld(Point3D newLocation, Map map)
    {
      if (Deleted)
        return;

      if (m_Map == map)
      {
        SetLocation(newLocation, true);
        return;
      }

      BankBox box = FindBankNoCreate();

      if (box?.Opened == true)
        box.Close();

      Point3D oldLocation = m_Location;
      Map oldMap = m_Map;

      Region oldRegion = m_Region;

      if (oldMap != null)
      {
        oldMap.OnLeave(this);

        ClearScreen();
        SendRemovePacket();
      }

      for (int i = 0; i < Items.Count; ++i)
        Items[i].Map = map;

      m_Map = map;

      m_Location = newLocation;

      NetState ns = m_NetState;

      if (m_Map != null)
      {
        m_Map.OnEnter(this);

        UpdateRegion();

        if (ns != null && m_Map != null)
        {
          ns.Sequence = 0;
          Packets.SendMapChange(ns, m_Map);
          Packets.SendMapPatches(ns);
          Packets.SendSeasonChange(ns, GetSeason(), 1);
          Packets.SendMobileUpdate(ns, this);

          ClearFastwalkStack();
        }
      }
      else
      {
        UpdateRegion();
      }

      if (ns != null)
      {
        if (m_Map != null)
          Packets.SendServerChange(ns, this, m_Map);

        ns.Sequence = 0;
        ClearFastwalkStack();

        Packets.SendMobileIncoming(ns, this, this);
        Packets.SendMobileUpdate(ns, this);
        CheckLightLevels(true);
        Packets.SendMobileUpdate(ns, this);
      }

      SendEverything();
      SendIncomingPacket();

      if (ns != null)
      {
        ns.Sequence = 0;
        ClearFastwalkStack();

        Packets.SendMobileIncoming(ns, this, this);
        Packets.SendSupportedFeatures(ns);
        Packets.SendMobileUpdate(ns, this);
        Packets.SendMobileUpdate(ns, this);
      }

      OnMapChange(oldMap);
      OnLocationChange(oldLocation);

      m_Region?.OnLocationChanged(this, oldLocation);
    }

    [CommandProperty(AccessLevel.Counselor, AccessLevel.GameMaster)]
    public int X
    {
      get => m_Location.m_X;
      set => Location = new Point3D(value, m_Location.m_Y, m_Location.m_Z);
    }

    [CommandProperty(AccessLevel.Counselor, AccessLevel.GameMaster)]
    public int Y
    {
      get => m_Location.m_Y;
      set => Location = new Point3D(m_Location.m_X, value, m_Location.m_Z);
    }

    [CommandProperty(AccessLevel.Counselor, AccessLevel.GameMaster)]
    public int Z
    {
      get => m_Location.m_Z;
      set => Location = new Point3D(m_Location.m_X, m_Location.m_Y, value);
    }

    public virtual void ProcessDelta()
    {
      Mobile m = this;
      MobileDelta delta = m.m_DeltaFlags;

      if (delta == MobileDelta.None)
        return;

      MobileDelta attrs = delta & MobileDelta.Attributes;

      m.m_DeltaFlags = MobileDelta.None;
      m.m_InDeltaQueue = false;

      bool sendHits = false, sendStam = false, sendMana = false, sendAll = false, sendAny = false;
      bool sendIncoming = false, sendNonlocalIncoming = false;
      bool sendUpdate = false, sendRemove = false;
      bool sendPublicStats = false, sendPrivateStats = false;
      bool sendMoving = false, sendNonlocalMoving = false;
      bool sendOPLUpdate = ObjectPropertyList.Enabled && (delta & MobileDelta.Properties) != 0;

      bool sendHair = false, sendFacialHair = false, removeHair = false, removeFacialHair = false;

      bool sendHealthbarPoison = false, sendHealthbarYellow = false;

      if (attrs != MobileDelta.None)
      {
        sendAny = true;

        if (attrs == MobileDelta.Attributes)
          sendAll = true;
        else
        {
          sendHits = (attrs & MobileDelta.Hits) != 0;
          sendStam = (attrs & MobileDelta.Stam) != 0;
          sendMana = (attrs & MobileDelta.Mana) != 0;
        }
      }

      sendNonlocalIncoming |= (delta & MobileDelta.GhostUpdate) != 0;

      if ((delta & MobileDelta.Hue) != 0)
      {
        sendNonlocalIncoming = true;
        sendUpdate = true;
        sendRemove = true;
      }

      if ((delta & MobileDelta.Direction) != 0)
      {
        sendNonlocalMoving = true;
        sendUpdate = true;
      }

      if ((delta & MobileDelta.Body) != 0)
      {
        sendUpdate = true;
        sendIncoming = true;
      }

      /*if ( (delta & MobileDelta.Hue) != 0 )
        {
          sendNonlocalIncoming = true;
          sendUpdate = true;
        }
        else if ( (delta & (MobileDelta.Direction | MobileDelta.Body)) != 0 )
        {
          sendNonlocalMoving = true;
          sendUpdate = true;
        }
        else*/
      sendMoving |= (delta & (MobileDelta.Flags | MobileDelta.Noto)) != 0;

      sendHealthbarPoison |= (delta & MobileDelta.HealthbarPoison) != 0;

      sendHealthbarYellow |= (delta & MobileDelta.HealthbarYellow) != 0;

      if ((delta & MobileDelta.Name) != 0)
      {
        sendAll = false;
        sendHits = false;
        sendAny = sendStam || sendMana;
        sendPublicStats = true;
      }

      sendPrivateStats |= (delta & (MobileDelta.WeaponDamage | MobileDelta.Resistances | MobileDelta.Stat | MobileDelta.Weight | MobileDelta.Gold | MobileDelta.Armor | MobileDelta.StatCap | MobileDelta.Followers | MobileDelta.TithingPoints | MobileDelta.Race)) != 0;

      if ((delta & MobileDelta.Hair) != 0)
      {
        removeHair |= m.HairItemID <= 0;
        sendHair = true;
      }

      if ((delta & MobileDelta.FacialHair) != 0)
      {
        removeFacialHair |= m.FacialHairItemID <= 0;
        sendFacialHair = true;
      }

<<<<<<< HEAD
=======
      Packet[][] cache = new Packet[][] { new Packet[8], new Packet[8] };

>>>>>>> 64d59ce2
      NetState ourState = m.m_NetState;

      if (ourState != null)
      {
        if (sendUpdate)
        {
          ourState.Sequence = 0;

          Packets.SendMobileUpdate(ourState, m);

          ClearFastwalkStack();
        }

        if (sendIncoming)
          Packets.SendMobileIncoming(ourState, m, m);

        if (ourState.StygianAbyss)
        {
          if (sendMoving)
            Packets.SendMobileMoving(ourState, m, Notoriety.Compute(m, m));

          if (sendHealthbarPoison)
            Packets.SendHealthbarPoison(ourState, m);

          if (sendHealthbarYellow)
            Packets.SendHealthbarYellow(ourState, m);
        }
        else if (sendMoving || sendHealthbarPoison || sendHealthbarYellow)
          Packets.SendMobileMovingOld(ourState, m, Notoriety.Compute(m, m));

        if (sendPublicStats || sendPrivateStats)
          Packets.SendMobileStatusExtended(ourState, m);
        else if (sendAll)
          Packets.SendMobileAttributes(ourState, m);
        else if (sendAny)
        {
          if (sendHits)
            Packets.SendMobileHits(ourState, m);

          if (sendStam)
            Packets.SendMobileStam(ourState, m);

          if (sendMana)
            Packets.SendMobileMana(ourState, m);
        }

        if (sendStam || sendMana)
          if (Party is IParty ip)
          {
            if (sendStam)
              ip.OnStamChanged(this);

            if (sendMana)
              ip.OnManaChanged(this);
          }

        if (sendHair)
        {
          if (removeHair)
            Packets.SendRemoveHair(ourState, m);
          else
            Packets.SendHairEquipUpdate(ourState, m);
        }

        if (sendFacialHair)
        {
          if (removeFacialHair)
            Packets.SendRemoveFacialHair(ourState, m);
          else
            Packets.SendFacialHairEquipUpdate(ourState, m);
        }

        if (sendOPLUpdate)
          PropertyList.Send(ourState);
      }

      sendMoving = sendMoving || sendNonlocalMoving;
      sendIncoming = sendIncoming || sendNonlocalIncoming;
      sendHits = sendHits || sendAll;

      if (m.m_Map != null && (sendRemove || sendIncoming || sendPublicStats || sendHits || sendMoving ||
                              sendOPLUpdate || sendHair || sendFacialHair || sendHealthbarPoison ||
                              sendHealthbarYellow))
      {
        IPooledEnumerable<NetState> eable = m.Map.GetClientsInRange(m.m_Location);

        foreach (NetState state in eable)
        {
          var beholder = state.Mobile;

          if (beholder != m && beholder.CanSee(m))
          {
            if (sendRemove)
              Packets.SendRemoveEntity(state, Serial);

            if (sendIncoming)
            {
              Packets.SendMobileIncoming(state, beholder, m);

              if (m.IsDeadBondedPet)
                Packets.SendBondStatus(state, m.Serial, true);
            }

            if (state.StygianAbyss)
            {
              if (sendMoving)
                Packets.SendMobileMoving(state, m, Notoriety.Compute(beholder, m));

              if (sendHealthbarPoison)
                Packets.SendHealthbarPoison(state, m);

              if (sendHealthbarYellow)
                Packets.SendHealthbarYellow(state, m);
            }
            else if (sendMoving || sendHealthbarPoison || sendHealthbarYellow)
              Packets.SendMobileMovingOld(state, m, Notoriety.Compute(beholder, m));

            if (sendPublicStats)
              Packets.SendMobileStatusCompact(state, m, m.CanBeRenamedBy(beholder));
            else if (sendHits)
              Packets.SendNormalizedMobileHits(state, m);

            if (sendHair)
            {
              if (removeHair)
                Packets.SendRemoveHair(state, m);
              else
                Packets.SendHairEquipUpdate(state, m);
            }

            if (sendFacialHair)
            {
              if (removeFacialHair)
                Packets.SendRemoveFacialHair(state, m);
              else
                Packets.SendFacialHairEquipUpdate(state, m);
            }

            if (sendOPLUpdate)
              PropertyList.Send(state);
          }
        }

        eable.Free();
      }
    }

    public virtual int HuedItemID => m_Female ? 0x2107 : 0x2106;

    int ISerializable.TypeReference => m_TypeRef;

    uint ISerializable.SerialIdentity => Serial;

    public virtual void Serialize(GenericWriter writer)
    {
      writer.Write(32); // version

      writer.WriteDeltaTime(LastStrGain);
      writer.WriteDeltaTime(LastIntGain);
      writer.WriteDeltaTime(LastDexGain);

      byte hairflag = 0x00;

      if (m_Hair != null)
        hairflag |= 0x01;
      if (m_FacialHair != null)
        hairflag |= 0x02;

      writer.Write(hairflag);

      if ((hairflag & 0x01) != 0)
        m_Hair.Serialize(writer);
      if ((hairflag & 0x02) != 0)
        m_FacialHair.Serialize(writer);

      writer.Write(Race);

      writer.Write(m_TithingPoints);

      writer.Write(Corpse);

      writer.Write(CreationTime);

      writer.Write(Stabled, true);

      writer.Write(CantWalk);

      VirtueInfo.Serialize(writer, Virtues);

      writer.Write(Thirst);
      writer.Write(BAC);

      writer.Write(m_ShortTermMurders);
      //writer.Write( m_ShortTermElapse );
      //writer.Write( m_LongTermElapse );

      //writer.Write( m_Followers );
      writer.Write(m_FollowersMax);

      writer.Write(MagicDamageAbsorb);

      writer.Write(GuildFealty);

      writer.Write(m_Guild);

      writer.Write(m_DisplayGuildTitle);

      writer.Write(CanSwim);

      writer.Write(Squelched);

      writer.Write(m_Holding);

      writer.Write(m_VirtualArmor);

      writer.Write(BaseSoundID);

      writer.Write(DisarmReady);
      writer.Write(StunReady);

      //Poison.Serialize( m_Poison, writer );

      writer.Write(m_StatCap);

      writer.Write(NameHue);

      writer.Write(m_Hunger);

      writer.Write(m_Location);
      writer.Write(m_Body);
      writer.Write(m_Name);
      writer.Write(m_GuildTitle);
      writer.Write(m_Criminal);
      writer.Write(m_Kills);
      writer.Write(SpeechHue);
      writer.Write(EmoteHue);
      writer.Write(WhisperHue);
      writer.Write(YellHue);
      writer.Write(Language);
      writer.Write(m_Female);
      writer.Write(m_Warmode);
      writer.Write(m_Hidden);
      writer.Write((byte)m_Direction);
      writer.Write(m_Hue);
      writer.Write(m_Str);
      writer.Write(m_Dex);
      writer.Write(m_Int);
      writer.Write(m_Hits);
      writer.Write(m_Stam);
      writer.Write(m_Mana);

      writer.Write(m_Map);

      writer.Write(m_Blessed);
      writer.Write(m_Fame);
      writer.Write(m_Karma);
      writer.Write((byte)m_AccessLevel);
      Skills.Serialize(writer);

      writer.Write(Items);

      writer.Write(m_Player);
      writer.Write(m_Title);
      writer.Write(Profile);
      writer.Write(ProfileLocked);
      writer.Write(AutoPageNotify);

      writer.Write(LogoutLocation);
      writer.Write(LogoutMap);

      writer.Write((byte)m_StrLock);
      writer.Write((byte)m_DexLock);
      writer.Write((byte)m_IntLock);
    }

    public ISpawner Spawner{ get; set; }

    public virtual void OnBeforeSpawn(Point3D location, Map m)
    {
    }

    public virtual void OnAfterSpawn()
    {
    }

    protected virtual void OnRaceChange(Race oldRace)
    {
    }

    public virtual void ComputeLightLevels(out int global, out int personal)
    {
      ComputeBaseLightLevels(out global, out personal);

      m_Region?.AlterLightLevel(this, ref global, ref personal);
    }

    public virtual void ComputeBaseLightLevels(out int global, out int personal)
    {
      global = 0;
      personal = m_LightLevel;
    }

    public virtual void CheckLightLevels(bool forceResend)
    {
    }

    public virtual void UpdateResistances()
    {
      Resistances ??= new[] { int.MinValue, int.MinValue, int.MinValue, int.MinValue, int.MinValue };

      bool delta = false;

      for (int i = 0; i < Resistances.Length; ++i)
        if (Resistances[i] != int.MinValue)
        {
          Resistances[i] = int.MinValue;
          delta = true;
        }

      if (delta)
        Delta(MobileDelta.Resistances);
    }

    public virtual int GetResistance(ResistanceType type)
    {
      Resistances ??= new[] { int.MinValue, int.MinValue, int.MinValue, int.MinValue, int.MinValue };

      int v = (int)type;

      if (v < 0 || v >= Resistances.Length)
        return 0;

      int res = Resistances[v];

      if (res == int.MinValue)
      {
        ComputeResistances();
        res = Resistances[v];
      }

      return res;
    }

    public virtual void AddResistanceMod(ResistanceMod toAdd)
    {
      ResistanceMods ??= new List<ResistanceMod>();
      ResistanceMods.Add(toAdd);
      UpdateResistances();
    }

    public virtual void RemoveResistanceMod(ResistanceMod toRemove)
    {
      if (ResistanceMods != null)
      {
        ResistanceMods.Remove(toRemove);

        if (ResistanceMods.Count == 0)
          ResistanceMods = null;
      }

      UpdateResistances();
    }

    public virtual void ComputeResistances()
    {
      Resistances ??= new[] { int.MinValue, int.MinValue, int.MinValue, int.MinValue, int.MinValue };

      for (int i = 0; i < Resistances.Length; ++i)
        Resistances[i] = 0;

      Resistances[0] += BasePhysicalResistance;
      Resistances[1] += BaseFireResistance;
      Resistances[2] += BaseColdResistance;
      Resistances[3] += BasePoisonResistance;
      Resistances[4] += BaseEnergyResistance;

      for (int i = 0; ResistanceMods != null && i < ResistanceMods.Count; ++i)
      {
        ResistanceMod mod = ResistanceMods[i];
        int v = (int)mod.Type;

        if (v >= 0 && v < Resistances.Length)
          Resistances[v] += mod.Offset;
      }

      for (int i = 0; i < Items.Count; ++i)
      {
        Item item = Items[i];

        if (item.CheckPropertyConfliction(this))
          continue;

        Resistances[0] += item.PhysicalResistance;
        Resistances[1] += item.FireResistance;
        Resistances[2] += item.ColdResistance;
        Resistances[3] += item.PoisonResistance;
        Resistances[4] += item.EnergyResistance;
      }

      for (int i = 0; i < Resistances.Length; ++i)
      {
        int min = GetMinResistance((ResistanceType)i);
        int max = GetMaxResistance((ResistanceType)i);

        if (max < min)
          max = min;

        if (Resistances[i] > max)
          Resistances[i] = max;
        else if (Resistances[i] < min)
          Resistances[i] = min;
      }
    }

    public virtual int GetMinResistance(ResistanceType type) => int.MinValue;

    public virtual int GetMaxResistance(ResistanceType type) => m_Player ? MaxPlayerResistance : int.MaxValue;

    public int GetAOSStatus(int index) => AOSStatusHandler?.Invoke(this, index) ?? 0;

    public virtual void SendPropertiesTo(Mobile from)
    {
      PropertyList.Send(from.NetState);
    }

    public virtual void OnAosSingleClick(Mobile from)
    {
      ObjectPropertyList opl = PropertyList;

      if (opl.Header <= 0)
        return;

      int hue;

      if (NameHue != -1)
        hue = NameHue;
      else if (m_AccessLevel > AccessLevel.Player)
        hue = 11;
      else
        hue = Notoriety.GetHue(Notoriety.Compute(from, this));

      Packets.SendMessageLocalized(from.NetState, Serial, Body, MessageType.Label, hue, 3, opl.Header, Name, opl.HeaderArgs);
    }

    public virtual string ApplyNameSuffix(string suffix) => suffix;

    public virtual void AddNameProperties(ObjectPropertyList list)
    {
      string name = Name ?? string.Empty;

      string prefix = "";

      if (ShowFameTitle && (m_Player || m_Body.IsHuman) && m_Fame >= 10000)
        prefix = m_Female ? "Lady" : "Lord";

      string suffix = PropertyTitle && !string.IsNullOrEmpty(Title) ? Title : "";

      BaseGuild guild = m_Guild;

      if (guild != null && (m_Player || m_DisplayGuildTitle))
        suffix = suffix.Length > 0 ? $"{suffix} [{Utility.FixHtml(guild.Abbreviation)}]"
          : $"[{Utility.FixHtml(guild.Abbreviation)}]";

      suffix = ApplyNameSuffix(suffix);

      list.Add(1050045, "{0} \t{1}\t {2}", prefix, name, suffix); // ~1_PREFIX~~2_NAME~~3_SUFFIX~

      if (guild != null && (m_DisplayGuildTitle || m_Player && guild.Type != GuildType.Regular))
      {
        string type;

        if (guild.Type >= 0 && (int)guild.Type < m_GuildTypes.Length)
          type = m_GuildTypes[(int)guild.Type];
        else
          type = "";

        string title = GuildTitle?.Trim() ?? "";

        if (NewGuildDisplay && title.Length > 0)
          list.Add("{0}, {1}", Utility.FixHtml(title), Utility.FixHtml(guild.Name));
        else
        {
          if (title.Length > 0)
            list.Add("{0}, {1} Guild{2}", Utility.FixHtml(title), Utility.FixHtml(guild.Name), type);
          else
            list.Add(Utility.FixHtml(guild.Name));
        }
      }
    }

    public virtual void GetProperties(ObjectPropertyList list)
    {
      AddNameProperties(list);
    }

    public virtual void GetChildProperties(ObjectPropertyList list, Item item)
    {
    }

    public virtual void GetChildNameProperties(ObjectPropertyList list, Item item)
    {
    }

    private void UpdateAggrExpire()
    {
      if (Deleted || Aggressors.Count == 0 && Aggressed.Count == 0)
        StopAggrExpire();
      else if (m_ExpireAggrTimer == null)
      {
        m_ExpireAggrTimer = new ExpireAggressorsTimer(this);
        m_ExpireAggrTimer.Start();
      }
    }

    private void StopAggrExpire()
    {
      m_ExpireAggrTimer?.Stop();

      m_ExpireAggrTimer = null;
    }

    private void CheckAggrExpire()
    {
      for (int i = Aggressors.Count - 1; i >= 0; --i)
      {
        if (i >= Aggressors.Count)
          continue;

        AggressorInfo info = Aggressors[i];

        if (info.Expired)
        {
          Mobile attacker = info.Attacker;
          attacker.RemoveAggressed(this);

          Aggressors.RemoveAt(i);
          info.Free();

          if (m_NetState != null && CanSee(attacker) && Utility.InUpdateRange(m_Location, attacker.m_Location))
            Packets.SendMobileIncoming(m_NetState, this, attacker);
        }
      }

      for (int i = Aggressed.Count - 1; i >= 0; --i)
      {
        if (i >= Aggressed.Count)
          continue;

        AggressorInfo info = Aggressed[i];

        if (info.Expired)
        {
          Mobile defender = info.Defender;
          defender.RemoveAggressor(this);

          Aggressed.RemoveAt(i);
          info.Free();

          if (m_NetState != null && CanSee(defender) && Utility.InUpdateRange(m_Location, defender.m_Location))
            Packets.SendMobileIncoming(m_NetState, this, defender);
        }
      }

      UpdateAggrExpire();
    }

    /// <summary>
    ///   Overridable. Virtual event invoked when <paramref name="skill" /> changes in some way.
    /// </summary>
    public virtual void OnSkillInvalidated(Skill skill)
    {
    }

    public virtual void UpdateSkillMods()
    {
      ValidateSkillMods();

      for (int i = 0; i < SkillMods.Count; ++i)
      {
        SkillMod mod = SkillMods[i];
        Skill sk = Skills[mod.Skill];
        sk?.Update();
      }
    }

    public virtual void ValidateSkillMods()
    {
      for (int i = 0; i < SkillMods.Count;)
      {
        SkillMod mod = SkillMods[i];

        if (mod.CheckCondition())
          ++i;
        else
          InternalRemoveSkillMod(mod);
      }
    }

    public virtual void AddSkillMod(SkillMod mod)
    {
      if (mod == null)
        return;

      ValidateSkillMods();

      if (!SkillMods.Contains(mod))
      {
        SkillMods.Add(mod);
        mod.Owner = this;

        Skill sk = Skills[mod.Skill];
        sk?.Update();
      }
    }

    public virtual void RemoveSkillMod(SkillMod mod)
    {
      if (mod == null)
        return;

      ValidateSkillMods();

      InternalRemoveSkillMod(mod);
    }

    private void InternalRemoveSkillMod(SkillMod mod)
    {
      if (SkillMods.Contains(mod))
      {
        SkillMods.Remove(mod);
        mod.Owner = null;

        Skill sk = Skills[mod.Skill];
        sk?.Update();
      }
    }

    /// <summary>
    ///   Overridable. Virtual event invoked when a client, <paramref name="from" />, invokes a 'help request' for the Mobile.
    ///   Seemingly no longer functional in newer clients.
    /// </summary>
    public virtual void OnHelpRequest(Mobile from)
    {
    }

    public void DelayChangeWarmode(bool value)
    {
      if (m_WarmodeTimer != null)
      {
        m_WarmodeTimer.Value = value;
        return;
      }

      if (m_Warmode == value)
        return;

      DateTime now = DateTime.UtcNow, next = m_NextWarmodeChange;

      if (now > next || m_WarmodeChanges == 0)
      {
        m_WarmodeChanges = 1;
        m_NextWarmodeChange = now + WarmodeSpamCatch;
      }
      else if (m_WarmodeChanges == WarmodeCatchCount)
      {
        m_WarmodeTimer = new WarmodeTimer(this, value);
        m_WarmodeTimer.Start();

        return;
      }
      else
        ++m_WarmodeChanges;

      Warmode = value;
    }

    public bool InLOS(Mobile target) =>
      !Deleted && m_Map != null &&
      (target == this || m_AccessLevel > AccessLevel.Player || m_Map.LineOfSight(this, target));

    public bool InLOS(object target) =>
      !Deleted && m_Map != null &&
      (target == this || m_AccessLevel > AccessLevel.Player || target is Item item && item.RootParent == this || m_Map.LineOfSight(this, target));

    public bool InLOS(Point3D target) =>
      !Deleted && m_Map != null && (m_AccessLevel > AccessLevel.Player || m_Map.LineOfSight(this, target));

    public bool BeginAction<T>() => BeginAction(typeof(T));

    public bool BeginAction(object toLock)
    {
      if (_actions == null)
      {
        _actions = new List<object> { toLock };
        return true;
      }

      if (!_actions.Contains(toLock))
      {
        _actions.Add(toLock);
        return true;
      }

      return false;
    }

    public bool CanBeginAction<T>() => CanBeginAction(typeof(T));

    public bool CanBeginAction(object toLock) => _actions?.Contains(toLock) != true;

    public void EndAction<T>() => EndAction(typeof(T));

    public void EndAction(object toLock)
    {
      if (_actions != null)
      {
        _actions.Remove(toLock);

        if (_actions.Count == 0) _actions = null;
      }
    }

    public virtual TimeSpan GetLogoutDelay() => Region.GetLogoutDelay(this);

    public void Paralyze(TimeSpan duration)
    {
      if (!m_Paralyzed)
      {
        Paralyzed = true;

        m_ParaTimer = new ParalyzedTimer(this, duration);
        m_ParaTimer.Start();
      }
    }

    public void Freeze(TimeSpan duration)
    {
      if (!m_Frozen)
      {
        Frozen = true;

        m_FrozenTimer = new FrozenTimer(this, duration);
        m_FrozenTimer.Start();
      }
    }

    public override string ToString() => $"0x{Serial.Value:X} \"{Name}\"";

    public virtual void SendSkillMessage()
    {
      if (NextActionMessage - Core.TickCount >= 0)
        return;

      NextActionMessage = Core.TickCount + ActionMessageDelay;

      SendLocalizedMessage(500118); // You must wait a few moments to use another skill.
    }

    public virtual void SendActionMessage()
    {
      if (NextActionMessage - Core.TickCount >= 0)
        return;

      NextActionMessage = Core.TickCount + ActionMessageDelay;

      SendLocalizedMessage(500119); // You must wait to perform another action.
    }

    public virtual void ClearHands()
    {
      ClearHand(FindItemOnLayer(Layer.OneHanded));
      ClearHand(FindItemOnLayer(Layer.TwoHanded));
    }

    public virtual void ClearHand(Item item)
    {
      if (item != null && item.Movable && !item.AllowEquippedCast(this))
      {
        Container pack = Backpack;

        if (pack == null)
          AddToBackpack(item);
        else
          pack.DropItem(item);
      }
    }

    public virtual void Attack(Mobile m)
    {
      if (CheckAttack(m))
        Combatant = m;
    }

    public virtual bool CheckAttack(Mobile m) => Utility.InUpdateRange(this, m) && CanSee(m) && InLOS(m);

    /// <summary>
    ///   Overridable. Virtual event invoked after the <see cref="Combatant" /> property has changed.
    ///   <seealso cref="Combatant" />
    /// </summary>
    public virtual void OnCombatantChange()
    {
    }

    public double GetDistanceToSqrt(Point3D p)
    {
      int xDelta = m_Location.m_X - p.m_X;
      int yDelta = m_Location.m_Y - p.m_Y;

      return Math.Sqrt(xDelta * xDelta + yDelta * yDelta);
    }

    public double GetDistanceToSqrt(Mobile m)
    {
      int xDelta = m_Location.m_X - m.m_Location.m_X;
      int yDelta = m_Location.m_Y - m.m_Location.m_Y;

      return Math.Sqrt(xDelta * xDelta + yDelta * yDelta);
    }

    public double GetDistanceToSqrt(IPoint2D p)
    {
      int xDelta = m_Location.m_X - p.X;
      int yDelta = m_Location.m_Y - p.Y;

      return Math.Sqrt(xDelta * xDelta + yDelta * yDelta);
    }

    public virtual void AggressiveAction(Mobile aggressor)
    {
      AggressiveAction(aggressor, false);
    }

    public virtual void AggressiveAction(Mobile aggressor, bool criminal)
    {
      if (aggressor == this)
        return;

      AggressiveActionEventArgs args = AggressiveActionEventArgs.Create(this, aggressor, criminal);

      EventSink.InvokeAggressiveAction(args);

      args.Free();

      if (Combatant == aggressor)
      {
        if (m_ExpireCombatant == null)
          m_ExpireCombatant = new ExpireCombatantTimer(this);
        else
          m_ExpireCombatant.Stop();

        m_ExpireCombatant.Start();
      }

      bool addAggressor = true;

      List<AggressorInfo> list = Aggressors;

      for (int i = 0; i < list.Count; ++i)
      {
        AggressorInfo info = list[i];

        if (info.Attacker == aggressor)
        {
          info.Refresh();
          info.CriminalAggression = criminal;
          info.CanReportMurder = criminal;

          addAggressor = false;
        }
      }

      list = aggressor.Aggressors;

      for (int i = 0; i < list.Count; ++i)
      {
        AggressorInfo info = list[i];

        if (info.Attacker == this)
        {
          info.Refresh();

          addAggressor = false;
        }
      }

      bool addAggressed = true;

      list = Aggressed;

      for (int i = 0; i < list.Count; ++i)
      {
        AggressorInfo info = list[i];

        if (info.Defender == aggressor)
        {
          info.Refresh();

          addAggressed = false;
        }
      }

      list = aggressor.Aggressed;

      for (int i = 0; i < list.Count; ++i)
      {
        AggressorInfo info = list[i];

        if (info.Defender == this)
        {
          info.Refresh();
          info.CriminalAggression = criminal;
          info.CanReportMurder = criminal;

          addAggressed = false;
        }
      }

      bool setCombatant = false;

      if (addAggressor)
      {
        Aggressors.Add(AggressorInfo.Create(aggressor, this,
          criminal)); // new AggressorInfo( aggressor, this, criminal, true ) );

        if (CanSee(aggressor))
          Packets.SendMobileIncoming(m_NetState, this, aggressor);

        setCombatant |= Combatant == null;

        UpdateAggrExpire();
      }

      if (addAggressed)
      {
        aggressor.Aggressed.Add(AggressorInfo.Create(aggressor, this,
          criminal)); // new AggressorInfo( aggressor, this, criminal, false ) );

        if (CanSee(aggressor))
          Packets.SendMobileIncoming(m_NetState, this, aggressor);

        setCombatant |= Combatant == null;

        UpdateAggrExpire();
      }

      if (setCombatant)
        Combatant = aggressor;

      Region.OnAggressed(aggressor, this, criminal);
    }

    public void RemoveAggressed(Mobile aggressed)
    {
      if (Deleted)
        return;

      List<AggressorInfo> list = Aggressed;

      for (int i = 0; i < list.Count; ++i)
      {
        AggressorInfo info = list[i];

        if (info.Defender == aggressed)
        {
          Aggressed.RemoveAt(i);
          info.Free();

          if (CanSee(aggressed))
            Packets.SendMobileIncoming(m_NetState, this, aggressed);

          break;
        }
      }

      UpdateAggrExpire();
    }

    public void RemoveAggressor(Mobile aggressor)
    {
      if (Deleted)
        return;

      List<AggressorInfo> list = Aggressors;

      for (int i = 0; i < list.Count; ++i)
      {
        AggressorInfo info = list[i];

        if (info.Attacker == aggressor)
        {
          Aggressors.RemoveAt(i);
          info.Free();

          if (CanSee(aggressor))
            Packets.SendMobileIncoming(m_NetState, this, aggressor);

          break;
        }
      }

      UpdateAggrExpire();
    }

    public virtual int GetTotal(TotalType type) =>
      type switch
      {
        TotalType.Gold => m_TotalGold,
        TotalType.Items => m_TotalItems,
        TotalType.Weight => m_TotalWeight,
        _ => 0
      };

    public virtual void UpdateTotal(Item sender, TotalType type, int delta)
    {
      if (delta == 0 || sender.IsVirtualItem)
        return;

      switch (type)
      {
        case TotalType.Gold:
          m_TotalGold += delta;
          Delta(MobileDelta.Gold);
          break;

        case TotalType.Items:
          m_TotalItems += delta;
          break;

        case TotalType.Weight:
          m_TotalWeight += delta;
          Delta(MobileDelta.Weight);
          OnWeightChange(m_TotalWeight - delta);
          break;
      }
    }

    public virtual void UpdateTotals()
    {
      if (Items == null)
        return;

      int oldWeight = m_TotalWeight;

      m_TotalGold = 0;
      m_TotalItems = 0;
      m_TotalWeight = 0;

      for (int i = 0; i < Items.Count; ++i)
      {
        Item item = Items[i];

        item.UpdateTotals();

        if (item.IsVirtualItem)
          continue;

        m_TotalGold += item.TotalGold;
        m_TotalItems += item.TotalItems + 1;
        m_TotalWeight += item.TotalWeight + item.PileWeight;
      }

      if (m_Holding != null)
        m_TotalWeight += m_Holding.TotalWeight + m_Holding.PileWeight;

      if (m_TotalWeight != oldWeight)
        OnWeightChange(oldWeight);
    }

    public void ClearQuestArrow()
    {
      m_QuestArrow = null;
    }

    public void ClearTarget() => m_Target = null;

    public Target BeginTarget(int range, bool allowGround, TargetFlags flags, TargetCallback callback) =>
      Target = new SimpleTarget(range, flags, allowGround, callback);

    public Target BeginTarget<T>(int range, bool allowGround, TargetFlags flags, TargetStateCallback<T> callback,
      T state) => Target = new SimpleStateTarget<T>(range, flags, allowGround, callback, state);

    /// <summary>
    ///   Overridable. Virtual event invoked after the <see cref="Target">Target property</see> has changed.
    /// </summary>
    protected virtual void OnTargetChange()
    {
    }

    public virtual bool CheckContextMenuDisplay(IEntity target) => true;

    private bool InternalOnMove(Direction d)
    {
      if (!OnMove(d))
        return false;

      MovementEventArgs e = MovementEventArgs.Create(this, d);

      EventSink.InvokeMovement(e);

      bool ret = !e.Blocked;

      e.Free();

      return ret;
    }

    /// <summary>
    ///   Overridable. Event invoked before the Mobile <see cref="Move">moves</see>.
    /// </summary>
    /// <returns>True if the move is allowed, false if not.</returns>
    protected virtual bool OnMove(Direction d)
    {
      if (m_Hidden && m_AccessLevel == AccessLevel.Player)
        if (AllowedStealthSteps-- <= 0 || (d & Direction.Running) != 0 || Mounted)
          RevealingAction();

      return true;
    }

    public virtual void ClearFastwalkStack()
    {
      if (m_MoveRecords?.Count > 0)
        m_MoveRecords.Clear();

      m_EndQueue = Core.TickCount;
    }

    public virtual bool CheckMovement(Direction d, out int newZ) => Movement.CheckMovement(this, d, out newZ);

    public virtual bool Move(Direction d)
    {
      if (Deleted)
        return false;

      BankBox box = FindBankNoCreate();

      if (box?.Opened == true)
        box.Close();

      Point3D newLocation = m_Location;
      Point3D oldLocation = newLocation;

      if ((m_Direction & Direction.Mask) == (d & Direction.Mask))
      {
        // We are actually moving (not just a direction change)

        if (m_Spell?.OnCasterMoving(d) == false)
          return false;

        if (m_Paralyzed || m_Frozen)
        {
          SendLocalizedMessage(500111); // You are frozen and can not move.

          return false;
        }

        if (CheckMovement(d, out int newZ))
        {
          int x = oldLocation.m_X, y = oldLocation.m_Y;
          int oldX = x, oldY = y;
          int oldZ = oldLocation.m_Z;

          switch (d & Direction.Mask)
          {
            case Direction.North:
              --y;
              break;
            case Direction.Right:
              ++x;
              --y;
              break;
            case Direction.East:
              ++x;
              break;
            case Direction.Down:
              ++x;
              ++y;
              break;
            case Direction.South:
              ++y;
              break;
            case Direction.Left:
              --x;
              ++y;
              break;
            case Direction.West:
              --x;
              break;
            case Direction.Up:
              --x;
              --y;
              break;
          }

          newLocation.m_X = x;
          newLocation.m_Y = y;
          newLocation.m_Z = newZ;

          Pushing = false;

          Map map = m_Map;

          if (map != null)
          {
            Sector oldSector = map.GetSector(oldX, oldY);
            Sector newSector = map.GetSector(x, y);

            if (oldSector != newSector)
            {
              if (oldSector.Mobiles.Any(
                m => m != this && m.X == oldX && m.Y == oldY && m.Z + 15 > oldZ && oldZ + 15 > m.Z && !m.OnMoveOff(this)))
                return false;

              if (oldSector.Items.Any(item => item.AtWorldPoint(oldX, oldY) &&
                                              (item.Z == oldZ || item.Z + item.ItemData.Height > oldZ && oldZ + 15 > item.Z) &&
                                              !item.OnMoveOff(this)))
                return false;

              if (newSector.Mobiles.Any(m => m.X == x && m.Y == y && m.Z + 15 > newZ && newZ + 15 > m.Z && !m.OnMoveOver(this))) return false;

              if (newSector.Items.Any(item => item.AtWorldPoint(x, y) &&
                                              (item.Z == newZ || item.Z + item.ItemData.Height > newZ && newZ + 15 > item.Z) &&
                                              !item.OnMoveOver(this)))
                return false;
            }
            else
            {
              for (int i = 0; i < oldSector.Mobiles.Count; ++i)
              {
                Mobile m = oldSector.Mobiles[i];

                if (m != this && m.X == oldX && m.Y == oldY && m.Z + 15 > oldZ && oldZ + 15 > m.Z &&
                    !m.OnMoveOff(this))
                  return false;
                if (m.X == x && m.Y == y && m.Z + 15 > newZ && newZ + 15 > m.Z && !m.OnMoveOver(this))
                  return false;
              }

              for (int i = 0; i < oldSector.Items.Count; ++i)
              {
                Item item = oldSector.Items[i];

                if (item.AtWorldPoint(oldX, oldY) &&
                    (item.Z == oldZ || item.Z + item.ItemData.Height > oldZ && oldZ + 15 > item.Z) &&
                    !item.OnMoveOff(this))
                  return false;
                if (item.AtWorldPoint(x, y) &&
                    (item.Z == newZ || item.Z + item.ItemData.Height > newZ && newZ + 15 > item.Z) &&
                    !item.OnMoveOver(this))
                  return false;
              }
            }

            if (!Region.CanMove(this, d, newLocation, oldLocation, m_Map))
              return false;
          }
          else
            return false;

          if (!InternalOnMove(d))
            return false;

          if (FwdEnabled && m_NetState != null && m_AccessLevel < FwdAccessOverride &&
              (!FwdUOTDOverride || !m_NetState.IsUOTDClient))
          {
            m_MoveRecords ??= new Queue<MovementRecord>(6);

            while (m_MoveRecords.Count > 0)
            {
              MovementRecord r = m_MoveRecords.Peek();

              if (r.Expired())
                m_MoveRecords.Dequeue();
              else
                break;
            }

            if (m_MoveRecords.Count >= FwdMaxSteps)
            {
              FastWalkEventArgs fw = new FastWalkEventArgs(m_NetState);
              EventSink.InvokeFastWalk(fw);

              if (fw.Blocked)
                return false;
            }

            int delay = ComputeMovementSpeed(d);

            long end;

            if (m_MoveRecords.Count > 0)
              end = m_EndQueue + delay;
            else
              end = Core.TickCount + delay;

            m_MoveRecords.Enqueue(MovementRecord.NewInstance(end));

            m_EndQueue = end;
          }

          LastMoveTime = Core.TickCount;
        }
        else
        {
          return false;
        }

        DisruptiveAction();
      }

      Packets.SendMovementAck(m_NetState, this);

      SetLocation(newLocation, false);
      SetDirection(d);

      if (m_Map != null)
      {
        IPooledEnumerable<IEntity> eable = m_Map.GetObjectsInRange(m_Location, Core.GlobalMaxUpdateRange);

        foreach (IEntity o in eable)
        {
          if (o == this)
            continue;

          if (o is Mobile mob)
          {
            if (mob.NetState != null)
              m_MoveClientList.Add(mob);
            m_MoveList.Add(mob);
          }
          else if (o is Item item && item.HandlesOnMovement)
            m_MoveList.Add(item);
        }

        eable.Free();

        foreach (Mobile m in m_MoveClientList)
        {
          NetState ns = m.NetState;

          if (ns != null && Utility.InUpdateRange(m_Location, m.m_Location) && m.CanSee(this))
            Packets.SendMobileMoving(ns, this, Notoriety.Compute(m, this));
        }

        for (int i = 0; i < m_MoveList.Count; ++i)
        {
          IEntity o = m_MoveList[i];

          if (o is Mobile mobile)
            mobile.OnMovement(this, oldLocation);
          else if (o is Item item)
            item.OnMovement(this, oldLocation);
        }

        if (m_MoveList.Count > 0)
          m_MoveList.Clear();

        if (m_MoveClientList.Count > 0)
          m_MoveClientList.Clear();
      }

      OnAfterMove(oldLocation);
      return true;
    }

    public virtual void OnAfterMove(Point3D oldLocation)
    {
    }

    public int ComputeMovementSpeed() => ComputeMovementSpeed(Direction, false);

    public int ComputeMovementSpeed(Direction dir) => ComputeMovementSpeed(dir, true);

    public virtual int ComputeMovementSpeed(Direction dir, bool checkTurning)
    {
      int delay;

      if (Mounted)
        delay = (dir & Direction.Running) != 0 ? RunMount : WalkMount;
      else
        delay = (dir & Direction.Running) != 0 ? RunFoot : WalkFoot;

      return delay;
    }

    /// <summary>
    ///   Overridable. Virtual event invoked when a Mobile <paramref name="m" /> moves off this Mobile.
    /// </summary>
    /// <returns>True if the move is allowed, false if not.</returns>
    public virtual bool OnMoveOff(Mobile m) => true;

    /// <summary>
    ///   Overridable. Event invoked when a Mobile <paramref name="m" /> moves over this Mobile.
    /// </summary>
    /// <returns>True if the move is allowed, false if not.</returns>
    public virtual bool OnMoveOver(Mobile m) => m_Map == null || Deleted || m.CheckShove(this);

    public virtual bool CheckShove(Mobile shoved)
    {
      if ((m_Map.Rules & MapRules.FreeMovement) == 0)
      {
        if (!shoved.Alive || !Alive || shoved.IsDeadBondedPet || IsDeadBondedPet)
          return true;
        if (shoved.m_Hidden && shoved.m_AccessLevel > AccessLevel.Player)
          return true;

        if (!Pushing)
        {
          Pushing = true;

          int number;

          if (AccessLevel > AccessLevel.Player)
          {
            number = shoved.m_Hidden ? 1019041 : 1019040;
          }
          else
          {
            if (Stam == StamMax)
            {
              number = shoved.m_Hidden ? 1019043 : 1019042;
              Stam -= 10;

              RevealingAction();
            }
            else
            {
              return false;
            }
          }

          SendLocalizedMessage(number);
        }
      }

      return true;
    }

    /// <summary>
    ///   Overridable. Virtual event invoked when the Mobile sees another Mobile, <paramref name="m" />, move.
    /// </summary>
    public virtual void OnMovement(Mobile m, Point3D oldLocation)
    {
    }

    public virtual void CriminalAction(bool message)
    {
      if (Deleted)
        return;

      Criminal = true;

      Region.OnCriminalAction(this, message);
    }

    public virtual bool IsSnoop(Mobile from) => from != this;

    /// <summary>
    ///   Overridable. Any call to <see cref="Resurrect" /> will silently fail if this method returns false.
    ///   <seealso cref="Resurrect" />
    /// </summary>
<<<<<<< HEAD
    public virtual bool CheckResurrect() => true;
=======
    public virtual bool CheckResurrect()
    {
      return true;
    }
>>>>>>> 64d59ce2

    /// <summary>
    ///   Overridable. Event invoked before the Mobile is <see cref="Resurrect">resurrected</see>.
    ///   <seealso cref="Resurrect" />
    /// </summary>
    public virtual void OnBeforeResurrect()
    {
    }

    /// <summary>
    ///   Overridable. Event invoked after the Mobile is <see cref="Resurrect">resurrected</see>.
    ///   <seealso cref="Resurrect" />
    /// </summary>
    public virtual void OnAfterResurrect()
    {
    }

    public virtual void Resurrect()
    {
      if (!Alive)
      {
        if (!Region.OnResurrect(this))
          return;

        if (!CheckResurrect())
          return;

        OnBeforeResurrect();

        BankBox box = FindBankNoCreate();

        if (box?.Opened == true)
          box.Close();

        Poison = null;

        Warmode = false;

        Hits = 10;
        Stam = StamMax;
        Mana = 0;

        BodyMod = 0;
        Body = Race.AliveBody(this);

        ProcessDeltaQueue();

        for (int i = Items.Count - 1; i >= 0; --i)
        {
          if (i >= Items.Count)
            continue;

          Item item = Items[i];

          if (item.ItemID == 0x204E)
            item.Delete();
        }

        SendIncomingPacket();
        SendIncomingPacket();

        OnAfterResurrect();

        //Send( new DeathStatus( false ) );
      }
    }

    public void DropHolding()
    {
      Item holding = m_Holding;

      if (holding != null)
      {
        if (!holding.Deleted && holding.HeldBy == this && holding.Map == Map.Internal)
          AddToBackpack(holding);

        Holding = null;
        holding.ClearBounce();
      }
    }

    /// <summary>
    ///   Overridable. Virtual event invoked before the Mobile is deleted.
    /// </summary>
    public virtual void OnDelete()
    {
      Spawner?.Remove(this);
      Spawner = null;
    }

    public virtual bool CheckSpellCast(ISpell spell) => true;

    /// <summary>
    ///   Overridable. Virtual event invoked when the Mobile casts a <paramref name="spell" />.
    /// </summary>
    /// <param name="spell"></param>
    public virtual void OnSpellCast(ISpell spell)
    {
    }

    /// <summary>
    ///   Overridable. Virtual event invoked after <see cref="TotalWeight" /> changes.
    /// </summary>
    public virtual void OnWeightChange(int oldValue)
    {
    }

    /// <summary>
    ///   Overridable. Virtual event invoked when the <see cref="Skill.Base" /> or <see cref="Skill.BaseFixedPoint" /> property of
    ///   <paramref name="skill" /> changes.
    /// </summary>
    public virtual void OnSkillChange(SkillName skill, double oldBase)
    {
    }

    /// <summary>
    ///   Overridable. Invoked after the mobile is deleted. When overridden, be sure to call the base method.
    /// </summary>
    public virtual void OnAfterDelete()
    {
      StopAggrExpire();

      CheckAggrExpire();

      PoisonTimer?.Stop();

      m_HitsTimer?.Stop();

      m_StamTimer?.Stop();

      m_ManaTimer?.Stop();

      m_CombatTimer?.Stop();

      m_ExpireCombatant?.Stop();

      m_LogoutTimer?.Stop();

      m_ExpireCriminal?.Stop();

      m_WarmodeTimer?.Stop();

      m_ParaTimer?.Stop();

      m_FrozenTimer?.Stop();

      m_AutoManifestTimer?.Stop();
    }

    public virtual bool AllowSkillUse(SkillName name) => true;

    public virtual bool UseSkill(SkillName name) => Skills.UseSkill(this, name);

    public virtual bool UseSkill(int skillID) => Skills.UseSkill(this, skillID);

    public virtual DeathMoveResult GetParentMoveResultFor(Item item) => item.OnParentDeath(this);

    public virtual DeathMoveResult GetInventoryMoveResultFor(Item item) => item.OnInventoryDeath(this);

    public virtual void Kill()
    {
      if (!CanBeDamaged())
        return;
      if (!Alive || IsDeadBondedPet)
        return;
      if (Deleted)
        return;
      if (!Region.OnBeforeDeath(this))
        return;
      if (!OnBeforeDeath())
        return;

      BankBox box = FindBankNoCreate();

      if (box?.Opened == true)
        box.Close();

      m_NetState?.CancelAllTrades();

      m_Spell?.OnCasterKilled();
      //m_Spell.Disturb( DisturbType.Kill );

      m_Target?.Cancel(this, TargetCancelType.Canceled);

      DisruptiveAction();

      Warmode = false;

      DropHolding();

      Hits = 0;
      Stam = 0;
      Mana = 0;

      Poison = null;
      Combatant = null;

      if (Paralyzed)
      {
        Paralyzed = false;

        m_ParaTimer?.Stop();
      }

      if (Frozen)
      {
        Frozen = false;

        m_FrozenTimer?.Stop();
      }

      List<Item> content = new List<Item>();
      List<Item> equip = new List<Item>();
      List<Item> moveToPack = new List<Item>();

      List<Item> itemsCopy = new List<Item>(Items);

      Container pack = Backpack;

      for (int i = 0; i < itemsCopy.Count; ++i)
      {
        Item item = itemsCopy[i];

        if (item == pack)
          continue;

        DeathMoveResult res = GetParentMoveResultFor(item);

        switch (res)
        {
          case DeathMoveResult.MoveToCorpse:
          {
            content.Add(item);
            equip.Add(item);
            break;
          }
          case DeathMoveResult.MoveToBackpack:
          {
            moveToPack.Add(item);
            break;
          }
        }
      }

      if (pack != null)
      {
        List<Item> packCopy = new List<Item>(pack.Items);

        for (int i = 0; i < packCopy.Count; ++i)
        {
          Item item = packCopy[i];

          DeathMoveResult res = GetInventoryMoveResultFor(item);

          if (res == DeathMoveResult.MoveToCorpse)
            content.Add(item);
          else
            moveToPack.Add(item);
        }

        for (int i = 0; i < moveToPack.Count; ++i)
        {
          Item item = moveToPack[i];

          if (RetainPackLocsOnDeath && item.Parent == pack)
            continue;

          pack.DropItem(item);
        }
      }

      HairInfo hair = null;
      if (m_Hair != null)
        hair = new HairInfo(m_Hair.ItemID, m_Hair.Hue);

      FacialHairInfo facialhair = null;
      if (m_FacialHair != null)
        facialhair = new FacialHairInfo(m_FacialHair.ItemID, m_FacialHair.Hue);

      Container c = CreateCorpseHandler?.Invoke(this, hair, facialhair, content, equip);

      if (m_Map != null)
      {
        IPooledEnumerable<NetState> eable = m_Map.GetClientsInRange(m_Location);
        Serial cSerial = c?.Serial ?? Serial.Zero;

        foreach (NetState state in eable)
          if (state != m_NetState)
          {
<<<<<<< HEAD
            Packets.SendDeathAnimation(state, Serial, cSerial);
=======
            if (animPacket == null)
              animPacket = Packet.Acquire(new DeathAnimation(this, c));
>>>>>>> 64d59ce2

            if (!state.Mobile.CanSee(this))
              Packets.SendRemoveEntity(state, Serial);
          }

        eable.Free();
      }

      Region.OnDeath(this);
      OnDeath(c);
    }

    /// <summary>
    ///   Overridable. Event invoked before the Mobile is <see cref="Kill">killed</see>.
    ///   <seealso cref="Kill" />
    ///   <seealso cref="OnDeath" />
    /// </summary>
    /// <returns>True to continue with death, false to override it.</returns>
<<<<<<< HEAD
    public virtual bool OnBeforeDeath() => true;
=======
    public virtual bool OnBeforeDeath()
    {
      return true;
    }
>>>>>>> 64d59ce2

    /// <summary>
    ///   Overridable. Event invoked after the Mobile is <see cref="Kill">killed</see>. Primarily, this method is responsible for
    ///   deleting an NPC or turning a PC into a ghost.
    ///   <seealso cref="Kill" />
    ///   <seealso cref="OnBeforeDeath" />
    /// </summary>
    public virtual void OnDeath(Container c)
    {
      int sound = GetDeathSound();

      if (sound >= 0)
        Effects.PlaySound(this, Map, sound);

      if (!m_Player)
        Delete();
      else
      {
        Packets.SendDeathStatus_Dead(NetState);

        Warmode = false;

        BodyMod = 0;
        //Body = this.Female ? 0x193 : 0x192;
        Body = Race.GhostBody(this);

        Item deathShroud = new Item(0x204E) { Movable = false, Layer = Layer.OuterTorso };

        AddItem(deathShroud);

        Items.Remove(deathShroud);
        Items.Insert(0, deathShroud);

        Poison = null;
        Combatant = null;

        Hits = 0;
        Stam = 0;
        Mana = 0;

        EventSink.InvokePlayerDeath(new PlayerDeathEventArgs(this));

        ProcessDeltaQueue();

        Packets.SendDeathStatus_Alive(NetState);

        CheckStatTimers();
      }
    }

    public virtual bool CheckTarget(Mobile from, Target targ, object targeted) => true;

    public virtual void Use(Item item)
    {
      if (item?.Deleted != false || item.QuestItem || Deleted)
        return;

      DisruptiveAction();

      if (m_Spell?.OnCasterUsingObject(item) == false)
        return;

      IEntity root = item.RootParent;
      bool okay = false;

      if (!Utility.InUpdateRange(this, item.GetWorldLocation()))
        item.OnDoubleClickOutOfRange(this);
      else if (!CanSee(item))
        item.OnDoubleClickCantSee(this);
      else if (!item.IsAccessibleTo(this))
      {
        if (Region.Find(item.GetWorldLocation(), item.Map)?.SendInaccessibleMessage(item, this) != true)
          item.OnDoubleClickNotAccessible(this);
      }
      else if (!CheckAlive(false))
        item.OnDoubleClickDead(this);
      else if (item.InSecureTrade)
        item.OnDoubleClickSecureTrade(this);
      else if (!AllowItemUse(item))
      {
      }
      else if (!item.CheckItemUse(this, item))
      {
      }
      else if (root is Mobile mobile && mobile.IsSnoop(this))
        item.OnSnoop(this);
      else
        okay |= Region.OnDoubleClick(this, item);

      if (okay)
      {
        // TODO: Is this correct?
        if (!item.Deleted)
          item.OnItemUsed(this, item);

        // TODO: Is this correct?
        if (!item.Deleted)
          item.OnDoubleClick(this);
      }
    }

    public virtual void Use(Mobile m)
    {
      if (m?.Deleted != false || Deleted)
        return;

      DisruptiveAction();

      if (m_Spell?.OnCasterUsingObject(m) == false)
        return;

      if (!Utility.InUpdateRange(this, m))
        m.OnDoubleClickOutOfRange(this);
      else if (!CanSee(m))
        m.OnDoubleClickCantSee(this);
      else if (!CheckAlive(false))
        m.OnDoubleClickDead(this);
      else if (Region.OnDoubleClick(this, m) && !m.Deleted)
        m.OnDoubleClick(this);
    }

    public virtual void Lift(Item item, int amount, out bool rejected, out LRReason reject)
    {
      rejected = true;
      reject = LRReason.Unspecific;

      if (item == null)
        return;

      Mobile from = this;
      NetState state = m_NetState;

      if (from.AccessLevel >= AccessLevel.GameMaster || Core.TickCount - from.NextActionTime >= 0)
      {
        if (from.CheckAlive())
        {
          from.DisruptiveAction();

          if (from.Holding != null)
            reject = LRReason.AreHolding;
          else if (from.AccessLevel < AccessLevel.GameMaster && !from.InRange(item.GetWorldLocation(), 2))
            reject = LRReason.OutOfRange;
          else if (!from.CanSee(item) || !from.InLOS(item))
            reject = LRReason.OutOfSight;
          else if (!item.VerifyMove(from))
            reject = LRReason.CannotLift;
          else if (!item.IsAccessibleTo(from))
            reject = LRReason.CannotLift;
          else if (item.Nontransferable && amount != item.Amount)
          {
            if (item.QuestItem)
              from.SendLocalizedMessage(1074868); // Stacks of quest items cannot be unstacked.

            reject = LRReason.CannotLift;
          }
          else if (!item.CheckLift(from, item, ref reject))
          {
          }
          else
          {
            IEntity root = item.RootParent;

            if (root is Mobile mobile && !mobile.CheckNonlocalLift(from, item))
              reject = LRReason.TryToSteal;
            else if (!from.OnDragLift(item) || !item.OnDragLift(from))
              reject = LRReason.Unspecific;
            else if (!from.CheckAlive())
              reject = LRReason.Unspecific;
            else
            {
              item.SetLastMoved();

              if (item.Spawner != null)
              {
                item.Spawner.Remove(item);
                item.Spawner = null;
              }

              if (amount == 0)
                amount = 1;

              if (amount > item.Amount)
                amount = item.Amount;

              int oldAmount = item.Amount;
              //item.Amount = amount; //Set in LiftItemDupe

              if (amount < oldAmount)
                LiftItemDupe(item, amount);
              //item.Dupe( oldAmount - amount );

              Map map = from.Map;

              if (DragEffects && map != null && (root == null || root is Item))
              {
                IPooledEnumerable<NetState> eable = map.GetClientsInRange(from.Location);
                Item rootItem = root as Item;
                IEntity src = new Entity(rootItem?.Serial ?? Serial.Zero,
                  rootItem?.Location ?? item.Location, map);

                foreach (NetState ns in eable)
                  if (ns.Mobile != from && ns.Mobile.CanSee(from) && ns.Mobile.InLOS(from) &&
                      ns.Mobile.CanSee(root))
                    Packets.SendDragEffect(ns, src, from, item.ItemID, item.Hue, amount);

                eable.Free();
              }

              Point3D fixLoc = item.Location;
              Map fixMap = item.Map;
              bool shouldFix = item.Parent == null;

              item.RecordBounce();
              item.OnItemLifted(from, item);
              item.Internalize();

              from.Holding = item;

              int liftSound = item.GetLiftSound(from);

              if (liftSound != -1)
                Packets.SendPlaySound(from.NetState, liftSound, from);

              from.NextActionTime = Core.TickCount + ActionDelay;

              if (shouldFix)
                fixMap?.FixColumn(fixLoc.m_X, fixLoc.m_Y);

              reject = LRReason.Unspecific;
              rejected = false;
            }
          }
        }
        else
          reject = LRReason.Unspecific;
      }
      else
      {
        SendActionMessage();
        reject = LRReason.Unspecific;
      }

      if (rejected && state != null)
      {
        Packets.SendLiftRej(state, reject);

        if (item.Deleted)
          return;

        if (item.Parent is Item)
          Packets.SendContainerContentUpdate(state, item);
        else if (item.Parent is Mobile)
          Packets.SendEquipUpdate(state, item);
        else
          item.SendInfoTo(state);

        if (ObjectPropertyList.Enabled && item.Parent != null)
          item.PropertyList.Send(state);
      }
    }

    public static Item LiftItemDupe(Item oldItem, int amount)
    {
      Item item;
      try
      {
        // TODO: Kill this with a vengence...
        item = (Item)Activator.CreateInstance(oldItem.GetType());
      }
      catch
      {
        Console.WriteLine(
          "Warning: 0x{0:X}: Item must have a zero parameter constructor to be separated from a stack. '{1}'.",
          oldItem.Serial.Value, oldItem.GetType().Name);
        return null;
      }

      item.Visible = oldItem.Visible;
      item.Movable = oldItem.Movable;
      item.LootType = oldItem.LootType;
      item.Direction = oldItem.Direction;
      item.Hue = oldItem.Hue;
      item.ItemID = oldItem.ItemID;
      item.Location = oldItem.Location;
      item.Layer = oldItem.Layer;
      item.Name = oldItem.Name;
      item.Weight = oldItem.Weight;

      item.Amount = oldItem.Amount - amount;
      item.Map = oldItem.Map;

      oldItem.Amount = amount;
      oldItem.OnAfterDuped(item);

      if (oldItem.Parent is Mobile parentMobile)
        parentMobile.AddItem(item);
      else if (oldItem.Parent is Item parentItem)
        parentItem.AddItem(item);

      item.Delta(ItemDelta.Update);

      return item;
    }

    public virtual void SendDropEffect(Item item)
    {
      if (DragEffects && !item.Deleted)
      {
        Map map = m_Map;
        IEntity root = item.RootParent;

        if (map != null && (root == null || root is Item))
        {
          IPooledEnumerable<NetState> eable = map.GetClientsInRange(m_Location);
          Item rootItem = root as Item;
          IEntity trg = new Entity(rootItem?.Serial ?? Serial.Zero, rootItem?.Location ?? item.Location, map);

          foreach (NetState ns in eable)
          {
            if (ns.StygianAbyss)
              continue;

            if (ns.Mobile != this && ns.Mobile.CanSee(this) && ns.Mobile.InLOS(this) && ns.Mobile.CanSee(root))
              Packets.SendDragEffect(ns, this, trg, item.ItemID, item.Hue, item.Amount);
          }

          eable.Free();
        }
      }
    }

    public virtual bool Drop(Item to, Point3D loc)
    {
      Mobile from = this;
      Item item = from.Holding;

      bool valid = item != null && item.HeldBy == from && item.Map == Map.Internal;

      from.Holding = null;

      if (!valid) return false;

      bool bounced = true;

      item.SetLastMoved();

      if (to == null || !item.DropToItem(from, to, loc))
        item.Bounce(from);
      else
        bounced = false;

      item.ClearBounce();

      if (!bounced)
        SendDropEffect(item);

      return !bounced;
    }

    public virtual bool Drop(Point3D loc)
    {
      Mobile from = this;
      Item item = from.Holding;

      bool valid = item != null && item.HeldBy == from && item.Map == Map.Internal;

      from.Holding = null;

      if (!valid) return false;

      bool bounced = true;

      item.SetLastMoved();

      if (!item.DropToWorld(from, loc))
        item.Bounce(from);
      else
        bounced = false;

      item.ClearBounce();

      if (!bounced)
        SendDropEffect(item);

      return !bounced;
    }

    public virtual bool Drop(Mobile to, Point3D loc)
    {
      Mobile from = this;
      Item item = from.Holding;

      bool valid = item != null && item.HeldBy == from && item.Map == Map.Internal;

      from.Holding = null;

      if (!valid) return false;

      bool bounced = true;

      item.SetLastMoved();

      if (to == null || !item.DropToMobile(from, to, loc))
        item.Bounce(from);
      else
        bounced = false;

      item.ClearBounce();

      if (!bounced)
        SendDropEffect(item);

      return !bounced;
    }

    public virtual bool MutateSpeech(List<Mobile> hears, ref string text, ref object context)
    {
      if (Alive)
        return false;

      StringBuilder sb = new StringBuilder(text.Length, text.Length);

      for (int i = 0; i < text.Length; ++i)
        if (text[i] != ' ')
          sb.Append(GhostChars[Utility.Random(GhostChars.Length)]);
        else
          sb.Append(' ');

      text = sb.ToString();
      context = m_GhostMutateContext;
      return true;
    }

    public virtual void Manifest(TimeSpan delay)
    {
      Warmode = true;

      if (m_AutoManifestTimer == null)
        m_AutoManifestTimer = new AutoManifestTimer(this, delay);
      else
        m_AutoManifestTimer.Stop();

      m_AutoManifestTimer.Start();
    }

    public virtual bool CheckSpeechManifest()
    {
      if (Alive)
        return false;

      TimeSpan delay = AutoManifestTimeout;

      if (delay > TimeSpan.Zero && (!Warmode || m_AutoManifestTimer != null))
      {
        Manifest(delay);
        return true;
      }

      return false;
    }

    public virtual bool CheckHearsMutatedSpeech(Mobile m, object context)
    {
      if (context == m_GhostMutateContext)
        return m.Alive && !m.CanHearGhosts;

      return true;
    }

    private void AddSpeechItemsFrom(List<IEntity> list, Container cont)
    {
      for (int i = 0; i < cont.Items.Count; ++i)
      {
        Item item = cont.Items[i];

        if (item.HandlesOnSpeech)
          list.Add(item);

        if (item is Container container)
          AddSpeechItemsFrom(list, container);
      }
    }

    public virtual void DoSpeech(string text, int[] keywords, MessageType type, int hue)
    {
      if (Deleted || CommandSystem.Handle(this, text, type))
        return;

      int range = 15;

      switch (type)
      {
        case MessageType.Regular:
          SpeechHue = hue;
          break;
        case MessageType.Emote:
          EmoteHue = hue;
          break;
        case MessageType.Whisper:
          WhisperHue = hue;
          range = 1;
          break;
        case MessageType.Yell:
          YellHue = hue;
          range = 18;
          break;
        default:
          type = MessageType.Regular;
          break;
      }

      SpeechEventArgs regArgs = new SpeechEventArgs(this, text, type, hue, keywords);

      EventSink.InvokeSpeech(regArgs);
      Region.OnSpeech(regArgs);
      OnSaid(regArgs);

      if (regArgs.Blocked)
        return;

      text = regArgs.Speech;

      if (string.IsNullOrEmpty(text))
        return;

      List<Mobile> hears = m_Hears;
      List<IEntity> onSpeech = m_OnSpeech;

      if (m_Map != null)
      {
        IPooledEnumerable<IEntity> eable = m_Map.GetObjectsInRange(m_Location, range);

        foreach (IEntity o in eable)
          if (o is Mobile heard)
          {
            if (!heard.CanSee(this) || !NoSpeechLOS && heard.Player && !heard.InLOS(this))
              continue;

            if (heard.m_NetState != null)
              hears.Add(heard);

            if (heard.HandlesOnSpeech(this))
              onSpeech.Add(heard);

            for (int i = 0; i < heard.Items.Count; ++i)
            {
              Item item = heard.Items[i];

              if (item.HandlesOnSpeech)
                onSpeech.Add(item);

              if (item is Container container)
                AddSpeechItemsFrom(onSpeech, container);
            }
          }
          else if (o is Item item)
          {
            if (item.HandlesOnSpeech)
              onSpeech.Add(item);

            if (item is Container container)
              AddSpeechItemsFrom(onSpeech, container);
          }

        eable.Free();

        object mutateContext = null;
        string mutatedText = text;
        SpeechEventArgs mutatedArgs = null;

        if (MutateSpeech(hears, ref mutatedText, ref mutateContext))
          mutatedArgs = new SpeechEventArgs(this, mutatedText, type, hue, new int[0]);

        CheckSpeechManifest();
        ProcessDelta();

        // TODO: Should this be sorted like onSpeech is below?
        for (int i = 0; i < hears.Count; ++i)
        {
          Mobile heard = hears[i];

          if (mutatedArgs == null || !CheckHearsMutatedSpeech(heard, mutateContext))
          {
            heard.OnSpeech(regArgs);

            NetState ns = heard.NetState;
            if (ns != null)
              Packets.SendUnicodeMessage(ns, Serial, Body, type, hue, 3, Language, Name,
                text);
          }
          else
          {
            heard.OnSpeech(mutatedArgs);

            NetState ns = heard.NetState;
            if (ns != null)
              Packets.SendUnicodeMessage(ns, Serial, Body, type, hue, 3, Language, Name,
                mutatedText);
          }
        }

        if (onSpeech.Count > 1)
          onSpeech.Sort(LocationComparer.GetInstance(this));

        for (int i = 0; i < onSpeech.Count; ++i)
        {
          IEntity obj = onSpeech[i];

          if (obj is Mobile heard)
          {
            if (mutatedArgs == null || !CheckHearsMutatedSpeech(heard, mutateContext))
              heard.OnSpeech(regArgs);
            else
              heard.OnSpeech(mutatedArgs);
          }
          else
            ((Item)obj).OnSpeech(regArgs);
        }

        if (m_Hears.Count > 0)
          m_Hears.Clear();

        if (m_OnSpeech.Count > 0)
          m_OnSpeech.Clear();
      }
    }

    public static Mobile GetDamagerFrom(DamageEntry de) => de?.Damager;

    public Mobile FindMostRecentDamager(bool allowSelf) => GetDamagerFrom(FindMostRecentDamageEntry(allowSelf));

    public DamageEntry FindMostRecentDamageEntry(bool allowSelf)
    {
      for (int i = DamageEntries.Count - 1; i >= 0; --i)
      {
        if (i >= DamageEntries.Count)
          continue;

        DamageEntry de = DamageEntries[i];

        if (de.HasExpired)
          DamageEntries.RemoveAt(i);
        else if (allowSelf || de.Damager != this)
          return de;
      }

      return null;
    }

    public Mobile FindLeastRecentDamager(bool allowSelf) => GetDamagerFrom(FindLeastRecentDamageEntry(allowSelf));

    public DamageEntry FindLeastRecentDamageEntry(bool allowSelf)
    {
      for (int i = 0; i < DamageEntries.Count; ++i)
      {
        if (i < 0)
          continue;

        DamageEntry de = DamageEntries[i];

        if (de.HasExpired)
        {
          DamageEntries.RemoveAt(i);
          --i;
        }
        else if (allowSelf || de.Damager != this)
        {
          return de;
        }
      }

      return null;
    }

    public Mobile FindMostTotalDamger(bool allowSelf) => GetDamagerFrom(FindMostTotalDamageEntry(allowSelf));

    public DamageEntry FindMostTotalDamageEntry(bool allowSelf)
    {
      DamageEntry mostTotal = null;

      for (int i = DamageEntries.Count - 1; i >= 0; --i)
      {
        if (i >= DamageEntries.Count)
          continue;

        DamageEntry de = DamageEntries[i];

        if (de.HasExpired)
          DamageEntries.RemoveAt(i);
        else if ((allowSelf || de.Damager != this) && (mostTotal == null || de.DamageGiven > mostTotal.DamageGiven))
          mostTotal = de;
      }

      return mostTotal;
    }

    public Mobile FindLeastTotalDamger(bool allowSelf) => GetDamagerFrom(FindLeastTotalDamageEntry(allowSelf));

    public DamageEntry FindLeastTotalDamageEntry(bool allowSelf)
    {
      DamageEntry mostTotal = null;

      for (int i = DamageEntries.Count - 1; i >= 0; --i)
      {
        if (i >= DamageEntries.Count)
          continue;

        DamageEntry de = DamageEntries[i];

        if (de.HasExpired)
          DamageEntries.RemoveAt(i);
        else if ((allowSelf || de.Damager != this) && (mostTotal == null || de.DamageGiven < mostTotal.DamageGiven))
          mostTotal = de;
      }

      return mostTotal;
    }

    public DamageEntry FindDamageEntryFor(Mobile m)
    {
      for (int i = DamageEntries.Count - 1; i >= 0; --i)
      {
        if (i >= DamageEntries.Count)
          continue;

        DamageEntry de = DamageEntries[i];

        if (de.HasExpired)
          DamageEntries.RemoveAt(i);
        else if (de.Damager == m)
          return de;
      }

      return null;
    }

    public virtual Mobile GetDamageMaster(Mobile damagee) => null;

    public virtual DamageEntry RegisterDamage(int amount, Mobile from)
    {
      DamageEntry de = FindDamageEntryFor(from) ?? new DamageEntry(from);

      de.DamageGiven += amount;
      de.LastDamage = DateTime.UtcNow;

      DamageEntries.Remove(de);
      DamageEntries.Add(de);

      Mobile master = from.GetDamageMaster(this);

      if (master != null)
      {
        List<DamageEntry> list = de.Responsible ?? new List<DamageEntry>();

        DamageEntry resp = list.FirstOrDefault(check => check.Damager == master);

        if (resp == null)
          list.Add(resp = new DamageEntry(master));

        resp.DamageGiven += amount;
        resp.LastDamage = DateTime.UtcNow;
      }

      return de;
    }

    /// <summary>
    ///   Overridable. Virtual event invoked when the Mobile is <see cref="Damage">damaged</see>. It is called before
    ///   <see cref="Hits">hit points</see> are lowered or the Mobile is <see cref="Kill">killed</see>.
    ///   <seealso cref="Damage" />
    ///   <seealso cref="Hits" />
    ///   <seealso cref="Kill" />
    /// </summary>
    public virtual void OnDamage(int amount, Mobile from, bool willKill)
<<<<<<< HEAD
=======
    {
    }

    public virtual void Damage(int amount)
    {
      Damage(amount, null);
    }

    public virtual bool CanBeDamaged()
>>>>>>> 64d59ce2
    {
    }

    public virtual bool CanBeDamaged() => !m_Blessed;

    public virtual void Damage(int amount, Mobile from = null, bool informMount = true)
    {
      if (!CanBeDamaged() || Deleted)
        return;

      if (!Region.OnDamage(this, ref amount))
        return;

      if (amount > 0)
      {
        int oldHits = Hits;
        int newHits = oldHits - amount;

        m_Spell?.OnCasterHurt();

        //if ( m_Spell != null && m_Spell.State == SpellState.Casting )
        //	m_Spell.Disturb( DisturbType.Hurt, false, true );

        if (from != null)
          RegisterDamage(amount, from);

        DisruptiveAction();

        Paralyzed = false;

        switch (VisibleDamageType)
        {
          case VisibleDamageType.Related:
          {
            SendVisibleDamageRelated(from, amount);
            break;
          }
          case VisibleDamageType.Everyone:
          {
            SendVisibleDamageEveryone(amount);
            break;
          }
          case VisibleDamageType.Selective:
          {
            SendVisibleDamageSelective(from, amount);
            break;
          }
        }

        OnDamage(amount, from, newHits < 0);

        IMount m = Mount;
        if (informMount)
          m?.OnRiderDamaged(amount, from, newHits < 0);

        if (newHits < 0)
        {
          LastKiller = from;

          Hits = 0;

          if (oldHits >= 0)
            Kill();
        }
        else
          Hits = newHits;
      }
    }

    public void SendVisibleDamageRelated(Mobile from, int amount)
    {
      if (amount <= 0)
        return;

      NetState ourState = m_NetState ?? GetDamageMaster(from)?.m_NetState;
      NetState theirState = from?.m_NetState ?? from?.GetDamageMaster(this)?.m_NetState;

      Packets.SendDamage(ourState, Serial, amount);

      if (theirState != ourState)
        Packets.SendDamage(theirState, Serial, amount);
    }

    public void SendVisibleDamageEveryone(int amount)
    {
      if (amount < 0)
        return;

      Map map = m_Map;

      if (map == null)
        return;

      IPooledEnumerable<NetState> eable = map.GetClientsInRange(m_Location);

      foreach (NetState ns in eable)
        if (ns.Mobile.CanSee(this))
          Packets.SendDamage(ns, Serial, amount);

      eable.Free();
    }

    public void SendVisibleDamageSelective(Mobile from, int amount)
    {
      if (amount <= 0)
        return;

      Mobile damager = from;
      Mobile damaged = this;

      NetState ourState = m_NetState;
      NetState theirState = from?.m_NetState;

      if (ourState == null)
      {
        Mobile master = GetDamageMaster(from);

        if (master != null)
        {
          damaged = master;
          ourState = master.m_NetState;
        }
      }

      if (!damaged.ShowVisibleDamage)
        return;

      if (theirState == null && from != null)
      {
        Mobile master = from.GetDamageMaster(this);

        if (master != null)
        {
          damager = master;
          theirState = master.m_NetState;
        }
      }

      if (damaged.CanSeeVisibleDamage)
        Packets.SendDamage(ourState, Serial, amount);

      if (theirState != ourState && damager.CanSeeVisibleDamage)
        Packets.SendDamage(theirState, Serial, amount);
    }

    public void Heal(int amount)
    {
      Heal(amount, this);
    }

    public void Heal(int amount, Mobile from, bool message = true)
    {
      if (!Alive || IsDeadBondedPet || !Region.OnHeal(this, ref amount))
        return;

      OnHeal(ref amount, from);

      if (Hits + amount > HitsMax)
        amount = HitsMax - Hits;

      Hits += amount;

      if (message && amount > 0)
        Packets.SendMessageLocalizedAffix(m_NetState, Serial.MinusOne, -1, MessageType.Label, 0x3B2, 3, 1008158, "",
          AffixType.Append | AffixType.System, amount.ToString());
    }

    public virtual void OnHeal(ref int amount, Mobile from)
    {
    }

    public virtual void Deserialize(GenericReader reader)
    {
      int version = reader.ReadInt();

      switch (version)
      {
        case 32:
        {
          // Removed StuckMenu
          goto case 31;
        }
        case 31:
        {
          LastStrGain = reader.ReadDeltaTime();
          LastIntGain = reader.ReadDeltaTime();
          LastDexGain = reader.ReadDeltaTime();

          goto case 30;
        }
        case 30:
        {
          byte hairflag = reader.ReadByte();

          if ((hairflag & 0x01) != 0)
            m_Hair = new HairInfo(reader);
          if ((hairflag & 0x02) != 0)
            m_FacialHair = new FacialHairInfo(reader);

          goto case 29;
        }
        case 29:
        {
          m_Race = reader.ReadRace();
          goto case 28;
        }
        case 28:
        {
          if (version <= 30)
            LastStatGain = reader.ReadDeltaTime();

          goto case 27;
        }
        case 27:
        {
          m_TithingPoints = reader.ReadInt();

          goto case 26;
        }
        case 26:
        case 25:
        case 24:
        {
          Corpse = reader.ReadItem() as Container;

          goto case 23;
        }
        case 23:
        {
          CreationTime = reader.ReadDateTime();

          goto case 22;
        }
        case 22: // Just removed followers
        case 21:
        {
          Stabled = reader.ReadStrongMobileList();

          goto case 20;
        }
        case 20:
        {
          CantWalk = reader.ReadBool();

          goto case 19;
        }
        case 19: // Just removed variables
        case 18:
        {
          Virtues = new VirtueInfo(reader);

          goto case 17;
        }
        case 17:
        {
          Thirst = reader.ReadInt();
          BAC = reader.ReadInt();

          goto case 16;
        }
        case 16:
        {
          m_ShortTermMurders = reader.ReadInt();

          if (version <= 24)
          {
            reader.ReadDateTime();
            reader.ReadDateTime();
          }

          goto case 15;
        }
        case 15:
        {
          if (version < 22)
            reader.ReadInt(); // followers

          m_FollowersMax = reader.ReadInt();

          goto case 14;
        }
        case 14:
        {
          MagicDamageAbsorb = reader.ReadInt();

          goto case 13;
        }
        case 13:
        {
          GuildFealty = reader.ReadMobile();

          goto case 12;
        }
        case 12:
        {
          m_Guild = reader.ReadGuild();

          goto case 11;
        }
        case 11:
        {
          m_DisplayGuildTitle = reader.ReadBool();

          goto case 10;
        }
        case 10:
        {
          CanSwim = reader.ReadBool();

          goto case 9;
        }
        case 9:
        {
          Squelched = reader.ReadBool();

          goto case 8;
        }
        case 8:
        {
          m_Holding = reader.ReadItem();

          goto case 7;
        }
        case 7:
        {
          m_VirtualArmor = reader.ReadInt();

          goto case 6;
        }
        case 6:
        {
          BaseSoundID = reader.ReadInt();

          goto case 5;
        }
        case 5:
        {
          DisarmReady = reader.ReadBool();
          StunReady = reader.ReadBool();

          goto case 4;
        }
        case 4:
        {
          if (version <= 25) Poison.Deserialize(reader);

          goto case 3;
        }
        case 3:
        {
          m_StatCap = reader.ReadInt();

          goto case 2;
        }
        case 2:
        {
          NameHue = reader.ReadInt();

          goto case 1;
        }
        case 1:
        {
          m_Hunger = reader.ReadInt();

          goto case 0;
        }
        case 0:
        {
          if (version < 21)
            Stabled = new List<Mobile>();

          if (version < 18)
            Virtues = new VirtueInfo();

          m_DisplayGuildTitle |= version < 11;

          if (version < 3)
            m_StatCap = 225;

          if (version < 15)
          {
            m_Followers = 0;
            m_FollowersMax = 5;
          }

          m_Location = reader.ReadPoint3D();
          m_Body = new Body(reader.ReadInt());
          m_Name = reader.ReadString();
          m_GuildTitle = reader.ReadString();
          m_Criminal = reader.ReadBool();
          m_Kills = reader.ReadInt();
          SpeechHue = reader.ReadInt();
          EmoteHue = reader.ReadInt();
          WhisperHue = reader.ReadInt();
          YellHue = reader.ReadInt();
          Language = reader.ReadString();
          m_Female = reader.ReadBool();
          m_Warmode = reader.ReadBool();
          m_Hidden = reader.ReadBool();
          m_Direction = (Direction)reader.ReadByte();
          m_Hue = reader.ReadInt();
          m_Str = reader.ReadInt();
          m_Dex = reader.ReadInt();
          m_Int = reader.ReadInt();
          m_Hits = reader.ReadInt();
          m_Stam = reader.ReadInt();
          m_Mana = reader.ReadInt();
          m_Map = reader.ReadMap();
          m_Blessed = reader.ReadBool();
          m_Fame = reader.ReadInt();
          m_Karma = reader.ReadInt();
          m_AccessLevel = (AccessLevel)reader.ReadByte();

          Skills = new Skills(this, reader);

          Items = reader.ReadStrongItemList();

          m_Player = reader.ReadBool();
          m_Title = reader.ReadString();
          Profile = reader.ReadString();
          ProfileLocked = reader.ReadBool();

          if (version <= 18)
          {
            reader.ReadInt();
            reader.ReadInt();
            reader.ReadInt();
          }

          AutoPageNotify = reader.ReadBool();

          LogoutLocation = reader.ReadPoint3D();
          LogoutMap = reader.ReadMap();

          m_StrLock = (StatLockType)reader.ReadByte();
          m_DexLock = (StatLockType)reader.ReadByte();
          m_IntLock = (StatLockType)reader.ReadByte();

          StatMods = new List<StatMod>();
          SkillMods = new List<SkillMod>();

          if (version < 32)
            if (reader.ReadBool())
            {
              int count = reader.ReadInt();
              for (int i = 0; i < count; ++i) reader.ReadDateTime();
            }

          if (m_Player && m_Map != Map.Internal)
          {
            LogoutLocation = m_Location;
            LogoutMap = m_Map;

            m_Map = Map.Internal;
          }

          m_Map?.OnEnter(this);

          if (m_Criminal)
          {
            m_ExpireCriminal ??= new ExpireCriminalTimer(this);
            m_ExpireCriminal.Start();
          }

          if (ShouldCheckStatTimers)
            CheckStatTimers();

          if (!m_Player && m_Dex <= 100 && m_CombatTimer != null)
            m_CombatTimer.Priority = TimerPriority.FiftyMS;
          else if (m_CombatTimer != null)
            m_CombatTimer.Priority = TimerPriority.EveryTick;

          UpdateRegion();

          UpdateResistances();

          break;
        }
      }

      if (!m_Player)
        Utility.Intern(ref m_Name);

      Utility.Intern(ref m_Title);
      Utility.Intern(ref m_Language);

      /*	//Moved into cleanup in scripts.
      if ( version < 30 )
        Timer.DelayCall( TimeSpan.Zero, new TimerCallback( ConvertHair ) );
       * */
    }

    public void ConvertHair()
    {
      Item hair;

      if ((hair = FindItemOnLayer(Layer.Hair)) != null)
      {
        HairItemID = hair.ItemID;
        HairHue = hair.Hue;
        hair.Delete();
      }

      if ((hair = FindItemOnLayer(Layer.FacialHair)) != null)
      {
        FacialHairItemID = hair.ItemID;
        FacialHairHue = hair.Hue;
        hair.Delete();
      }
    }

    public virtual void CheckStatTimers()
    {
      if (Deleted)
        return;

      if (Hits < HitsMax)
      {
        if (CanRegenHits)
        {
          m_HitsTimer ??= new HitsTimer(this);
          m_HitsTimer.Start();
        }
        else
          m_HitsTimer?.Stop();
      }
      else
        Hits = HitsMax;

      if (Stam < StamMax)
      {
        if (CanRegenStam)
        {
          m_StamTimer ??= new StamTimer(this);
          m_StamTimer.Start();
        }
        else
          m_StamTimer?.Stop();
      }
      else
        Stam = StamMax;

      if (Mana < ManaMax)
      {
        if (CanRegenMana)
        {
          m_ManaTimer ??= new ManaTimer(this);
          m_ManaTimer.Start();
        }
        else
          m_ManaTimer?.Stop();
      }
      else
        Mana = ManaMax;
    }

    public static string GetAccessLevelName(AccessLevel level) => m_AccessLevelNames[(int)level];

    public virtual bool CanPaperdollBeOpenedBy(Mobile from) => Body.IsHuman || Body.IsGhost || IsBodyMod;

    public virtual void GetChildContextMenuEntries(Mobile from, List<ContextMenuEntry> list, Item item)
    {
    }

    public virtual void GetContextMenuEntries(Mobile from, List<ContextMenuEntry> list)
    {
      if (Deleted)
        return;

      if (CanPaperdollBeOpenedBy(from))
        list.Add(new PaperdollEntry(this));

      if (from == this && Backpack != null && CanSee(Backpack) && CheckAlive(false))
        list.Add(new OpenBackpackEntry(this));
    }

    public void Internalize()
    {
      Map = Map.Internal;
    }

    /// <summary>
    ///   Overridable. Virtual event invoked when <paramref name="item" /> is <see cref="AddItem">added</see> from the Mobile, such
    ///   as when it is equipped.
    ///   <seealso cref="Items" />
    ///   <seealso cref="OnItemRemoved" />
    /// </summary>
    public virtual void OnItemAdded(Item item)
    {
    }

    /// <summary>
    ///   Overridable. Virtual event invoked when <paramref name="item" /> is <see cref="RemoveItem">removed</see> from the Mobile.
    ///   <seealso cref="Items" />
    ///   <seealso cref="OnItemAdded" />
    /// </summary>
    public virtual void OnItemRemoved(Item item)
    {
    }

    /// <summary>
    ///   Overridable. Virtual event invoked when <paramref name="item" /> is becomes a child of the Mobile; it's worn or contained
    ///   at some level of the Mobile's <see cref="Mobile.Backpack">backpack</see> or <see cref="Mobile.BankBox">bank box</see>
    ///   <seealso cref="OnSubItemRemoved" />
    ///   <seealso cref="OnItemAdded" />
    /// </summary>
    public virtual void OnSubItemAdded(Item item)
    {
    }

    /// <summary>
    ///   Overridable. Virtual event invoked when <paramref name="item" /> is removed from the Mobile, its
    ///   <see cref="Mobile.Backpack">backpack</see>, or its <see cref="Mobile.BankBox">bank box</see>.
    ///   <seealso cref="OnSubItemAdded" />
    ///   <seealso cref="OnItemRemoved" />
    /// </summary>
    public virtual void OnSubItemRemoved(Item item)
    {
    }

    public virtual void OnItemBounceCleared(Item item)
    {
    }

    public virtual void OnSubItemBounceCleared(Item item)
    {
    }

    public void AddItem(Item item)
    {
      if (item?.Deleted != false)
        return;

      if (item.Parent == this)
        return;
      if (item.Parent is Mobile parentMobile)
        parentMobile.RemoveItem(item);
      else if (item.Parent is Item parentItem)
        parentItem.RemoveItem(item);
      else
        item.SendRemovePacket();

      item.Parent = this;
      item.Map = m_Map;

      Items.Add(item);

      if (!item.IsVirtualItem)
      {
        UpdateTotal(item, TotalType.Gold, item.TotalGold);
        UpdateTotal(item, TotalType.Items, item.TotalItems + 1);
        UpdateTotal(item, TotalType.Weight, item.TotalWeight + item.PileWeight);
      }

      item.Delta(ItemDelta.Update);

      item.OnAdded(this);
      OnItemAdded(item);

      if (item.PhysicalResistance != 0 || item.FireResistance != 0 || item.ColdResistance != 0 ||
          item.PoisonResistance != 0 || item.EnergyResistance != 0)
        UpdateResistances();
    }

    public void RemoveItem(Item item)
    {
      if (item == null || Items == null)
        return;

      if (Items.Contains(item))
      {
        item.SendRemovePacket();

        //int oldCount = m_Items.Count;

        Items.Remove(item);

        if (!item.IsVirtualItem)
        {
          UpdateTotal(item, TotalType.Gold, -item.TotalGold);
          UpdateTotal(item, TotalType.Items, -(item.TotalItems + 1));
          UpdateTotal(item, TotalType.Weight, -(item.TotalWeight + item.PileWeight));
        }

        item.Parent = null;

        item.OnRemoved(this);
        OnItemRemoved(item);

        if (item.PhysicalResistance != 0 || item.FireResistance != 0 || item.ColdResistance != 0 ||
            item.PoisonResistance != 0 || item.EnergyResistance != 0)
          UpdateResistances();
      }
    }

    public virtual void Animate(int action, int frameCount, int repeatCount, bool forward, bool repeat, int delay)
    {
      Map map = m_Map;

      if (map == null)
        return;

      ProcessDelta();

      IPooledEnumerable<NetState> eable = map.GetClientsInRange(m_Location);

      foreach (NetState state in eable)
        if (state.Mobile.CanSee(this))
        {
          state.Mobile.ProcessDelta();

          if (Body.IsGargoyle)
          {
            frameCount = 10;

            if (Flying)
            {
              if (action >= 9 && action <= 11)
                action = 71;
              else if (action >= 12 && action <= 14)
                action = 72;
              else if (action == 20)
                action = 77;
              else if (action == 31)
                action = 71;
              else if (action == 34)
                action = 78;
              else if (action >= 200 && action <= 259)
                action = 75;
              else if (action >= 260 && action <= 270) action = 75;
            }
            else
            {
              if (action >= 200 && action <= 259)
                action = 17;
              else if (action >= 260 && action <= 270)
                action = 16;
            }
          }

          Packets.SendMobileAnimation(state, this, action, frameCount, repeatCount, forward, repeat, delay);
        }

      eable.Free();
    }

    public void SendSound(int soundID)
    {
      SendSound(soundID, this);
    }

    public void SendSound(int soundID, IPoint3D p)
    {
      if (soundID == -1)
        return;

      Packets.SendPlaySound(m_NetState, soundID, p);
    }

    public void PlaySound(int soundID)
    {
      if (soundID == -1 || m_Map == null)
        return;

      IPooledEnumerable<NetState> eable = m_Map.GetClientsInRange(m_Location);

      foreach (NetState state in eable)
        if (state.Mobile.CanSee(this))
          Packets.SendPlaySound(m_NetState, soundID, this);

      eable.Free();
    }

    public virtual void OnAccessLevelChanged(AccessLevel oldLevel)
    {
    }

    public virtual void OnFameChange(int oldValue)
    {
    }

    public virtual void OnKarmaChange(int oldValue)
    {
    }

    // Mobile did something which should unhide him
    public virtual void RevealingAction()
    {
      Hidden |= m_Hidden && m_AccessLevel == AccessLevel.Player;

      DisruptiveAction(); // Anything that unhides you will also distrupt meditation
    }

    public void SendRemovePacket(bool everyone = true)
    {
      if (m_Map == null)
        return;

      IPooledEnumerable<NetState> eable = m_Map.GetClientsInRange(m_Location);

      foreach (NetState state in eable)
        if (state != m_NetState && (everyone || !state.Mobile.CanSee(this)))
          Packets.SendRemoveEntity(state, Serial);

      eable.Free();
    }

    public void ClearScreen()
    {
      if (m_Map == null || m_NetState == null)
        return;

      IPooledEnumerable<IEntity> eable = m_Map.GetObjectsInRange(m_Location, Core.GlobalMaxUpdateRange);

      foreach (IEntity o in eable)
        if (o is Mobile m)
        {
          if (m != this && Utility.InUpdateRange(m_Location, m.m_Location))
            Packets.SendRemoveEntity(m_NetState, m.Serial);
        }
        else if (o is Item item)
        {
          if (InRange(item.Location, item.GetUpdateRange(this)))
            Packets.SendRemoveEntity(m_NetState, item.Serial);
        }

      eable.Free();
    }

<<<<<<< HEAD
=======
    public bool Send(Packet p)
    {
      return Send(p, false);
    }

    public bool Send(Packet p, bool throwOnOffline)
    {
      if (m_NetState != null)
      {
        m_NetState.Send(p);
        return true;
      }

      if (throwOnOffline)
        throw new MobileNotConnectedException(this, "Packet could not be sent.");

      return false;
    }

>>>>>>> 64d59ce2
    /// <summary>
    ///   Overridable. Event invoked before the Mobile says something.
    ///   <seealso cref="DoSpeech" />
    /// </summary>
    public virtual void OnSaid(SpeechEventArgs e)
    {
      if (Squelched)
      {
        if (Core.ML)
          SendLocalizedMessage(500168); // You can not say anything, you have been muted.
        else
          SendMessage("You can not say anything, you have been squelched."); //Cliloc ITSELF changed during ML.

        e.Blocked = true;
      }

      if (!e.Blocked)
        RevealingAction();
    }

    public virtual bool HandlesOnSpeech(Mobile from) => false;

    /// <summary>
    ///   Overridable. Virtual event invoked when the Mobile hears speech. This event will only be invoked if
    ///   <see cref="HandlesOnSpeech" /> returns true.
    ///   <seealso cref="DoSpeech" />
    /// </summary>
    public virtual void OnSpeech(SpeechEventArgs e)
    {
    }

    public void SendEverything()
    {
      NetState ns = m_NetState;

      if (m_Map != null && ns != null)
      {
        IPooledEnumerable<IEntity> eable = m_Map.GetObjectsInRange(m_Location, Core.GlobalMaxUpdateRange);

        foreach (IEntity o in eable)
          if (o is Item item)
          {
            if (CanSee(item) && InRange(item.Location, item.GetUpdateRange(this)))
              item.SendInfoTo(ns);
          }
          else if (o is Mobile m)
          {
            if (CanSee(m) && Utility.InUpdateRange(m_Location, m.m_Location))
            {
              Packets.SendMobileIncoming(ns, this, m);

              if (ns.StygianAbyss)
              {
                if (m.Poisoned)
                  Packets.SendHealthbarPoison(ns, m);

                if (m.Blessed || m.YellowHealthbar)
                  Packets.SendHealthbarYellow(ns, m);
              }

              if (m.IsDeadBondedPet)
                Packets.SendBondStatus(ns, m.Serial, true);

              if (ObjectPropertyList.Enabled)
                m.PropertyList.SendOPLInfo(ns);
            }
          }

        eable.Free();
      }
    }

    public void UpdateRegion()
    {
      if (Deleted)
        return;

      Region newRegion = Region.Find(m_Location, m_Map);

      if (newRegion != m_Region)
      {
        Region.OnRegionChange(this, m_Region, newRegion);

        m_Region = newRegion;
        OnRegionChange(m_Region, newRegion);
      }
    }

    /// <summary>
    ///   Overridable. Virtual event invoked when <see cref="Map" /> changes.
    /// </summary>
    protected virtual void OnMapChange(Map oldMap)
    {
    }


    public void SetDirection(Direction dir)
    {
      m_Direction = dir;
    }

    public virtual byte GetSeason() => m_Map?.Season ?? 1;

    public virtual int GetPacketFlags()
    {
      int flags = 0x0;

      if (m_Paralyzed || m_Frozen)
        flags |= 0x01;

      if (m_Female)
        flags |= 0x02;

      if (m_Flying)
        flags |= 0x04;

      if (m_Blessed || m_YellowHealthbar)
        flags |= 0x08;

      if (m_Warmode)
        flags |= 0x40;

      if (m_Hidden)
        flags |= 0x80;

      return flags;
    }

    // Pre-7.0.0.0 Packet Flags
    public virtual int GetOldPacketFlags()
    {
      int flags = 0x0;

      if (m_Paralyzed || m_Frozen)
        flags |= 0x01;

      if (m_Female)
        flags |= 0x02;

      if (m_Poison != null)
        flags |= 0x04;

      if (m_Blessed || m_YellowHealthbar)
        flags |= 0x08;

      if (m_Warmode)
        flags |= 0x40;

      if (m_Hidden)
        flags |= 0x80;

      return flags;
    }

    public virtual void OnGenderChanged(bool oldFemale)
    {
    }

    public virtual void ToggleFlying()
    {
    }

    /// <summary>
    ///   Overridable. Virtual event invoked after the Warmode property has changed.
    /// </summary>
    public virtual void OnWarmodeChanged()
    {
    }

    public virtual void OnHiddenChanged()
    {
      AllowedStealthSteps = 0;

      if (m_Map == null)
        return;

      IPooledEnumerable<NetState> eable = m_Map.GetClientsInRange(m_Location);

      foreach (NetState state in eable)
        if (!state.Mobile.CanSee(this))
          Packets.SendRemoveEntity(state, Serial);
        else
        {
          Packets.SendMobileIncoming(state, state.Mobile, this);

          if (IsDeadBondedPet)
            Packets.SendBondStatus(state, Serial, true);

          if (ObjectPropertyList.Enabled) PropertyList.Send(state);
        }

      eable.Free();
    }

    public virtual void OnConnected()
    {
    }

    public virtual void OnDisconnected()
    {
    }

    public virtual void OnNetStateChanged()
    {
    }

    public virtual bool CanSee(object o)
    {
      if (o is Item item)
        return CanSee(item);

      if (o is Mobile mobile)
        return CanSee(mobile);

      return true;
    }

    public virtual bool CanSee(Item item)
    {
      if (m_Map == Map.Internal)
        return false;
      if (item.Map == Map.Internal)
        return false;

      if (item.Parent != null)
      {
        if (item.Parent is Item parent)
        {
          if (!(CanSee(parent) && parent.IsChildVisibleTo(this, item)))
            return false;
        }
        else if (item.Parent is Mobile mobile)
        {
          if (!CanSee(mobile))
            return false;
        }
      }

      if (item is BankBox box && m_AccessLevel <= AccessLevel.Counselor && (box.Owner != this || !box.Opened))
        return false;

      if (item is SecureTradeContainer container)
      {
        SecureTrade trade = container.Trade;

        if (trade != null && trade.From.Mobile != this && trade.To.Mobile != this)
          return false;
      }

      return !item.Deleted && item.Map == m_Map && (item.Visible || m_AccessLevel > AccessLevel.Counselor);
    }

    public virtual bool CanSee(Mobile m)
    {
      if (Deleted || m.Deleted || m_Map == Map.Internal || m.m_Map == Map.Internal)
        return false;

      return this == m || m.m_Map == m_Map &&
             (!m.Hidden || m_AccessLevel != AccessLevel.Player &&
              (m_AccessLevel >= m.AccessLevel || m_AccessLevel >= AccessLevel.Administrator)) &&
             (m.Alive || Core.SE && Skills.SpiritSpeak.Value >= 100.0 || !Alive ||
              m_AccessLevel > AccessLevel.Player || m.Warmode);
    }

    public virtual bool CanBeRenamedBy(Mobile from) => from.AccessLevel >= AccessLevel.GameMaster && from.m_AccessLevel > m_AccessLevel;

    public virtual void OnGuildTitleChange(string oldTitle)
    {
    }

    public virtual void OnAfterNameChange(string oldName, string newName)
    {
    }

    public virtual void OnGuildChange(BaseGuild oldGuild)
    {
    }

    public virtual int SafeBody(int body)
    {
      int delta = -1;

      for (int i = 0; delta < 0 && i < m_InvalidBodies.Length; ++i)
        delta = m_InvalidBodies[i] - body;

      return delta != 0 ? body : 0;
    }

    public void ClearProperties()
    {
      m_PropertyList = null;
    }

    public void InvalidateProperties()
    {
      if (!ObjectPropertyList.Enabled)
        return;

      if (m_Map != null && m_Map != Map.Internal && !World.Loading)
      {
        ObjectPropertyList oldList = m_PropertyList;
        ClearProperties();

        if (oldList?.Hash != PropertyList.Hash)
          Delta(MobileDelta.Properties);
      }
      else
        ClearProperties();
    }

    public virtual void SetLocation(Point3D newLocation, bool isTeleport)
    {
      if (Deleted)
        return;

      Point3D oldLocation = m_Location;

      if (oldLocation == newLocation)
        return;

      m_Location = newLocation;
      UpdateRegion();

      BankBox box = FindBankNoCreate();

      if (box?.Opened == true)
        box.Close();

      m_NetState?.ValidateAllTrades();

      m_Map?.OnMove(oldLocation, this);

      if (isTeleport && m_NetState != null && (!m_NetState.HighSeas || !NoMoveHS))
      {
        m_NetState.Sequence = 0;

        Packets.SendMobileUpdate(m_NetState, this);

        ClearFastwalkStack();
      }

      Map map = m_Map;

      if (map != null)
      {
        // First, send a remove message to everyone who can no longer see us. (inOldRange && !inNewRange)

        IPooledEnumerable<NetState> eable = map.GetClientsInRange(oldLocation);

        foreach (NetState ns in eable)
          if (ns != m_NetState && !Utility.InUpdateRange(newLocation, ns.Mobile.Location))
            Packets.SendRemoveEntity(ns, Serial);

        eable.Free();

        NetState ourState = m_NetState;

        // Check to see if we are attached to a client
        if (ourState != null)
        {
          IPooledEnumerable<IEntity> eeable = map.GetObjectsInRange(newLocation, Core.GlobalMaxUpdateRange);

          // We are attached to a client, so it's a bit more complex. We need to send new items and people to ourself, and ourself to other clients

          foreach (IEntity o in eeable)
            if (o is Item item)
            {
              int range = item.GetUpdateRange(this);
              Point3D loc = item.Location;

              if (!Utility.InRange(oldLocation, loc, range) && Utility.InRange(newLocation, loc, range) &&
                  CanSee(item))
                item.SendInfoTo(ourState);
            }
            else if (o != this && o is Mobile m)
            {
              if (!Utility.InUpdateRange(newLocation, m.m_Location))
                continue;

              bool inOldRange = Utility.InUpdateRange(oldLocation, m.m_Location);

              if (m.NetState != null &&
                  (isTeleport && (!m.m_NetState.HighSeas || !NoMoveHS) || !inOldRange) && m.CanSee(this))
              {
                Packets.SendMobileIncoming(m.m_NetState, m, this);

                if (m.m_NetState.StygianAbyss)
                {
                  Packets.SendHealthbarPoison(m.m_NetState, this);
                  Packets.SendHealthbarYellow(m.m_NetState, this);
                }

                if (IsDeadBondedPet)
                  Packets.SendBondStatus(NetState, Serial, true);

                if (ObjectPropertyList.Enabled)
                  PropertyList.Send(m.NetState);
              }

              if (inOldRange || !CanSee(m))
                continue;

              Packets.SendMobileIncoming(ourState, this, m);

              if (ourState.StygianAbyss)
              {
                Packets.SendHealthbarPoison(ourState, m);
                Packets.SendHealthbarYellow(ourState, m);
              }

              if (m.IsDeadBondedPet)
                Packets.SendBondStatus(ourState, Serial, true);

              if (ObjectPropertyList.Enabled)
                m.PropertyList.Send(ourState);
            }

          eeable.Free();
        }
        else
        {
          eable = map.GetClientsInRange(newLocation);

          // We're not attached to a client, so simply send an Incoming
          foreach (NetState ns in eable)
            if ((isTeleport && (!ns.HighSeas || !NoMoveHS) ||
                 !Utility.InUpdateRange(oldLocation, ns.Mobile.Location)) && ns.Mobile.CanSee(this))
            {
              Packets.SendMobileIncoming(ns, ns.Mobile, this);

              if (ns.StygianAbyss)
              {
                Packets.SendHealthbarPoison(ns, this);
                Packets.SendHealthbarYellow(ns, this);
              }

              if (IsDeadBondedPet)
                Packets.SendBondStatus(ns, Serial, true);

              if (ObjectPropertyList.Enabled)
                PropertyList.Send(ns);
            }

          eable.Free();
        }
      }

      OnLocationChange(oldLocation);

      Region.OnLocationChanged(this, oldLocation);
    }

    /// <summary>
    ///   Overridable. Virtual event invoked when <see cref="Location" /> changes.
    /// </summary>
    protected virtual void OnLocationChange(Point3D oldLocation)
    {
    }

    public bool HasFreeHand() => FindItemOnLayer(Layer.TwoHanded) == null;

    public virtual IWeapon GetDefaultWeapon() => DefaultWeapon;

    public BankBox FindBankNoCreate()
    {
      if (m_BankBox?.Deleted != false || m_BankBox.Parent != this)
        m_BankBox = FindItemOnLayer(Layer.Bank) as BankBox;

      return m_BankBox;
    }

    public Item FindItemOnLayer(Layer layer)
    {
      List<Item> eq = Items;
      int count = eq.Count;

      for (int i = 0; i < count; ++i)
      {
        Item item = eq[i];

        if (!item.Deleted && item.Layer == layer) return item;
      }

      return null;
    }

    public void SendIncomingPacket()
    {
      if (m_Map == null)
        return;

      IPooledEnumerable<NetState> eable = m_Map.GetClientsInRange(m_Location);

      foreach (NetState state in eable)
        if (state.Mobile.CanSee(this))
        {
          Packets.SendMobileIncoming(state, state.Mobile, this);

          if (state.StygianAbyss)
          {
            if (m_Poison != null)
              Packets.SendHealthbarPoison(state, this);

            if (m_Blessed || m_YellowHealthbar)
              Packets.SendHealthbarYellow(state, this);
          }

          if (IsDeadBondedPet)
            Packets.SendBondStatus(state, Serial, true);

          if (ObjectPropertyList.Enabled)
            PropertyList.Send(state);
        }

      eable.Free();
    }

    public bool PlaceInBackpack(Item item) =>
      !item.Deleted && Backpack?.TryDropItem(this, item, false) == true;

    public bool AddToBackpack(Item item)
    {
      if (item.Deleted)
        return false;

      if (PlaceInBackpack(item))
        return true;

      Point3D loc = m_Location;
      Map map = m_Map;

      if ((map == null || map == Map.Internal) && LogoutMap != null)
      {
        loc = LogoutLocation;
        map = LogoutMap;
      }

      item.MoveToWorld(loc, map);
      return false;
    }

    public virtual bool CheckLift(Mobile from, Item item, ref LRReason reject) => true;

    public virtual bool CheckNonlocalLift(Mobile from, Item item) =>
      from == this || from.AccessLevel > AccessLevel && from.AccessLevel >= AccessLevel.GameMaster;

    public virtual bool CheckTrade(Mobile to, Item item, SecureTradeContainer cont, bool message, bool checkItems,
      int plusItems, int plusWeight) => true;

    public virtual bool OpenTrade(Mobile from, Item offer = null)
    {
      if (!from.Player || !Player || !from.Alive || !Alive) return false;

      NetState ourState = m_NetState;
      NetState theirState = from.m_NetState;

      if (ourState == null || theirState == null) return false;

      SecureTradeContainer cont = theirState.FindTradeContainer(this);

      if (!from.CheckTrade(this, offer, cont, true, true, 0, 0)) return false;

      cont ??= theirState.AddTrade(ourState);

      if (offer != null) cont.DropItem(offer);

      return true;
    }

    /// <summary>
    ///   Overridable. Event invoked when a Mobile (<paramref name="from" />) drops an
    ///   <see cref="Item">
    ///     <paramref name="dropped" />
    ///   </see>
    ///   onto the Mobile.
    /// </summary>
    public virtual bool OnDragDrop(Mobile from, Item dropped)
    {
      if (from == this)
      {
        Container pack = Backpack;
        return pack != null && dropped.DropToItem(from, pack, new Point3D(-1, -1, 0));
      }

      return from.InRange(Location, 2) && OpenTrade(from, dropped);
    }

    public virtual bool CheckEquip(Item item)
    {
      for (int i = 0; i < Items.Count; ++i)
        if (Items[i].CheckConflictingLayer(this, item, item.Layer) ||
            item.CheckConflictingLayer(this, Items[i], Items[i].Layer))
          return false;

      return true;
    }

    /// <summary>
    ///   Overridable. Virtual event invoked when the Mobile attempts to wear <paramref name="item" />.
    /// </summary>
    /// <returns>True if the request is accepted, false if otherwise.</returns>
    public virtual bool OnEquip(Item item)
    {
      // For some reason OSI allows equipping quest items, but they are unmarked in the process
      if (item.QuestItem)
      {
        item.QuestItem = false;
        SendLocalizedMessage(
          1074769); // An item must be in your backpack (and not in a container within) to be toggled as a quest item.
      }

      return true;
    }

    /// <summary>
    ///   Overridable. Virtual event invoked when the Mobile attempts to lift <paramref name="item" />.
    /// </summary>
    /// <returns>True if the lift is allowed, false if otherwise.</returns>
    /// <example>
    ///   The following example demonstrates usage. It will disallow any attempts to pick up a pick axe if the Mobile does not have
    ///   enough strength.
    ///   <code>
    ///   public override bool OnDragLift( Item item )
    ///   {
    ///  		if ( item is Pickaxe &amp;&amp; this.Str &lt; 60 )
    ///  		{
    ///  			SendMessage( "That is too heavy for you to lift." );
    ///  			return false;
    ///  		}
    ///
    ///  		return base.OnDragLift( item );
    ///   }</code>
    /// </example>
<<<<<<< HEAD
    public virtual bool OnDragLift(Item item) => true;
=======
    public virtual bool OnDragLift(Item item)
    {
      return true;
    }
>>>>>>> 64d59ce2

    /// <summary>
    ///   Overridable. Virtual event invoked when the Mobile attempts to drop <paramref name="item" /> into a
    ///   <see cref="Container">
    ///     <paramref name="container" />
    ///   </see>
    ///   .
    /// </summary>
    /// <returns>True if the drop is allowed, false if otherwise.</returns>
<<<<<<< HEAD
    public virtual bool OnDroppedItemInto(Item item, Container container, Point3D loc) => true;
=======
    public virtual bool OnDroppedItemInto(Item item, Container container, Point3D loc)
    {
      return true;
    }
>>>>>>> 64d59ce2

    /// <summary>
    ///   Overridable. Virtual event invoked when the Mobile attempts to drop <paramref name="item" /> directly onto another
    ///   <see cref="Item" />, <paramref name="target" />. This is the case of stacking items.
    /// </summary>
    /// <returns>True if the drop is allowed, false if otherwise.</returns>
<<<<<<< HEAD
    public virtual bool OnDroppedItemOnto(Item item, Item target) => true;
=======
    public virtual bool OnDroppedItemOnto(Item item, Item target)
    {
      return true;
    }
>>>>>>> 64d59ce2

    /// <summary>
    ///   Overridable. Virtual event invoked when the Mobile attempts to drop <paramref name="item" /> into another
    ///   <see cref="Item" />, <paramref name="target" />. The target item is most likely a <see cref="Container" />.
    /// </summary>
    /// <returns>True if the drop is allowed, false if otherwise.</returns>
<<<<<<< HEAD
    public virtual bool OnDroppedItemToItem(Item item, Item target, Point3D loc) => true;
=======
    public virtual bool OnDroppedItemToItem(Item item, Item target, Point3D loc)
    {
      return true;
    }
>>>>>>> 64d59ce2

    /// <summary>
    ///   Overridable. Virtual event invoked when the Mobile attempts to give <paramref name="item" /> to a Mobile (
    ///   <paramref name="target" />).
    /// </summary>
    /// <returns>True if the drop is allowed, false if otherwise.</returns>
<<<<<<< HEAD
    public virtual bool OnDroppedItemToMobile(Item item, Mobile target) => true;
=======
    public virtual bool OnDroppedItemToMobile(Item item, Mobile target)
    {
      return true;
    }
>>>>>>> 64d59ce2

    /// <summary>
    ///   Overridable. Virtual event invoked when the Mobile attempts to drop <paramref name="item" /> to the world at a
    ///   <see cref="Point3D">
    ///     <paramref name="location" />
    ///   </see>
    ///   .
    /// </summary>
    /// <returns>True if the drop is allowed, false if otherwise.</returns>
<<<<<<< HEAD
    public virtual bool OnDroppedItemToWorld(Item item, Point3D location) => true;
=======
    public virtual bool OnDroppedItemToWorld(Item item, Point3D location)
    {
      return true;
    }
>>>>>>> 64d59ce2

    /// <summary>
    ///   Overridable. Virtual event when <paramref name="from" /> successfully uses <paramref name="item" /> while it's on this
    ///   Mobile.
    ///   <seealso cref="Item.OnItemUsed" />
    /// </summary>
    public virtual void OnItemUsed(Mobile from, Item item)
    {
    }

    public virtual bool CheckNonlocalDrop(Mobile from, Item item, Item target) =>
      from == this || from.AccessLevel > AccessLevel && from.AccessLevel >= AccessLevel.GameMaster;

    public virtual bool CheckItemUse(Mobile from, Item item) => true;

    /// <summary>
    ///   Overridable. Virtual event invoked when <paramref name="from" /> successfully lifts <paramref name="item" /> from this
    ///   Mobile.
    ///   <seealso cref="Item.OnItemLifted" />
    /// </summary>
    public virtual void OnItemLifted(Mobile from, Item item)
    {
    }

    public virtual bool AllowItemUse(Item item) => true;

    public virtual bool AllowEquipFrom(Mobile mob) => mob == this || mob.AccessLevel >= AccessLevel.GameMaster && mob.AccessLevel > AccessLevel;

    public virtual bool EquipItem(Item item)
    {
      if (item?.Deleted != false || !item.CanEquip(this))
        return false;

      if (CheckEquip(item) && OnEquip(item) && item.OnEquip(this))
      {
        if (m_Spell?.OnCasterEquipping(item) == false)
          return false;

        //if ( m_Spell != null && m_Spell.State == SpellState.Casting )
        //	m_Spell.Disturb( DisturbType.EquipRequest );

        AddItem(item);
        return true;
      }

      return false;
    }

    public void DefaultMobileInit()
    {
      m_StatCap = 225;
      m_FollowersMax = 5;
      Skills = new Skills(this);
      Items = new List<Item>();
      StatMods = new List<StatMod>();
      SkillMods = new List<SkillMod>();
      Map = Map.Internal;
      AutoPageNotify = true;
      Aggressors = new List<AggressorInfo>();
      Aggressed = new List<AggressorInfo>();
      Virtues = new VirtueInfo();
      Stabled = new List<Mobile>();
      DamageEntries = new List<DamageEntry>();

      NextSkillTime = Core.TickCount;
      CreationTime = DateTime.UtcNow;
    }

    public virtual void Delta(MobileDelta flag)
    {
      if (m_Map == null || m_Map == Map.Internal || Deleted)
        return;

      m_DeltaFlags |= flag;

      if (!m_InDeltaQueue)
      {
        m_InDeltaQueue = true;

        if (_processing)
        {
          m_DeltaQueueR.Enqueue(this);

          try
          {
            using StreamWriter op = new StreamWriter("delta-recursion.log", true);
            op.WriteLine("# {0}", DateTime.UtcNow);
            op.WriteLine(new StackTrace());
            op.WriteLine();
          }
          catch
          {
            // ignored
          }
        }
        else
          m_DeltaQueue.Enqueue(this);
      }

      Core.Set();
    }

    public static void ProcessDeltaQueue()
    {
      _processing = true;

      if (m_DeltaQueue.Count >= 512)
      {
        ConcurrentQueue<Mobile> queue = new ConcurrentQueue<Mobile>();
        queue = Interlocked.Exchange(ref m_DeltaQueue, queue);
        do
        {
          Parallel.For(0, queue.Count,
            _ =>
            {
              if (queue.TryDequeue(out Mobile m))
                m.ProcessDelta();
            });
        } while (queue.Count > 0);
      }
      else
        while (m_DeltaQueue.TryDequeue(out Mobile m))
          m.ProcessDelta();

      _processing = false;

      while (m_DeltaQueueR.TryDequeue(out Mobile m))
        m.ProcessDelta();
    }

    public virtual void OnKillsChange(int oldValue)
    {
    }

    public bool CheckAlive(bool message = true)
    {
      if (Alive)
        return true;

      if (message)
        LocalOverheadMessage(MessageType.Regular, 0x3B2, 1019048); // I am dead and cannot do that.

      return false;
    }

    public void LaunchBrowser(string url)
    {
      m_NetState?.LaunchBrowser(url);
    }

    public void InitStats(int str, int dex, int intel)
    {
      m_Str = str;
      m_Dex = dex;
      m_Int = intel;

      Hits = HitsMax;
      Stam = StamMax;
      Mana = ManaMax;

      Delta(MobileDelta.Stat | MobileDelta.Hits | MobileDelta.Stam | MobileDelta.Mana);
    }

    public virtual void DisplayPaperdollTo(Mobile to)
    {
      EventSink.InvokePaperdollRequest(new PaperdollRequestEventArgs(to, this));
    }

    /// <summary>
    ///   Overridable. Event invoked when the Mobile requests to open his own paperdoll via the 'Open Paperdoll' macro.
    /// </summary>
    public virtual void OnPaperdollRequest()
    {
      if (CanPaperdollBeOpenedBy(this))
        DisplayPaperdollTo(this);
    }

    /// <summary>
    ///   Overridable. Event invoked when <paramref name="from" /> wants to see this Mobile's stats.
    /// </summary>
    /// <param name="from"></param>
    public virtual void OnStatsQuery(Mobile from)
    {
      if (from.Map == Map && Utility.InUpdateRange(this, from) && from.CanSee(this))
        Packets.SendMobileStatus(from.NetState, from, this, m_NetState);

      if (from == this)
        Packets.SendStatLockInfo(m_NetState, this);

      if (Party is IParty ip)
        ip.OnStatsQuery(from, this);
    }

    /// <summary>
    ///   Overridable. Event invoked when <paramref name="from" /> wants to see this Mobile's skills.
    /// </summary>
    public virtual void OnSkillsQuery(Mobile from)
    {
      if (from == this)
        Packets.SendSkillsUpdate(m_NetState, Skills);
    }

    /// <summary>
    ///   Overridable. Virtual event invoked when <see cref="Region" /> changes.
    /// </summary>
    public virtual void OnRegionChange(Region Old, Region New)
    {
    }

    /// <summary>
    ///   Overridable. Event invoked when the Mobile is single clicked.
    /// </summary>
    public virtual void OnSingleClick(Mobile from)
    {
      if (Deleted ||
          AccessLevel == AccessLevel.Player && DisableHiddenSelfClick && Hidden && from == this)
        return;

      if (GuildClickMessage)
      {
        BaseGuild guild = m_Guild;

        if (guild != null && (m_DisplayGuildTitle || m_Player && guild.Type != GuildType.Regular))
        {
          string title = GuildTitle?.Trim() ?? "";
          string type;

          if (guild.Type >= 0 && (int)guild.Type < m_GuildTypes.Length)
            type = m_GuildTypes[(int)guild.Type];
          else
            type = "";

          string text = string.Format(title.Length <= 0 ? "[{1}]{2}" : "[{0}, {1}]{2}", title, guild.Abbreviation,
            type);

          PrivateOverheadMessage(MessageType.Regular, SpeechHue, true, text, from.NetState);
        }
      }

      int hue;

      if (NameHue != -1)
        hue = NameHue;
      else if (AccessLevel > AccessLevel.Player)
        hue = 11;
      else
        hue = Notoriety.GetHue(Notoriety.Compute(from, this));

      string name = Name ?? string.Empty;

      string prefix = "";

      if (ShowFameTitle && (m_Player || m_Body.IsHuman) && m_Fame >= 10000)
        prefix = m_Female ? "Lady" : "Lord";

      string suffix = "";

      if (ClickTitle && !string.IsNullOrEmpty(Title))
        suffix = Title;

      suffix = ApplyNameSuffix(suffix);

      string val;

      if (prefix.Length > 0 && suffix.Length > 0)
        val = $"{prefix} {name} {suffix}";
      else if (prefix.Length > 0)
        val = $"{prefix} {name}";
      else if (suffix.Length > 0)
        val = $"{name} {suffix}";
      else
        val = name;

      PrivateOverheadMessage(MessageType.Label, hue, AsciiClickMessage, val, from.NetState);
    }

    public bool CheckSkill(SkillName skill, double minSkill, double maxSkill) =>
      SkillCheckLocationHandler?.Invoke(this, skill, minSkill, maxSkill) == true;

    public bool CheckSkill(SkillName skill, double chance) =>
      SkillCheckDirectLocationHandler?.Invoke(this, skill, chance) == true;

    public bool CheckTargetSkill(SkillName skill, object target, double minSkill, double maxSkill) =>
      SkillCheckTargetHandler?.Invoke(this, skill, target, minSkill, maxSkill) == true;

    public bool CheckTargetSkill(SkillName skill, object target, double chance) =>
      SkillCheckDirectTargetHandler?.Invoke(this, skill, target, chance) == true;

    public virtual void DisruptiveAction()
    {
      if (Meditating)
      {
        Meditating = false;
        SendLocalizedMessage(500134); // You stop meditating.
      }
    }

    /// <summary>
    ///   Overridable. Virtual event invoked when the sector this Mobile is in gets <see cref="Sector.Activate">activated</see>.
    /// </summary>
    public virtual void OnSectorActivate()
    {
    }

    /// <summary>
    ///   Overridable. Virtual event invoked when the sector this Mobile is in gets <see cref="Sector.Deactivate">deactivated</see>.
    /// </summary>
    public virtual void OnSectorDeactivate()
    {
    }

    private class MovementRecord
    {
      private static Queue<MovementRecord> m_InstancePool = new Queue<MovementRecord>();
      public long m_End;

      private MovementRecord(long end) => m_End = end;

      public static MovementRecord NewInstance(long end)
      {
        MovementRecord r;

        if (m_InstancePool.Count > 0)
        {
          r = m_InstancePool.Dequeue();

          r.m_End = end;
        }
        else
        {
          r = new MovementRecord(end);
        }

        return r;
      }

      public bool Expired()
      {
        bool v = Core.TickCount - m_End >= 0;

        if (v)
          m_InstancePool.Enqueue(this);

        return v;
      }
    }

    private class WarmodeTimer : Timer
    {
      private Mobile m_Mobile;

      public WarmodeTimer(Mobile m, bool value)
        : base(WarmodeSpamDelay)
      {
        m_Mobile = m;
        Value = value;
      }

      public bool Value{ get; set; }

      protected override void OnTick()
      {
        m_Mobile.Warmode = Value;
        m_Mobile.m_WarmodeChanges = 0;

        m_Mobile.m_WarmodeTimer = null;
      }
    }

    private class SimpleTarget : Target
    {
      private TargetCallback m_Callback;

      public SimpleTarget(int range, TargetFlags flags, bool allowGround, TargetCallback callback)
        : base(range, allowGround, flags) =>
        m_Callback = callback;

      protected override void OnTarget(Mobile from, object targeted)
      {
        m_Callback?.Invoke(from, targeted);
      }
    }

    private class SimpleStateTarget<T> : Target
    {
      private TargetStateCallback<T> m_Callback;
      private T m_State;

      public SimpleStateTarget(int range, TargetFlags flags, bool allowGround, TargetStateCallback<T> callback,
        T state)
        : base(range, allowGround, flags)
      {
        m_Callback = callback;
        m_State = state;
      }

      protected override void OnTarget(Mobile from, object targeted)
      {
        m_Callback?.Invoke(from, targeted, m_State);
      }
    }

    private class AutoManifestTimer : Timer
    {
      private Mobile m_Mobile;

      public AutoManifestTimer(Mobile m, TimeSpan delay)
        : base(delay) =>
        m_Mobile = m;

      protected override void OnTick()
      {
        if (!m_Mobile.Alive)
          m_Mobile.Warmode = false;
      }
    }

    private class LocationComparer : IComparer<IEntity>
    {
      private static LocationComparer m_Instance;

      public LocationComparer(IEntity relativeTo) => RelativeTo = relativeTo;

      public IEntity RelativeTo{ get; set; }

      public int Compare(IEntity x, IEntity y) => GetDistance(x) - GetDistance(y);

      public static LocationComparer GetInstance(IEntity relativeTo)
      {
        if (m_Instance == null)
          m_Instance = new LocationComparer(relativeTo);
        else
          m_Instance.RelativeTo = relativeTo;

        return m_Instance;
      }

      private int GetDistance(IEntity p)
      {
        int x = RelativeTo.X - p.X;
        int y = RelativeTo.Y - p.Y;
        int z = RelativeTo.Z - p.Z;

        x *= 11;
        y *= 11;

        return x * x + y * y + z * z;
      }
    }

    int IComparable<IEntity>.CompareTo(IEntity other) => other == null ? -1 : Serial.CompareTo(other.Serial);

    public int CompareTo(Mobile other) => other == null ? -1 : Serial.CompareTo(other.Serial);

    #region Handlers

    public static AllowBeneficialHandler AllowBeneficialHandler{ get; set; }

    public static AllowHarmfulHandler AllowHarmfulHandler{ get; set; }

    public static SkillCheckTargetHandler SkillCheckTargetHandler{ get; set; }

    public static SkillCheckLocationHandler SkillCheckLocationHandler{ get; set; }

    public static SkillCheckDirectTargetHandler SkillCheckDirectTargetHandler{ get; set; }

    public static SkillCheckDirectLocationHandler SkillCheckDirectLocationHandler{ get; set; }

    public static AOSStatusHandler AOSStatusHandler{ get; set; }

    #endregion

    #region Regeneration

    public static RegenRateHandler HitsRegenRateHandler{ get; set; }

    public static TimeSpan DefaultHitsRate{ get; set; }

    public static RegenRateHandler StamRegenRateHandler{ get; set; }

    public static TimeSpan DefaultStamRate{ get; set; }

    public static RegenRateHandler ManaRegenRateHandler{ get; set; }

    public static TimeSpan DefaultManaRate{ get; set; }

    public static TimeSpan GetHitsRegenRate(Mobile m)
    {
      if (HitsRegenRateHandler == null)
        return DefaultHitsRate;
      return HitsRegenRateHandler(m);
    }

    public static TimeSpan GetStamRegenRate(Mobile m)
    {
      if (StamRegenRateHandler == null)
        return DefaultStamRate;
      return StamRegenRateHandler(m);
    }

    public static TimeSpan GetManaRegenRate(Mobile m)
    {
      if (ManaRegenRateHandler == null)
        return DefaultManaRate;
      return ManaRegenRateHandler(m);
    }

    #endregion

    #region Var declarations

    private Map m_Map;
    private Point3D m_Location;
    private Direction m_Direction;
    private Body m_Body;
    private int m_Hue;
    private Poison m_Poison;
    private BaseGuild m_Guild;
    private string m_GuildTitle;
    private bool m_Criminal;
    private string m_Name;
    private int m_Kills, m_ShortTermMurders;
    private string m_Language;
    private NetState m_NetState;
    private bool m_Female, m_Warmode, m_Hidden, m_Blessed, m_Flying;
    private int m_StatCap;
    private int m_Str, m_Dex, m_Int;
    private int m_Hits, m_Stam, m_Mana;
    private int m_Fame, m_Karma;
    private AccessLevel m_AccessLevel;
    private bool m_Player;
    private string m_Title;
    private int m_LightLevel;
    private int m_TotalGold, m_TotalItems, m_TotalWeight;
    private ISpell m_Spell;
    private Target m_Target;
    private Prompt m_Prompt;
    private ContextMenu m_ContextMenu;
    private Mobile m_Combatant;
    private bool m_CanHearGhosts;
    private int m_TithingPoints;
    private bool m_DisplayGuildTitle;
    private Timer m_ExpireCombatant;
    private Timer m_ExpireCriminal;
    private Timer m_ExpireAggrTimer;
    private Timer m_LogoutTimer;
    private Timer m_CombatTimer;
    private Timer m_ManaTimer, m_HitsTimer, m_StamTimer;
    private bool m_Paralyzed;
    private ParalyzedTimer m_ParaTimer;
    private bool m_Frozen;
    private FrozenTimer m_FrozenTimer;
    private int m_Hunger;
    private Region m_Region;
    private int m_VirtualArmor;
    private int m_Followers, m_FollowersMax;
    private List<object> _actions;
    private Queue<MovementRecord> m_MoveRecords;
    private int m_WarmodeChanges;
    private DateTime m_NextWarmodeChange;
    private WarmodeTimer m_WarmodeTimer;
    private int m_VirtualArmorMod;
    private Body m_BodyMod;
    private Race m_Race;

    #endregion

    #region Timers

    private class ManaTimer : Timer
    {
      private Mobile m_Owner;

      public ManaTimer(Mobile m)
        : base(GetManaRegenRate(m), GetManaRegenRate(m))
      {
        Priority = TimerPriority.FiftyMS;
        m_Owner = m;
      }

      protected override void OnTick()
      {
        if (m_Owner.CanRegenMana) // m_Owner.Alive )
          m_Owner.Mana++;

        Delay = Interval = GetManaRegenRate(m_Owner);
      }
    }

    private class HitsTimer : Timer
    {
      private Mobile m_Owner;

      public HitsTimer(Mobile m)
        : base(GetHitsRegenRate(m), GetHitsRegenRate(m))
      {
        Priority = TimerPriority.FiftyMS;
        m_Owner = m;
      }

      protected override void OnTick()
      {
        if (m_Owner.CanRegenHits) // m_Owner.Alive && !m_Owner.Poisoned )
          m_Owner.Hits++;

        Delay = Interval = GetHitsRegenRate(m_Owner);
      }
    }

    private class StamTimer : Timer
    {
      private Mobile m_Owner;

      public StamTimer(Mobile m)
        : base(GetStamRegenRate(m), GetStamRegenRate(m))
      {
        Priority = TimerPriority.FiftyMS;
        m_Owner = m;
      }

      protected override void OnTick()
      {
        if (m_Owner.CanRegenStam) // m_Owner.Alive )
          m_Owner.Stam++;

        Delay = Interval = GetStamRegenRate(m_Owner);
      }
    }

    private class LogoutTimer : Timer
    {
      private Mobile m_Mobile;

      public LogoutTimer(Mobile m)
        : base(TimeSpan.FromDays(1.0))
      {
        Priority = TimerPriority.OneSecond;
        m_Mobile = m;
      }

      protected override void OnTick()
      {
        if (m_Mobile.m_Map != Map.Internal)
        {
          EventSink.InvokeLogout(new LogoutEventArgs(m_Mobile));

          m_Mobile.LogoutLocation = m_Mobile.m_Location;
          m_Mobile.LogoutMap = m_Mobile.m_Map;

          m_Mobile.Internalize();
        }
      }
    }

    private class ParalyzedTimer : Timer
    {
      private Mobile m_Mobile;

      public ParalyzedTimer(Mobile m, TimeSpan duration)
        : base(duration)
      {
        Priority = TimerPriority.TwentyFiveMS;
        m_Mobile = m;
      }

      protected override void OnTick()
      {
        m_Mobile.Paralyzed = false;
      }
    }

    private class FrozenTimer : Timer
    {
      private Mobile m_Mobile;

      public FrozenTimer(Mobile m, TimeSpan duration)
        : base(duration)
      {
        Priority = TimerPriority.TwentyFiveMS;
        m_Mobile = m;
      }

      protected override void OnTick()
      {
        m_Mobile.Frozen = false;
      }
    }

    private class CombatTimer : Timer
    {
      private Mobile m_Mobile;

      public CombatTimer(Mobile m) : base(TimeSpan.FromSeconds(0.0), TimeSpan.FromSeconds(0.01))
      {
        m_Mobile = m;

        if (!m_Mobile.m_Player && m_Mobile.m_Dex <= 100)
          Priority = TimerPriority.FiftyMS;
      }

      protected override void OnTick()
      {
        if (Core.TickCount - m_Mobile.NextCombatTime < 0)
          return;

        Mobile combatant = m_Mobile.Combatant;

        // If no combatant, wrong map, one of us is a ghost, or cannot see, or deleted, then stop combat
        if (combatant?.Deleted != false || m_Mobile.Deleted || combatant.m_Map != m_Mobile.m_Map ||
            !combatant.Alive || !m_Mobile.Alive || !m_Mobile.CanSee(combatant) || combatant.IsDeadBondedPet ||
            m_Mobile.IsDeadBondedPet)
        {
          m_Mobile.Combatant = null;
          return;
        }

        IWeapon weapon = m_Mobile.Weapon;

        if (!m_Mobile.InRange(combatant, weapon.MaxRange))
          return;

        if (m_Mobile.InLOS(combatant))
        {
          weapon.OnBeforeSwing(m_Mobile,
            combatant); //OnBeforeSwing for checking in regards to being hidden and whatnot
          m_Mobile.RevealingAction();
          m_Mobile.NextCombatTime =
            Core.TickCount + (int)weapon.OnSwing(m_Mobile, combatant).TotalMilliseconds;
        }
      }
    }

    private class ExpireCombatantTimer : Timer
    {
      private Mobile m_Mobile;

      public ExpireCombatantTimer(Mobile m)
        : base(TimeSpan.FromMinutes(1.0))
      {
        Priority = TimerPriority.FiveSeconds;
        m_Mobile = m;
      }

      protected override void OnTick()
      {
        m_Mobile.Combatant = null;
      }
    }

    public static TimeSpan ExpireCriminalDelay{ get; set; } = TimeSpan.FromMinutes(2.0);

    private class ExpireCriminalTimer : Timer
    {
      private Mobile m_Mobile;

      public ExpireCriminalTimer(Mobile m)
        : base(ExpireCriminalDelay)
      {
        Priority = TimerPriority.FiveSeconds;
        m_Mobile = m;
      }

      protected override void OnTick()
      {
        m_Mobile.Criminal = false;
      }
    }

    private class ExpireAggressorsTimer : Timer
    {
      private Mobile m_Mobile;

      public ExpireAggressorsTimer(Mobile m)
        : base(TimeSpan.FromSeconds(5.0), TimeSpan.FromSeconds(5.0))
      {
        m_Mobile = m;
        Priority = TimerPriority.FiveSeconds;
      }

      protected override void OnTick()
      {
        if (m_Mobile.Deleted || m_Mobile.Aggressors.Count == 0 && m_Mobile.Aggressed.Count == 0)
          m_Mobile.StopAggrExpire();
        else
          m_Mobile.CheckAggrExpire();
      }
    }

    #endregion

    #region Prompts

    private class SimplePrompt : Prompt
    {
      private PromptCallback m_Callback;
      private bool m_CallbackHandlesCancel;
      private PromptCallback m_CancelCallback;

      public SimplePrompt(PromptCallback callback, PromptCallback cancelCallback)
      {
        m_Callback = callback;
        m_CancelCallback = cancelCallback;
      }

      public SimplePrompt(PromptCallback callback, bool callbackHandlesCancel = false)
      {
        m_Callback = callback;
        m_CallbackHandlesCancel = callbackHandlesCancel;
      }

      public override void OnResponse(Mobile from, string text)
      {
        m_Callback?.Invoke(from, text);
      }

      public override void OnCancel(Mobile from)
      {
        if (m_CallbackHandlesCancel && m_Callback != null)
          m_Callback(from, "");
        else
          m_CancelCallback?.Invoke(from, "");
      }
    }

    public Prompt BeginPrompt(PromptCallback callback, PromptCallback cancelCallback)
    {
      return Prompt = new SimplePrompt(callback, cancelCallback);
    }

    public Prompt BeginPrompt(PromptCallback callback, bool callbackHandlesCancel = false)
    {
      return Prompt = new SimplePrompt(callback, callbackHandlesCancel);
    }

    private class SimpleStatePrompt<T> : Prompt
    {
      private PromptStateCallback<T> m_Callback;
      private PromptStateCallback<T> m_CancelCallback;

      private T m_State;

      public SimpleStatePrompt(PromptStateCallback<T> callback, PromptStateCallback<T> cancelCallback, T state)
      {
        m_Callback = callback;
        m_CancelCallback = cancelCallback;
        m_State = state;
      }

      public SimpleStatePrompt(PromptStateCallback<T> callback, bool callbackHandlesCancel, T state)
      {
        m_Callback = callback;
        m_State = state;
        m_CancelCallback = callbackHandlesCancel ? callback : null;
      }

      public SimpleStatePrompt(PromptStateCallback<T> callback, T state) : this(callback, false, state)
      {
      }

      public override void OnResponse(Mobile from, string text)
      {
        m_Callback?.Invoke(from, text, m_State);
      }

      public override void OnCancel(Mobile from)
      {
        m_CancelCallback?.Invoke(from, "", m_State);
      }
    }

    public Prompt BeginPrompt<T>(PromptStateCallback<T> callback, PromptStateCallback<T> cancelCallback, T state)
    {
      return Prompt = new SimpleStatePrompt<T>(callback, cancelCallback, state);
    }

    public Prompt BeginPrompt<T>(PromptStateCallback<T> callback, bool callbackHandlesCancel, T state)
    {
      return Prompt = new SimpleStatePrompt<T>(callback, callbackHandlesCancel, state);
    }

    public Prompt BeginPrompt<T>(PromptStateCallback<T> callback, T state) => BeginPrompt(callback, false, state);

    public Prompt Prompt
    {
      get => m_Prompt;
      set
      {
        Prompt oldPrompt = m_Prompt;
        Prompt newPrompt = value;

        if (oldPrompt == newPrompt)
          return;

        m_Prompt = null;

        if (oldPrompt != null && newPrompt != null)
          oldPrompt.OnCancel(this);

        m_Prompt = newPrompt;

        if (newPrompt != null)
          Packets.SendUnicodePrompt(m_NetState, newPrompt.Serial);
      }
    }
    #endregion

    #region Get*Sound
    public virtual int GetAngerSound()
    {
      if (BaseSoundID != 0)
        return BaseSoundID;

      return -1;
    }

    public virtual int GetIdleSound()
    {
      if (BaseSoundID != 0)
        return BaseSoundID + 1;

      return -1;
    }

    public virtual int GetAttackSound()
    {
      if (BaseSoundID != 0)
        return BaseSoundID + 2;

      return -1;
    }

    public virtual int GetHurtSound()
    {
      if (BaseSoundID != 0)
        return BaseSoundID + 3;

      return -1;
    }

    public virtual int GetDeathSound()
    {
      if (BaseSoundID != 0) return BaseSoundID + 4;

      if (m_Body.IsHuman) return Utility.Random(m_Female ? 0x314 : 0x423, m_Female ? 4 : 5);
      return -1;
    }
    #endregion

    #region Get*InRange
    public IPooledEnumerable<Item> GetItemsInRange(int range) => GetItemsInRange<Item>(range);

    public IPooledEnumerable<T> GetItemsInRange<T>(int range) where T : Item =>
      m_Map?.GetItemsInRange<T>(m_Location, range) ?? Map.NullEnumerable<T>.Instance;

    public IPooledEnumerable<IEntity> GetObjectsInRange(int range) =>
      m_Map?.GetObjectsInRange(m_Location, range) ?? Map.NullEnumerable<IEntity>.Instance;

    public IPooledEnumerable<Mobile> GetMobilesInRange(int range) => GetMobilesInRange<Mobile>(range);

    public IPooledEnumerable<T> GetMobilesInRange<T>(int range) where T : Mobile =>
      m_Map?.GetMobilesInRange<T>(m_Location, range) ?? Map.NullEnumerable<T>.Instance;

    public IPooledEnumerable<NetState> GetClientsInRange(int range) =>
      m_Map.GetClientsInRange(m_Location, range) ?? Map.NullEnumerable<NetState>.Instance;
    #endregion

    #region Say/SayTo/Emote/Whisper/Yell
    public void SayTo(Mobile to, bool ascii, string text)
    {
      PrivateOverheadMessage(MessageType.Regular, SpeechHue, ascii, text, to.NetState);
    }

    public void SayTo(Mobile to, string text)
    {
      SayTo(to, false, text);
    }

    public void SayTo(Mobile to, string format, params object[] args)
    {
      SayTo(to, false, string.Format(format, args));
    }

    public void SayTo(Mobile to, bool ascii, string format, params object[] args)
    {
      SayTo(to, ascii, string.Format(format, args));
    }

    public void SayTo(Mobile to, int number)
    {
      Packets.SendMessageLocalized(to?.NetState, Serial, Body, MessageType.Regular, SpeechHue, 3, number, Name);
    }

    public void SayTo(Mobile to, int number, string args)
    {
      Packets.SendMessageLocalized(to?.NetState, Serial, Body, MessageType.Regular, SpeechHue, 3, number, Name, args);
    }

    public void Say(bool ascii, string text)
    {
      PublicOverheadMessage(MessageType.Regular, SpeechHue, ascii, text);
    }

    public void Say(string text)
    {
      PublicOverheadMessage(MessageType.Regular, SpeechHue, false, text);
    }

    public void Say(string format, params object[] args)
    {
      Say(string.Format(format, args));
    }

    public void Say(int number, AffixType type, string affix, string args)
    {
      PublicOverheadMessage(MessageType.Regular, SpeechHue, number, type, affix, args);
    }

    public void Say(int number, string args = "")
    {
      PublicOverheadMessage(MessageType.Regular, SpeechHue, number, args);
    }

    public void Emote(string text)
    {
      PublicOverheadMessage(MessageType.Emote, EmoteHue, false, text);
    }

    public void Emote(string format, params object[] args)
    {
      Emote(string.Format(format, args));
    }

    public void Emote(int number, string args = "")
    {
      PublicOverheadMessage(MessageType.Emote, EmoteHue, number, args);
    }

    public void Whisper(string text)
    {
      PublicOverheadMessage(MessageType.Whisper, WhisperHue, false, text);
    }

    public void Whisper(string format, params object[] args)
    {
      Whisper(string.Format(format, args));
    }

    public void Whisper(int number, string args = "")
    {
      PublicOverheadMessage(MessageType.Whisper, WhisperHue, number, args);
    }

    public void Yell(string text)
    {
      PublicOverheadMessage(MessageType.Yell, YellHue, false, text);
    }

    public void Yell(string format, params object[] args)
    {
      Yell(string.Format(format, args));
    }

    public void Yell(int number, string args = "")
    {
      PublicOverheadMessage(MessageType.Yell, YellHue, number, args);
    }
    #endregion

    #region Gumps/Menus
    public void SendHuePicker(HuePicker p)
    {
      if (m_NetState != null)
        p.SendTo(m_NetState);
    }

    public Gump FindGump<T>() where T : Gump => m_NetState?.Gumps.Find(g => g is T);

    public bool CloseGump<T>() where T : Gump
    {
      if (m_NetState == null)
        return false;

      Gump gump = FindGump<T>();

      if (gump != null)
      {
        Packets.SendCloseGump(m_NetState, gump.TypeID, 0);
        m_NetState.RemoveGump(gump);
        gump.OnServerClose(m_NetState);
      }

      return true;
    }

    public bool CloseAllGumps()
    {
      NetState ns = m_NetState;

      if (ns == null)
        return false;

      List<Gump> gumps = new List<Gump>(ns.Gumps);

      ns.ClearGumps();

      foreach (Gump gump in gumps)
      {
        Packets.SendCloseGump(ns, gump.TypeID, 0);
        gump.OnServerClose(ns);
      }

      return true;
    }

    public bool HasGump<T>() where T : Gump => FindGump<T>() != null;

    public bool SendGump(Gump g)
    {
      if (m_NetState == null)
        return false;

      g.SendTo(m_NetState);
      return true;
    }

    public bool SendMenu(IMenu m)
    {
      if (m_NetState == null)
        return false;

      m.SendTo(m_NetState);
      return true;
    }

    #endregion

    #region Beneficial Checks/Actions

    public virtual bool CanBeBeneficial(Mobile target) => CanBeBeneficial(target, true, false);

    public virtual bool CanBeBeneficial(Mobile target, bool message) => CanBeBeneficial(target, message, false);

    public virtual bool CanBeBeneficial(Mobile target, bool message, bool allowDead)
    {
      if (target == null)
        return false;

      if (Deleted || target.Deleted || !Alive || IsDeadBondedPet ||
          !allowDead && (!target.Alive || target.IsDeadBondedPet))
      {
        if (message)
          SendLocalizedMessage(1001017); // You can not perform beneficial acts on your target.

        return false;
      }

      if (target == this)
        return true;

      if ( /*m_Player &&*/ !Region.AllowBeneficial(this, target))
      {
        // TODO: Pets
        //if ( !(target.m_Player || target.Body.IsHuman || target.Body.IsAnimal) )
        //{
        if (message)
          SendLocalizedMessage(1001017); // You can not perform beneficial acts on your target.

        return false;
        //}
      }

      return true;
    }

    public virtual bool IsBeneficialCriminal(Mobile target)
    {
      if (this == target)
        return false;

      int n = Notoriety.Compute(this, target);

      return n == Notoriety.Criminal || n == Notoriety.Murderer;
    }

    /// <summary>
    ///   Overridable. Event invoked when the Mobile <see cref="DoBeneficial">does a beneficial action</see>.
    /// </summary>
    public virtual void OnBeneficialAction(Mobile target, bool isCriminal)
    {
      if (isCriminal)
        CriminalAction(false);
    }

    public virtual void DoBeneficial(Mobile target)
    {
      if (target == null)
        return;

      OnBeneficialAction(target, IsBeneficialCriminal(target));

      Region.OnBeneficialAction(this, target);
      target.Region.OnGotBeneficialAction(this, target);
    }

    public virtual bool BeneficialCheck(Mobile target)
    {
      if (CanBeBeneficial(target, true))
      {
        DoBeneficial(target);
        return true;
      }

      return false;
    }

    #endregion

    #region Harmful Checks/Actions

    public virtual bool CanBeHarmful(Mobile target) => CanBeHarmful(target, true);

    public virtual bool CanBeHarmful(Mobile target, bool message) => CanBeHarmful(target, message, false);

    public virtual bool CanBeHarmful(Mobile target, bool message, bool ignoreOurBlessedness)
    {
      if (target == null)
        return false;

      if (Deleted || !ignoreOurBlessedness && m_Blessed || target.Deleted || target.m_Blessed || !Alive ||
          IsDeadBondedPet || !target.Alive || target.IsDeadBondedPet)
      {
        if (message)
          SendLocalizedMessage(1001018); // You can not perform negative acts on your target.

        return false;
      }

      if (target == this)
        return true;

      // TODO: Pets
      if ( /*m_Player &&*/
        !Region.AllowHarmful(this, target)
      ) //(target.m_Player || target.Body.IsHuman) && !Region.AllowHarmful( this, target )  )
      {
        if (message)
          SendLocalizedMessage(1001018); // You can not perform negative acts on your target.

        return false;
      }

      return true;
    }

    public virtual bool IsHarmfulCriminal(Mobile target)
    {
      if (this == target)
        return false;

      return Notoriety.Compute(this, target) == Notoriety.Innocent;
    }

    /// <summary>
    ///   Overridable. Event invoked when the Mobile <see cref="DoHarmful">does a harmful action</see>.
    /// </summary>
    public virtual void OnHarmfulAction(Mobile target, bool isCriminal)
    {
      if (isCriminal)
        CriminalAction(false);
    }

    public virtual void DoHarmful(Mobile target)
    {
      DoHarmful(target, false);
    }

    public virtual void DoHarmful(Mobile target, bool indirect)
    {
      if (target == null || Deleted)
        return;

      bool isCriminal = IsHarmfulCriminal(target);

      OnHarmfulAction(target, isCriminal);
      target.AggressiveAction(this, isCriminal);

      Region.OnDidHarmful(this, target);
      target.Region.OnGotHarmful(this, target);

      if (!indirect)
        Combatant = target;

      if (m_ExpireCombatant == null)
        m_ExpireCombatant = new ExpireCombatantTimer(this);
      else
        m_ExpireCombatant.Stop();

      m_ExpireCombatant.Start();
    }

    public virtual bool HarmfulCheck(Mobile target)
    {
      if (CanBeHarmful(target))
      {
        DoHarmful(target);
        return true;
      }

      return false;
    }

    #endregion

    #region Stats

    /// <summary>
    ///   Gets a list of all <see cref="StatMod">StatMod's</see> currently active for the Mobile.
    /// </summary>
    public List<StatMod> StatMods{ get; private set; }

    public bool RemoveStatMod(string name)
    {
      for (int i = 0; i < StatMods.Count; ++i)
      {
        StatMod check = StatMods[i];

        if (check.Name == name)
        {
          StatMods.RemoveAt(i);
          CheckStatTimers();
          Delta(MobileDelta.Stat | GetStatDelta(check.Type));
          return true;
        }
      }

      return false;
    }

    public StatMod GetStatMod(string name)
    {
      for (int i = 0; i < StatMods.Count; ++i)
      {
        StatMod check = StatMods[i];

        if (check.Name == name)
          return check;
      }

      return null;
    }

    public void AddStatMod(StatMod mod)
    {
      for (int i = 0; i < StatMods.Count; ++i)
      {
        StatMod check = StatMods[i];

        if (check.Name == mod.Name)
        {
          Delta(MobileDelta.Stat | GetStatDelta(check.Type));
          StatMods.RemoveAt(i);
          break;
        }
      }

      StatMods.Add(mod);
      Delta(MobileDelta.Stat | GetStatDelta(mod.Type));
      CheckStatTimers();
    }

    private MobileDelta GetStatDelta(StatType type)
    {
      MobileDelta delta = 0;

      if ((type & StatType.Str) != 0)
        delta |= MobileDelta.Hits;

      if ((type & StatType.Dex) != 0)
        delta |= MobileDelta.Stam;

      if ((type & StatType.Int) != 0)
        delta |= MobileDelta.Mana;

      return delta;
    }

    /// <summary>
    ///   Computes the total modified offset for the specified stat type. Expired <see cref="StatMod" /> instances are removed.
    /// </summary>
    public int GetStatOffset(StatType type)
    {
      int offset = 0;

      for (int i = 0; i < StatMods.Count; ++i)
      {
        StatMod mod = StatMods[i];

        if (mod.HasElapsed())
        {
          StatMods.RemoveAt(i);
          Delta(MobileDelta.Stat | GetStatDelta(mod.Type));
          CheckStatTimers();

          --i;
        }
        else if ((mod.Type & type) != 0)
        {
          offset += mod.Offset;
        }
      }

      return offset;
    }

    /// <summary>
    ///   Overridable. Virtual event invoked when the <see cref="RawStr" /> changes.
    ///   <seealso cref="RawStr" />
    ///   <seealso cref="OnRawStatChange" />
    /// </summary>
    public virtual void OnRawStrChange(int oldValue)
    {
    }

    /// <summary>
    ///   Overridable. Virtual event invoked when <see cref="RawDex" /> changes.
    ///   <seealso cref="RawDex" />
    ///   <seealso cref="OnRawStatChange" />
    /// </summary>
    public virtual void OnRawDexChange(int oldValue)
    {
    }

    /// <summary>
    ///   Overridable. Virtual event invoked when the <see cref="RawInt" /> changes.
    ///   <seealso cref="RawInt" />
    ///   <seealso cref="OnRawStatChange" />
    /// </summary>
    public virtual void OnRawIntChange(int oldValue)
    {
    }

    /// <summary>
    ///   Overridable. Virtual event invoked when the <see cref="RawStr" />, <see cref="RawDex" />, or <see cref="RawInt" />
    ///   changes.
    ///   <seealso cref="OnRawStrChange" />
    ///   <seealso cref="OnRawDexChange" />
    ///   <seealso cref="OnRawIntChange" />
    /// </summary>
    public virtual void OnRawStatChange(StatType stat, int oldValue)
    {
    }

    /// <summary>
    ///   Gets or sets the base, unmodified, strength of the Mobile. Ranges from 1 to 65000, inclusive.
    ///   <seealso cref="Str" />
    ///   <seealso cref="StatMod" />
    ///   <seealso cref="OnRawStrChange" />
    ///   <seealso cref="OnRawStatChange" />
    /// </summary>
    [CommandProperty(AccessLevel.GameMaster)]
    public int RawStr
    {
      get => m_Str;
      set
      {
        if (value < 1)
          value = 1;
        else if (value > 65000)
          value = 65000;

        if (m_Str != value)
        {
          int oldValue = m_Str;

          m_Str = value;
          Delta(MobileDelta.Stat | MobileDelta.Hits);

          if (Hits < HitsMax)
          {
            m_HitsTimer ??= new HitsTimer(this);
            m_HitsTimer.Start();
          }
          else if (Hits > HitsMax) Hits = HitsMax;

          OnRawStrChange(oldValue);
          OnRawStatChange(StatType.Str, oldValue);
        }
      }
    }

    /// <summary>
    ///   Gets or sets the effective strength of the Mobile. This is the sum of the <see cref="RawStr" /> plus any additional
    ///   modifiers. Any attempts to set this value when under the influence of a <see cref="StatMod" /> will result in no change.
    ///   It ranges from 1 to 65000, inclusive.
    ///   <seealso cref="RawStr" />
    ///   <seealso cref="StatMod" />
    /// </summary>
    [CommandProperty(AccessLevel.GameMaster)]
    public virtual int Str
    {
      get
      {
        int value = m_Str + GetStatOffset(StatType.Str);

        if (value < 1)
          value = 1;
        else if (value > 65000)
          value = 65000;

        return value;
      }
      set
      {
        if (StatMods.Count == 0)
          RawStr = value;
      }
    }

    /// <summary>
    ///   Gets or sets the base, unmodified, dexterity of the Mobile. Ranges from 1 to 65000, inclusive.
    ///   <seealso cref="Dex" />
    ///   <seealso cref="StatMod" />
    ///   <seealso cref="OnRawDexChange" />
    ///   <seealso cref="OnRawStatChange" />
    /// </summary>
    [CommandProperty(AccessLevel.GameMaster)]
    public int RawDex
    {
      get => m_Dex;
      set
      {
        if (value < 1)
          value = 1;
        else if (value > 65000)
          value = 65000;

        if (m_Dex != value)
        {
          int oldValue = m_Dex;

          m_Dex = value;
          Delta(MobileDelta.Stat | MobileDelta.Stam);

          if (Stam < StamMax)
          {
            m_StamTimer ??= new StamTimer(this);
            m_StamTimer.Start();
          }
          else if (Stam > StamMax)
            Stam = StamMax;

          OnRawDexChange(oldValue);
          OnRawStatChange(StatType.Dex, oldValue);
        }
      }
    }

    /// <summary>
    ///   Gets or sets the effective dexterity of the Mobile. This is the sum of the <see cref="RawDex" /> plus any additional
    ///   modifiers. Any attempts to set this value when under the influence of a <see cref="StatMod" /> will result in no change.
    ///   It ranges from 1 to 65000, inclusive.
    ///   <seealso cref="RawDex" />
    ///   <seealso cref="StatMod" />
    /// </summary>
    [CommandProperty(AccessLevel.GameMaster)]
    public virtual int Dex
    {
      get
      {
        int value = m_Dex + GetStatOffset(StatType.Dex);

        if (value < 1)
          value = 1;
        else if (value > 65000)
          value = 65000;

        return value;
      }
      set
      {
        if (StatMods.Count == 0)
          RawDex = value;
      }
    }

    /// <summary>
    ///   Gets or sets the base, unmodified, intelligence of the Mobile. Ranges from 1 to 65000, inclusive.
    ///   <seealso cref="Int" />
    ///   <seealso cref="StatMod" />
    ///   <seealso cref="OnRawIntChange" />
    ///   <seealso cref="OnRawStatChange" />
    /// </summary>
    [CommandProperty(AccessLevel.GameMaster)]
    public int RawInt
    {
      get => m_Int;
      set
      {
        if (value < 1)
          value = 1;
        else if (value > 65000)
          value = 65000;

        if (m_Int != value)
        {
          int oldValue = m_Int;

          m_Int = value;
          Delta(MobileDelta.Stat | MobileDelta.Mana);

          if (Mana < ManaMax)
          {
            m_ManaTimer ??= new ManaTimer(this);
            m_ManaTimer.Start();
          }
          else if (Mana > ManaMax)
            Mana = ManaMax;

          OnRawIntChange(oldValue);
          OnRawStatChange(StatType.Int, oldValue);
        }
      }
    }

    /// <summary>
    ///   Gets or sets the effective intelligence of the Mobile. This is the sum of the <see cref="RawInt" /> plus any additional
    ///   modifiers. Any attempts to set this value when under the influence of a <see cref="StatMod" /> will result in no change.
    ///   It ranges from 1 to 65000, inclusive.
    ///   <seealso cref="RawInt" />
    ///   <seealso cref="StatMod" />
    /// </summary>
    [CommandProperty(AccessLevel.GameMaster)]
    public virtual int Int
    {
      get
      {
        int value = m_Int + GetStatOffset(StatType.Int);

        if (value < 1)
          value = 1;
        else if (value > 65000)
          value = 65000;

        return value;
      }
      set
      {
        if (StatMods.Count == 0)
          RawInt = value;
      }
    }

    public virtual void OnHitsChange(int oldValue)
    {
    }

    public virtual void OnStamChange(int oldValue)
    {
    }

    public virtual void OnManaChange(int oldValue)
    {
    }

    /// <summary>
    ///   Gets or sets the current hit point of the Mobile. This value ranges from 0 to <see cref="HitsMax" />, inclusive. When set
    ///   to the value of <see cref="HitsMax" />, the <see cref="AggressorInfo.CanReportMurder">CanReportMurder</see> flag of all
    ///   aggressors is reset to false, and the list of damage entries is cleared.
    /// </summary>
    [CommandProperty(AccessLevel.GameMaster)]
    public int Hits
    {
      get => m_Hits;
      set
      {
        if (Deleted)
          return;

        if (value < 0)
        {
          value = 0;
        }
        else if (value >= HitsMax)
        {
          value = HitsMax;

          m_HitsTimer?.Stop();

          for (int i = 0; i < Aggressors.Count; i++) //reset reports on full HP
            Aggressors[i].CanReportMurder = false;

          if (DamageEntries.Count > 0)
            DamageEntries.Clear(); // reset damage entries on full HP
        }

        if (value < HitsMax)
        {
          if (CanRegenHits)
          {
            m_HitsTimer ??= new HitsTimer(this);
            m_HitsTimer.Start();
          }
          else
            m_HitsTimer?.Stop();
        }

        if (m_Hits != value)
        {
          int oldValue = m_Hits;
          m_Hits = value;
          Delta(MobileDelta.Hits);
          OnHitsChange(oldValue);
        }
      }
    }

    /// <summary>
    ///   Overridable. Gets the maximum hit point of the Mobile. By default, this returns: <c>50 + (<see cref="Str" /> / 2)</c>
    /// </summary>
    [CommandProperty(AccessLevel.GameMaster)]
    public virtual int HitsMax => 50 + Str / 2;

    /// <summary>
    ///   Gets or sets the current stamina of the Mobile. This value ranges from 0 to <see cref="StamMax" />, inclusive.
    /// </summary>
    [CommandProperty(AccessLevel.GameMaster)]
    public int Stam
    {
      get => m_Stam;
      set
      {
        if (Deleted)
          return;

        if (value < 0)
          value = 0;
        else if (value >= StamMax)
        {
          value = StamMax;

          m_StamTimer?.Stop();
        }

        if (value < StamMax)
        {
          if (CanRegenStam)
          {
            m_StamTimer ??= new StamTimer(this);
            m_StamTimer.Start();
          }
          else
            m_StamTimer?.Stop();
        }

        if (m_Stam != value)
        {
          int oldValue = m_Stam;
          m_Stam = value;
          Delta(MobileDelta.Stam);
          OnStamChange(oldValue);
        }
      }
    }

    /// <summary>
    ///   Overridable. Gets the maximum stamina of the Mobile. By default, this returns:
    ///   <c>
    ///     <see cref="Dex" />
    ///   </c>
    /// </summary>
    [CommandProperty(AccessLevel.GameMaster)]
    public virtual int StamMax => Dex;

    /// <summary>
    ///   Gets or sets the current stamina of the Mobile. This value ranges from 0 to <see cref="ManaMax" />, inclusive.
    /// </summary>
    [CommandProperty(AccessLevel.GameMaster)]
    public int Mana
    {
      get => m_Mana;
      set
      {
        if (Deleted)
          return;

        if (value < 0)
        {
          value = 0;
        }
        else if (value >= ManaMax)
        {
          value = ManaMax;

          m_ManaTimer?.Stop();

          if (Meditating)
          {
            Meditating = false;
            SendLocalizedMessage(501846); // You are at peace.
          }
        }

        if (value < ManaMax)
        {
          if (CanRegenMana)
          {
            m_ManaTimer ??= new ManaTimer(this);
            m_ManaTimer.Start();
          }
          else
            m_ManaTimer?.Stop();
        }

        if (m_Mana != value)
        {
          int oldValue = m_Mana;
          m_Mana = value;
          Delta(MobileDelta.Mana);
          OnManaChange(oldValue);
        }
      }
    }

    /// <summary>
    ///   Overridable. Gets the maximum mana of the Mobile. By default, this returns:
    ///   <c>
    ///     <see cref="Int" />
    ///   </c>
    /// </summary>
    [CommandProperty(AccessLevel.GameMaster)]
    public virtual int ManaMax => Int;

    #endregion

    #region Poison/Curing

    public Timer PoisonTimer{ get; private set; }

    [CommandProperty(AccessLevel.GameMaster)]
    public Poison Poison
    {
      get => m_Poison;
      set
      {
        m_Poison = value;
        Delta(MobileDelta.HealthbarPoison);

        if (PoisonTimer != null)
        {
          PoisonTimer.Stop();
          PoisonTimer = null;
        }

        if (m_Poison != null)
        {
          PoisonTimer = m_Poison.ConstructTimer(this);

          PoisonTimer?.Start();
        }

        CheckStatTimers();
      }
    }

    /// <summary>
    ///   Overridable. Event invoked when a call to <see cref="ApplyPoison" /> failed because <see cref="CheckPoisonImmunity" />
    ///   returned false: the Mobile was resistant to the poison. By default, this broadcasts an overhead message: * The poison
    ///   seems to have no effect. *
    ///   <seealso cref="CheckPoisonImmunity" />
    ///   <seealso cref="ApplyPoison" />
    ///   <seealso cref="Poison" />
    /// </summary>
    public virtual void OnPoisonImmunity(Mobile from, Poison poison)
    {
      PublicOverheadMessage(MessageType.Emote, 0x3B2, 1005534); // * The poison seems to have no effect. *
    }

    /// <summary>
    ///   Overridable. Virtual event invoked when a call to <see cref="ApplyPoison" /> failed because
    ///   <see cref="CheckHigherPoison" /> returned false: the Mobile was already poisoned by an equal or greater strength poison.
    ///   <seealso cref="CheckHigherPoison" />
    ///   <seealso cref="ApplyPoison" />
    ///   <seealso cref="Poison" />
    /// </summary>
    public virtual void OnHigherPoison(Mobile from, Poison poison)
    {
    }

    /// <summary>
    ///   Overridable. Event invoked when a call to <see cref="ApplyPoison" /> succeeded. By default, this broadcasts an overhead
    ///   message varying by the level of the poison. Example: * Zippy begins to spasm uncontrollably. *
    ///   <seealso cref="ApplyPoison" />
    ///   <seealso cref="Poison" />
    /// </summary>
    public virtual void OnPoisoned(Mobile from, Poison poison, Poison oldPoison)
    {
      if (poison != null)
      {
        LocalOverheadMessage(MessageType.Regular, 0x21, 1042857 + poison.Level * 2);
        NonlocalOverheadMessage(MessageType.Regular, 0x21, 1042858 + poison.Level * 2, Name);
      }
    }

    /// <summary>
    ///   Overridable. Called from <see cref="ApplyPoison" />, this method checks if the Mobile is immune to some
    ///   <see cref="Poison" />. If true, <see cref="OnPoisonImmunity" /> will be invoked and
    ///   <see cref="ApplyPoisonResult.Immune" /> is returned.
    ///   <seealso cref="OnPoisonImmunity" />
    ///   <seealso cref="ApplyPoison" />
    ///   <seealso cref="Poison" />
    /// </summary>
<<<<<<< HEAD
    public virtual bool CheckPoisonImmunity(Mobile from, Poison poison) => false;

    /// <summary>
    ///   Overridable. Called from <see cref="ApplyPoison" />, this method checks if the Mobile is already poisoned by some
    ///   <see cref="Poison" /> of equal or greater strength. If true, <see cref="OnHigherPoison" /> will be invoked and
    ///   <see cref="ApplyPoisonResult.HigherPoisonActive" /> is returned.
    ///   <seealso cref="OnHigherPoison" />
    ///   <seealso cref="ApplyPoison" />
    ///   <seealso cref="Poison" />
    /// </summary>
    public virtual bool CheckHigherPoison(Mobile from, Poison poison) => m_Poison != null && m_Poison.Level >= poison.Level;

    /// <summary>
=======
    public virtual bool CheckPoisonImmunity(Mobile from, Poison poison)
    {
      return false;
    }

    /// <summary>
    ///   Overridable. Called from <see cref="ApplyPoison" />, this method checks if the Mobile is already poisoned by some
    ///   <see cref="Poison" /> of equal or greater strength. If true, <see cref="OnHigherPoison" /> will be invoked and
    ///   <see cref="ApplyPoisonResult.HigherPoisonActive" /> is returned.
    ///   <seealso cref="OnHigherPoison" />
    ///   <seealso cref="ApplyPoison" />
    ///   <seealso cref="Poison" />
    /// </summary>
    public virtual bool CheckHigherPoison(Mobile from, Poison poison)
    {
      return m_Poison != null && m_Poison.Level >= poison.Level;
    }

    /// <summary>
>>>>>>> 64d59ce2
    ///   Overridable. Attempts to apply poison to the Mobile. Checks are made such that no
    ///   <see cref="CheckHigherPoison">higher poison is active</see> and that the Mobile is not
    ///   <see cref="CheckPoisonImmunity">immune to the poison</see>. Provided those assertions are true, the
    ///   <paramref name="poison" /> is applied and <see cref="OnPoisoned" /> is invoked.
    ///   <seealso cref="Poison" />
    ///   <seealso cref="CurePoison" />
    /// </summary>
    /// <returns>
    ///   One of four possible values:
    ///   <list type="table">
    ///     <item>
    ///       <term>
    ///         <see cref="ApplyPoisonResult.Cured">Cured</see>
    ///       </term>
    ///       <description>The <paramref name="poison" /> parameter was null and so <see cref="CurePoison" /> was invoked.</description>
    ///     </item>
    ///     <item>
    ///       <term>
    ///         <see cref="ApplyPoisonResult.HigherPoisonActive">HigherPoisonActive</see>
    ///       </term>
    ///       <description>The call to <see cref="CheckHigherPoison" /> returned false.</description>
    ///     </item>
    ///     <item>
    ///       <term>
    ///         <see cref="ApplyPoisonResult.Immune">Immune</see>
    ///       </term>
    ///       <description>The call to <see cref="CheckPoisonImmunity" /> returned false.</description>
    ///     </item>
    ///     <item>
    ///       <term>
    ///         <see cref="ApplyPoisonResult.Poisoned">Poisoned</see>
    ///       </term>
    ///       <description>The <paramref name="poison" /> was successfully applied.</description>
    ///     </item>
    ///   </list>
    /// </returns>
    public virtual ApplyPoisonResult ApplyPoison(Mobile from, Poison poison)
    {
      if (poison == null)
      {
        CurePoison(from);
        return ApplyPoisonResult.Cured;
      }

      if (CheckHigherPoison(from, poison))
      {
        OnHigherPoison(from, poison);
        return ApplyPoisonResult.HigherPoisonActive;
      }

      if (CheckPoisonImmunity(from, poison))
      {
        OnPoisonImmunity(from, poison);
        return ApplyPoisonResult.Immune;
      }

      Poison oldPoison = m_Poison;
      Poison = poison;

      OnPoisoned(from, poison, oldPoison);

      return ApplyPoisonResult.Poisoned;
    }

    /// <summary>
    ///   Overridable. Called from <see cref="CurePoison" />, this method checks to see that the Mobile can be cured of
    ///   <see cref="Poison" />
    ///   <seealso cref="CurePoison" />
    ///   <seealso cref="Poison" />
    /// </summary>
<<<<<<< HEAD
    public virtual bool CheckCure(Mobile from) => true;
=======
    public virtual bool CheckCure(Mobile from)
    {
      return true;
    }
>>>>>>> 64d59ce2

    /// <summary>
    ///   Overridable. Virtual event invoked when a call to <see cref="CurePoison" /> succeeded.
    ///   <seealso cref="CurePoison" />
    ///   <seealso cref="CheckCure" />
    ///   <seealso cref="Poison" />
    /// </summary>
    public virtual void OnCured(Mobile from, Poison oldPoison)
    {
    }

    /// <summary>
    ///   Overridable. Virtual event invoked when a call to <see cref="CurePoison" /> failed.
    ///   <seealso cref="CurePoison" />
    ///   <seealso cref="CheckCure" />
    ///   <seealso cref="Poison" />
    /// </summary>
    public virtual void OnFailedCure(Mobile from)
    {
    }

    /// <summary>
    ///   Overridable. Attempts to cure any poison that is currently active.
    /// </summary>
    /// <returns>True if poison was cured, false if otherwise.</returns>
    public virtual bool CurePoison(Mobile from)
    {
      if (CheckCure(from))
      {
        Poison oldPoison = m_Poison;
        Poison = null;

        OnCured(from, oldPoison);

        return true;
      }

      OnFailedCure(from);

      return false;
    }

    #endregion

    #region Hair

    private HairInfo m_Hair;
    private FacialHairInfo m_FacialHair;

    [CommandProperty(AccessLevel.GameMaster)]
    public int HairItemID
    {
      get => m_Hair?.ItemID ?? 0;
      set
      {
        if (m_Hair == null && value > 0)
          m_Hair = new HairInfo(value);
        else if (value <= 0)
          m_Hair = null;
        else if (m_Hair != null)
          m_Hair.ItemID = value;

        Delta(MobileDelta.Hair);
      }
    }

    //		[CommandProperty( AccessLevel.GameMaster )]
    //		public int HairSerial { get { return HairInfo.FakeSerial( this ); } }

    [CommandProperty(AccessLevel.GameMaster)]
    public int FacialHairItemID
    {
      get => m_FacialHair?.ItemID ?? 0;
      set
      {
        if (m_FacialHair == null && value > 0)
          m_FacialHair = new FacialHairInfo(value);
        else if (value <= 0)
          m_FacialHair = null;
        else if (m_FacialHair != null)
          m_FacialHair.ItemID = value;

        Delta(MobileDelta.FacialHair);
      }
    }

    //		[CommandProperty( AccessLevel.GameMaster )]
    //		public int FacialHairSerial { get { return FacialHairInfo.FakeSerial( this ); } }

    [CommandProperty(AccessLevel.GameMaster)]
    public int HairHue
    {
      get => m_Hair?.Hue ?? 0;
      set
      {
        if (m_Hair != null)
        {
          m_Hair.Hue = value;
          Delta(MobileDelta.Hair);
        }
      }
    }

    [CommandProperty(AccessLevel.GameMaster)]
    public int FacialHairHue
    {
      get => m_FacialHair?.Hue ?? 0;
      set
      {
        if (m_FacialHair != null)
        {
          m_FacialHair.Hue = value;
          Delta(MobileDelta.FacialHair);
        }
      }
    }

    #endregion

    #region Effects & Particles

    public void MovingEffect(IEntity to, int itemID, int speed, int duration, bool fixedDirection, bool explodes,
      int hue, int renderMode)
    {
      Effects.SendMovingEffect(this, to, itemID, speed, duration, fixedDirection, explodes, hue, renderMode);
    }

    public void MovingEffect(IEntity to, int itemID, int speed, int duration, bool fixedDirection, bool explodes)
    {
      Effects.SendMovingEffect(this, to, itemID, speed, duration, fixedDirection, explodes);
    }

    public void MovingParticles(IEntity to, int itemID, int speed, int duration, bool fixedDirection, bool explodes,
      int hue, int renderMode, int effect, int explodeEffect, int explodeSound, EffectLayer layer, int unknown)
    {
      Effects.SendMovingParticles(this, to, itemID, speed, duration, fixedDirection, explodes, hue, renderMode, effect,
        explodeEffect, explodeSound, layer, unknown);
    }

    public void MovingParticles(IEntity to, int itemID, int speed, int duration, bool fixedDirection, bool explodes,
      int hue, int renderMode, int effect, int explodeEffect, int explodeSound, int unknown)
    {
      Effects.SendMovingParticles(this, to, itemID, speed, duration, fixedDirection, explodes, hue, renderMode, effect,
        explodeEffect, explodeSound, (EffectLayer)255, unknown);
    }

    public void MovingParticles(IEntity to, int itemID, int speed, int duration, bool fixedDirection, bool explodes,
      int effect, int explodeEffect, int explodeSound, int unknown)
    {
      Effects.SendMovingParticles(this, to, itemID, speed, duration, fixedDirection, explodes, effect, explodeEffect,
        explodeSound, unknown);
    }

    public void MovingParticles(IEntity to, int itemID, int speed, int duration, bool fixedDirection, bool explodes,
      int effect, int explodeEffect, int explodeSound)
    {
      Effects.SendMovingParticles(this, to, itemID, speed, duration, fixedDirection, explodes, 0, 0, effect,
        explodeEffect, explodeSound, 0);
    }

    public void FixedEffect(int itemID, int speed, int duration, int hue, int renderMode)
    {
      Effects.SendTargetEffect(this, itemID, speed, duration, hue, renderMode);
    }

    public void FixedEffect(int itemID, int speed, int duration)
    {
      Effects.SendTargetEffect(this, itemID, speed, duration);
    }

    public void FixedParticles(int itemID, int speed, int duration, int effect, int hue, int renderMode,
      EffectLayer layer, int unknown)
    {
      Effects.SendTargetParticles(this, itemID, speed, duration, hue, renderMode, effect, layer, unknown);
    }

    public void FixedParticles(int itemID, int speed, int duration, int effect, int hue, int renderMode,
      EffectLayer layer)
    {
      Effects.SendTargetParticles(this, itemID, speed, duration, hue, renderMode, effect, layer, 0);
    }

    public void FixedParticles(int itemID, int speed, int duration, int effect, EffectLayer layer, int unknown)
    {
      Effects.SendTargetParticles(this, itemID, speed, duration, 0, 0, effect, layer, unknown);
    }

    public void FixedParticles(int itemID, int speed, int duration, int effect, EffectLayer layer)
    {
      Effects.SendTargetParticles(this, itemID, speed, duration, 0, 0, effect, layer, 0);
    }

    public void BoltEffect()
    {
      Effects.SendBoltEffect(this);
    }

    #endregion

    #region GetDirectionTo[..]

    public Direction GetDirectionTo(int x, int y)
    {
      int dx = m_Location.m_X - x;
      int dy = m_Location.m_Y - y;

      int rx = (dx - dy) * 44;
      int ry = (dx + dy) * 44;

      int ax = Math.Abs(rx);
      int ay = Math.Abs(ry);

      Direction ret;

      if ((ay >> 1) - ax >= 0)
        ret = ry > 0 ? Direction.Up : Direction.Down;
      else if ((ax >> 1) - ay >= 0)
        ret = rx > 0 ? Direction.Left : Direction.Right;
      else if (rx >= 0 && ry >= 0)
        ret = Direction.West;
      else if (rx >= 0 && ry < 0)
        ret = Direction.South;
      else if (rx < 0 && ry < 0)
        ret = Direction.East;
      else
        ret = Direction.North;

      return ret;
    }

    public Direction GetDirectionTo(Point2D p) => GetDirectionTo(p.m_X, p.m_Y);

    public Direction GetDirectionTo(Point3D p) => GetDirectionTo(p.m_X, p.m_Y);

    public Direction GetDirectionTo(IPoint2D p) => p == null ? Direction.North : GetDirectionTo(p.X, p.Y);

    #endregion

    #region Overhead messages

    public void PublicOverheadMessage(MessageType type, int hue, bool ascii, string text, bool noLineOfSight = true)
    {
      if (m_Map == null)
        return;

      IPooledEnumerable<NetState> eable = m_Map.GetClientsInRange(m_Location);

      foreach (NetState state in eable)
        if (state.Mobile.CanSee(this) && (noLineOfSight || state.Mobile.InLOS(this)))
        {
          if (ascii)
            Packets.SendAsciiMessage(state, Serial, Body, type, hue, 3, Name, text);
          else
            Packets.SendUnicodeMessage(state, Serial, Body, type, hue, 3, Language, Name, text);
        }

      eable.Free();
    }

    public void PublicOverheadMessage(MessageType type, int hue, int number, string args = "", bool noLineOfSight = true)
    {
      if (m_Map == null)
        return;

      IPooledEnumerable<NetState> eable = m_Map.GetClientsInRange(m_Location);

      foreach (NetState state in eable)
        if (state.Mobile.CanSee(this) && (noLineOfSight || state.Mobile.InLOS(this)))
          Packets.SendMessageLocalized(state, Serial, Body, type, hue, 3, number, Name, args);

      eable.Free();
    }

    public void PublicOverheadMessage(MessageType type, int hue, int number, AffixType affixType, string affix,
      string args = "", bool noLineOfSight = false)
    {
      if (m_Map == null)
        return;

      IPooledEnumerable<NetState> eable = m_Map.GetClientsInRange(m_Location);

      foreach (NetState state in eable)
        if (state.Mobile.CanSee(this) && (noLineOfSight || state.Mobile.InLOS(this)))
          Packets.SendMessageLocalizedAffix(state, Serial, Body, type, hue, 3, number, Name, affixType,
            affix, args);

      eable.Free();
    }

    public void PrivateOverheadMessage(MessageType type, int hue, bool ascii, string text, NetState state)
    {
      if (state == null)
        return;

      if (ascii)
        Packets.SendAsciiMessage(state, Serial, Body, type, hue, 3, Name, text);
      else
        Packets.SendUnicodeMessage(state, Serial, Body, type, hue, 3, Language, Name, text);
    }

    public void PrivateOverheadMessage(MessageType type, int hue, int number, NetState state)
    {
      PrivateOverheadMessage(type, hue, number, "", state);
    }

    public void PrivateOverheadMessage(MessageType type, int hue, int number, string args, NetState state)
    {
      Packets.SendMessageLocalized(state, Serial, Body, type, hue, 3, number, Name, args);
    }

    public void LocalOverheadMessage(MessageType type, int hue, bool ascii, string text)
    {
      if (m_NetState == null)
        return;

      if (ascii)
        Packets.SendAsciiMessage(m_NetState, Serial, Body, type, hue, 3, Name, text);
      else
        Packets.SendUnicodeMessage(m_NetState, Serial, Body, type, hue, 3, Language, Name, text);
    }

    public void LocalOverheadMessage(MessageType type, int hue, int number, string args = "")
    {
      Packets.SendMessageLocalized(m_NetState, Serial, Body, type, hue, 3, number, Name, args);
    }

    public void NonlocalOverheadMessage(MessageType type, int hue, int number, string args = "")
    {
      if (m_Map == null)
        return;

      IPooledEnumerable<NetState> eable = m_Map.GetClientsInRange(m_Location);

      foreach (NetState state in eable)
        if (state != m_NetState && state.Mobile.CanSee(this))
          Packets.SendMessageLocalized(state, Serial, Body, type, hue, 3, number, Name, args);

      eable.Free();
    }

    public void NonlocalOverheadMessage(MessageType type, int hue, bool ascii, string text)
    {
      if (m_Map == null)
        return;

      IPooledEnumerable<NetState> eable = m_Map.GetClientsInRange(m_Location);

      foreach (NetState state in eable)
        if (state != m_NetState && state.Mobile.CanSee(this))
        {
          if (ascii)
            Packets.SendAsciiMessage(state, Serial, Body, type, hue, 3, Name, text);
          else
            Packets.SendUnicodeMessage(state, Serial, Body, type, hue, 3, Language, Name, text);
        }

      eable.Free();
    }

    #endregion

    #region SendLocalizedMessage

    public void SendLocalizedMessage(int number, string args = "", int hue = 0x3B2)
    {
      if (hue == 0x3B2 && string.IsNullOrEmpty(args))
        Packets.SendMessageLocalized(m_NetState, number);
      else
        Packets.SendMessageLocalized(m_NetState, Serial.MinusOne, -1, MessageType.Regular, hue, 3, number, "System", args);
    }

    public void SendLocalizedMessage(int number, bool append, string affix, string args = "", int hue = 0x3B2)
    {
      Packets.SendMessageLocalizedAffix(m_NetState, Serial.MinusOne, -1, MessageType.Regular, hue, 3, number, "System",
        (append ? AffixType.Append : AffixType.Prepend) | AffixType.System, affix, args);
    }
    #endregion

    #region Send[ASCII]Message
    public void SendMessage(string text)
    {
      SendMessage(0x3B2, text);
    }

    public void SendMessage(string format, params object[] args)
    {
      SendMessage(0x3B2, string.Format(format, args));
    }

    public void SendMessage(int hue, string text)
    {
      Packets.SendUnicodeMessage(m_NetState, Serial.MinusOne, -1, MessageType.Regular, hue, 3, "ENU", "System", text);
    }

    public void SendMessage(int hue, string format, params object[] args)
    {
      SendMessage(hue, string.Format(format, args));
    }

    public void SendAsciiMessage(string text)
    {
      SendAsciiMessage(0x3B2, text);
    }

    public void SendAsciiMessage(string format, params object[] args)
    {
      SendAsciiMessage(0x3B2, string.Format(format, args));
    }

    public void SendAsciiMessage(int hue, string text)
    {
      Packets.SendAsciiMessage(m_NetState, Serial.MinusOne, -1, MessageType.Regular, hue, 3, "System", text);
    }

    public void SendAsciiMessage(int hue, string format, params object[] args)
    {
      SendAsciiMessage(hue, string.Format(format, args));
    }
    #endregion

    #region InRange
    public bool InRange(Point2D p, int range) =>
      p.m_X >= m_Location.m_X - range
      && p.m_X <= m_Location.m_X + range
      && p.m_Y >= m_Location.m_Y - range
      && p.m_Y <= m_Location.m_Y + range;

    public bool InRange(Point3D p, int range) =>
      p.m_X >= m_Location.m_X - range
      && p.m_X <= m_Location.m_X + range
      && p.m_Y >= m_Location.m_Y - range
      && p.m_Y <= m_Location.m_Y + range;

    public bool InRange(IPoint2D p, int range) =>
      p.X >= m_Location.m_X - range
      && p.X <= m_Location.m_X + range
      && p.Y >= m_Location.m_Y - range
      && p.Y <= m_Location.m_Y + range;
    #endregion

    #region OnDoubleClick[..]
<<<<<<< HEAD
=======

>>>>>>> 64d59ce2
    /// <summary>
    ///   Overridable. Event invoked when the Mobile is double clicked. By default, this method can either dismount or open the
    ///   paperdoll.
    ///   <seealso cref="CanPaperdollBeOpenedBy" />
    ///   <seealso cref="DisplayPaperdollTo" />
    /// </summary>
    public virtual void OnDoubleClick(Mobile from)
    {
      if (this == from && (!DisableDismountInWarmode || !m_Warmode))
      {
        IMount mount = Mount;

        if (mount != null)
        {
          mount.Rider = null;
          return;
        }
      }

      if (CanPaperdollBeOpenedBy(from))
        DisplayPaperdollTo(from);
    }

    /// <summary>
    ///   Overridable. Virtual event invoked when the Mobile is double clicked by someone who is over 18 tiles away.
    ///   <seealso cref="OnDoubleClick" />
    /// </summary>
    public virtual void OnDoubleClickOutOfRange(Mobile from)
    {
    }

    /// <summary>
    ///   Overridable. Virtual event invoked when the Mobile is double clicked by someone who can no longer see the Mobile. This may
    ///   happen, for example, using 'Last Object' after the Mobile has hidden.
    ///   <seealso cref="OnDoubleClick" />
    /// </summary>
    public virtual void OnDoubleClickCantSee(Mobile from)
    {
    }

    /// <summary>
    ///   Overridable. Event invoked when the Mobile is double clicked by someone who is not alive. Similar to
    ///   <see cref="OnDoubleClick" />, this method will show the paperdoll. It does not, however, provide any dismount
    ///   functionality.
    ///   <seealso cref="OnDoubleClick" />
    /// </summary>
    public virtual void OnDoubleClickDead(Mobile from)
    {
      if (CanPaperdollBeOpenedBy(from))
        DisplayPaperdollTo(from);
    }
    #endregion

    #region Armor
    public Item ShieldArmor => FindItemOnLayer(Layer.TwoHanded);
    public Item NeckArmor => FindItemOnLayer(Layer.Neck);
    public Item HandArmor => FindItemOnLayer(Layer.Gloves);
    public Item HeadArmor => FindItemOnLayer(Layer.Helm);
    public Item ArmsArmor => FindItemOnLayer(Layer.Arms);
    public Item LegsArmor => FindItemOnLayer(Layer.InnerLegs) ?? FindItemOnLayer(Layer.Pants);
    public Item ChestArmor => FindItemOnLayer(Layer.InnerTorso) ?? FindItemOnLayer(Layer.Shirt);
    public Item Talisman => FindItemOnLayer(Layer.Talisman);
    #endregion
  }
}
<|MERGE_RESOLUTION|>--- conflicted
+++ resolved
@@ -1,9018 +1,8943 @@
-/***************************************************************************
- *                                Mobile.cs
- *                            -------------------
- *   begin                : May 1, 2002
- *   copyright            : (C) The RunUO Software Team
- *   email                : info@runuo.com
- *
- *   $Id$
- *
- ***************************************************************************/
-
-/***************************************************************************
- *
- *   This program is free software; you can redistribute it and/or modify
- *   it under the terms of the GNU General Public License as published by
- *   the Free Software Foundation; either version 2 of the License, or
- *   (at your option) any later version.
- *
- ***************************************************************************/
-
-using System;
-using System.Collections.Concurrent;
-using System.Collections.Generic;
-using System.Diagnostics;
-using System.IO;
-using System.Linq;
-using System.Text;
-using System.Threading;
-using System.Threading.Tasks;
-<<<<<<< HEAD
-=======
-using Server.Accounting;
->>>>>>> 64d59ce2
-using Server.ContextMenus;
-using Server.Gumps;
-using Server.Items;
-using Server.Menus;
-using Server.Network;
-using Server.Targeting;
-
-namespace Server
-{
-  #region Callbacks
-
-  public delegate void TargetCallback(Mobile from, object targeted);
-
-  public delegate void TargetStateCallback<in T>(Mobile from, object targeted, T state);
-
-  public delegate void PromptCallback(Mobile from, string text);
-
-  public delegate void PromptStateCallback<in T>(Mobile from, string text, T state);
-
-  #endregion
-
-  #region [...]Mods
-
-  public class TimedSkillMod : SkillMod
-  {
-    private DateTime m_Expire;
-
-    public TimedSkillMod(SkillName skill, bool relative, double value, TimeSpan delay)
-      : this(skill, relative, value, DateTime.UtcNow + delay)
-    {
-    }
-
-    public TimedSkillMod(SkillName skill, bool relative, double value, DateTime expire)
-      : base(skill, relative, value) =>
-      m_Expire = expire;
-
-    public override bool CheckCondition() => DateTime.UtcNow < m_Expire;
-  }
-
-  public class EquippedSkillMod : SkillMod
-  {
-    private Item m_Item;
-    private Mobile m_Mobile;
-
-    public EquippedSkillMod(SkillName skill, bool relative, double value, Item item, Mobile mobile)
-      : base(skill, relative, value)
-    {
-      m_Item = item;
-      m_Mobile = mobile;
-    }
-
-    public override bool CheckCondition() => !m_Item.Deleted && !m_Mobile.Deleted && m_Item.Parent == m_Mobile;
-  }
-
-  public class DefaultSkillMod : SkillMod
-  {
-    public DefaultSkillMod(SkillName skill, bool relative, double value)
-      : base(skill, relative, value)
-    {
-    }
-
-    public override bool CheckCondition() => true;
-  }
-
-  public abstract class SkillMod
-  {
-    private bool m_ObeyCap;
-    private Mobile m_Owner;
-    private bool m_Relative;
-    private SkillName m_Skill;
-    private double m_Value;
-
-    protected SkillMod(SkillName skill, bool relative, double value)
-    {
-      m_Skill = skill;
-      m_Relative = relative;
-      m_Value = value;
-    }
-
-    public bool ObeyCap
-    {
-      get => m_ObeyCap;
-      set
-      {
-        m_ObeyCap = value;
-
-        Skill sk = m_Owner?.Skills[m_Skill];
-        sk?.Update();
-      }
-    }
-
-    public Mobile Owner
-    {
-      get => m_Owner;
-      set
-      {
-        if (m_Owner != value)
-        {
-          m_Owner?.RemoveSkillMod(this);
-
-          m_Owner = value;
-
-          if (m_Owner != value)
-            m_Owner.AddSkillMod(this);
-        }
-      }
-    }
-
-    public SkillName Skill
-    {
-      get => m_Skill;
-      set
-      {
-        if (m_Skill != value)
-        {
-          Skill oldUpdate = m_Owner?.Skills[m_Skill];
-
-          m_Skill = value;
-
-          Skill sk = m_Owner?.Skills[m_Skill];
-          sk?.Update();
-          oldUpdate?.Update();
-        }
-      }
-    }
-
-    public bool Relative
-    {
-      get => m_Relative;
-      set
-      {
-        if (m_Relative != value)
-        {
-          m_Relative = value;
-
-          Skill sk = m_Owner?.Skills[m_Skill];
-          sk?.Update();
-        }
-      }
-    }
-
-    public bool Absolute
-    {
-      get => !m_Relative;
-      set
-      {
-        if (m_Relative == value)
-        {
-          m_Relative = !value;
-
-          Skill sk = m_Owner?.Skills[m_Skill];
-          sk?.Update();
-        }
-      }
-    }
-
-    public double Value
-    {
-      get => m_Value;
-      set
-      {
-        if (m_Value != value)
-        {
-          m_Value = value;
-
-          Skill sk = m_Owner?.Skills[m_Skill];
-          sk?.Update();
-        }
-      }
-    }
-
-    public void Remove()
-    {
-      Owner = null;
-    }
-
-    public abstract bool CheckCondition();
-  }
-
-  public class ResistanceMod
-  {
-    private int m_Offset;
-    private ResistanceType m_Type;
-
-    public ResistanceMod(ResistanceType type, int offset)
-    {
-      m_Type = type;
-      m_Offset = offset;
-    }
-
-    public Mobile Owner{ get; set; }
-
-    public ResistanceType Type
-    {
-      get => m_Type;
-      set
-      {
-        if (m_Type != value)
-        {
-          m_Type = value;
-
-          Owner?.UpdateResistances();
-        }
-      }
-    }
-
-    public int Offset
-    {
-      get => m_Offset;
-      set
-      {
-        if (m_Offset != value)
-        {
-          m_Offset = value;
-
-          Owner?.UpdateResistances();
-        }
-      }
-    }
-  }
-
-  public class StatMod
-  {
-    private DateTime m_Added;
-    private TimeSpan m_Duration;
-
-    public StatMod(StatType type, string name, int offset, TimeSpan duration)
-    {
-      Type = type;
-      Name = name;
-      Offset = offset;
-      m_Duration = duration;
-      m_Added = DateTime.UtcNow;
-    }
-
-    public StatType Type{ get; }
-
-    public string Name{ get; }
-
-    public int Offset{ get; }
-
-    public bool HasElapsed() => m_Duration != TimeSpan.Zero && DateTime.UtcNow - m_Added >= m_Duration;
-  }
-
-  #endregion
-
-  public class DamageEntry
-  {
-    public DamageEntry(Mobile damager) => Damager = damager;
-
-    public Mobile Damager{ get; }
-
-    public int DamageGiven{ get; set; }
-
-    public DateTime LastDamage{ get; set; }
-
-    public bool HasExpired => DateTime.UtcNow > LastDamage + ExpireDelay;
-
-    public List<DamageEntry> Responsible{ get; set; }
-
-    public static TimeSpan ExpireDelay{ get; set; } = TimeSpan.FromMinutes(2.0);
-  }
-
-  #region Enums
-
-  [Flags]
-  public enum StatType
-  {
-    Str = 1,
-    Dex = 2,
-    Int = 4,
-    All = 7
-  }
-
-  public enum StatLockType : byte
-  {
-    Up,
-    Down,
-    Locked
-  }
-
-  [CustomEnum(new[] { "North", "Right", "East", "Down", "South", "Left", "West", "Up" })]
-  [Flags]
-  public enum Direction : byte
-  {
-    North = 0x0,
-    Right = 0x1,
-    East = 0x2,
-    Down = 0x3,
-    South = 0x4,
-    Left = 0x5,
-    West = 0x6,
-    Up = 0x7,
-
-    Mask = 0x7,
-    Running = 0x80,
-    ValueMask = 0x87
-  }
-
-  [Flags]
-  public enum MobileDelta
-  {
-    None = 0x00000000,
-    Name = 0x00000001,
-    Flags = 0x00000002,
-    Hits = 0x00000004,
-    Mana = 0x00000008,
-    Stam = 0x00000010,
-    Stat = 0x00000020,
-    Noto = 0x00000040,
-    Gold = 0x00000080,
-    Weight = 0x00000100,
-    Direction = 0x00000200,
-    Hue = 0x00000400,
-    Body = 0x00000800,
-    Armor = 0x00001000,
-    StatCap = 0x00002000,
-    GhostUpdate = 0x00004000,
-    Followers = 0x00008000,
-    Properties = 0x00010000,
-    TithingPoints = 0x00020000,
-    Resistances = 0x00040000,
-    WeaponDamage = 0x00080000,
-    Hair = 0x00100000,
-    FacialHair = 0x00200000,
-    Race = 0x00400000,
-    HealthbarYellow = 0x00800000,
-    HealthbarPoison = 0x01000000,
-
-    Attributes = 0x0000001C
-  }
-
-  public enum AccessLevel
-  {
-    Player,
-    Counselor,
-    GameMaster,
-    Seer,
-    Administrator,
-    Developer,
-    Owner
-  }
-
-  public enum VisibleDamageType
-  {
-    None,
-    Related,
-    Everyone,
-    Selective
-  }
-
-  public enum ResistanceType
-  {
-    Physical,
-    Fire,
-    Cold,
-    Poison,
-    Energy
-  }
-
-  public enum ApplyPoisonResult
-  {
-    Poisoned,
-    Immune,
-    HigherPoisonActive,
-    Cured
-  }
-
-  #endregion
-
-  [Serializable]
-  public class MobileNotConnectedException : Exception
-  {
-    public MobileNotConnectedException(Mobile source, string message)
-      : base(message) =>
-      Source = source.ToString();
-  }
-
-  #region Delegates
-
-  public delegate bool SkillCheckTargetHandler(Mobile from, SkillName skill, object target, double minSkill,
-    double maxSkill);
-
-  public delegate bool SkillCheckLocationHandler(Mobile from, SkillName skill, double minSkill, double maxSkill);
-
-  public delegate bool SkillCheckDirectTargetHandler(Mobile from, SkillName skill, object target, double chance);
-
-  public delegate bool SkillCheckDirectLocationHandler(Mobile from, SkillName skill, double chance);
-
-  public delegate TimeSpan RegenRateHandler(Mobile from);
-
-  public delegate bool AllowBeneficialHandler(Mobile from, Mobile target);
-
-  public delegate bool AllowHarmfulHandler(Mobile from, Mobile target);
-
-  public delegate Container CreateCorpseHandler(Mobile from, HairInfo hair, FacialHairInfo facialhair,
-    List<Item> initialContent, List<Item> equippedItems);
-
-  public delegate int AOSStatusHandler(Mobile from, int index);
-
-  #endregion
-
-  /// <summary>
-  ///   Base class representing players, npcs, and creatures.
-  /// </summary>
-  public class Mobile : IHued, IComparable<Mobile>, ISerializable, ISpawnable
-  {
-    private const int
-      WarmodeCatchCount = 4; // Allow four warmode changes in 0.5 seconds, any more will be delay for two seconds
-
-    private static readonly TimeSpan WarmodeSpamCatch = TimeSpan.FromSeconds(Core.SE ? 1.0 : 0.5);
-    private static readonly TimeSpan WarmodeSpamDelay = TimeSpan.FromSeconds(Core.SE ? 4.0 : 2.0);
-
-<<<<<<< HEAD
-=======
-
-    private static Packet[][] m_MovingPacketCache = new Packet[][]
-    {
-      new Packet[8],
-      new Packet[8]
-    };
-
->>>>>>> 64d59ce2
-    private static List<IEntity> m_MoveList = new List<IEntity>();
-    private static List<Mobile> m_MoveClientList = new List<Mobile>();
-
-    private static object m_GhostMutateContext = new object();
-
-    private static List<Mobile> m_Hears = new List<Mobile>();
-    private static List<IEntity> m_OnSpeech = new List<IEntity>();
-
-    public static bool m_DefaultShowVisibleDamage, m_DefaultCanSeeVisibleDamage;
-
-    private static string[] m_AccessLevelNames =
-    {
-      "a player",
-      "a counselor",
-      "a game master",
-      "a seer",
-      "an administrator",
-      "a developer",
-      "an owner"
-    };
-
-    private static int[] m_InvalidBodies =
-    {
-      32,
-      95,
-      156,
-      197,
-      198
-    };
-
-    private static ConcurrentQueue<Mobile> m_DeltaQueue = new ConcurrentQueue<Mobile>();
-    private static ConcurrentQueue<Mobile> m_DeltaQueueR = new ConcurrentQueue<Mobile>();
-
-    private static bool _processing;
-
-    private static string[] m_GuildTypes =
-    {
-      "",
-      " (Chaos)",
-      " (Order)"
-    };
-
-    private Timer m_AutoManifestTimer;
-
-    private Container m_Backpack;
-
-    private BankBox m_BankBox;
-
-    private int m_ChangingCombatant;
-
-    private MobileDelta m_DeltaFlags;
-
-    private long m_EndQueue;
-
-    private Item m_Holding;
-
-    private int m_HueMod = -1;
-
-    private bool m_InDeltaQueue;
-
-    /* Logout:
-     *
-     * When a client logs into mobile x
-     *  - if ( x is Internalized ) move x to logout location and map
-     *
-     * When a client attached to a mobile disconnects
-     *  - LogoutTimer is started
-     *     - Delay is taken from Region.GetLogoutDelay to allow insta-logout regions.
-     *     - OnTick : Location and map are stored, and mobile is internalized
-     *
-     * Some things to consider:
-     *  - An internalized person getting killed (say, by poison). Where does the body go?
-     *  - Regions now have a GetLogoutDelay( Mobile m ); virtual function (see above)
-     */
-
-    private Item m_MountItem;
-
-    private string m_NameMod;
-
-    private QuestArrow m_QuestArrow;
-
-    private int m_SolidHueOverride = -1;
-
-    private StatLockType m_StrLock, m_DexLock, m_IntLock;
-
-    internal int m_TypeRef;
-
-    private IWeapon m_Weapon;
-
-    private bool m_YellowHealthbar;
-
-    public Mobile(Serial serial)
-    {
-      m_Region = Map.Internal.DefaultRegion;
-      Serial = serial;
-      Aggressors = new List<AggressorInfo>();
-      Aggressed = new List<AggressorInfo>();
-      NextSkillTime = Core.TickCount;
-      DamageEntries = new List<DamageEntry>();
-
-      Type ourType = GetType();
-      m_TypeRef = World.m_MobileTypes.IndexOf(ourType);
-
-      if (m_TypeRef == -1)
-      {
-        World.m_MobileTypes.Add(ourType);
-        m_TypeRef = World.m_MobileTypes.Count - 1;
-      }
-    }
-
-    public Mobile()
-    {
-      m_Region = Map.Internal.DefaultRegion;
-      Serial = Serial.NewMobile;
-
-      DefaultMobileInit();
-
-      World.AddMobile(this);
-
-      Type ourType = GetType();
-      m_TypeRef = World.m_MobileTypes.IndexOf(ourType);
-
-      if (m_TypeRef == -1)
-      {
-        World.m_MobileTypes.Add(ourType);
-        m_TypeRef = World.m_MobileTypes.Count - 1;
-      }
-    }
-
-    public static bool DragEffects{ get; set; } = true;
-
-    [CommandProperty(AccessLevel.GameMaster)]
-    public Race Race
-    {
-      get => m_Race ??= Race.DefaultRace;
-      set
-      {
-        Race oldRace = Race;
-
-        m_Race = value ?? Race.DefaultRace;
-
-        Body = m_Race.Body(this);
-        UpdateResistances();
-
-        Delta(MobileDelta.Race);
-
-        OnRaceChange(oldRace);
-      }
-    }
-
-    public virtual double RacialSkillBonus => 0;
-
-    public int[] Resistances{ get; private set; }
-
-    public virtual int BasePhysicalResistance => 0;
-    public virtual int BaseFireResistance => 0;
-    public virtual int BaseColdResistance => 0;
-    public virtual int BasePoisonResistance => 0;
-    public virtual int BaseEnergyResistance => 0;
-
-    [CommandProperty(AccessLevel.Counselor)]
-    public virtual int PhysicalResistance => GetResistance(ResistanceType.Physical);
-
-    [CommandProperty(AccessLevel.Counselor)]
-    public virtual int FireResistance => GetResistance(ResistanceType.Fire);
-
-    [CommandProperty(AccessLevel.Counselor)]
-    public virtual int ColdResistance => GetResistance(ResistanceType.Cold);
-
-    [CommandProperty(AccessLevel.Counselor)]
-    public virtual int PoisonResistance => GetResistance(ResistanceType.Poison);
-
-    [CommandProperty(AccessLevel.Counselor)]
-    public virtual int EnergyResistance => GetResistance(ResistanceType.Energy);
-
-    public List<ResistanceMod> ResistanceMods{ get; set; }
-
-    public static int MaxPlayerResistance{ get; set; } = 70;
-
-    public virtual bool NewGuildDisplay => false;
-
-    public List<Mobile> Stabled{ get; private set; }
-
-    [CommandProperty(AccessLevel.Counselor, AccessLevel.GameMaster)]
-    public VirtueInfo Virtues{ get; private set; }
-
-    public object Party{ get; set; }
-
-    public List<SkillMod> SkillMods{ get; private set; }
-
-    [CommandProperty(AccessLevel.GameMaster)]
-    public int VirtualArmorMod
-    {
-      get => m_VirtualArmorMod;
-      set
-      {
-        if (m_VirtualArmorMod != value)
-        {
-          m_VirtualArmorMod = value;
-
-          Delta(MobileDelta.Armor);
-        }
-      }
-    }
-
-    [CommandProperty(AccessLevel.GameMaster)]
-    public int MeleeDamageAbsorb{ get; set; }
-
-    [CommandProperty(AccessLevel.GameMaster)]
-    public int MagicDamageAbsorb{ get; set; }
-
-    [CommandProperty(AccessLevel.GameMaster)]
-    public int SkillsTotal => Skills?.Total ?? 0;
-
-    [CommandProperty(AccessLevel.GameMaster)]
-    public int SkillsCap
-    {
-      get => Skills?.Cap ?? 0;
-      set
-      {
-        if (Skills != null)
-          Skills.Cap = value;
-      }
-    }
-
-    [CommandProperty(AccessLevel.GameMaster)]
-    public int BaseSoundID{ get; set; }
-
-    public long NextCombatTime{ get; set; }
-
-    [CommandProperty(AccessLevel.GameMaster)]
-    public int NameHue{ get; set; } = -1;
-
-    [CommandProperty(AccessLevel.GameMaster)]
-    public int Hunger
-    {
-      get => m_Hunger;
-      set
-      {
-        int oldValue = m_Hunger;
-
-        if (oldValue != value)
-        {
-          m_Hunger = value;
-
-          EventSink.InvokeHungerChanged(new HungerChangedEventArgs(this, oldValue));
-        }
-      }
-    }
-
-    [CommandProperty(AccessLevel.GameMaster)]
-    public int Thirst{ get; set; }
-
-    [CommandProperty(AccessLevel.GameMaster)]
-    public int BAC{ get; set; }
-
-    /// <summary>
-    ///   Gets or sets the number of steps this player may take when hidden before being revealed.
-    /// </summary>
-    [CommandProperty(AccessLevel.GameMaster)]
-    public int AllowedStealthSteps{ get; set; }
-
-    public Item Holding
-    {
-      get => m_Holding;
-      set
-      {
-        if (m_Holding != value)
-        {
-          if (m_Holding != null)
-          {
-            UpdateTotal(m_Holding, TotalType.Weight, -(m_Holding.TotalWeight + m_Holding.PileWeight));
-
-            if (m_Holding.HeldBy == this)
-              m_Holding.HeldBy = null;
-          }
-
-          if (value != null && m_Holding != null)
-            DropHolding();
-
-          m_Holding = value;
-
-          if (m_Holding != null)
-          {
-            UpdateTotal(m_Holding, TotalType.Weight, m_Holding.TotalWeight + m_Holding.PileWeight);
-            m_Holding.HeldBy ??= this;
-          }
-        }
-      }
-    }
-
-    public long LastMoveTime{ get; set; }
-
-    [CommandProperty(AccessLevel.GameMaster)]
-    public virtual bool Paralyzed
-    {
-      get => m_Paralyzed;
-      set
-      {
-        if (m_Paralyzed != value)
-        {
-          m_Paralyzed = value;
-          Delta(MobileDelta.Flags);
-
-          SendLocalizedMessage(m_Paralyzed ? 502381 : 502382);
-
-          if (m_ParaTimer != null)
-          {
-            m_ParaTimer.Stop();
-            m_ParaTimer = null;
-          }
-        }
-      }
-    }
-
-    [CommandProperty(AccessLevel.GameMaster)]
-    public bool DisarmReady{ get; set; }
-
-    [CommandProperty(AccessLevel.GameMaster)]
-    public bool StunReady{ get; set; }
-
-    [CommandProperty(AccessLevel.GameMaster)]
-    public bool Frozen
-    {
-      get => m_Frozen;
-      set
-      {
-        if (m_Frozen != value)
-        {
-          m_Frozen = value;
-          Delta(MobileDelta.Flags);
-
-          if (m_FrozenTimer != null)
-          {
-            m_FrozenTimer.Stop();
-            m_FrozenTimer = null;
-          }
-        }
-      }
-    }
-
-    /// <summary>
-    ///   Gets or sets the <see cref="StatLockType">lock state</see> for the <see cref="RawStr" /> property.
-    /// </summary>
-    [CommandProperty(AccessLevel.Counselor, AccessLevel.GameMaster)]
-    public StatLockType StrLock
-    {
-      get => m_StrLock;
-      set
-      {
-        if (m_StrLock != value)
-        {
-          m_StrLock = value;
-          Packets.SendStatLockInfo(m_NetState, this);
-        }
-      }
-    }
-
-    /// <summary>
-    ///   Gets or sets the <see cref="StatLockType">lock state</see> for the <see cref="RawDex" /> property.
-    /// </summary>
-    [CommandProperty(AccessLevel.Counselor, AccessLevel.GameMaster)]
-    public StatLockType DexLock
-    {
-      get => m_DexLock;
-      set
-      {
-        if (m_DexLock != value)
-        {
-          m_DexLock = value;
-          Packets.SendStatLockInfo(m_NetState, this);
-        }
-      }
-    }
-
-    /// <summary>
-    ///   Gets or sets the <see cref="StatLockType">lock state</see> for the <see cref="RawInt" /> property.
-    /// </summary>
-    [CommandProperty(AccessLevel.Counselor, AccessLevel.GameMaster)]
-    public StatLockType IntLock
-    {
-      get => m_IntLock;
-      set
-      {
-        if (m_IntLock != value)
-        {
-          m_IntLock = value;
-          Packets.SendStatLockInfo(m_NetState, this);
-        }
-      }
-    }
-
-    public long NextActionTime{ get; set; }
-
-    public long NextActionMessage{ get; set; }
-
-    public static int ActionMessageDelay{ get; set; } = 125;
-
-    public static bool GlobalRegenThroughPoison{ get; set; } = true;
-
-    public virtual bool RegenThroughPoison => GlobalRegenThroughPoison;
-
-    public virtual bool CanRegenHits => Alive && (RegenThroughPoison || !Poisoned);
-    public virtual bool CanRegenStam => Alive;
-    public virtual bool CanRegenMana => Alive;
-
-    public long NextSkillTime{ get; set; }
-
-    public List<AggressorInfo> Aggressors{ get; private set; }
-
-    public List<AggressorInfo> Aggressed{ get; private set; }
-
-    public bool ChangingCombatant => m_ChangingCombatant > 0;
-
-    /// <summary>
-    ///   Overridable. Gets or sets which Mobile that this Mobile is currently engaged in combat with.
-    ///   <seealso cref="OnCombatantChange" />
-    /// </summary>
-    [CommandProperty(AccessLevel.GameMaster)]
-    public virtual Mobile Combatant
-    {
-      get => m_Combatant;
-      set
-      {
-        if (Deleted)
-          return;
-
-        if (m_Combatant != value && value != this)
-        {
-          Mobile old = m_Combatant;
-
-          ++m_ChangingCombatant;
-          m_Combatant = value;
-
-          if (m_Combatant != null && !CanBeHarmful(m_Combatant, false) ||
-              !Region.OnCombatantChange(this, old, m_Combatant))
-          {
-            m_Combatant = old;
-            --m_ChangingCombatant;
-            return;
-          }
-
-          Packets.SendChangeCombatant(m_NetState, m_Combatant?.Serial ?? Serial.Zero);
-
-          if (m_Combatant == null)
-          {
-            m_ExpireCombatant?.Stop();
-
-            m_CombatTimer?.Stop();
-
-            m_ExpireCombatant = null;
-            m_CombatTimer = null;
-          }
-          else
-          {
-            m_ExpireCombatant ??= new ExpireCombatantTimer(this);
-            m_ExpireCombatant.Start();
-
-            m_CombatTimer ??= new CombatTimer(this);
-            m_CombatTimer.Start();
-          }
-
-          if (m_Combatant != null && CanBeHarmful(m_Combatant, false))
-          {
-            DoHarmful(m_Combatant);
-
-            m_Combatant?.PlaySound(m_Combatant.GetAngerSound());
-          }
-
-          OnCombatantChange();
-          --m_ChangingCombatant;
-        }
-      }
-    }
-
-    [CommandProperty(AccessLevel.GameMaster)]
-    public int TotalGold => GetTotal(TotalType.Gold);
-
-    [CommandProperty(AccessLevel.GameMaster)]
-    public int TotalItems => GetTotal(TotalType.Items);
-
-    [CommandProperty(AccessLevel.GameMaster)]
-    public int TotalWeight => GetTotal(TotalType.Weight);
-
-    [CommandProperty(AccessLevel.GameMaster)]
-    public int TithingPoints
-    {
-      get => m_TithingPoints;
-      set
-      {
-        if (m_TithingPoints != value)
-        {
-          m_TithingPoints = value;
-
-          Delta(MobileDelta.TithingPoints);
-        }
-      }
-    }
-
-    [CommandProperty(AccessLevel.GameMaster)]
-    public int Followers
-    {
-      get => m_Followers;
-      set
-      {
-        if (m_Followers != value)
-        {
-          m_Followers = value;
-
-          Delta(MobileDelta.Followers);
-        }
-      }
-    }
-
-    [CommandProperty(AccessLevel.GameMaster)]
-    public int FollowersMax
-    {
-      get => m_FollowersMax;
-      set
-      {
-        if (m_FollowersMax != value)
-        {
-          m_FollowersMax = value;
-
-          Delta(MobileDelta.Followers);
-        }
-      }
-    }
-
-    public bool TargetLocked{ get; set; }
-
-    public Target Target
-    {
-      get => m_Target;
-      set
-      {
-        Target oldTarget = m_Target;
-        Target newTarget = value;
-
-        if (oldTarget == newTarget)
-          return;
-
-        m_Target = null;
-
-        if (oldTarget != null && newTarget != null)
-          oldTarget.Cancel(this, TargetCancelType.Overridden);
-
-        m_Target = newTarget;
-
-        if (!TargetLocked)
-          Packets.SendTargetReq(m_NetState, newTarget);
-
-        OnTargetChange();
-      }
-    }
-
-    public ContextMenu ContextMenu
-    {
-      get => m_ContextMenu;
-      set
-      {
-        m_ContextMenu = value;
-
-        if (m_ContextMenu != null && m_NetState != null)
-        {
-          // Old packet is preferred until assistants catch up
-          if (m_NetState.NewHaven && m_ContextMenu.RequiresNewPacket)
-            Packets.SendDisplayContextMenu(m_NetState, m_ContextMenu);
-          else
-            Packets.SendDisplayContextMenuOld(m_NetState, m_ContextMenu);
-        }
-      }
-    }
-
-    public bool Pushing{ get; set; }
-
-    public static int WalkFoot{ get; set; } = 400;
-
-    public static int RunFoot{ get; set; } = 200;
-
-    public static int WalkMount{ get; set; } = 200;
-
-    public static int RunMount{ get; set; } = 100;
-
-    public static AccessLevel FwdAccessOverride{ get; set; } = AccessLevel.Counselor;
-
-    public static bool FwdEnabled{ get; set; } = true;
-
-    public static bool FwdUOTDOverride{ get; set; }
-
-    public static int FwdMaxSteps{ get; set; } = 4;
-
-    public virtual bool IsDeadBondedPet => false;
-
-    public ISpell Spell
-    {
-      get => m_Spell;
-      set
-      {
-        if (m_Spell != null && value != null)
-          Console.WriteLine("Warning: Spell has been overwritten");
-
-        m_Spell = value;
-      }
-    }
-
-    [CommandProperty(AccessLevel.Administrator)]
-    public bool AutoPageNotify{ get; set; }
-
-    [CommandProperty(AccessLevel.GameMaster, AccessLevel.Owner)]
-    public IAccount Account{ get; set; }
-
-    [CommandProperty(AccessLevel.GameMaster)]
-    public int VirtualArmor
-    {
-      get => m_VirtualArmor;
-      set
-      {
-        if (m_VirtualArmor != value)
-        {
-          m_VirtualArmor = value;
-
-          Delta(MobileDelta.Armor);
-        }
-      }
-    }
-
-    [CommandProperty(AccessLevel.GameMaster)]
-    public virtual double ArmorRating => 0.0;
-
-    /// <summary>
-    ///   Overridable. Returns true if the player is alive, false if otherwise. By default, this is computed by:
-    ///   <c>!Deleted &amp;&amp; (!Player || !Body.IsGhost)</c>
-    /// </summary>
-    [CommandProperty(AccessLevel.Counselor)]
-    public virtual bool Alive => !Deleted && (!m_Player || !m_Body.IsGhost);
-
-    public static CreateCorpseHandler CreateCorpseHandler{ get; set; }
-
-    public virtual bool RetainPackLocsOnDeath => Core.AOS;
-
-    [CommandProperty(AccessLevel.GameMaster)]
-    public Container Corpse{ get; set; }
-
-    public static char[] GhostChars{ get; set; } = { 'o', 'O' };
-
-    public static bool NoSpeechLOS{ get; set; }
-
-    public static TimeSpan AutoManifestTimeout{ get; set; } = TimeSpan.FromSeconds(5.0);
-
-    public static bool InsuranceEnabled{ get; set; }
-
-    public static int ActionDelay{ get; set; } = 500;
-
-    public static VisibleDamageType VisibleDamageType{ get; set; }
-
-    public List<DamageEntry> DamageEntries{ get; private set; }
-
-    [CommandProperty(AccessLevel.GameMaster)]
-    public Mobile LastKiller{ get; set; }
-
-    public static bool DefaultShowVisibleDamage { get; set; }
-
-    public static bool DefaultCanSeeVisibleDamage { get; set; }
-
-    public virtual bool ShowVisibleDamage => DefaultShowVisibleDamage;
-    public virtual bool CanSeeVisibleDamage => DefaultCanSeeVisibleDamage;
-
-    [CommandProperty(AccessLevel.GameMaster)]
-    public bool Squelched{ get; set; }
-
-    public virtual bool ShouldCheckStatTimers => true;
-
-    [CommandProperty(AccessLevel.GameMaster)]
-    public DateTime CreationTime{ get; private set; }
-
-    [CommandProperty(AccessLevel.GameMaster)]
-    public int LightLevel
-    {
-      get => m_LightLevel;
-      set
-      {
-        if (m_LightLevel != value)
-        {
-          m_LightLevel = value;
-
-          CheckLightLevels(false);
-
-          /*if ( m_NetState != null )
-            m_NetState.Send( new PersonalLightLevel( this ) );*/
-        }
-      }
-    }
-
-    [CommandProperty(AccessLevel.Counselor, AccessLevel.GameMaster)]
-    public string Profile{ get; set; }
-
-    [CommandProperty(AccessLevel.Counselor, AccessLevel.GameMaster)]
-    public bool ProfileLocked{ get; set; }
-
-    [CommandProperty(AccessLevel.GameMaster, AccessLevel.Administrator)]
-    public bool Player
-    {
-      get => m_Player;
-      set
-      {
-        m_Player = value;
-        InvalidateProperties();
-
-        if (!m_Player && m_Dex <= 100 && m_CombatTimer != null)
-          m_CombatTimer.Priority = TimerPriority.FiftyMS;
-        else if (m_CombatTimer != null)
-          m_CombatTimer.Priority = TimerPriority.EveryTick;
-
-        CheckStatTimers();
-      }
-    }
-
-    [CommandProperty(AccessLevel.GameMaster)]
-    public string Title
-    {
-      get => m_Title;
-      set
-      {
-        m_Title = value;
-        InvalidateProperties();
-      }
-    }
-
-    public List<Item> Items{ get; private set; }
-
-    public virtual int MaxWeight => int.MaxValue;
-
-    public static IWeapon DefaultWeapon{ get; set; }
-
-    [CommandProperty(AccessLevel.Counselor)]
-    public Skills Skills{ get; private set; }
-
-    [CommandProperty(AccessLevel.Counselor, AccessLevel.Administrator)]
-    public AccessLevel AccessLevel
-    {
-      get => m_AccessLevel;
-      set
-      {
-        AccessLevel oldValue = m_AccessLevel;
-
-        if (oldValue != value)
-        {
-          m_AccessLevel = value;
-          Delta(MobileDelta.Noto);
-          InvalidateProperties();
-
-          SendMessage("Your access level has been changed. You are now {0}.", GetAccessLevelName(value));
-
-          ClearScreen();
-          SendEverything();
-
-          OnAccessLevelChanged(oldValue);
-        }
-      }
-    }
-
-    [CommandProperty(AccessLevel.GameMaster)]
-    public int Fame
-    {
-      get => m_Fame;
-      set
-      {
-        int oldValue = m_Fame;
-
-        if (oldValue != value)
-        {
-          m_Fame = value;
-
-          if (ShowFameTitle && (m_Player || m_Body.IsHuman) && oldValue >= 10000 != value >= 10000)
-            InvalidateProperties();
-
-          OnFameChange(oldValue);
-        }
-      }
-    }
-
-    [CommandProperty(AccessLevel.GameMaster)]
-    public int Karma
-    {
-      get => m_Karma;
-      set
-      {
-        int old = m_Karma;
-
-        if (old != value)
-        {
-          m_Karma = value;
-          OnKarmaChange(old);
-        }
-      }
-    }
-
-    [CommandProperty(AccessLevel.GameMaster)]
-    public bool Blessed
-    {
-      get => m_Blessed;
-      set
-      {
-        if (m_Blessed != value)
-        {
-          m_Blessed = value;
-          Delta(MobileDelta.HealthbarYellow);
-        }
-      }
-    }
-
-    public virtual int Luck => 0;
-
-    [Hue]
-    [CommandProperty(AccessLevel.GameMaster)]
-    public int HueMod
-    {
-      get => m_HueMod;
-      set
-      {
-        if (m_HueMod != value)
-        {
-          m_HueMod = value;
-
-          Delta(MobileDelta.Hue);
-        }
-      }
-    }
-
-    [Hue]
-    [CommandProperty(AccessLevel.GameMaster)]
-    public virtual int Hue
-    {
-      get
-      {
-        if (m_HueMod != -1)
-          return m_HueMod;
-
-        return m_Hue;
-      }
-      set
-      {
-        int oldHue = m_Hue;
-
-        if (oldHue != value)
-        {
-          m_Hue = value;
-
-          Delta(MobileDelta.Hue);
-        }
-      }
-    }
-
-    [CommandProperty(AccessLevel.GameMaster)]
-    public Direction Direction
-    {
-      get => m_Direction;
-      set
-      {
-        if (m_Direction != value)
-        {
-          m_Direction = value;
-
-          Delta(MobileDelta.Direction);
-          //ProcessDelta();
-        }
-      }
-    }
-
-    [CommandProperty(AccessLevel.GameMaster)]
-    public bool Female
-    {
-      get => m_Female;
-      set
-      {
-        if (m_Female != value)
-        {
-          m_Female = value;
-          Delta(MobileDelta.Flags);
-          OnGenderChanged(!m_Female);
-        }
-      }
-    }
-
-    [CommandProperty(AccessLevel.GameMaster)]
-    public bool Flying
-    {
-      get => m_Flying;
-      set
-      {
-        if (m_Flying != value)
-        {
-          m_Flying = value;
-          Delta(MobileDelta.Flags);
-        }
-      }
-    }
-
-    [CommandProperty(AccessLevel.GameMaster)]
-    public bool Warmode
-    {
-      get => m_Warmode;
-      set
-      {
-        if (Deleted)
-          return;
-
-        if (m_Warmode != value)
-        {
-          if (m_AutoManifestTimer != null)
-          {
-            m_AutoManifestTimer.Stop();
-            m_AutoManifestTimer = null;
-          }
-
-          m_Warmode = value;
-          Delta(MobileDelta.Flags);
-
-          Packets.SendSetWarMode(m_NetState, m_Warmode);
-
-          if (!m_Warmode)
-            Combatant = null;
-
-          if (!Alive)
-          {
-            if (value)
-              Delta(MobileDelta.GhostUpdate);
-            else
-              SendRemovePacket(false);
-          }
-
-          OnWarmodeChanged();
-        }
-      }
-    }
-
-    [CommandProperty(AccessLevel.GameMaster)]
-    public bool Hidden
-    {
-      get => m_Hidden;
-      set
-      {
-        if (m_Hidden != value)
-        {
-          m_Hidden = value;
-          //Delta( MobileDelta.Flags );
-
-          OnHiddenChanged();
-        }
-      }
-    }
-
-    [CommandProperty(AccessLevel.GameMaster, AccessLevel.Owner)]
-    public NetState NetState
-    {
-      get => m_NetState?.Socket != null && !m_NetState.IsDisposing ? m_NetState : null;
-      set
-      {
-        if (m_NetState != value)
-        {
-          m_Map?.OnClientChange(m_NetState, value, this);
-
-          m_Target?.Cancel(this, TargetCancelType.Disconnected);
-
-          if (m_QuestArrow != null)
-            QuestArrow = null;
-
-          m_Spell?.OnConnectionChanged();
-
-          //if ( m_Spell != null )
-          //	m_Spell.FinishSequence();
-
-          m_NetState?.CancelAllTrades();
-
-          BankBox box = FindBankNoCreate();
-
-          if (box?.Opened == true)
-            box.Close();
-
-          // REMOVED:
-          //m_Actions.Clear();
-
-          m_NetState = value;
-
-          if (m_NetState == null)
-          {
-            OnDisconnected();
-            EventSink.InvokeDisconnected(new DisconnectedEventArgs(this));
-
-            // Disconnected, start the logout timer
-
-            if (m_LogoutTimer == null)
-              m_LogoutTimer = new LogoutTimer(this);
-            else
-              m_LogoutTimer.Stop();
-
-            m_LogoutTimer.Delay = GetLogoutDelay();
-            m_LogoutTimer.Start();
-          }
-          else
-          {
-            OnConnected();
-            EventSink.InvokeConnected(new ConnectedEventArgs(this));
-
-            // Connected, stop the logout timer and if needed, move to the world
-
-            m_LogoutTimer?.Stop();
-
-            m_LogoutTimer = null;
-
-            if (m_Map == Map.Internal && LogoutMap != null)
-            {
-              Map = LogoutMap;
-              Location = LogoutLocation;
-            }
-          }
-
-          for (int i = Items.Count - 1; i >= 0; --i)
-          {
-            if (i >= Items.Count)
-              continue;
-
-            Item item = Items[i];
-
-            if (item is SecureTradeContainer)
-            {
-              for (int j = item.Items.Count - 1; j >= 0; --j)
-                if (j < item.Items.Count)
-                {
-                  item.Items[j].OnSecureTrade(this, this, this, false);
-                  AddToBackpack(item.Items[j]);
-                }
-
-              Timer.DelayCall(TimeSpan.Zero, delegate { item.Delete(); });
-            }
-          }
-
-          DropHolding();
-          OnNetStateChanged();
-        }
-      }
-    }
-
-    [CommandProperty(AccessLevel.GameMaster)]
-    public string Language
-    {
-      get => m_Language;
-      set => m_Language = value;
-    }
-
-    [CommandProperty(AccessLevel.GameMaster)]
-    public int SpeechHue{ get; set; }
-
-    [CommandProperty(AccessLevel.GameMaster)]
-    public int EmoteHue{ get; set; }
-
-    [CommandProperty(AccessLevel.GameMaster)]
-    public int WhisperHue{ get; set; }
-
-    [CommandProperty(AccessLevel.GameMaster)]
-    public int YellHue{ get; set; }
-
-    [CommandProperty(AccessLevel.GameMaster)]
-    public string GuildTitle
-    {
-      get => m_GuildTitle;
-      set
-      {
-        string old = m_GuildTitle;
-
-        if (old != value)
-        {
-          m_GuildTitle = value;
-
-          if (m_Guild?.Disbanded == false && m_GuildTitle != null)
-            SendLocalizedMessage(1018026, true, m_GuildTitle); // Your guild title has changed :
-
-          InvalidateProperties();
-
-          OnGuildTitleChange(old);
-        }
-      }
-    }
-
-    [CommandProperty(AccessLevel.GameMaster)]
-    public bool DisplayGuildTitle
-    {
-      get => m_DisplayGuildTitle;
-      set
-      {
-        m_DisplayGuildTitle = value;
-        InvalidateProperties();
-      }
-    }
-
-    [CommandProperty(AccessLevel.GameMaster)]
-    public Mobile GuildFealty{ get; set; }
-
-    [CommandProperty(AccessLevel.GameMaster)]
-    public string NameMod
-    {
-      get => m_NameMod;
-      set
-      {
-        if (m_NameMod != value)
-        {
-          m_NameMod = value;
-          Delta(MobileDelta.Name);
-          InvalidateProperties();
-        }
-      }
-    }
-
-    [CommandProperty(AccessLevel.GameMaster)]
-    public bool YellowHealthbar
-    {
-      get => m_YellowHealthbar;
-      set
-      {
-        m_YellowHealthbar = value;
-        Delta(MobileDelta.HealthbarYellow);
-      }
-    }
-
-    [CommandProperty(AccessLevel.GameMaster)]
-    public string RawName
-    {
-      get => m_Name;
-      set => Name = value;
-    }
-
-    [CommandProperty(AccessLevel.GameMaster)]
-    public virtual string Name
-    {
-      get
-      {
-        if (m_NameMod != null)
-          return m_NameMod;
-
-        return m_Name;
-      }
-      set
-      {
-        if (m_Name != value) // I'm leaving out the && m_NameMod == null
-        {
-          string oldName = m_Name;
-          m_Name = value;
-          OnAfterNameChange(oldName, m_Name);
-          Delta(MobileDelta.Name);
-          InvalidateProperties();
-        }
-      }
-    }
-
-    [CommandProperty(AccessLevel.GameMaster)]
-    public DateTime LastStrGain{ get; set; }
-
-    [CommandProperty(AccessLevel.GameMaster)]
-    public DateTime LastIntGain{ get; set; }
-
-    [CommandProperty(AccessLevel.GameMaster)]
-    public DateTime LastDexGain{ get; set; }
-
-    public DateTime LastStatGain
-    {
-      get
-      {
-        DateTime d = LastStrGain;
-
-        if (LastIntGain > d)
-          d = LastIntGain;
-
-        if (LastDexGain > d)
-          d = LastDexGain;
-
-        return d;
-      }
-      set
-      {
-        LastStrGain = value;
-        LastIntGain = value;
-        LastDexGain = value;
-      }
-    }
-
-    public BaseGuild Guild
-    {
-      get => m_Guild;
-      set
-      {
-        BaseGuild old = m_Guild;
-
-        if (old != value)
-        {
-          if (value == null)
-            GuildTitle = null;
-
-          m_Guild = value;
-
-          Delta(MobileDelta.Noto);
-          InvalidateProperties();
-
-          OnGuildChange(old);
-        }
-      }
-    }
-
-    public Region WalkRegion{ get; set; }
-
-    [CommandProperty(AccessLevel.GameMaster)]
-    public bool Poisoned => m_Poison != null;
-
-    [CommandProperty(AccessLevel.GameMaster)]
-    public bool IsBodyMod => m_BodyMod.BodyID != 0;
-
-    [CommandProperty(AccessLevel.GameMaster)]
-    public Body BodyMod
-    {
-      get => m_BodyMod;
-      set
-      {
-        if (m_BodyMod != value)
-        {
-          m_BodyMod = value;
-
-          Delta(MobileDelta.Body);
-          InvalidateProperties();
-
-          CheckStatTimers();
-        }
-      }
-    }
-
-    [Body]
-    [CommandProperty(AccessLevel.GameMaster)]
-    public Body Body
-    {
-      get
-      {
-        if (IsBodyMod)
-          return m_BodyMod;
-
-        return m_Body;
-      }
-      set
-      {
-        if (m_Body != value && !IsBodyMod)
-        {
-          m_Body = SafeBody(value);
-
-          Delta(MobileDelta.Body);
-          InvalidateProperties();
-
-          CheckStatTimers();
-        }
-      }
-    }
-
-    [Body]
-    [CommandProperty(AccessLevel.GameMaster)]
-    public int BodyValue
-    {
-      get => Body.BodyID;
-      set => Body = value;
-    }
-
-    [CommandProperty(AccessLevel.Counselor, AccessLevel.GameMaster)]
-    public Point3D LogoutLocation{ get; set; }
-
-    [CommandProperty(AccessLevel.Counselor, AccessLevel.GameMaster)]
-    public Map LogoutMap{ get; set; }
-
-    public Region Region => m_Region ?? (Map == null ? Map.Internal.DefaultRegion : Map.DefaultRegion);
-
-    private ObjectPropertyList m_PropertyList;
-
-    public ObjectPropertyList PropertyList
-    {
-      get
-      {
-        if (m_PropertyList == null)
-        {
-          // TODO: Object Pool OPL
-          m_PropertyList = new ObjectPropertyList(this);
-          GetProperties(m_PropertyList);
-        }
-
-        return m_PropertyList;
-      }
-    }
-
-    [CommandProperty(AccessLevel.GameMaster)]
-    public int SolidHueOverride
-    {
-      get => m_SolidHueOverride;
-      set
-      {
-        if (m_SolidHueOverride == value) return;
-        m_SolidHueOverride = value;
-        Delta(MobileDelta.Hue | MobileDelta.Body);
-      }
-    }
-
-    [CommandProperty(AccessLevel.GameMaster)]
-    public virtual IWeapon Weapon
-    {
-      get
-      {
-        if (m_Weapon is Item item && !item.Deleted && item.Parent == this && CanSee(item))
-          return m_Weapon;
-
-        m_Weapon = null;
-
-        item = FindItemOnLayer(Layer.OneHanded) ?? FindItemOnLayer(Layer.TwoHanded);
-
-        if (item is IWeapon weapon)
-          return m_Weapon = weapon;
-
-        return GetDefaultWeapon();
-      }
-    }
-
-    [CommandProperty(AccessLevel.GameMaster)]
-    public BankBox BankBox
-    {
-      get
-      {
-        if (m_BankBox?.Deleted == false && m_BankBox.Parent == this)
-          return m_BankBox;
-
-        m_BankBox = FindItemOnLayer(Layer.Bank) as BankBox ?? new BankBox(this);
-        AddItem(m_BankBox);
-
-        return m_BankBox;
-      }
-    }
-
-    [CommandProperty(AccessLevel.GameMaster)]
-    public Container Backpack
-    {
-      get
-      {
-        if (m_Backpack?.Deleted != false || m_Backpack.Parent != this)
-          m_Backpack = FindItemOnLayer(Layer.Backpack) as Container;
-
-        return m_Backpack;
-      }
-    }
-
-    public virtual bool KeepsItemsOnDeath => m_AccessLevel > AccessLevel.Player;
-
-    public bool HasTrade
-    {
-      get => m_NetState?.Trades.Count > 0;
-    }
-
-    public bool NoMoveHS{ get; set; }
-
-    [CommandProperty(AccessLevel.Counselor, AccessLevel.GameMaster)]
-    public int Kills
-    {
-      get => m_Kills;
-      set
-      {
-        int oldValue = m_Kills;
-
-        if (m_Kills != value)
-        {
-          m_Kills = value;
-
-          if (m_Kills < 0)
-            m_Kills = 0;
-
-          if (oldValue >= 5 != m_Kills >= 5)
-          {
-            Delta(MobileDelta.Noto);
-            InvalidateProperties();
-          }
-
-          OnKillsChange(oldValue);
-        }
-      }
-    }
-
-    [CommandProperty(AccessLevel.GameMaster)]
-    public int ShortTermMurders
-    {
-      get => m_ShortTermMurders;
-      set
-      {
-        if (m_ShortTermMurders != value)
-        {
-          m_ShortTermMurders = value;
-
-          if (m_ShortTermMurders < 0)
-            m_ShortTermMurders = 0;
-        }
-      }
-    }
-
-    [CommandProperty(AccessLevel.Counselor, AccessLevel.GameMaster)]
-    public bool Criminal
-    {
-      get => m_Criminal;
-      set
-      {
-        if (m_Criminal != value)
-        {
-          m_Criminal = value;
-          Delta(MobileDelta.Noto);
-          InvalidateProperties();
-        }
-
-        if (m_Criminal)
-        {
-          if (m_ExpireCriminal == null)
-            m_ExpireCriminal = new ExpireCriminalTimer(this);
-          else
-            m_ExpireCriminal.Stop();
-
-          m_ExpireCriminal.Start();
-        }
-        else if (m_ExpireCriminal != null)
-        {
-          m_ExpireCriminal.Stop();
-          m_ExpireCriminal = null;
-        }
-      }
-    }
-
-    public static bool DisableDismountInWarmode{ get; set; }
-
-    public static int BodyWeight{ get; set; } = 14;
-
-    [CommandProperty(AccessLevel.GameMaster)]
-    public IMount Mount
-    {
-      get
-      {
-        Item item = null;
-
-        if (m_MountItem?.Deleted == false && m_MountItem.Parent == this)
-          item = m_MountItem;
-
-        item ??= FindItemOnLayer(Layer.Mount);
-
-        if (!(item is IMountItem mountItem))
-          return null;
-
-        m_MountItem = item;
-        return mountItem.Mount;
-      }
-    }
-
-    [CommandProperty(AccessLevel.GameMaster)]
-    public bool Mounted => Mount != null;
-
-    public QuestArrow QuestArrow
-    {
-      get => m_QuestArrow;
-      set
-      {
-        if (m_QuestArrow != value)
-        {
-          m_QuestArrow?.Stop();
-
-          m_QuestArrow = value;
-        }
-      }
-    }
-
-    public virtual bool CanTarget => true;
-    public virtual bool ClickTitle => true;
-
-    public virtual bool PropertyTitle => !OldPropertyTitles || ClickTitle;
-
-    public static bool DisableHiddenSelfClick{ get; set; } = true;
-
-    public static bool AsciiClickMessage{ get; set; } = true;
-
-    public static bool GuildClickMessage{ get; set; } = true;
-
-    public static bool OldPropertyTitles{ get; set; }
-
-    public virtual bool ShowFameTitle //(m_Player || m_Body.IsHuman) && m_Fame >= 10000; }
-      => true;
-
-    /// <summary>
-    ///   Gets or sets the maximum attainable value for <see cref="RawStr" />, <see cref="RawDex" />, and <see cref="RawInt" />.
-    /// </summary>
-    [CommandProperty(AccessLevel.GameMaster)]
-    public int StatCap
-    {
-      get => m_StatCap;
-      set
-      {
-        if (m_StatCap != value)
-        {
-          m_StatCap = value;
-
-          Delta(MobileDelta.StatCap);
-        }
-      }
-    }
-
-    [CommandProperty(AccessLevel.GameMaster)]
-    public bool Meditating{ get; set; }
-
-    [CommandProperty(AccessLevel.GameMaster)]
-    public bool CanSwim{ get; set; }
-
-    [CommandProperty(AccessLevel.GameMaster)]
-    public bool CantWalk{ get; set; }
-
-    [CommandProperty(AccessLevel.GameMaster)]
-    public bool CanHearGhosts
-    {
-      get => m_CanHearGhosts || AccessLevel >= AccessLevel.Counselor;
-      set => m_CanHearGhosts = value;
-    }
-
-    [CommandProperty(AccessLevel.GameMaster)]
-    public int RawStatTotal => RawStr + RawDex + RawInt;
-
-    public long NextSpellTime{ get; set; }
-
-    public bool Deleted{ get; private set; }
-
-    public virtual void Delete()
-    {
-      if (Deleted || !World.OnDelete(this))
-        return;
-
-      if (m_NetState != null)
-      {
-        m_NetState.CancelAllTrades();
-        m_NetState.Dispose();
-      }
-
-      DropHolding();
-
-      Region.OnRegionChange(this, m_Region, null);
-
-      m_Region = null;
-      //Is the above line REALLY needed?  The old Region system did NOT have said line
-      //and worked fine, because of this a LOT of extra checks have to be done everywhere...
-      //I guess this should be there for Garbage collection purposes, but, still, is it /really/ needed?
-
-      OnDelete();
-
-      for (int i = Items.Count - 1; i >= 0; --i)
-        if (i < Items.Count)
-          Items[i].OnParentDeleted(this);
-
-      for (int i = 0; i < Stabled.Count; i++)
-        Stabled[i].Delete();
-
-      SendRemovePacket();
-
-      m_Guild?.OnDelete(this);
-
-      Deleted = true;
-
-      m_Map?.OnLeave(this);
-      m_Map = null;
-
-      m_Hair = null;
-      m_FacialHair = null;
-      m_MountItem = null;
-
-      World.RemoveMobile(this);
-
-      OnAfterDelete();
-
-      ClearProperties();
-    }
-
-    [CommandProperty(AccessLevel.Counselor, AccessLevel.GameMaster)]
-    public Map Map
-    {
-      get => m_Map;
-      set
-      {
-        if (Deleted)
-          return;
-
-        if (m_Map != value)
-        {
-          m_NetState?.ValidateAllTrades();
-
-          Map oldMap = m_Map;
-
-          if (m_Map != null)
-          {
-            m_Map.OnLeave(this);
-
-            ClearScreen();
-            SendRemovePacket();
-          }
-
-          for (int i = 0; i < Items.Count; ++i)
-            Items[i].Map = value;
-
-          m_Map = value;
-
-          UpdateRegion();
-
-          m_Map?.OnEnter(this);
-
-          NetState ns = m_NetState;
-
-          if (ns != null && m_Map != null)
-          {
-            ns.Sequence = 0;
-            Packets.SendMapChange(ns, m_Map);
-            Packets.SendMapPatches(ns);
-            Packets.SendSeasonChange(ns, GetSeason(), 1);
-            Packets.SendMobileUpdate(ns, this);
-
-            ClearFastwalkStack();
-          }
-
-          if (ns != null)
-          {
-            if (m_Map != null)
-              Packets.SendServerChange(ns, this, m_Map);
-
-            ns.Sequence = 0;
-            ClearFastwalkStack();
-
-            Packets.SendMobileIncoming(ns, this, this);
-            Packets.SendMobileUpdate(ns, this);
-            CheckLightLevels(true);
-            Packets.SendMobileUpdate(ns, this);
-          }
-
-          SendEverything();
-          SendIncomingPacket();
-
-          if (ns != null)
-          {
-            ns.Sequence = 0;
-            ClearFastwalkStack();
-
-            Packets.SendMobileIncoming(ns, this, this);
-            Packets.SendSupportedFeatures(ns);
-            Packets.SendMobileUpdate(ns, this);
-            Packets.SendMobileAttributes(ns, this);
-          }
-
-          OnMapChange(oldMap);
-        }
-      }
-    }
-
-    [CommandProperty(AccessLevel.Counselor)]
-    public Serial Serial{ get; }
-
-    [CommandProperty(AccessLevel.Counselor, AccessLevel.GameMaster)]
-    public Point3D Location
-    {
-      get => m_Location;
-      set => SetLocation(value, true);
-    }
-
-    public virtual void MoveToWorld(Point3D newLocation, Map map)
-    {
-      if (Deleted)
-        return;
-
-      if (m_Map == map)
-      {
-        SetLocation(newLocation, true);
-        return;
-      }
-
-      BankBox box = FindBankNoCreate();
-
-      if (box?.Opened == true)
-        box.Close();
-
-      Point3D oldLocation = m_Location;
-      Map oldMap = m_Map;
-
-      Region oldRegion = m_Region;
-
-      if (oldMap != null)
-      {
-        oldMap.OnLeave(this);
-
-        ClearScreen();
-        SendRemovePacket();
-      }
-
-      for (int i = 0; i < Items.Count; ++i)
-        Items[i].Map = map;
-
-      m_Map = map;
-
-      m_Location = newLocation;
-
-      NetState ns = m_NetState;
-
-      if (m_Map != null)
-      {
-        m_Map.OnEnter(this);
-
-        UpdateRegion();
-
-        if (ns != null && m_Map != null)
-        {
-          ns.Sequence = 0;
-          Packets.SendMapChange(ns, m_Map);
-          Packets.SendMapPatches(ns);
-          Packets.SendSeasonChange(ns, GetSeason(), 1);
-          Packets.SendMobileUpdate(ns, this);
-
-          ClearFastwalkStack();
-        }
-      }
-      else
-      {
-        UpdateRegion();
-      }
-
-      if (ns != null)
-      {
-        if (m_Map != null)
-          Packets.SendServerChange(ns, this, m_Map);
-
-        ns.Sequence = 0;
-        ClearFastwalkStack();
-
-        Packets.SendMobileIncoming(ns, this, this);
-        Packets.SendMobileUpdate(ns, this);
-        CheckLightLevels(true);
-        Packets.SendMobileUpdate(ns, this);
-      }
-
-      SendEverything();
-      SendIncomingPacket();
-
-      if (ns != null)
-      {
-        ns.Sequence = 0;
-        ClearFastwalkStack();
-
-        Packets.SendMobileIncoming(ns, this, this);
-        Packets.SendSupportedFeatures(ns);
-        Packets.SendMobileUpdate(ns, this);
-        Packets.SendMobileUpdate(ns, this);
-      }
-
-      OnMapChange(oldMap);
-      OnLocationChange(oldLocation);
-
-      m_Region?.OnLocationChanged(this, oldLocation);
-    }
-
-    [CommandProperty(AccessLevel.Counselor, AccessLevel.GameMaster)]
-    public int X
-    {
-      get => m_Location.m_X;
-      set => Location = new Point3D(value, m_Location.m_Y, m_Location.m_Z);
-    }
-
-    [CommandProperty(AccessLevel.Counselor, AccessLevel.GameMaster)]
-    public int Y
-    {
-      get => m_Location.m_Y;
-      set => Location = new Point3D(m_Location.m_X, value, m_Location.m_Z);
-    }
-
-    [CommandProperty(AccessLevel.Counselor, AccessLevel.GameMaster)]
-    public int Z
-    {
-      get => m_Location.m_Z;
-      set => Location = new Point3D(m_Location.m_X, m_Location.m_Y, value);
-    }
-
-    public virtual void ProcessDelta()
-    {
-      Mobile m = this;
-      MobileDelta delta = m.m_DeltaFlags;
-
-      if (delta == MobileDelta.None)
-        return;
-
-      MobileDelta attrs = delta & MobileDelta.Attributes;
-
-      m.m_DeltaFlags = MobileDelta.None;
-      m.m_InDeltaQueue = false;
-
-      bool sendHits = false, sendStam = false, sendMana = false, sendAll = false, sendAny = false;
-      bool sendIncoming = false, sendNonlocalIncoming = false;
-      bool sendUpdate = false, sendRemove = false;
-      bool sendPublicStats = false, sendPrivateStats = false;
-      bool sendMoving = false, sendNonlocalMoving = false;
-      bool sendOPLUpdate = ObjectPropertyList.Enabled && (delta & MobileDelta.Properties) != 0;
-
-      bool sendHair = false, sendFacialHair = false, removeHair = false, removeFacialHair = false;
-
-      bool sendHealthbarPoison = false, sendHealthbarYellow = false;
-
-      if (attrs != MobileDelta.None)
-      {
-        sendAny = true;
-
-        if (attrs == MobileDelta.Attributes)
-          sendAll = true;
-        else
-        {
-          sendHits = (attrs & MobileDelta.Hits) != 0;
-          sendStam = (attrs & MobileDelta.Stam) != 0;
-          sendMana = (attrs & MobileDelta.Mana) != 0;
-        }
-      }
-
-      sendNonlocalIncoming |= (delta & MobileDelta.GhostUpdate) != 0;
-
-      if ((delta & MobileDelta.Hue) != 0)
-      {
-        sendNonlocalIncoming = true;
-        sendUpdate = true;
-        sendRemove = true;
-      }
-
-      if ((delta & MobileDelta.Direction) != 0)
-      {
-        sendNonlocalMoving = true;
-        sendUpdate = true;
-      }
-
-      if ((delta & MobileDelta.Body) != 0)
-      {
-        sendUpdate = true;
-        sendIncoming = true;
-      }
-
-      /*if ( (delta & MobileDelta.Hue) != 0 )
-        {
-          sendNonlocalIncoming = true;
-          sendUpdate = true;
-        }
-        else if ( (delta & (MobileDelta.Direction | MobileDelta.Body)) != 0 )
-        {
-          sendNonlocalMoving = true;
-          sendUpdate = true;
-        }
-        else*/
-      sendMoving |= (delta & (MobileDelta.Flags | MobileDelta.Noto)) != 0;
-
-      sendHealthbarPoison |= (delta & MobileDelta.HealthbarPoison) != 0;
-
-      sendHealthbarYellow |= (delta & MobileDelta.HealthbarYellow) != 0;
-
-      if ((delta & MobileDelta.Name) != 0)
-      {
-        sendAll = false;
-        sendHits = false;
-        sendAny = sendStam || sendMana;
-        sendPublicStats = true;
-      }
-
-      sendPrivateStats |= (delta & (MobileDelta.WeaponDamage | MobileDelta.Resistances | MobileDelta.Stat | MobileDelta.Weight | MobileDelta.Gold | MobileDelta.Armor | MobileDelta.StatCap | MobileDelta.Followers | MobileDelta.TithingPoints | MobileDelta.Race)) != 0;
-
-      if ((delta & MobileDelta.Hair) != 0)
-      {
-        removeHair |= m.HairItemID <= 0;
-        sendHair = true;
-      }
-
-      if ((delta & MobileDelta.FacialHair) != 0)
-      {
-        removeFacialHair |= m.FacialHairItemID <= 0;
-        sendFacialHair = true;
-      }
-
-<<<<<<< HEAD
-=======
-      Packet[][] cache = new Packet[][] { new Packet[8], new Packet[8] };
-
->>>>>>> 64d59ce2
-      NetState ourState = m.m_NetState;
-
-      if (ourState != null)
-      {
-        if (sendUpdate)
-        {
-          ourState.Sequence = 0;
-
-          Packets.SendMobileUpdate(ourState, m);
-
-          ClearFastwalkStack();
-        }
-
-        if (sendIncoming)
-          Packets.SendMobileIncoming(ourState, m, m);
-
-        if (ourState.StygianAbyss)
-        {
-          if (sendMoving)
-            Packets.SendMobileMoving(ourState, m, Notoriety.Compute(m, m));
-
-          if (sendHealthbarPoison)
-            Packets.SendHealthbarPoison(ourState, m);
-
-          if (sendHealthbarYellow)
-            Packets.SendHealthbarYellow(ourState, m);
-        }
-        else if (sendMoving || sendHealthbarPoison || sendHealthbarYellow)
-          Packets.SendMobileMovingOld(ourState, m, Notoriety.Compute(m, m));
-
-        if (sendPublicStats || sendPrivateStats)
-          Packets.SendMobileStatusExtended(ourState, m);
-        else if (sendAll)
-          Packets.SendMobileAttributes(ourState, m);
-        else if (sendAny)
-        {
-          if (sendHits)
-            Packets.SendMobileHits(ourState, m);
-
-          if (sendStam)
-            Packets.SendMobileStam(ourState, m);
-
-          if (sendMana)
-            Packets.SendMobileMana(ourState, m);
-        }
-
-        if (sendStam || sendMana)
-          if (Party is IParty ip)
-          {
-            if (sendStam)
-              ip.OnStamChanged(this);
-
-            if (sendMana)
-              ip.OnManaChanged(this);
-          }
-
-        if (sendHair)
-        {
-          if (removeHair)
-            Packets.SendRemoveHair(ourState, m);
-          else
-            Packets.SendHairEquipUpdate(ourState, m);
-        }
-
-        if (sendFacialHair)
-        {
-          if (removeFacialHair)
-            Packets.SendRemoveFacialHair(ourState, m);
-          else
-            Packets.SendFacialHairEquipUpdate(ourState, m);
-        }
-
-        if (sendOPLUpdate)
-          PropertyList.Send(ourState);
-      }
-
-      sendMoving = sendMoving || sendNonlocalMoving;
-      sendIncoming = sendIncoming || sendNonlocalIncoming;
-      sendHits = sendHits || sendAll;
-
-      if (m.m_Map != null && (sendRemove || sendIncoming || sendPublicStats || sendHits || sendMoving ||
-                              sendOPLUpdate || sendHair || sendFacialHair || sendHealthbarPoison ||
-                              sendHealthbarYellow))
-      {
-        IPooledEnumerable<NetState> eable = m.Map.GetClientsInRange(m.m_Location);
-
-        foreach (NetState state in eable)
-        {
-          var beholder = state.Mobile;
-
-          if (beholder != m && beholder.CanSee(m))
-          {
-            if (sendRemove)
-              Packets.SendRemoveEntity(state, Serial);
-
-            if (sendIncoming)
-            {
-              Packets.SendMobileIncoming(state, beholder, m);
-
-              if (m.IsDeadBondedPet)
-                Packets.SendBondStatus(state, m.Serial, true);
-            }
-
-            if (state.StygianAbyss)
-            {
-              if (sendMoving)
-                Packets.SendMobileMoving(state, m, Notoriety.Compute(beholder, m));
-
-              if (sendHealthbarPoison)
-                Packets.SendHealthbarPoison(state, m);
-
-              if (sendHealthbarYellow)
-                Packets.SendHealthbarYellow(state, m);
-            }
-            else if (sendMoving || sendHealthbarPoison || sendHealthbarYellow)
-              Packets.SendMobileMovingOld(state, m, Notoriety.Compute(beholder, m));
-
-            if (sendPublicStats)
-              Packets.SendMobileStatusCompact(state, m, m.CanBeRenamedBy(beholder));
-            else if (sendHits)
-              Packets.SendNormalizedMobileHits(state, m);
-
-            if (sendHair)
-            {
-              if (removeHair)
-                Packets.SendRemoveHair(state, m);
-              else
-                Packets.SendHairEquipUpdate(state, m);
-            }
-
-            if (sendFacialHair)
-            {
-              if (removeFacialHair)
-                Packets.SendRemoveFacialHair(state, m);
-              else
-                Packets.SendFacialHairEquipUpdate(state, m);
-            }
-
-            if (sendOPLUpdate)
-              PropertyList.Send(state);
-          }
-        }
-
-        eable.Free();
-      }
-    }
-
-    public virtual int HuedItemID => m_Female ? 0x2107 : 0x2106;
-
-    int ISerializable.TypeReference => m_TypeRef;
-
-    uint ISerializable.SerialIdentity => Serial;
-
-    public virtual void Serialize(GenericWriter writer)
-    {
-      writer.Write(32); // version
-
-      writer.WriteDeltaTime(LastStrGain);
-      writer.WriteDeltaTime(LastIntGain);
-      writer.WriteDeltaTime(LastDexGain);
-
-      byte hairflag = 0x00;
-
-      if (m_Hair != null)
-        hairflag |= 0x01;
-      if (m_FacialHair != null)
-        hairflag |= 0x02;
-
-      writer.Write(hairflag);
-
-      if ((hairflag & 0x01) != 0)
-        m_Hair.Serialize(writer);
-      if ((hairflag & 0x02) != 0)
-        m_FacialHair.Serialize(writer);
-
-      writer.Write(Race);
-
-      writer.Write(m_TithingPoints);
-
-      writer.Write(Corpse);
-
-      writer.Write(CreationTime);
-
-      writer.Write(Stabled, true);
-
-      writer.Write(CantWalk);
-
-      VirtueInfo.Serialize(writer, Virtues);
-
-      writer.Write(Thirst);
-      writer.Write(BAC);
-
-      writer.Write(m_ShortTermMurders);
-      //writer.Write( m_ShortTermElapse );
-      //writer.Write( m_LongTermElapse );
-
-      //writer.Write( m_Followers );
-      writer.Write(m_FollowersMax);
-
-      writer.Write(MagicDamageAbsorb);
-
-      writer.Write(GuildFealty);
-
-      writer.Write(m_Guild);
-
-      writer.Write(m_DisplayGuildTitle);
-
-      writer.Write(CanSwim);
-
-      writer.Write(Squelched);
-
-      writer.Write(m_Holding);
-
-      writer.Write(m_VirtualArmor);
-
-      writer.Write(BaseSoundID);
-
-      writer.Write(DisarmReady);
-      writer.Write(StunReady);
-
-      //Poison.Serialize( m_Poison, writer );
-
-      writer.Write(m_StatCap);
-
-      writer.Write(NameHue);
-
-      writer.Write(m_Hunger);
-
-      writer.Write(m_Location);
-      writer.Write(m_Body);
-      writer.Write(m_Name);
-      writer.Write(m_GuildTitle);
-      writer.Write(m_Criminal);
-      writer.Write(m_Kills);
-      writer.Write(SpeechHue);
-      writer.Write(EmoteHue);
-      writer.Write(WhisperHue);
-      writer.Write(YellHue);
-      writer.Write(Language);
-      writer.Write(m_Female);
-      writer.Write(m_Warmode);
-      writer.Write(m_Hidden);
-      writer.Write((byte)m_Direction);
-      writer.Write(m_Hue);
-      writer.Write(m_Str);
-      writer.Write(m_Dex);
-      writer.Write(m_Int);
-      writer.Write(m_Hits);
-      writer.Write(m_Stam);
-      writer.Write(m_Mana);
-
-      writer.Write(m_Map);
-
-      writer.Write(m_Blessed);
-      writer.Write(m_Fame);
-      writer.Write(m_Karma);
-      writer.Write((byte)m_AccessLevel);
-      Skills.Serialize(writer);
-
-      writer.Write(Items);
-
-      writer.Write(m_Player);
-      writer.Write(m_Title);
-      writer.Write(Profile);
-      writer.Write(ProfileLocked);
-      writer.Write(AutoPageNotify);
-
-      writer.Write(LogoutLocation);
-      writer.Write(LogoutMap);
-
-      writer.Write((byte)m_StrLock);
-      writer.Write((byte)m_DexLock);
-      writer.Write((byte)m_IntLock);
-    }
-
-    public ISpawner Spawner{ get; set; }
-
-    public virtual void OnBeforeSpawn(Point3D location, Map m)
-    {
-    }
-
-    public virtual void OnAfterSpawn()
-    {
-    }
-
-    protected virtual void OnRaceChange(Race oldRace)
-    {
-    }
-
-    public virtual void ComputeLightLevels(out int global, out int personal)
-    {
-      ComputeBaseLightLevels(out global, out personal);
-
-      m_Region?.AlterLightLevel(this, ref global, ref personal);
-    }
-
-    public virtual void ComputeBaseLightLevels(out int global, out int personal)
-    {
-      global = 0;
-      personal = m_LightLevel;
-    }
-
-    public virtual void CheckLightLevels(bool forceResend)
-    {
-    }
-
-    public virtual void UpdateResistances()
-    {
-      Resistances ??= new[] { int.MinValue, int.MinValue, int.MinValue, int.MinValue, int.MinValue };
-
-      bool delta = false;
-
-      for (int i = 0; i < Resistances.Length; ++i)
-        if (Resistances[i] != int.MinValue)
-        {
-          Resistances[i] = int.MinValue;
-          delta = true;
-        }
-
-      if (delta)
-        Delta(MobileDelta.Resistances);
-    }
-
-    public virtual int GetResistance(ResistanceType type)
-    {
-      Resistances ??= new[] { int.MinValue, int.MinValue, int.MinValue, int.MinValue, int.MinValue };
-
-      int v = (int)type;
-
-      if (v < 0 || v >= Resistances.Length)
-        return 0;
-
-      int res = Resistances[v];
-
-      if (res == int.MinValue)
-      {
-        ComputeResistances();
-        res = Resistances[v];
-      }
-
-      return res;
-    }
-
-    public virtual void AddResistanceMod(ResistanceMod toAdd)
-    {
-      ResistanceMods ??= new List<ResistanceMod>();
-      ResistanceMods.Add(toAdd);
-      UpdateResistances();
-    }
-
-    public virtual void RemoveResistanceMod(ResistanceMod toRemove)
-    {
-      if (ResistanceMods != null)
-      {
-        ResistanceMods.Remove(toRemove);
-
-        if (ResistanceMods.Count == 0)
-          ResistanceMods = null;
-      }
-
-      UpdateResistances();
-    }
-
-    public virtual void ComputeResistances()
-    {
-      Resistances ??= new[] { int.MinValue, int.MinValue, int.MinValue, int.MinValue, int.MinValue };
-
-      for (int i = 0; i < Resistances.Length; ++i)
-        Resistances[i] = 0;
-
-      Resistances[0] += BasePhysicalResistance;
-      Resistances[1] += BaseFireResistance;
-      Resistances[2] += BaseColdResistance;
-      Resistances[3] += BasePoisonResistance;
-      Resistances[4] += BaseEnergyResistance;
-
-      for (int i = 0; ResistanceMods != null && i < ResistanceMods.Count; ++i)
-      {
-        ResistanceMod mod = ResistanceMods[i];
-        int v = (int)mod.Type;
-
-        if (v >= 0 && v < Resistances.Length)
-          Resistances[v] += mod.Offset;
-      }
-
-      for (int i = 0; i < Items.Count; ++i)
-      {
-        Item item = Items[i];
-
-        if (item.CheckPropertyConfliction(this))
-          continue;
-
-        Resistances[0] += item.PhysicalResistance;
-        Resistances[1] += item.FireResistance;
-        Resistances[2] += item.ColdResistance;
-        Resistances[3] += item.PoisonResistance;
-        Resistances[4] += item.EnergyResistance;
-      }
-
-      for (int i = 0; i < Resistances.Length; ++i)
-      {
-        int min = GetMinResistance((ResistanceType)i);
-        int max = GetMaxResistance((ResistanceType)i);
-
-        if (max < min)
-          max = min;
-
-        if (Resistances[i] > max)
-          Resistances[i] = max;
-        else if (Resistances[i] < min)
-          Resistances[i] = min;
-      }
-    }
-
-    public virtual int GetMinResistance(ResistanceType type) => int.MinValue;
-
-    public virtual int GetMaxResistance(ResistanceType type) => m_Player ? MaxPlayerResistance : int.MaxValue;
-
-    public int GetAOSStatus(int index) => AOSStatusHandler?.Invoke(this, index) ?? 0;
-
-    public virtual void SendPropertiesTo(Mobile from)
-    {
-      PropertyList.Send(from.NetState);
-    }
-
-    public virtual void OnAosSingleClick(Mobile from)
-    {
-      ObjectPropertyList opl = PropertyList;
-
-      if (opl.Header <= 0)
-        return;
-
-      int hue;
-
-      if (NameHue != -1)
-        hue = NameHue;
-      else if (m_AccessLevel > AccessLevel.Player)
-        hue = 11;
-      else
-        hue = Notoriety.GetHue(Notoriety.Compute(from, this));
-
-      Packets.SendMessageLocalized(from.NetState, Serial, Body, MessageType.Label, hue, 3, opl.Header, Name, opl.HeaderArgs);
-    }
-
-    public virtual string ApplyNameSuffix(string suffix) => suffix;
-
-    public virtual void AddNameProperties(ObjectPropertyList list)
-    {
-      string name = Name ?? string.Empty;
-
-      string prefix = "";
-
-      if (ShowFameTitle && (m_Player || m_Body.IsHuman) && m_Fame >= 10000)
-        prefix = m_Female ? "Lady" : "Lord";
-
-      string suffix = PropertyTitle && !string.IsNullOrEmpty(Title) ? Title : "";
-
-      BaseGuild guild = m_Guild;
-
-      if (guild != null && (m_Player || m_DisplayGuildTitle))
-        suffix = suffix.Length > 0 ? $"{suffix} [{Utility.FixHtml(guild.Abbreviation)}]"
-          : $"[{Utility.FixHtml(guild.Abbreviation)}]";
-
-      suffix = ApplyNameSuffix(suffix);
-
-      list.Add(1050045, "{0} \t{1}\t {2}", prefix, name, suffix); // ~1_PREFIX~~2_NAME~~3_SUFFIX~
-
-      if (guild != null && (m_DisplayGuildTitle || m_Player && guild.Type != GuildType.Regular))
-      {
-        string type;
-
-        if (guild.Type >= 0 && (int)guild.Type < m_GuildTypes.Length)
-          type = m_GuildTypes[(int)guild.Type];
-        else
-          type = "";
-
-        string title = GuildTitle?.Trim() ?? "";
-
-        if (NewGuildDisplay && title.Length > 0)
-          list.Add("{0}, {1}", Utility.FixHtml(title), Utility.FixHtml(guild.Name));
-        else
-        {
-          if (title.Length > 0)
-            list.Add("{0}, {1} Guild{2}", Utility.FixHtml(title), Utility.FixHtml(guild.Name), type);
-          else
-            list.Add(Utility.FixHtml(guild.Name));
-        }
-      }
-    }
-
-    public virtual void GetProperties(ObjectPropertyList list)
-    {
-      AddNameProperties(list);
-    }
-
-    public virtual void GetChildProperties(ObjectPropertyList list, Item item)
-    {
-    }
-
-    public virtual void GetChildNameProperties(ObjectPropertyList list, Item item)
-    {
-    }
-
-    private void UpdateAggrExpire()
-    {
-      if (Deleted || Aggressors.Count == 0 && Aggressed.Count == 0)
-        StopAggrExpire();
-      else if (m_ExpireAggrTimer == null)
-      {
-        m_ExpireAggrTimer = new ExpireAggressorsTimer(this);
-        m_ExpireAggrTimer.Start();
-      }
-    }
-
-    private void StopAggrExpire()
-    {
-      m_ExpireAggrTimer?.Stop();
-
-      m_ExpireAggrTimer = null;
-    }
-
-    private void CheckAggrExpire()
-    {
-      for (int i = Aggressors.Count - 1; i >= 0; --i)
-      {
-        if (i >= Aggressors.Count)
-          continue;
-
-        AggressorInfo info = Aggressors[i];
-
-        if (info.Expired)
-        {
-          Mobile attacker = info.Attacker;
-          attacker.RemoveAggressed(this);
-
-          Aggressors.RemoveAt(i);
-          info.Free();
-
-          if (m_NetState != null && CanSee(attacker) && Utility.InUpdateRange(m_Location, attacker.m_Location))
-            Packets.SendMobileIncoming(m_NetState, this, attacker);
-        }
-      }
-
-      for (int i = Aggressed.Count - 1; i >= 0; --i)
-      {
-        if (i >= Aggressed.Count)
-          continue;
-
-        AggressorInfo info = Aggressed[i];
-
-        if (info.Expired)
-        {
-          Mobile defender = info.Defender;
-          defender.RemoveAggressor(this);
-
-          Aggressed.RemoveAt(i);
-          info.Free();
-
-          if (m_NetState != null && CanSee(defender) && Utility.InUpdateRange(m_Location, defender.m_Location))
-            Packets.SendMobileIncoming(m_NetState, this, defender);
-        }
-      }
-
-      UpdateAggrExpire();
-    }
-
-    /// <summary>
-    ///   Overridable. Virtual event invoked when <paramref name="skill" /> changes in some way.
-    /// </summary>
-    public virtual void OnSkillInvalidated(Skill skill)
-    {
-    }
-
-    public virtual void UpdateSkillMods()
-    {
-      ValidateSkillMods();
-
-      for (int i = 0; i < SkillMods.Count; ++i)
-      {
-        SkillMod mod = SkillMods[i];
-        Skill sk = Skills[mod.Skill];
-        sk?.Update();
-      }
-    }
-
-    public virtual void ValidateSkillMods()
-    {
-      for (int i = 0; i < SkillMods.Count;)
-      {
-        SkillMod mod = SkillMods[i];
-
-        if (mod.CheckCondition())
-          ++i;
-        else
-          InternalRemoveSkillMod(mod);
-      }
-    }
-
-    public virtual void AddSkillMod(SkillMod mod)
-    {
-      if (mod == null)
-        return;
-
-      ValidateSkillMods();
-
-      if (!SkillMods.Contains(mod))
-      {
-        SkillMods.Add(mod);
-        mod.Owner = this;
-
-        Skill sk = Skills[mod.Skill];
-        sk?.Update();
-      }
-    }
-
-    public virtual void RemoveSkillMod(SkillMod mod)
-    {
-      if (mod == null)
-        return;
-
-      ValidateSkillMods();
-
-      InternalRemoveSkillMod(mod);
-    }
-
-    private void InternalRemoveSkillMod(SkillMod mod)
-    {
-      if (SkillMods.Contains(mod))
-      {
-        SkillMods.Remove(mod);
-        mod.Owner = null;
-
-        Skill sk = Skills[mod.Skill];
-        sk?.Update();
-      }
-    }
-
-    /// <summary>
-    ///   Overridable. Virtual event invoked when a client, <paramref name="from" />, invokes a 'help request' for the Mobile.
-    ///   Seemingly no longer functional in newer clients.
-    /// </summary>
-    public virtual void OnHelpRequest(Mobile from)
-    {
-    }
-
-    public void DelayChangeWarmode(bool value)
-    {
-      if (m_WarmodeTimer != null)
-      {
-        m_WarmodeTimer.Value = value;
-        return;
-      }
-
-      if (m_Warmode == value)
-        return;
-
-      DateTime now = DateTime.UtcNow, next = m_NextWarmodeChange;
-
-      if (now > next || m_WarmodeChanges == 0)
-      {
-        m_WarmodeChanges = 1;
-        m_NextWarmodeChange = now + WarmodeSpamCatch;
-      }
-      else if (m_WarmodeChanges == WarmodeCatchCount)
-      {
-        m_WarmodeTimer = new WarmodeTimer(this, value);
-        m_WarmodeTimer.Start();
-
-        return;
-      }
-      else
-        ++m_WarmodeChanges;
-
-      Warmode = value;
-    }
-
-    public bool InLOS(Mobile target) =>
-      !Deleted && m_Map != null &&
-      (target == this || m_AccessLevel > AccessLevel.Player || m_Map.LineOfSight(this, target));
-
-    public bool InLOS(object target) =>
-      !Deleted && m_Map != null &&
-      (target == this || m_AccessLevel > AccessLevel.Player || target is Item item && item.RootParent == this || m_Map.LineOfSight(this, target));
-
-    public bool InLOS(Point3D target) =>
-      !Deleted && m_Map != null && (m_AccessLevel > AccessLevel.Player || m_Map.LineOfSight(this, target));
-
-    public bool BeginAction<T>() => BeginAction(typeof(T));
-
-    public bool BeginAction(object toLock)
-    {
-      if (_actions == null)
-      {
-        _actions = new List<object> { toLock };
-        return true;
-      }
-
-      if (!_actions.Contains(toLock))
-      {
-        _actions.Add(toLock);
-        return true;
-      }
-
-      return false;
-    }
-
-    public bool CanBeginAction<T>() => CanBeginAction(typeof(T));
-
-    public bool CanBeginAction(object toLock) => _actions?.Contains(toLock) != true;
-
-    public void EndAction<T>() => EndAction(typeof(T));
-
-    public void EndAction(object toLock)
-    {
-      if (_actions != null)
-      {
-        _actions.Remove(toLock);
-
-        if (_actions.Count == 0) _actions = null;
-      }
-    }
-
-    public virtual TimeSpan GetLogoutDelay() => Region.GetLogoutDelay(this);
-
-    public void Paralyze(TimeSpan duration)
-    {
-      if (!m_Paralyzed)
-      {
-        Paralyzed = true;
-
-        m_ParaTimer = new ParalyzedTimer(this, duration);
-        m_ParaTimer.Start();
-      }
-    }
-
-    public void Freeze(TimeSpan duration)
-    {
-      if (!m_Frozen)
-      {
-        Frozen = true;
-
-        m_FrozenTimer = new FrozenTimer(this, duration);
-        m_FrozenTimer.Start();
-      }
-    }
-
-    public override string ToString() => $"0x{Serial.Value:X} \"{Name}\"";
-
-    public virtual void SendSkillMessage()
-    {
-      if (NextActionMessage - Core.TickCount >= 0)
-        return;
-
-      NextActionMessage = Core.TickCount + ActionMessageDelay;
-
-      SendLocalizedMessage(500118); // You must wait a few moments to use another skill.
-    }
-
-    public virtual void SendActionMessage()
-    {
-      if (NextActionMessage - Core.TickCount >= 0)
-        return;
-
-      NextActionMessage = Core.TickCount + ActionMessageDelay;
-
-      SendLocalizedMessage(500119); // You must wait to perform another action.
-    }
-
-    public virtual void ClearHands()
-    {
-      ClearHand(FindItemOnLayer(Layer.OneHanded));
-      ClearHand(FindItemOnLayer(Layer.TwoHanded));
-    }
-
-    public virtual void ClearHand(Item item)
-    {
-      if (item != null && item.Movable && !item.AllowEquippedCast(this))
-      {
-        Container pack = Backpack;
-
-        if (pack == null)
-          AddToBackpack(item);
-        else
-          pack.DropItem(item);
-      }
-    }
-
-    public virtual void Attack(Mobile m)
-    {
-      if (CheckAttack(m))
-        Combatant = m;
-    }
-
-    public virtual bool CheckAttack(Mobile m) => Utility.InUpdateRange(this, m) && CanSee(m) && InLOS(m);
-
-    /// <summary>
-    ///   Overridable. Virtual event invoked after the <see cref="Combatant" /> property has changed.
-    ///   <seealso cref="Combatant" />
-    /// </summary>
-    public virtual void OnCombatantChange()
-    {
-    }
-
-    public double GetDistanceToSqrt(Point3D p)
-    {
-      int xDelta = m_Location.m_X - p.m_X;
-      int yDelta = m_Location.m_Y - p.m_Y;
-
-      return Math.Sqrt(xDelta * xDelta + yDelta * yDelta);
-    }
-
-    public double GetDistanceToSqrt(Mobile m)
-    {
-      int xDelta = m_Location.m_X - m.m_Location.m_X;
-      int yDelta = m_Location.m_Y - m.m_Location.m_Y;
-
-      return Math.Sqrt(xDelta * xDelta + yDelta * yDelta);
-    }
-
-    public double GetDistanceToSqrt(IPoint2D p)
-    {
-      int xDelta = m_Location.m_X - p.X;
-      int yDelta = m_Location.m_Y - p.Y;
-
-      return Math.Sqrt(xDelta * xDelta + yDelta * yDelta);
-    }
-
-    public virtual void AggressiveAction(Mobile aggressor)
-    {
-      AggressiveAction(aggressor, false);
-    }
-
-    public virtual void AggressiveAction(Mobile aggressor, bool criminal)
-    {
-      if (aggressor == this)
-        return;
-
-      AggressiveActionEventArgs args = AggressiveActionEventArgs.Create(this, aggressor, criminal);
-
-      EventSink.InvokeAggressiveAction(args);
-
-      args.Free();
-
-      if (Combatant == aggressor)
-      {
-        if (m_ExpireCombatant == null)
-          m_ExpireCombatant = new ExpireCombatantTimer(this);
-        else
-          m_ExpireCombatant.Stop();
-
-        m_ExpireCombatant.Start();
-      }
-
-      bool addAggressor = true;
-
-      List<AggressorInfo> list = Aggressors;
-
-      for (int i = 0; i < list.Count; ++i)
-      {
-        AggressorInfo info = list[i];
-
-        if (info.Attacker == aggressor)
-        {
-          info.Refresh();
-          info.CriminalAggression = criminal;
-          info.CanReportMurder = criminal;
-
-          addAggressor = false;
-        }
-      }
-
-      list = aggressor.Aggressors;
-
-      for (int i = 0; i < list.Count; ++i)
-      {
-        AggressorInfo info = list[i];
-
-        if (info.Attacker == this)
-        {
-          info.Refresh();
-
-          addAggressor = false;
-        }
-      }
-
-      bool addAggressed = true;
-
-      list = Aggressed;
-
-      for (int i = 0; i < list.Count; ++i)
-      {
-        AggressorInfo info = list[i];
-
-        if (info.Defender == aggressor)
-        {
-          info.Refresh();
-
-          addAggressed = false;
-        }
-      }
-
-      list = aggressor.Aggressed;
-
-      for (int i = 0; i < list.Count; ++i)
-      {
-        AggressorInfo info = list[i];
-
-        if (info.Defender == this)
-        {
-          info.Refresh();
-          info.CriminalAggression = criminal;
-          info.CanReportMurder = criminal;
-
-          addAggressed = false;
-        }
-      }
-
-      bool setCombatant = false;
-
-      if (addAggressor)
-      {
-        Aggressors.Add(AggressorInfo.Create(aggressor, this,
-          criminal)); // new AggressorInfo( aggressor, this, criminal, true ) );
-
-        if (CanSee(aggressor))
-          Packets.SendMobileIncoming(m_NetState, this, aggressor);
-
-        setCombatant |= Combatant == null;
-
-        UpdateAggrExpire();
-      }
-
-      if (addAggressed)
-      {
-        aggressor.Aggressed.Add(AggressorInfo.Create(aggressor, this,
-          criminal)); // new AggressorInfo( aggressor, this, criminal, false ) );
-
-        if (CanSee(aggressor))
-          Packets.SendMobileIncoming(m_NetState, this, aggressor);
-
-        setCombatant |= Combatant == null;
-
-        UpdateAggrExpire();
-      }
-
-      if (setCombatant)
-        Combatant = aggressor;
-
-      Region.OnAggressed(aggressor, this, criminal);
-    }
-
-    public void RemoveAggressed(Mobile aggressed)
-    {
-      if (Deleted)
-        return;
-
-      List<AggressorInfo> list = Aggressed;
-
-      for (int i = 0; i < list.Count; ++i)
-      {
-        AggressorInfo info = list[i];
-
-        if (info.Defender == aggressed)
-        {
-          Aggressed.RemoveAt(i);
-          info.Free();
-
-          if (CanSee(aggressed))
-            Packets.SendMobileIncoming(m_NetState, this, aggressed);
-
-          break;
-        }
-      }
-
-      UpdateAggrExpire();
-    }
-
-    public void RemoveAggressor(Mobile aggressor)
-    {
-      if (Deleted)
-        return;
-
-      List<AggressorInfo> list = Aggressors;
-
-      for (int i = 0; i < list.Count; ++i)
-      {
-        AggressorInfo info = list[i];
-
-        if (info.Attacker == aggressor)
-        {
-          Aggressors.RemoveAt(i);
-          info.Free();
-
-          if (CanSee(aggressor))
-            Packets.SendMobileIncoming(m_NetState, this, aggressor);
-
-          break;
-        }
-      }
-
-      UpdateAggrExpire();
-    }
-
-    public virtual int GetTotal(TotalType type) =>
-      type switch
-      {
-        TotalType.Gold => m_TotalGold,
-        TotalType.Items => m_TotalItems,
-        TotalType.Weight => m_TotalWeight,
-        _ => 0
-      };
-
-    public virtual void UpdateTotal(Item sender, TotalType type, int delta)
-    {
-      if (delta == 0 || sender.IsVirtualItem)
-        return;
-
-      switch (type)
-      {
-        case TotalType.Gold:
-          m_TotalGold += delta;
-          Delta(MobileDelta.Gold);
-          break;
-
-        case TotalType.Items:
-          m_TotalItems += delta;
-          break;
-
-        case TotalType.Weight:
-          m_TotalWeight += delta;
-          Delta(MobileDelta.Weight);
-          OnWeightChange(m_TotalWeight - delta);
-          break;
-      }
-    }
-
-    public virtual void UpdateTotals()
-    {
-      if (Items == null)
-        return;
-
-      int oldWeight = m_TotalWeight;
-
-      m_TotalGold = 0;
-      m_TotalItems = 0;
-      m_TotalWeight = 0;
-
-      for (int i = 0; i < Items.Count; ++i)
-      {
-        Item item = Items[i];
-
-        item.UpdateTotals();
-
-        if (item.IsVirtualItem)
-          continue;
-
-        m_TotalGold += item.TotalGold;
-        m_TotalItems += item.TotalItems + 1;
-        m_TotalWeight += item.TotalWeight + item.PileWeight;
-      }
-
-      if (m_Holding != null)
-        m_TotalWeight += m_Holding.TotalWeight + m_Holding.PileWeight;
-
-      if (m_TotalWeight != oldWeight)
-        OnWeightChange(oldWeight);
-    }
-
-    public void ClearQuestArrow()
-    {
-      m_QuestArrow = null;
-    }
-
-    public void ClearTarget() => m_Target = null;
-
-    public Target BeginTarget(int range, bool allowGround, TargetFlags flags, TargetCallback callback) =>
-      Target = new SimpleTarget(range, flags, allowGround, callback);
-
-    public Target BeginTarget<T>(int range, bool allowGround, TargetFlags flags, TargetStateCallback<T> callback,
-      T state) => Target = new SimpleStateTarget<T>(range, flags, allowGround, callback, state);
-
-    /// <summary>
-    ///   Overridable. Virtual event invoked after the <see cref="Target">Target property</see> has changed.
-    /// </summary>
-    protected virtual void OnTargetChange()
-    {
-    }
-
-    public virtual bool CheckContextMenuDisplay(IEntity target) => true;
-
-    private bool InternalOnMove(Direction d)
-    {
-      if (!OnMove(d))
-        return false;
-
-      MovementEventArgs e = MovementEventArgs.Create(this, d);
-
-      EventSink.InvokeMovement(e);
-
-      bool ret = !e.Blocked;
-
-      e.Free();
-
-      return ret;
-    }
-
-    /// <summary>
-    ///   Overridable. Event invoked before the Mobile <see cref="Move">moves</see>.
-    /// </summary>
-    /// <returns>True if the move is allowed, false if not.</returns>
-    protected virtual bool OnMove(Direction d)
-    {
-      if (m_Hidden && m_AccessLevel == AccessLevel.Player)
-        if (AllowedStealthSteps-- <= 0 || (d & Direction.Running) != 0 || Mounted)
-          RevealingAction();
-
-      return true;
-    }
-
-    public virtual void ClearFastwalkStack()
-    {
-      if (m_MoveRecords?.Count > 0)
-        m_MoveRecords.Clear();
-
-      m_EndQueue = Core.TickCount;
-    }
-
-    public virtual bool CheckMovement(Direction d, out int newZ) => Movement.CheckMovement(this, d, out newZ);
-
-    public virtual bool Move(Direction d)
-    {
-      if (Deleted)
-        return false;
-
-      BankBox box = FindBankNoCreate();
-
-      if (box?.Opened == true)
-        box.Close();
-
-      Point3D newLocation = m_Location;
-      Point3D oldLocation = newLocation;
-
-      if ((m_Direction & Direction.Mask) == (d & Direction.Mask))
-      {
-        // We are actually moving (not just a direction change)
-
-        if (m_Spell?.OnCasterMoving(d) == false)
-          return false;
-
-        if (m_Paralyzed || m_Frozen)
-        {
-          SendLocalizedMessage(500111); // You are frozen and can not move.
-
-          return false;
-        }
-
-        if (CheckMovement(d, out int newZ))
-        {
-          int x = oldLocation.m_X, y = oldLocation.m_Y;
-          int oldX = x, oldY = y;
-          int oldZ = oldLocation.m_Z;
-
-          switch (d & Direction.Mask)
-          {
-            case Direction.North:
-              --y;
-              break;
-            case Direction.Right:
-              ++x;
-              --y;
-              break;
-            case Direction.East:
-              ++x;
-              break;
-            case Direction.Down:
-              ++x;
-              ++y;
-              break;
-            case Direction.South:
-              ++y;
-              break;
-            case Direction.Left:
-              --x;
-              ++y;
-              break;
-            case Direction.West:
-              --x;
-              break;
-            case Direction.Up:
-              --x;
-              --y;
-              break;
-          }
-
-          newLocation.m_X = x;
-          newLocation.m_Y = y;
-          newLocation.m_Z = newZ;
-
-          Pushing = false;
-
-          Map map = m_Map;
-
-          if (map != null)
-          {
-            Sector oldSector = map.GetSector(oldX, oldY);
-            Sector newSector = map.GetSector(x, y);
-
-            if (oldSector != newSector)
-            {
-              if (oldSector.Mobiles.Any(
-                m => m != this && m.X == oldX && m.Y == oldY && m.Z + 15 > oldZ && oldZ + 15 > m.Z && !m.OnMoveOff(this)))
-                return false;
-
-              if (oldSector.Items.Any(item => item.AtWorldPoint(oldX, oldY) &&
-                                              (item.Z == oldZ || item.Z + item.ItemData.Height > oldZ && oldZ + 15 > item.Z) &&
-                                              !item.OnMoveOff(this)))
-                return false;
-
-              if (newSector.Mobiles.Any(m => m.X == x && m.Y == y && m.Z + 15 > newZ && newZ + 15 > m.Z && !m.OnMoveOver(this))) return false;
-
-              if (newSector.Items.Any(item => item.AtWorldPoint(x, y) &&
-                                              (item.Z == newZ || item.Z + item.ItemData.Height > newZ && newZ + 15 > item.Z) &&
-                                              !item.OnMoveOver(this)))
-                return false;
-            }
-            else
-            {
-              for (int i = 0; i < oldSector.Mobiles.Count; ++i)
-              {
-                Mobile m = oldSector.Mobiles[i];
-
-                if (m != this && m.X == oldX && m.Y == oldY && m.Z + 15 > oldZ && oldZ + 15 > m.Z &&
-                    !m.OnMoveOff(this))
-                  return false;
-                if (m.X == x && m.Y == y && m.Z + 15 > newZ && newZ + 15 > m.Z && !m.OnMoveOver(this))
-                  return false;
-              }
-
-              for (int i = 0; i < oldSector.Items.Count; ++i)
-              {
-                Item item = oldSector.Items[i];
-
-                if (item.AtWorldPoint(oldX, oldY) &&
-                    (item.Z == oldZ || item.Z + item.ItemData.Height > oldZ && oldZ + 15 > item.Z) &&
-                    !item.OnMoveOff(this))
-                  return false;
-                if (item.AtWorldPoint(x, y) &&
-                    (item.Z == newZ || item.Z + item.ItemData.Height > newZ && newZ + 15 > item.Z) &&
-                    !item.OnMoveOver(this))
-                  return false;
-              }
-            }
-
-            if (!Region.CanMove(this, d, newLocation, oldLocation, m_Map))
-              return false;
-          }
-          else
-            return false;
-
-          if (!InternalOnMove(d))
-            return false;
-
-          if (FwdEnabled && m_NetState != null && m_AccessLevel < FwdAccessOverride &&
-              (!FwdUOTDOverride || !m_NetState.IsUOTDClient))
-          {
-            m_MoveRecords ??= new Queue<MovementRecord>(6);
-
-            while (m_MoveRecords.Count > 0)
-            {
-              MovementRecord r = m_MoveRecords.Peek();
-
-              if (r.Expired())
-                m_MoveRecords.Dequeue();
-              else
-                break;
-            }
-
-            if (m_MoveRecords.Count >= FwdMaxSteps)
-            {
-              FastWalkEventArgs fw = new FastWalkEventArgs(m_NetState);
-              EventSink.InvokeFastWalk(fw);
-
-              if (fw.Blocked)
-                return false;
-            }
-
-            int delay = ComputeMovementSpeed(d);
-
-            long end;
-
-            if (m_MoveRecords.Count > 0)
-              end = m_EndQueue + delay;
-            else
-              end = Core.TickCount + delay;
-
-            m_MoveRecords.Enqueue(MovementRecord.NewInstance(end));
-
-            m_EndQueue = end;
-          }
-
-          LastMoveTime = Core.TickCount;
-        }
-        else
-        {
-          return false;
-        }
-
-        DisruptiveAction();
-      }
-
-      Packets.SendMovementAck(m_NetState, this);
-
-      SetLocation(newLocation, false);
-      SetDirection(d);
-
-      if (m_Map != null)
-      {
-        IPooledEnumerable<IEntity> eable = m_Map.GetObjectsInRange(m_Location, Core.GlobalMaxUpdateRange);
-
-        foreach (IEntity o in eable)
-        {
-          if (o == this)
-            continue;
-
-          if (o is Mobile mob)
-          {
-            if (mob.NetState != null)
-              m_MoveClientList.Add(mob);
-            m_MoveList.Add(mob);
-          }
-          else if (o is Item item && item.HandlesOnMovement)
-            m_MoveList.Add(item);
-        }
-
-        eable.Free();
-
-        foreach (Mobile m in m_MoveClientList)
-        {
-          NetState ns = m.NetState;
-
-          if (ns != null && Utility.InUpdateRange(m_Location, m.m_Location) && m.CanSee(this))
-            Packets.SendMobileMoving(ns, this, Notoriety.Compute(m, this));
-        }
-
-        for (int i = 0; i < m_MoveList.Count; ++i)
-        {
-          IEntity o = m_MoveList[i];
-
-          if (o is Mobile mobile)
-            mobile.OnMovement(this, oldLocation);
-          else if (o is Item item)
-            item.OnMovement(this, oldLocation);
-        }
-
-        if (m_MoveList.Count > 0)
-          m_MoveList.Clear();
-
-        if (m_MoveClientList.Count > 0)
-          m_MoveClientList.Clear();
-      }
-
-      OnAfterMove(oldLocation);
-      return true;
-    }
-
-    public virtual void OnAfterMove(Point3D oldLocation)
-    {
-    }
-
-    public int ComputeMovementSpeed() => ComputeMovementSpeed(Direction, false);
-
-    public int ComputeMovementSpeed(Direction dir) => ComputeMovementSpeed(dir, true);
-
-    public virtual int ComputeMovementSpeed(Direction dir, bool checkTurning)
-    {
-      int delay;
-
-      if (Mounted)
-        delay = (dir & Direction.Running) != 0 ? RunMount : WalkMount;
-      else
-        delay = (dir & Direction.Running) != 0 ? RunFoot : WalkFoot;
-
-      return delay;
-    }
-
-    /// <summary>
-    ///   Overridable. Virtual event invoked when a Mobile <paramref name="m" /> moves off this Mobile.
-    /// </summary>
-    /// <returns>True if the move is allowed, false if not.</returns>
-    public virtual bool OnMoveOff(Mobile m) => true;
-
-    /// <summary>
-    ///   Overridable. Event invoked when a Mobile <paramref name="m" /> moves over this Mobile.
-    /// </summary>
-    /// <returns>True if the move is allowed, false if not.</returns>
-    public virtual bool OnMoveOver(Mobile m) => m_Map == null || Deleted || m.CheckShove(this);
-
-    public virtual bool CheckShove(Mobile shoved)
-    {
-      if ((m_Map.Rules & MapRules.FreeMovement) == 0)
-      {
-        if (!shoved.Alive || !Alive || shoved.IsDeadBondedPet || IsDeadBondedPet)
-          return true;
-        if (shoved.m_Hidden && shoved.m_AccessLevel > AccessLevel.Player)
-          return true;
-
-        if (!Pushing)
-        {
-          Pushing = true;
-
-          int number;
-
-          if (AccessLevel > AccessLevel.Player)
-          {
-            number = shoved.m_Hidden ? 1019041 : 1019040;
-          }
-          else
-          {
-            if (Stam == StamMax)
-            {
-              number = shoved.m_Hidden ? 1019043 : 1019042;
-              Stam -= 10;
-
-              RevealingAction();
-            }
-            else
-            {
-              return false;
-            }
-          }
-
-          SendLocalizedMessage(number);
-        }
-      }
-
-      return true;
-    }
-
-    /// <summary>
-    ///   Overridable. Virtual event invoked when the Mobile sees another Mobile, <paramref name="m" />, move.
-    /// </summary>
-    public virtual void OnMovement(Mobile m, Point3D oldLocation)
-    {
-    }
-
-    public virtual void CriminalAction(bool message)
-    {
-      if (Deleted)
-        return;
-
-      Criminal = true;
-
-      Region.OnCriminalAction(this, message);
-    }
-
-    public virtual bool IsSnoop(Mobile from) => from != this;
-
-    /// <summary>
-    ///   Overridable. Any call to <see cref="Resurrect" /> will silently fail if this method returns false.
-    ///   <seealso cref="Resurrect" />
-    /// </summary>
-<<<<<<< HEAD
-    public virtual bool CheckResurrect() => true;
-=======
-    public virtual bool CheckResurrect()
-    {
-      return true;
-    }
->>>>>>> 64d59ce2
-
-    /// <summary>
-    ///   Overridable. Event invoked before the Mobile is <see cref="Resurrect">resurrected</see>.
-    ///   <seealso cref="Resurrect" />
-    /// </summary>
-    public virtual void OnBeforeResurrect()
-    {
-    }
-
-    /// <summary>
-    ///   Overridable. Event invoked after the Mobile is <see cref="Resurrect">resurrected</see>.
-    ///   <seealso cref="Resurrect" />
-    /// </summary>
-    public virtual void OnAfterResurrect()
-    {
-    }
-
-    public virtual void Resurrect()
-    {
-      if (!Alive)
-      {
-        if (!Region.OnResurrect(this))
-          return;
-
-        if (!CheckResurrect())
-          return;
-
-        OnBeforeResurrect();
-
-        BankBox box = FindBankNoCreate();
-
-        if (box?.Opened == true)
-          box.Close();
-
-        Poison = null;
-
-        Warmode = false;
-
-        Hits = 10;
-        Stam = StamMax;
-        Mana = 0;
-
-        BodyMod = 0;
-        Body = Race.AliveBody(this);
-
-        ProcessDeltaQueue();
-
-        for (int i = Items.Count - 1; i >= 0; --i)
-        {
-          if (i >= Items.Count)
-            continue;
-
-          Item item = Items[i];
-
-          if (item.ItemID == 0x204E)
-            item.Delete();
-        }
-
-        SendIncomingPacket();
-        SendIncomingPacket();
-
-        OnAfterResurrect();
-
-        //Send( new DeathStatus( false ) );
-      }
-    }
-
-    public void DropHolding()
-    {
-      Item holding = m_Holding;
-
-      if (holding != null)
-      {
-        if (!holding.Deleted && holding.HeldBy == this && holding.Map == Map.Internal)
-          AddToBackpack(holding);
-
-        Holding = null;
-        holding.ClearBounce();
-      }
-    }
-
-    /// <summary>
-    ///   Overridable. Virtual event invoked before the Mobile is deleted.
-    /// </summary>
-    public virtual void OnDelete()
-    {
-      Spawner?.Remove(this);
-      Spawner = null;
-    }
-
-    public virtual bool CheckSpellCast(ISpell spell) => true;
-
-    /// <summary>
-    ///   Overridable. Virtual event invoked when the Mobile casts a <paramref name="spell" />.
-    /// </summary>
-    /// <param name="spell"></param>
-    public virtual void OnSpellCast(ISpell spell)
-    {
-    }
-
-    /// <summary>
-    ///   Overridable. Virtual event invoked after <see cref="TotalWeight" /> changes.
-    /// </summary>
-    public virtual void OnWeightChange(int oldValue)
-    {
-    }
-
-    /// <summary>
-    ///   Overridable. Virtual event invoked when the <see cref="Skill.Base" /> or <see cref="Skill.BaseFixedPoint" /> property of
-    ///   <paramref name="skill" /> changes.
-    /// </summary>
-    public virtual void OnSkillChange(SkillName skill, double oldBase)
-    {
-    }
-
-    /// <summary>
-    ///   Overridable. Invoked after the mobile is deleted. When overridden, be sure to call the base method.
-    /// </summary>
-    public virtual void OnAfterDelete()
-    {
-      StopAggrExpire();
-
-      CheckAggrExpire();
-
-      PoisonTimer?.Stop();
-
-      m_HitsTimer?.Stop();
-
-      m_StamTimer?.Stop();
-
-      m_ManaTimer?.Stop();
-
-      m_CombatTimer?.Stop();
-
-      m_ExpireCombatant?.Stop();
-
-      m_LogoutTimer?.Stop();
-
-      m_ExpireCriminal?.Stop();
-
-      m_WarmodeTimer?.Stop();
-
-      m_ParaTimer?.Stop();
-
-      m_FrozenTimer?.Stop();
-
-      m_AutoManifestTimer?.Stop();
-    }
-
-    public virtual bool AllowSkillUse(SkillName name) => true;
-
-    public virtual bool UseSkill(SkillName name) => Skills.UseSkill(this, name);
-
-    public virtual bool UseSkill(int skillID) => Skills.UseSkill(this, skillID);
-
-    public virtual DeathMoveResult GetParentMoveResultFor(Item item) => item.OnParentDeath(this);
-
-    public virtual DeathMoveResult GetInventoryMoveResultFor(Item item) => item.OnInventoryDeath(this);
-
-    public virtual void Kill()
-    {
-      if (!CanBeDamaged())
-        return;
-      if (!Alive || IsDeadBondedPet)
-        return;
-      if (Deleted)
-        return;
-      if (!Region.OnBeforeDeath(this))
-        return;
-      if (!OnBeforeDeath())
-        return;
-
-      BankBox box = FindBankNoCreate();
-
-      if (box?.Opened == true)
-        box.Close();
-
-      m_NetState?.CancelAllTrades();
-
-      m_Spell?.OnCasterKilled();
-      //m_Spell.Disturb( DisturbType.Kill );
-
-      m_Target?.Cancel(this, TargetCancelType.Canceled);
-
-      DisruptiveAction();
-
-      Warmode = false;
-
-      DropHolding();
-
-      Hits = 0;
-      Stam = 0;
-      Mana = 0;
-
-      Poison = null;
-      Combatant = null;
-
-      if (Paralyzed)
-      {
-        Paralyzed = false;
-
-        m_ParaTimer?.Stop();
-      }
-
-      if (Frozen)
-      {
-        Frozen = false;
-
-        m_FrozenTimer?.Stop();
-      }
-
-      List<Item> content = new List<Item>();
-      List<Item> equip = new List<Item>();
-      List<Item> moveToPack = new List<Item>();
-
-      List<Item> itemsCopy = new List<Item>(Items);
-
-      Container pack = Backpack;
-
-      for (int i = 0; i < itemsCopy.Count; ++i)
-      {
-        Item item = itemsCopy[i];
-
-        if (item == pack)
-          continue;
-
-        DeathMoveResult res = GetParentMoveResultFor(item);
-
-        switch (res)
-        {
-          case DeathMoveResult.MoveToCorpse:
-          {
-            content.Add(item);
-            equip.Add(item);
-            break;
-          }
-          case DeathMoveResult.MoveToBackpack:
-          {
-            moveToPack.Add(item);
-            break;
-          }
-        }
-      }
-
-      if (pack != null)
-      {
-        List<Item> packCopy = new List<Item>(pack.Items);
-
-        for (int i = 0; i < packCopy.Count; ++i)
-        {
-          Item item = packCopy[i];
-
-          DeathMoveResult res = GetInventoryMoveResultFor(item);
-
-          if (res == DeathMoveResult.MoveToCorpse)
-            content.Add(item);
-          else
-            moveToPack.Add(item);
-        }
-
-        for (int i = 0; i < moveToPack.Count; ++i)
-        {
-          Item item = moveToPack[i];
-
-          if (RetainPackLocsOnDeath && item.Parent == pack)
-            continue;
-
-          pack.DropItem(item);
-        }
-      }
-
-      HairInfo hair = null;
-      if (m_Hair != null)
-        hair = new HairInfo(m_Hair.ItemID, m_Hair.Hue);
-
-      FacialHairInfo facialhair = null;
-      if (m_FacialHair != null)
-        facialhair = new FacialHairInfo(m_FacialHair.ItemID, m_FacialHair.Hue);
-
-      Container c = CreateCorpseHandler?.Invoke(this, hair, facialhair, content, equip);
-
-      if (m_Map != null)
-      {
-        IPooledEnumerable<NetState> eable = m_Map.GetClientsInRange(m_Location);
-        Serial cSerial = c?.Serial ?? Serial.Zero;
-
-        foreach (NetState state in eable)
-          if (state != m_NetState)
-          {
-<<<<<<< HEAD
-            Packets.SendDeathAnimation(state, Serial, cSerial);
-=======
-            if (animPacket == null)
-              animPacket = Packet.Acquire(new DeathAnimation(this, c));
->>>>>>> 64d59ce2
-
-            if (!state.Mobile.CanSee(this))
-              Packets.SendRemoveEntity(state, Serial);
-          }
-
-        eable.Free();
-      }
-
-      Region.OnDeath(this);
-      OnDeath(c);
-    }
-
-    /// <summary>
-    ///   Overridable. Event invoked before the Mobile is <see cref="Kill">killed</see>.
-    ///   <seealso cref="Kill" />
-    ///   <seealso cref="OnDeath" />
-    /// </summary>
-    /// <returns>True to continue with death, false to override it.</returns>
-<<<<<<< HEAD
-    public virtual bool OnBeforeDeath() => true;
-=======
-    public virtual bool OnBeforeDeath()
-    {
-      return true;
-    }
->>>>>>> 64d59ce2
-
-    /// <summary>
-    ///   Overridable. Event invoked after the Mobile is <see cref="Kill">killed</see>. Primarily, this method is responsible for
-    ///   deleting an NPC or turning a PC into a ghost.
-    ///   <seealso cref="Kill" />
-    ///   <seealso cref="OnBeforeDeath" />
-    /// </summary>
-    public virtual void OnDeath(Container c)
-    {
-      int sound = GetDeathSound();
-
-      if (sound >= 0)
-        Effects.PlaySound(this, Map, sound);
-
-      if (!m_Player)
-        Delete();
-      else
-      {
-        Packets.SendDeathStatus_Dead(NetState);
-
-        Warmode = false;
-
-        BodyMod = 0;
-        //Body = this.Female ? 0x193 : 0x192;
-        Body = Race.GhostBody(this);
-
-        Item deathShroud = new Item(0x204E) { Movable = false, Layer = Layer.OuterTorso };
-
-        AddItem(deathShroud);
-
-        Items.Remove(deathShroud);
-        Items.Insert(0, deathShroud);
-
-        Poison = null;
-        Combatant = null;
-
-        Hits = 0;
-        Stam = 0;
-        Mana = 0;
-
-        EventSink.InvokePlayerDeath(new PlayerDeathEventArgs(this));
-
-        ProcessDeltaQueue();
-
-        Packets.SendDeathStatus_Alive(NetState);
-
-        CheckStatTimers();
-      }
-    }
-
-    public virtual bool CheckTarget(Mobile from, Target targ, object targeted) => true;
-
-    public virtual void Use(Item item)
-    {
-      if (item?.Deleted != false || item.QuestItem || Deleted)
-        return;
-
-      DisruptiveAction();
-
-      if (m_Spell?.OnCasterUsingObject(item) == false)
-        return;
-
-      IEntity root = item.RootParent;
-      bool okay = false;
-
-      if (!Utility.InUpdateRange(this, item.GetWorldLocation()))
-        item.OnDoubleClickOutOfRange(this);
-      else if (!CanSee(item))
-        item.OnDoubleClickCantSee(this);
-      else if (!item.IsAccessibleTo(this))
-      {
-        if (Region.Find(item.GetWorldLocation(), item.Map)?.SendInaccessibleMessage(item, this) != true)
-          item.OnDoubleClickNotAccessible(this);
-      }
-      else if (!CheckAlive(false))
-        item.OnDoubleClickDead(this);
-      else if (item.InSecureTrade)
-        item.OnDoubleClickSecureTrade(this);
-      else if (!AllowItemUse(item))
-      {
-      }
-      else if (!item.CheckItemUse(this, item))
-      {
-      }
-      else if (root is Mobile mobile && mobile.IsSnoop(this))
-        item.OnSnoop(this);
-      else
-        okay |= Region.OnDoubleClick(this, item);
-
-      if (okay)
-      {
-        // TODO: Is this correct?
-        if (!item.Deleted)
-          item.OnItemUsed(this, item);
-
-        // TODO: Is this correct?
-        if (!item.Deleted)
-          item.OnDoubleClick(this);
-      }
-    }
-
-    public virtual void Use(Mobile m)
-    {
-      if (m?.Deleted != false || Deleted)
-        return;
-
-      DisruptiveAction();
-
-      if (m_Spell?.OnCasterUsingObject(m) == false)
-        return;
-
-      if (!Utility.InUpdateRange(this, m))
-        m.OnDoubleClickOutOfRange(this);
-      else if (!CanSee(m))
-        m.OnDoubleClickCantSee(this);
-      else if (!CheckAlive(false))
-        m.OnDoubleClickDead(this);
-      else if (Region.OnDoubleClick(this, m) && !m.Deleted)
-        m.OnDoubleClick(this);
-    }
-
-    public virtual void Lift(Item item, int amount, out bool rejected, out LRReason reject)
-    {
-      rejected = true;
-      reject = LRReason.Unspecific;
-
-      if (item == null)
-        return;
-
-      Mobile from = this;
-      NetState state = m_NetState;
-
-      if (from.AccessLevel >= AccessLevel.GameMaster || Core.TickCount - from.NextActionTime >= 0)
-      {
-        if (from.CheckAlive())
-        {
-          from.DisruptiveAction();
-
-          if (from.Holding != null)
-            reject = LRReason.AreHolding;
-          else if (from.AccessLevel < AccessLevel.GameMaster && !from.InRange(item.GetWorldLocation(), 2))
-            reject = LRReason.OutOfRange;
-          else if (!from.CanSee(item) || !from.InLOS(item))
-            reject = LRReason.OutOfSight;
-          else if (!item.VerifyMove(from))
-            reject = LRReason.CannotLift;
-          else if (!item.IsAccessibleTo(from))
-            reject = LRReason.CannotLift;
-          else if (item.Nontransferable && amount != item.Amount)
-          {
-            if (item.QuestItem)
-              from.SendLocalizedMessage(1074868); // Stacks of quest items cannot be unstacked.
-
-            reject = LRReason.CannotLift;
-          }
-          else if (!item.CheckLift(from, item, ref reject))
-          {
-          }
-          else
-          {
-            IEntity root = item.RootParent;
-
-            if (root is Mobile mobile && !mobile.CheckNonlocalLift(from, item))
-              reject = LRReason.TryToSteal;
-            else if (!from.OnDragLift(item) || !item.OnDragLift(from))
-              reject = LRReason.Unspecific;
-            else if (!from.CheckAlive())
-              reject = LRReason.Unspecific;
-            else
-            {
-              item.SetLastMoved();
-
-              if (item.Spawner != null)
-              {
-                item.Spawner.Remove(item);
-                item.Spawner = null;
-              }
-
-              if (amount == 0)
-                amount = 1;
-
-              if (amount > item.Amount)
-                amount = item.Amount;
-
-              int oldAmount = item.Amount;
-              //item.Amount = amount; //Set in LiftItemDupe
-
-              if (amount < oldAmount)
-                LiftItemDupe(item, amount);
-              //item.Dupe( oldAmount - amount );
-
-              Map map = from.Map;
-
-              if (DragEffects && map != null && (root == null || root is Item))
-              {
-                IPooledEnumerable<NetState> eable = map.GetClientsInRange(from.Location);
-                Item rootItem = root as Item;
-                IEntity src = new Entity(rootItem?.Serial ?? Serial.Zero,
-                  rootItem?.Location ?? item.Location, map);
-
-                foreach (NetState ns in eable)
-                  if (ns.Mobile != from && ns.Mobile.CanSee(from) && ns.Mobile.InLOS(from) &&
-                      ns.Mobile.CanSee(root))
-                    Packets.SendDragEffect(ns, src, from, item.ItemID, item.Hue, amount);
-
-                eable.Free();
-              }
-
-              Point3D fixLoc = item.Location;
-              Map fixMap = item.Map;
-              bool shouldFix = item.Parent == null;
-
-              item.RecordBounce();
-              item.OnItemLifted(from, item);
-              item.Internalize();
-
-              from.Holding = item;
-
-              int liftSound = item.GetLiftSound(from);
-
-              if (liftSound != -1)
-                Packets.SendPlaySound(from.NetState, liftSound, from);
-
-              from.NextActionTime = Core.TickCount + ActionDelay;
-
-              if (shouldFix)
-                fixMap?.FixColumn(fixLoc.m_X, fixLoc.m_Y);
-
-              reject = LRReason.Unspecific;
-              rejected = false;
-            }
-          }
-        }
-        else
-          reject = LRReason.Unspecific;
-      }
-      else
-      {
-        SendActionMessage();
-        reject = LRReason.Unspecific;
-      }
-
-      if (rejected && state != null)
-      {
-        Packets.SendLiftRej(state, reject);
-
-        if (item.Deleted)
-          return;
-
-        if (item.Parent is Item)
-          Packets.SendContainerContentUpdate(state, item);
-        else if (item.Parent is Mobile)
-          Packets.SendEquipUpdate(state, item);
-        else
-          item.SendInfoTo(state);
-
-        if (ObjectPropertyList.Enabled && item.Parent != null)
-          item.PropertyList.Send(state);
-      }
-    }
-
-    public static Item LiftItemDupe(Item oldItem, int amount)
-    {
-      Item item;
-      try
-      {
-        // TODO: Kill this with a vengence...
-        item = (Item)Activator.CreateInstance(oldItem.GetType());
-      }
-      catch
-      {
-        Console.WriteLine(
-          "Warning: 0x{0:X}: Item must have a zero parameter constructor to be separated from a stack. '{1}'.",
-          oldItem.Serial.Value, oldItem.GetType().Name);
-        return null;
-      }
-
-      item.Visible = oldItem.Visible;
-      item.Movable = oldItem.Movable;
-      item.LootType = oldItem.LootType;
-      item.Direction = oldItem.Direction;
-      item.Hue = oldItem.Hue;
-      item.ItemID = oldItem.ItemID;
-      item.Location = oldItem.Location;
-      item.Layer = oldItem.Layer;
-      item.Name = oldItem.Name;
-      item.Weight = oldItem.Weight;
-
-      item.Amount = oldItem.Amount - amount;
-      item.Map = oldItem.Map;
-
-      oldItem.Amount = amount;
-      oldItem.OnAfterDuped(item);
-
-      if (oldItem.Parent is Mobile parentMobile)
-        parentMobile.AddItem(item);
-      else if (oldItem.Parent is Item parentItem)
-        parentItem.AddItem(item);
-
-      item.Delta(ItemDelta.Update);
-
-      return item;
-    }
-
-    public virtual void SendDropEffect(Item item)
-    {
-      if (DragEffects && !item.Deleted)
-      {
-        Map map = m_Map;
-        IEntity root = item.RootParent;
-
-        if (map != null && (root == null || root is Item))
-        {
-          IPooledEnumerable<NetState> eable = map.GetClientsInRange(m_Location);
-          Item rootItem = root as Item;
-          IEntity trg = new Entity(rootItem?.Serial ?? Serial.Zero, rootItem?.Location ?? item.Location, map);
-
-          foreach (NetState ns in eable)
-          {
-            if (ns.StygianAbyss)
-              continue;
-
-            if (ns.Mobile != this && ns.Mobile.CanSee(this) && ns.Mobile.InLOS(this) && ns.Mobile.CanSee(root))
-              Packets.SendDragEffect(ns, this, trg, item.ItemID, item.Hue, item.Amount);
-          }
-
-          eable.Free();
-        }
-      }
-    }
-
-    public virtual bool Drop(Item to, Point3D loc)
-    {
-      Mobile from = this;
-      Item item = from.Holding;
-
-      bool valid = item != null && item.HeldBy == from && item.Map == Map.Internal;
-
-      from.Holding = null;
-
-      if (!valid) return false;
-
-      bool bounced = true;
-
-      item.SetLastMoved();
-
-      if (to == null || !item.DropToItem(from, to, loc))
-        item.Bounce(from);
-      else
-        bounced = false;
-
-      item.ClearBounce();
-
-      if (!bounced)
-        SendDropEffect(item);
-
-      return !bounced;
-    }
-
-    public virtual bool Drop(Point3D loc)
-    {
-      Mobile from = this;
-      Item item = from.Holding;
-
-      bool valid = item != null && item.HeldBy == from && item.Map == Map.Internal;
-
-      from.Holding = null;
-
-      if (!valid) return false;
-
-      bool bounced = true;
-
-      item.SetLastMoved();
-
-      if (!item.DropToWorld(from, loc))
-        item.Bounce(from);
-      else
-        bounced = false;
-
-      item.ClearBounce();
-
-      if (!bounced)
-        SendDropEffect(item);
-
-      return !bounced;
-    }
-
-    public virtual bool Drop(Mobile to, Point3D loc)
-    {
-      Mobile from = this;
-      Item item = from.Holding;
-
-      bool valid = item != null && item.HeldBy == from && item.Map == Map.Internal;
-
-      from.Holding = null;
-
-      if (!valid) return false;
-
-      bool bounced = true;
-
-      item.SetLastMoved();
-
-      if (to == null || !item.DropToMobile(from, to, loc))
-        item.Bounce(from);
-      else
-        bounced = false;
-
-      item.ClearBounce();
-
-      if (!bounced)
-        SendDropEffect(item);
-
-      return !bounced;
-    }
-
-    public virtual bool MutateSpeech(List<Mobile> hears, ref string text, ref object context)
-    {
-      if (Alive)
-        return false;
-
-      StringBuilder sb = new StringBuilder(text.Length, text.Length);
-
-      for (int i = 0; i < text.Length; ++i)
-        if (text[i] != ' ')
-          sb.Append(GhostChars[Utility.Random(GhostChars.Length)]);
-        else
-          sb.Append(' ');
-
-      text = sb.ToString();
-      context = m_GhostMutateContext;
-      return true;
-    }
-
-    public virtual void Manifest(TimeSpan delay)
-    {
-      Warmode = true;
-
-      if (m_AutoManifestTimer == null)
-        m_AutoManifestTimer = new AutoManifestTimer(this, delay);
-      else
-        m_AutoManifestTimer.Stop();
-
-      m_AutoManifestTimer.Start();
-    }
-
-    public virtual bool CheckSpeechManifest()
-    {
-      if (Alive)
-        return false;
-
-      TimeSpan delay = AutoManifestTimeout;
-
-      if (delay > TimeSpan.Zero && (!Warmode || m_AutoManifestTimer != null))
-      {
-        Manifest(delay);
-        return true;
-      }
-
-      return false;
-    }
-
-    public virtual bool CheckHearsMutatedSpeech(Mobile m, object context)
-    {
-      if (context == m_GhostMutateContext)
-        return m.Alive && !m.CanHearGhosts;
-
-      return true;
-    }
-
-    private void AddSpeechItemsFrom(List<IEntity> list, Container cont)
-    {
-      for (int i = 0; i < cont.Items.Count; ++i)
-      {
-        Item item = cont.Items[i];
-
-        if (item.HandlesOnSpeech)
-          list.Add(item);
-
-        if (item is Container container)
-          AddSpeechItemsFrom(list, container);
-      }
-    }
-
-    public virtual void DoSpeech(string text, int[] keywords, MessageType type, int hue)
-    {
-      if (Deleted || CommandSystem.Handle(this, text, type))
-        return;
-
-      int range = 15;
-
-      switch (type)
-      {
-        case MessageType.Regular:
-          SpeechHue = hue;
-          break;
-        case MessageType.Emote:
-          EmoteHue = hue;
-          break;
-        case MessageType.Whisper:
-          WhisperHue = hue;
-          range = 1;
-          break;
-        case MessageType.Yell:
-          YellHue = hue;
-          range = 18;
-          break;
-        default:
-          type = MessageType.Regular;
-          break;
-      }
-
-      SpeechEventArgs regArgs = new SpeechEventArgs(this, text, type, hue, keywords);
-
-      EventSink.InvokeSpeech(regArgs);
-      Region.OnSpeech(regArgs);
-      OnSaid(regArgs);
-
-      if (regArgs.Blocked)
-        return;
-
-      text = regArgs.Speech;
-
-      if (string.IsNullOrEmpty(text))
-        return;
-
-      List<Mobile> hears = m_Hears;
-      List<IEntity> onSpeech = m_OnSpeech;
-
-      if (m_Map != null)
-      {
-        IPooledEnumerable<IEntity> eable = m_Map.GetObjectsInRange(m_Location, range);
-
-        foreach (IEntity o in eable)
-          if (o is Mobile heard)
-          {
-            if (!heard.CanSee(this) || !NoSpeechLOS && heard.Player && !heard.InLOS(this))
-              continue;
-
-            if (heard.m_NetState != null)
-              hears.Add(heard);
-
-            if (heard.HandlesOnSpeech(this))
-              onSpeech.Add(heard);
-
-            for (int i = 0; i < heard.Items.Count; ++i)
-            {
-              Item item = heard.Items[i];
-
-              if (item.HandlesOnSpeech)
-                onSpeech.Add(item);
-
-              if (item is Container container)
-                AddSpeechItemsFrom(onSpeech, container);
-            }
-          }
-          else if (o is Item item)
-          {
-            if (item.HandlesOnSpeech)
-              onSpeech.Add(item);
-
-            if (item is Container container)
-              AddSpeechItemsFrom(onSpeech, container);
-          }
-
-        eable.Free();
-
-        object mutateContext = null;
-        string mutatedText = text;
-        SpeechEventArgs mutatedArgs = null;
-
-        if (MutateSpeech(hears, ref mutatedText, ref mutateContext))
-          mutatedArgs = new SpeechEventArgs(this, mutatedText, type, hue, new int[0]);
-
-        CheckSpeechManifest();
-        ProcessDelta();
-
-        // TODO: Should this be sorted like onSpeech is below?
-        for (int i = 0; i < hears.Count; ++i)
-        {
-          Mobile heard = hears[i];
-
-          if (mutatedArgs == null || !CheckHearsMutatedSpeech(heard, mutateContext))
-          {
-            heard.OnSpeech(regArgs);
-
-            NetState ns = heard.NetState;
-            if (ns != null)
-              Packets.SendUnicodeMessage(ns, Serial, Body, type, hue, 3, Language, Name,
-                text);
-          }
-          else
-          {
-            heard.OnSpeech(mutatedArgs);
-
-            NetState ns = heard.NetState;
-            if (ns != null)
-              Packets.SendUnicodeMessage(ns, Serial, Body, type, hue, 3, Language, Name,
-                mutatedText);
-          }
-        }
-
-        if (onSpeech.Count > 1)
-          onSpeech.Sort(LocationComparer.GetInstance(this));
-
-        for (int i = 0; i < onSpeech.Count; ++i)
-        {
-          IEntity obj = onSpeech[i];
-
-          if (obj is Mobile heard)
-          {
-            if (mutatedArgs == null || !CheckHearsMutatedSpeech(heard, mutateContext))
-              heard.OnSpeech(regArgs);
-            else
-              heard.OnSpeech(mutatedArgs);
-          }
-          else
-            ((Item)obj).OnSpeech(regArgs);
-        }
-
-        if (m_Hears.Count > 0)
-          m_Hears.Clear();
-
-        if (m_OnSpeech.Count > 0)
-          m_OnSpeech.Clear();
-      }
-    }
-
-    public static Mobile GetDamagerFrom(DamageEntry de) => de?.Damager;
-
-    public Mobile FindMostRecentDamager(bool allowSelf) => GetDamagerFrom(FindMostRecentDamageEntry(allowSelf));
-
-    public DamageEntry FindMostRecentDamageEntry(bool allowSelf)
-    {
-      for (int i = DamageEntries.Count - 1; i >= 0; --i)
-      {
-        if (i >= DamageEntries.Count)
-          continue;
-
-        DamageEntry de = DamageEntries[i];
-
-        if (de.HasExpired)
-          DamageEntries.RemoveAt(i);
-        else if (allowSelf || de.Damager != this)
-          return de;
-      }
-
-      return null;
-    }
-
-    public Mobile FindLeastRecentDamager(bool allowSelf) => GetDamagerFrom(FindLeastRecentDamageEntry(allowSelf));
-
-    public DamageEntry FindLeastRecentDamageEntry(bool allowSelf)
-    {
-      for (int i = 0; i < DamageEntries.Count; ++i)
-      {
-        if (i < 0)
-          continue;
-
-        DamageEntry de = DamageEntries[i];
-
-        if (de.HasExpired)
-        {
-          DamageEntries.RemoveAt(i);
-          --i;
-        }
-        else if (allowSelf || de.Damager != this)
-        {
-          return de;
-        }
-      }
-
-      return null;
-    }
-
-    public Mobile FindMostTotalDamger(bool allowSelf) => GetDamagerFrom(FindMostTotalDamageEntry(allowSelf));
-
-    public DamageEntry FindMostTotalDamageEntry(bool allowSelf)
-    {
-      DamageEntry mostTotal = null;
-
-      for (int i = DamageEntries.Count - 1; i >= 0; --i)
-      {
-        if (i >= DamageEntries.Count)
-          continue;
-
-        DamageEntry de = DamageEntries[i];
-
-        if (de.HasExpired)
-          DamageEntries.RemoveAt(i);
-        else if ((allowSelf || de.Damager != this) && (mostTotal == null || de.DamageGiven > mostTotal.DamageGiven))
-          mostTotal = de;
-      }
-
-      return mostTotal;
-    }
-
-    public Mobile FindLeastTotalDamger(bool allowSelf) => GetDamagerFrom(FindLeastTotalDamageEntry(allowSelf));
-
-    public DamageEntry FindLeastTotalDamageEntry(bool allowSelf)
-    {
-      DamageEntry mostTotal = null;
-
-      for (int i = DamageEntries.Count - 1; i >= 0; --i)
-      {
-        if (i >= DamageEntries.Count)
-          continue;
-
-        DamageEntry de = DamageEntries[i];
-
-        if (de.HasExpired)
-          DamageEntries.RemoveAt(i);
-        else if ((allowSelf || de.Damager != this) && (mostTotal == null || de.DamageGiven < mostTotal.DamageGiven))
-          mostTotal = de;
-      }
-
-      return mostTotal;
-    }
-
-    public DamageEntry FindDamageEntryFor(Mobile m)
-    {
-      for (int i = DamageEntries.Count - 1; i >= 0; --i)
-      {
-        if (i >= DamageEntries.Count)
-          continue;
-
-        DamageEntry de = DamageEntries[i];
-
-        if (de.HasExpired)
-          DamageEntries.RemoveAt(i);
-        else if (de.Damager == m)
-          return de;
-      }
-
-      return null;
-    }
-
-    public virtual Mobile GetDamageMaster(Mobile damagee) => null;
-
-    public virtual DamageEntry RegisterDamage(int amount, Mobile from)
-    {
-      DamageEntry de = FindDamageEntryFor(from) ?? new DamageEntry(from);
-
-      de.DamageGiven += amount;
-      de.LastDamage = DateTime.UtcNow;
-
-      DamageEntries.Remove(de);
-      DamageEntries.Add(de);
-
-      Mobile master = from.GetDamageMaster(this);
-
-      if (master != null)
-      {
-        List<DamageEntry> list = de.Responsible ?? new List<DamageEntry>();
-
-        DamageEntry resp = list.FirstOrDefault(check => check.Damager == master);
-
-        if (resp == null)
-          list.Add(resp = new DamageEntry(master));
-
-        resp.DamageGiven += amount;
-        resp.LastDamage = DateTime.UtcNow;
-      }
-
-      return de;
-    }
-
-    /// <summary>
-    ///   Overridable. Virtual event invoked when the Mobile is <see cref="Damage">damaged</see>. It is called before
-    ///   <see cref="Hits">hit points</see> are lowered or the Mobile is <see cref="Kill">killed</see>.
-    ///   <seealso cref="Damage" />
-    ///   <seealso cref="Hits" />
-    ///   <seealso cref="Kill" />
-    /// </summary>
-    public virtual void OnDamage(int amount, Mobile from, bool willKill)
-<<<<<<< HEAD
-=======
-    {
-    }
-
-    public virtual void Damage(int amount)
-    {
-      Damage(amount, null);
-    }
-
-    public virtual bool CanBeDamaged()
->>>>>>> 64d59ce2
-    {
-    }
-
-    public virtual bool CanBeDamaged() => !m_Blessed;
-
-    public virtual void Damage(int amount, Mobile from = null, bool informMount = true)
-    {
-      if (!CanBeDamaged() || Deleted)
-        return;
-
-      if (!Region.OnDamage(this, ref amount))
-        return;
-
-      if (amount > 0)
-      {
-        int oldHits = Hits;
-        int newHits = oldHits - amount;
-
-        m_Spell?.OnCasterHurt();
-
-        //if ( m_Spell != null && m_Spell.State == SpellState.Casting )
-        //	m_Spell.Disturb( DisturbType.Hurt, false, true );
-
-        if (from != null)
-          RegisterDamage(amount, from);
-
-        DisruptiveAction();
-
-        Paralyzed = false;
-
-        switch (VisibleDamageType)
-        {
-          case VisibleDamageType.Related:
-          {
-            SendVisibleDamageRelated(from, amount);
-            break;
-          }
-          case VisibleDamageType.Everyone:
-          {
-            SendVisibleDamageEveryone(amount);
-            break;
-          }
-          case VisibleDamageType.Selective:
-          {
-            SendVisibleDamageSelective(from, amount);
-            break;
-          }
-        }
-
-        OnDamage(amount, from, newHits < 0);
-
-        IMount m = Mount;
-        if (informMount)
-          m?.OnRiderDamaged(amount, from, newHits < 0);
-
-        if (newHits < 0)
-        {
-          LastKiller = from;
-
-          Hits = 0;
-
-          if (oldHits >= 0)
-            Kill();
-        }
-        else
-          Hits = newHits;
-      }
-    }
-
-    public void SendVisibleDamageRelated(Mobile from, int amount)
-    {
-      if (amount <= 0)
-        return;
-
-      NetState ourState = m_NetState ?? GetDamageMaster(from)?.m_NetState;
-      NetState theirState = from?.m_NetState ?? from?.GetDamageMaster(this)?.m_NetState;
-
-      Packets.SendDamage(ourState, Serial, amount);
-
-      if (theirState != ourState)
-        Packets.SendDamage(theirState, Serial, amount);
-    }
-
-    public void SendVisibleDamageEveryone(int amount)
-    {
-      if (amount < 0)
-        return;
-
-      Map map = m_Map;
-
-      if (map == null)
-        return;
-
-      IPooledEnumerable<NetState> eable = map.GetClientsInRange(m_Location);
-
-      foreach (NetState ns in eable)
-        if (ns.Mobile.CanSee(this))
-          Packets.SendDamage(ns, Serial, amount);
-
-      eable.Free();
-    }
-
-    public void SendVisibleDamageSelective(Mobile from, int amount)
-    {
-      if (amount <= 0)
-        return;
-
-      Mobile damager = from;
-      Mobile damaged = this;
-
-      NetState ourState = m_NetState;
-      NetState theirState = from?.m_NetState;
-
-      if (ourState == null)
-      {
-        Mobile master = GetDamageMaster(from);
-
-        if (master != null)
-        {
-          damaged = master;
-          ourState = master.m_NetState;
-        }
-      }
-
-      if (!damaged.ShowVisibleDamage)
-        return;
-
-      if (theirState == null && from != null)
-      {
-        Mobile master = from.GetDamageMaster(this);
-
-        if (master != null)
-        {
-          damager = master;
-          theirState = master.m_NetState;
-        }
-      }
-
-      if (damaged.CanSeeVisibleDamage)
-        Packets.SendDamage(ourState, Serial, amount);
-
-      if (theirState != ourState && damager.CanSeeVisibleDamage)
-        Packets.SendDamage(theirState, Serial, amount);
-    }
-
-    public void Heal(int amount)
-    {
-      Heal(amount, this);
-    }
-
-    public void Heal(int amount, Mobile from, bool message = true)
-    {
-      if (!Alive || IsDeadBondedPet || !Region.OnHeal(this, ref amount))
-        return;
-
-      OnHeal(ref amount, from);
-
-      if (Hits + amount > HitsMax)
-        amount = HitsMax - Hits;
-
-      Hits += amount;
-
-      if (message && amount > 0)
-        Packets.SendMessageLocalizedAffix(m_NetState, Serial.MinusOne, -1, MessageType.Label, 0x3B2, 3, 1008158, "",
-          AffixType.Append | AffixType.System, amount.ToString());
-    }
-
-    public virtual void OnHeal(ref int amount, Mobile from)
-    {
-    }
-
-    public virtual void Deserialize(GenericReader reader)
-    {
-      int version = reader.ReadInt();
-
-      switch (version)
-      {
-        case 32:
-        {
-          // Removed StuckMenu
-          goto case 31;
-        }
-        case 31:
-        {
-          LastStrGain = reader.ReadDeltaTime();
-          LastIntGain = reader.ReadDeltaTime();
-          LastDexGain = reader.ReadDeltaTime();
-
-          goto case 30;
-        }
-        case 30:
-        {
-          byte hairflag = reader.ReadByte();
-
-          if ((hairflag & 0x01) != 0)
-            m_Hair = new HairInfo(reader);
-          if ((hairflag & 0x02) != 0)
-            m_FacialHair = new FacialHairInfo(reader);
-
-          goto case 29;
-        }
-        case 29:
-        {
-          m_Race = reader.ReadRace();
-          goto case 28;
-        }
-        case 28:
-        {
-          if (version <= 30)
-            LastStatGain = reader.ReadDeltaTime();
-
-          goto case 27;
-        }
-        case 27:
-        {
-          m_TithingPoints = reader.ReadInt();
-
-          goto case 26;
-        }
-        case 26:
-        case 25:
-        case 24:
-        {
-          Corpse = reader.ReadItem() as Container;
-
-          goto case 23;
-        }
-        case 23:
-        {
-          CreationTime = reader.ReadDateTime();
-
-          goto case 22;
-        }
-        case 22: // Just removed followers
-        case 21:
-        {
-          Stabled = reader.ReadStrongMobileList();
-
-          goto case 20;
-        }
-        case 20:
-        {
-          CantWalk = reader.ReadBool();
-
-          goto case 19;
-        }
-        case 19: // Just removed variables
-        case 18:
-        {
-          Virtues = new VirtueInfo(reader);
-
-          goto case 17;
-        }
-        case 17:
-        {
-          Thirst = reader.ReadInt();
-          BAC = reader.ReadInt();
-
-          goto case 16;
-        }
-        case 16:
-        {
-          m_ShortTermMurders = reader.ReadInt();
-
-          if (version <= 24)
-          {
-            reader.ReadDateTime();
-            reader.ReadDateTime();
-          }
-
-          goto case 15;
-        }
-        case 15:
-        {
-          if (version < 22)
-            reader.ReadInt(); // followers
-
-          m_FollowersMax = reader.ReadInt();
-
-          goto case 14;
-        }
-        case 14:
-        {
-          MagicDamageAbsorb = reader.ReadInt();
-
-          goto case 13;
-        }
-        case 13:
-        {
-          GuildFealty = reader.ReadMobile();
-
-          goto case 12;
-        }
-        case 12:
-        {
-          m_Guild = reader.ReadGuild();
-
-          goto case 11;
-        }
-        case 11:
-        {
-          m_DisplayGuildTitle = reader.ReadBool();
-
-          goto case 10;
-        }
-        case 10:
-        {
-          CanSwim = reader.ReadBool();
-
-          goto case 9;
-        }
-        case 9:
-        {
-          Squelched = reader.ReadBool();
-
-          goto case 8;
-        }
-        case 8:
-        {
-          m_Holding = reader.ReadItem();
-
-          goto case 7;
-        }
-        case 7:
-        {
-          m_VirtualArmor = reader.ReadInt();
-
-          goto case 6;
-        }
-        case 6:
-        {
-          BaseSoundID = reader.ReadInt();
-
-          goto case 5;
-        }
-        case 5:
-        {
-          DisarmReady = reader.ReadBool();
-          StunReady = reader.ReadBool();
-
-          goto case 4;
-        }
-        case 4:
-        {
-          if (version <= 25) Poison.Deserialize(reader);
-
-          goto case 3;
-        }
-        case 3:
-        {
-          m_StatCap = reader.ReadInt();
-
-          goto case 2;
-        }
-        case 2:
-        {
-          NameHue = reader.ReadInt();
-
-          goto case 1;
-        }
-        case 1:
-        {
-          m_Hunger = reader.ReadInt();
-
-          goto case 0;
-        }
-        case 0:
-        {
-          if (version < 21)
-            Stabled = new List<Mobile>();
-
-          if (version < 18)
-            Virtues = new VirtueInfo();
-
-          m_DisplayGuildTitle |= version < 11;
-
-          if (version < 3)
-            m_StatCap = 225;
-
-          if (version < 15)
-          {
-            m_Followers = 0;
-            m_FollowersMax = 5;
-          }
-
-          m_Location = reader.ReadPoint3D();
-          m_Body = new Body(reader.ReadInt());
-          m_Name = reader.ReadString();
-          m_GuildTitle = reader.ReadString();
-          m_Criminal = reader.ReadBool();
-          m_Kills = reader.ReadInt();
-          SpeechHue = reader.ReadInt();
-          EmoteHue = reader.ReadInt();
-          WhisperHue = reader.ReadInt();
-          YellHue = reader.ReadInt();
-          Language = reader.ReadString();
-          m_Female = reader.ReadBool();
-          m_Warmode = reader.ReadBool();
-          m_Hidden = reader.ReadBool();
-          m_Direction = (Direction)reader.ReadByte();
-          m_Hue = reader.ReadInt();
-          m_Str = reader.ReadInt();
-          m_Dex = reader.ReadInt();
-          m_Int = reader.ReadInt();
-          m_Hits = reader.ReadInt();
-          m_Stam = reader.ReadInt();
-          m_Mana = reader.ReadInt();
-          m_Map = reader.ReadMap();
-          m_Blessed = reader.ReadBool();
-          m_Fame = reader.ReadInt();
-          m_Karma = reader.ReadInt();
-          m_AccessLevel = (AccessLevel)reader.ReadByte();
-
-          Skills = new Skills(this, reader);
-
-          Items = reader.ReadStrongItemList();
-
-          m_Player = reader.ReadBool();
-          m_Title = reader.ReadString();
-          Profile = reader.ReadString();
-          ProfileLocked = reader.ReadBool();
-
-          if (version <= 18)
-          {
-            reader.ReadInt();
-            reader.ReadInt();
-            reader.ReadInt();
-          }
-
-          AutoPageNotify = reader.ReadBool();
-
-          LogoutLocation = reader.ReadPoint3D();
-          LogoutMap = reader.ReadMap();
-
-          m_StrLock = (StatLockType)reader.ReadByte();
-          m_DexLock = (StatLockType)reader.ReadByte();
-          m_IntLock = (StatLockType)reader.ReadByte();
-
-          StatMods = new List<StatMod>();
-          SkillMods = new List<SkillMod>();
-
-          if (version < 32)
-            if (reader.ReadBool())
-            {
-              int count = reader.ReadInt();
-              for (int i = 0; i < count; ++i) reader.ReadDateTime();
-            }
-
-          if (m_Player && m_Map != Map.Internal)
-          {
-            LogoutLocation = m_Location;
-            LogoutMap = m_Map;
-
-            m_Map = Map.Internal;
-          }
-
-          m_Map?.OnEnter(this);
-
-          if (m_Criminal)
-          {
-            m_ExpireCriminal ??= new ExpireCriminalTimer(this);
-            m_ExpireCriminal.Start();
-          }
-
-          if (ShouldCheckStatTimers)
-            CheckStatTimers();
-
-          if (!m_Player && m_Dex <= 100 && m_CombatTimer != null)
-            m_CombatTimer.Priority = TimerPriority.FiftyMS;
-          else if (m_CombatTimer != null)
-            m_CombatTimer.Priority = TimerPriority.EveryTick;
-
-          UpdateRegion();
-
-          UpdateResistances();
-
-          break;
-        }
-      }
-
-      if (!m_Player)
-        Utility.Intern(ref m_Name);
-
-      Utility.Intern(ref m_Title);
-      Utility.Intern(ref m_Language);
-
-      /*	//Moved into cleanup in scripts.
-      if ( version < 30 )
-        Timer.DelayCall( TimeSpan.Zero, new TimerCallback( ConvertHair ) );
-       * */
-    }
-
-    public void ConvertHair()
-    {
-      Item hair;
-
-      if ((hair = FindItemOnLayer(Layer.Hair)) != null)
-      {
-        HairItemID = hair.ItemID;
-        HairHue = hair.Hue;
-        hair.Delete();
-      }
-
-      if ((hair = FindItemOnLayer(Layer.FacialHair)) != null)
-      {
-        FacialHairItemID = hair.ItemID;
-        FacialHairHue = hair.Hue;
-        hair.Delete();
-      }
-    }
-
-    public virtual void CheckStatTimers()
-    {
-      if (Deleted)
-        return;
-
-      if (Hits < HitsMax)
-      {
-        if (CanRegenHits)
-        {
-          m_HitsTimer ??= new HitsTimer(this);
-          m_HitsTimer.Start();
-        }
-        else
-          m_HitsTimer?.Stop();
-      }
-      else
-        Hits = HitsMax;
-
-      if (Stam < StamMax)
-      {
-        if (CanRegenStam)
-        {
-          m_StamTimer ??= new StamTimer(this);
-          m_StamTimer.Start();
-        }
-        else
-          m_StamTimer?.Stop();
-      }
-      else
-        Stam = StamMax;
-
-      if (Mana < ManaMax)
-      {
-        if (CanRegenMana)
-        {
-          m_ManaTimer ??= new ManaTimer(this);
-          m_ManaTimer.Start();
-        }
-        else
-          m_ManaTimer?.Stop();
-      }
-      else
-        Mana = ManaMax;
-    }
-
-    public static string GetAccessLevelName(AccessLevel level) => m_AccessLevelNames[(int)level];
-
-    public virtual bool CanPaperdollBeOpenedBy(Mobile from) => Body.IsHuman || Body.IsGhost || IsBodyMod;
-
-    public virtual void GetChildContextMenuEntries(Mobile from, List<ContextMenuEntry> list, Item item)
-    {
-    }
-
-    public virtual void GetContextMenuEntries(Mobile from, List<ContextMenuEntry> list)
-    {
-      if (Deleted)
-        return;
-
-      if (CanPaperdollBeOpenedBy(from))
-        list.Add(new PaperdollEntry(this));
-
-      if (from == this && Backpack != null && CanSee(Backpack) && CheckAlive(false))
-        list.Add(new OpenBackpackEntry(this));
-    }
-
-    public void Internalize()
-    {
-      Map = Map.Internal;
-    }
-
-    /// <summary>
-    ///   Overridable. Virtual event invoked when <paramref name="item" /> is <see cref="AddItem">added</see> from the Mobile, such
-    ///   as when it is equipped.
-    ///   <seealso cref="Items" />
-    ///   <seealso cref="OnItemRemoved" />
-    /// </summary>
-    public virtual void OnItemAdded(Item item)
-    {
-    }
-
-    /// <summary>
-    ///   Overridable. Virtual event invoked when <paramref name="item" /> is <see cref="RemoveItem">removed</see> from the Mobile.
-    ///   <seealso cref="Items" />
-    ///   <seealso cref="OnItemAdded" />
-    /// </summary>
-    public virtual void OnItemRemoved(Item item)
-    {
-    }
-
-    /// <summary>
-    ///   Overridable. Virtual event invoked when <paramref name="item" /> is becomes a child of the Mobile; it's worn or contained
-    ///   at some level of the Mobile's <see cref="Mobile.Backpack">backpack</see> or <see cref="Mobile.BankBox">bank box</see>
-    ///   <seealso cref="OnSubItemRemoved" />
-    ///   <seealso cref="OnItemAdded" />
-    /// </summary>
-    public virtual void OnSubItemAdded(Item item)
-    {
-    }
-
-    /// <summary>
-    ///   Overridable. Virtual event invoked when <paramref name="item" /> is removed from the Mobile, its
-    ///   <see cref="Mobile.Backpack">backpack</see>, or its <see cref="Mobile.BankBox">bank box</see>.
-    ///   <seealso cref="OnSubItemAdded" />
-    ///   <seealso cref="OnItemRemoved" />
-    /// </summary>
-    public virtual void OnSubItemRemoved(Item item)
-    {
-    }
-
-    public virtual void OnItemBounceCleared(Item item)
-    {
-    }
-
-    public virtual void OnSubItemBounceCleared(Item item)
-    {
-    }
-
-    public void AddItem(Item item)
-    {
-      if (item?.Deleted != false)
-        return;
-
-      if (item.Parent == this)
-        return;
-      if (item.Parent is Mobile parentMobile)
-        parentMobile.RemoveItem(item);
-      else if (item.Parent is Item parentItem)
-        parentItem.RemoveItem(item);
-      else
-        item.SendRemovePacket();
-
-      item.Parent = this;
-      item.Map = m_Map;
-
-      Items.Add(item);
-
-      if (!item.IsVirtualItem)
-      {
-        UpdateTotal(item, TotalType.Gold, item.TotalGold);
-        UpdateTotal(item, TotalType.Items, item.TotalItems + 1);
-        UpdateTotal(item, TotalType.Weight, item.TotalWeight + item.PileWeight);
-      }
-
-      item.Delta(ItemDelta.Update);
-
-      item.OnAdded(this);
-      OnItemAdded(item);
-
-      if (item.PhysicalResistance != 0 || item.FireResistance != 0 || item.ColdResistance != 0 ||
-          item.PoisonResistance != 0 || item.EnergyResistance != 0)
-        UpdateResistances();
-    }
-
-    public void RemoveItem(Item item)
-    {
-      if (item == null || Items == null)
-        return;
-
-      if (Items.Contains(item))
-      {
-        item.SendRemovePacket();
-
-        //int oldCount = m_Items.Count;
-
-        Items.Remove(item);
-
-        if (!item.IsVirtualItem)
-        {
-          UpdateTotal(item, TotalType.Gold, -item.TotalGold);
-          UpdateTotal(item, TotalType.Items, -(item.TotalItems + 1));
-          UpdateTotal(item, TotalType.Weight, -(item.TotalWeight + item.PileWeight));
-        }
-
-        item.Parent = null;
-
-        item.OnRemoved(this);
-        OnItemRemoved(item);
-
-        if (item.PhysicalResistance != 0 || item.FireResistance != 0 || item.ColdResistance != 0 ||
-            item.PoisonResistance != 0 || item.EnergyResistance != 0)
-          UpdateResistances();
-      }
-    }
-
-    public virtual void Animate(int action, int frameCount, int repeatCount, bool forward, bool repeat, int delay)
-    {
-      Map map = m_Map;
-
-      if (map == null)
-        return;
-
-      ProcessDelta();
-
-      IPooledEnumerable<NetState> eable = map.GetClientsInRange(m_Location);
-
-      foreach (NetState state in eable)
-        if (state.Mobile.CanSee(this))
-        {
-          state.Mobile.ProcessDelta();
-
-          if (Body.IsGargoyle)
-          {
-            frameCount = 10;
-
-            if (Flying)
-            {
-              if (action >= 9 && action <= 11)
-                action = 71;
-              else if (action >= 12 && action <= 14)
-                action = 72;
-              else if (action == 20)
-                action = 77;
-              else if (action == 31)
-                action = 71;
-              else if (action == 34)
-                action = 78;
-              else if (action >= 200 && action <= 259)
-                action = 75;
-              else if (action >= 260 && action <= 270) action = 75;
-            }
-            else
-            {
-              if (action >= 200 && action <= 259)
-                action = 17;
-              else if (action >= 260 && action <= 270)
-                action = 16;
-            }
-          }
-
-          Packets.SendMobileAnimation(state, this, action, frameCount, repeatCount, forward, repeat, delay);
-        }
-
-      eable.Free();
-    }
-
-    public void SendSound(int soundID)
-    {
-      SendSound(soundID, this);
-    }
-
-    public void SendSound(int soundID, IPoint3D p)
-    {
-      if (soundID == -1)
-        return;
-
-      Packets.SendPlaySound(m_NetState, soundID, p);
-    }
-
-    public void PlaySound(int soundID)
-    {
-      if (soundID == -1 || m_Map == null)
-        return;
-
-      IPooledEnumerable<NetState> eable = m_Map.GetClientsInRange(m_Location);
-
-      foreach (NetState state in eable)
-        if (state.Mobile.CanSee(this))
-          Packets.SendPlaySound(m_NetState, soundID, this);
-
-      eable.Free();
-    }
-
-    public virtual void OnAccessLevelChanged(AccessLevel oldLevel)
-    {
-    }
-
-    public virtual void OnFameChange(int oldValue)
-    {
-    }
-
-    public virtual void OnKarmaChange(int oldValue)
-    {
-    }
-
-    // Mobile did something which should unhide him
-    public virtual void RevealingAction()
-    {
-      Hidden |= m_Hidden && m_AccessLevel == AccessLevel.Player;
-
-      DisruptiveAction(); // Anything that unhides you will also distrupt meditation
-    }
-
-    public void SendRemovePacket(bool everyone = true)
-    {
-      if (m_Map == null)
-        return;
-
-      IPooledEnumerable<NetState> eable = m_Map.GetClientsInRange(m_Location);
-
-      foreach (NetState state in eable)
-        if (state != m_NetState && (everyone || !state.Mobile.CanSee(this)))
-          Packets.SendRemoveEntity(state, Serial);
-
-      eable.Free();
-    }
-
-    public void ClearScreen()
-    {
-      if (m_Map == null || m_NetState == null)
-        return;
-
-      IPooledEnumerable<IEntity> eable = m_Map.GetObjectsInRange(m_Location, Core.GlobalMaxUpdateRange);
-
-      foreach (IEntity o in eable)
-        if (o is Mobile m)
-        {
-          if (m != this && Utility.InUpdateRange(m_Location, m.m_Location))
-            Packets.SendRemoveEntity(m_NetState, m.Serial);
-        }
-        else if (o is Item item)
-        {
-          if (InRange(item.Location, item.GetUpdateRange(this)))
-            Packets.SendRemoveEntity(m_NetState, item.Serial);
-        }
-
-      eable.Free();
-    }
-
-<<<<<<< HEAD
-=======
-    public bool Send(Packet p)
-    {
-      return Send(p, false);
-    }
-
-    public bool Send(Packet p, bool throwOnOffline)
-    {
-      if (m_NetState != null)
-      {
-        m_NetState.Send(p);
-        return true;
-      }
-
-      if (throwOnOffline)
-        throw new MobileNotConnectedException(this, "Packet could not be sent.");
-
-      return false;
-    }
-
->>>>>>> 64d59ce2
-    /// <summary>
-    ///   Overridable. Event invoked before the Mobile says something.
-    ///   <seealso cref="DoSpeech" />
-    /// </summary>
-    public virtual void OnSaid(SpeechEventArgs e)
-    {
-      if (Squelched)
-      {
-        if (Core.ML)
-          SendLocalizedMessage(500168); // You can not say anything, you have been muted.
-        else
-          SendMessage("You can not say anything, you have been squelched."); //Cliloc ITSELF changed during ML.
-
-        e.Blocked = true;
-      }
-
-      if (!e.Blocked)
-        RevealingAction();
-    }
-
-    public virtual bool HandlesOnSpeech(Mobile from) => false;
-
-    /// <summary>
-    ///   Overridable. Virtual event invoked when the Mobile hears speech. This event will only be invoked if
-    ///   <see cref="HandlesOnSpeech" /> returns true.
-    ///   <seealso cref="DoSpeech" />
-    /// </summary>
-    public virtual void OnSpeech(SpeechEventArgs e)
-    {
-    }
-
-    public void SendEverything()
-    {
-      NetState ns = m_NetState;
-
-      if (m_Map != null && ns != null)
-      {
-        IPooledEnumerable<IEntity> eable = m_Map.GetObjectsInRange(m_Location, Core.GlobalMaxUpdateRange);
-
-        foreach (IEntity o in eable)
-          if (o is Item item)
-          {
-            if (CanSee(item) && InRange(item.Location, item.GetUpdateRange(this)))
-              item.SendInfoTo(ns);
-          }
-          else if (o is Mobile m)
-          {
-            if (CanSee(m) && Utility.InUpdateRange(m_Location, m.m_Location))
-            {
-              Packets.SendMobileIncoming(ns, this, m);
-
-              if (ns.StygianAbyss)
-              {
-                if (m.Poisoned)
-                  Packets.SendHealthbarPoison(ns, m);
-
-                if (m.Blessed || m.YellowHealthbar)
-                  Packets.SendHealthbarYellow(ns, m);
-              }
-
-              if (m.IsDeadBondedPet)
-                Packets.SendBondStatus(ns, m.Serial, true);
-
-              if (ObjectPropertyList.Enabled)
-                m.PropertyList.SendOPLInfo(ns);
-            }
-          }
-
-        eable.Free();
-      }
-    }
-
-    public void UpdateRegion()
-    {
-      if (Deleted)
-        return;
-
-      Region newRegion = Region.Find(m_Location, m_Map);
-
-      if (newRegion != m_Region)
-      {
-        Region.OnRegionChange(this, m_Region, newRegion);
-
-        m_Region = newRegion;
-        OnRegionChange(m_Region, newRegion);
-      }
-    }
-
-    /// <summary>
-    ///   Overridable. Virtual event invoked when <see cref="Map" /> changes.
-    /// </summary>
-    protected virtual void OnMapChange(Map oldMap)
-    {
-    }
-
-
-    public void SetDirection(Direction dir)
-    {
-      m_Direction = dir;
-    }
-
-    public virtual byte GetSeason() => m_Map?.Season ?? 1;
-
-    public virtual int GetPacketFlags()
-    {
-      int flags = 0x0;
-
-      if (m_Paralyzed || m_Frozen)
-        flags |= 0x01;
-
-      if (m_Female)
-        flags |= 0x02;
-
-      if (m_Flying)
-        flags |= 0x04;
-
-      if (m_Blessed || m_YellowHealthbar)
-        flags |= 0x08;
-
-      if (m_Warmode)
-        flags |= 0x40;
-
-      if (m_Hidden)
-        flags |= 0x80;
-
-      return flags;
-    }
-
-    // Pre-7.0.0.0 Packet Flags
-    public virtual int GetOldPacketFlags()
-    {
-      int flags = 0x0;
-
-      if (m_Paralyzed || m_Frozen)
-        flags |= 0x01;
-
-      if (m_Female)
-        flags |= 0x02;
-
-      if (m_Poison != null)
-        flags |= 0x04;
-
-      if (m_Blessed || m_YellowHealthbar)
-        flags |= 0x08;
-
-      if (m_Warmode)
-        flags |= 0x40;
-
-      if (m_Hidden)
-        flags |= 0x80;
-
-      return flags;
-    }
-
-    public virtual void OnGenderChanged(bool oldFemale)
-    {
-    }
-
-    public virtual void ToggleFlying()
-    {
-    }
-
-    /// <summary>
-    ///   Overridable. Virtual event invoked after the Warmode property has changed.
-    /// </summary>
-    public virtual void OnWarmodeChanged()
-    {
-    }
-
-    public virtual void OnHiddenChanged()
-    {
-      AllowedStealthSteps = 0;
-
-      if (m_Map == null)
-        return;
-
-      IPooledEnumerable<NetState> eable = m_Map.GetClientsInRange(m_Location);
-
-      foreach (NetState state in eable)
-        if (!state.Mobile.CanSee(this))
-          Packets.SendRemoveEntity(state, Serial);
-        else
-        {
-          Packets.SendMobileIncoming(state, state.Mobile, this);
-
-          if (IsDeadBondedPet)
-            Packets.SendBondStatus(state, Serial, true);
-
-          if (ObjectPropertyList.Enabled) PropertyList.Send(state);
-        }
-
-      eable.Free();
-    }
-
-    public virtual void OnConnected()
-    {
-    }
-
-    public virtual void OnDisconnected()
-    {
-    }
-
-    public virtual void OnNetStateChanged()
-    {
-    }
-
-    public virtual bool CanSee(object o)
-    {
-      if (o is Item item)
-        return CanSee(item);
-
-      if (o is Mobile mobile)
-        return CanSee(mobile);
-
-      return true;
-    }
-
-    public virtual bool CanSee(Item item)
-    {
-      if (m_Map == Map.Internal)
-        return false;
-      if (item.Map == Map.Internal)
-        return false;
-
-      if (item.Parent != null)
-      {
-        if (item.Parent is Item parent)
-        {
-          if (!(CanSee(parent) && parent.IsChildVisibleTo(this, item)))
-            return false;
-        }
-        else if (item.Parent is Mobile mobile)
-        {
-          if (!CanSee(mobile))
-            return false;
-        }
-      }
-
-      if (item is BankBox box && m_AccessLevel <= AccessLevel.Counselor && (box.Owner != this || !box.Opened))
-        return false;
-
-      if (item is SecureTradeContainer container)
-      {
-        SecureTrade trade = container.Trade;
-
-        if (trade != null && trade.From.Mobile != this && trade.To.Mobile != this)
-          return false;
-      }
-
-      return !item.Deleted && item.Map == m_Map && (item.Visible || m_AccessLevel > AccessLevel.Counselor);
-    }
-
-    public virtual bool CanSee(Mobile m)
-    {
-      if (Deleted || m.Deleted || m_Map == Map.Internal || m.m_Map == Map.Internal)
-        return false;
-
-      return this == m || m.m_Map == m_Map &&
-             (!m.Hidden || m_AccessLevel != AccessLevel.Player &&
-              (m_AccessLevel >= m.AccessLevel || m_AccessLevel >= AccessLevel.Administrator)) &&
-             (m.Alive || Core.SE && Skills.SpiritSpeak.Value >= 100.0 || !Alive ||
-              m_AccessLevel > AccessLevel.Player || m.Warmode);
-    }
-
-    public virtual bool CanBeRenamedBy(Mobile from) => from.AccessLevel >= AccessLevel.GameMaster && from.m_AccessLevel > m_AccessLevel;
-
-    public virtual void OnGuildTitleChange(string oldTitle)
-    {
-    }
-
-    public virtual void OnAfterNameChange(string oldName, string newName)
-    {
-    }
-
-    public virtual void OnGuildChange(BaseGuild oldGuild)
-    {
-    }
-
-    public virtual int SafeBody(int body)
-    {
-      int delta = -1;
-
-      for (int i = 0; delta < 0 && i < m_InvalidBodies.Length; ++i)
-        delta = m_InvalidBodies[i] - body;
-
-      return delta != 0 ? body : 0;
-    }
-
-    public void ClearProperties()
-    {
-      m_PropertyList = null;
-    }
-
-    public void InvalidateProperties()
-    {
-      if (!ObjectPropertyList.Enabled)
-        return;
-
-      if (m_Map != null && m_Map != Map.Internal && !World.Loading)
-      {
-        ObjectPropertyList oldList = m_PropertyList;
-        ClearProperties();
-
-        if (oldList?.Hash != PropertyList.Hash)
-          Delta(MobileDelta.Properties);
-      }
-      else
-        ClearProperties();
-    }
-
-    public virtual void SetLocation(Point3D newLocation, bool isTeleport)
-    {
-      if (Deleted)
-        return;
-
-      Point3D oldLocation = m_Location;
-
-      if (oldLocation == newLocation)
-        return;
-
-      m_Location = newLocation;
-      UpdateRegion();
-
-      BankBox box = FindBankNoCreate();
-
-      if (box?.Opened == true)
-        box.Close();
-
-      m_NetState?.ValidateAllTrades();
-
-      m_Map?.OnMove(oldLocation, this);
-
-      if (isTeleport && m_NetState != null && (!m_NetState.HighSeas || !NoMoveHS))
-      {
-        m_NetState.Sequence = 0;
-
-        Packets.SendMobileUpdate(m_NetState, this);
-
-        ClearFastwalkStack();
-      }
-
-      Map map = m_Map;
-
-      if (map != null)
-      {
-        // First, send a remove message to everyone who can no longer see us. (inOldRange && !inNewRange)
-
-        IPooledEnumerable<NetState> eable = map.GetClientsInRange(oldLocation);
-
-        foreach (NetState ns in eable)
-          if (ns != m_NetState && !Utility.InUpdateRange(newLocation, ns.Mobile.Location))
-            Packets.SendRemoveEntity(ns, Serial);
-
-        eable.Free();
-
-        NetState ourState = m_NetState;
-
-        // Check to see if we are attached to a client
-        if (ourState != null)
-        {
-          IPooledEnumerable<IEntity> eeable = map.GetObjectsInRange(newLocation, Core.GlobalMaxUpdateRange);
-
-          // We are attached to a client, so it's a bit more complex. We need to send new items and people to ourself, and ourself to other clients
-
-          foreach (IEntity o in eeable)
-            if (o is Item item)
-            {
-              int range = item.GetUpdateRange(this);
-              Point3D loc = item.Location;
-
-              if (!Utility.InRange(oldLocation, loc, range) && Utility.InRange(newLocation, loc, range) &&
-                  CanSee(item))
-                item.SendInfoTo(ourState);
-            }
-            else if (o != this && o is Mobile m)
-            {
-              if (!Utility.InUpdateRange(newLocation, m.m_Location))
-                continue;
-
-              bool inOldRange = Utility.InUpdateRange(oldLocation, m.m_Location);
-
-              if (m.NetState != null &&
-                  (isTeleport && (!m.m_NetState.HighSeas || !NoMoveHS) || !inOldRange) && m.CanSee(this))
-              {
-                Packets.SendMobileIncoming(m.m_NetState, m, this);
-
-                if (m.m_NetState.StygianAbyss)
-                {
-                  Packets.SendHealthbarPoison(m.m_NetState, this);
-                  Packets.SendHealthbarYellow(m.m_NetState, this);
-                }
-
-                if (IsDeadBondedPet)
-                  Packets.SendBondStatus(NetState, Serial, true);
-
-                if (ObjectPropertyList.Enabled)
-                  PropertyList.Send(m.NetState);
-              }
-
-              if (inOldRange || !CanSee(m))
-                continue;
-
-              Packets.SendMobileIncoming(ourState, this, m);
-
-              if (ourState.StygianAbyss)
-              {
-                Packets.SendHealthbarPoison(ourState, m);
-                Packets.SendHealthbarYellow(ourState, m);
-              }
-
-              if (m.IsDeadBondedPet)
-                Packets.SendBondStatus(ourState, Serial, true);
-
-              if (ObjectPropertyList.Enabled)
-                m.PropertyList.Send(ourState);
-            }
-
-          eeable.Free();
-        }
-        else
-        {
-          eable = map.GetClientsInRange(newLocation);
-
-          // We're not attached to a client, so simply send an Incoming
-          foreach (NetState ns in eable)
-            if ((isTeleport && (!ns.HighSeas || !NoMoveHS) ||
-                 !Utility.InUpdateRange(oldLocation, ns.Mobile.Location)) && ns.Mobile.CanSee(this))
-            {
-              Packets.SendMobileIncoming(ns, ns.Mobile, this);
-
-              if (ns.StygianAbyss)
-              {
-                Packets.SendHealthbarPoison(ns, this);
-                Packets.SendHealthbarYellow(ns, this);
-              }
-
-              if (IsDeadBondedPet)
-                Packets.SendBondStatus(ns, Serial, true);
-
-              if (ObjectPropertyList.Enabled)
-                PropertyList.Send(ns);
-            }
-
-          eable.Free();
-        }
-      }
-
-      OnLocationChange(oldLocation);
-
-      Region.OnLocationChanged(this, oldLocation);
-    }
-
-    /// <summary>
-    ///   Overridable. Virtual event invoked when <see cref="Location" /> changes.
-    /// </summary>
-    protected virtual void OnLocationChange(Point3D oldLocation)
-    {
-    }
-
-    public bool HasFreeHand() => FindItemOnLayer(Layer.TwoHanded) == null;
-
-    public virtual IWeapon GetDefaultWeapon() => DefaultWeapon;
-
-    public BankBox FindBankNoCreate()
-    {
-      if (m_BankBox?.Deleted != false || m_BankBox.Parent != this)
-        m_BankBox = FindItemOnLayer(Layer.Bank) as BankBox;
-
-      return m_BankBox;
-    }
-
-    public Item FindItemOnLayer(Layer layer)
-    {
-      List<Item> eq = Items;
-      int count = eq.Count;
-
-      for (int i = 0; i < count; ++i)
-      {
-        Item item = eq[i];
-
-        if (!item.Deleted && item.Layer == layer) return item;
-      }
-
-      return null;
-    }
-
-    public void SendIncomingPacket()
-    {
-      if (m_Map == null)
-        return;
-
-      IPooledEnumerable<NetState> eable = m_Map.GetClientsInRange(m_Location);
-
-      foreach (NetState state in eable)
-        if (state.Mobile.CanSee(this))
-        {
-          Packets.SendMobileIncoming(state, state.Mobile, this);
-
-          if (state.StygianAbyss)
-          {
-            if (m_Poison != null)
-              Packets.SendHealthbarPoison(state, this);
-
-            if (m_Blessed || m_YellowHealthbar)
-              Packets.SendHealthbarYellow(state, this);
-          }
-
-          if (IsDeadBondedPet)
-            Packets.SendBondStatus(state, Serial, true);
-
-          if (ObjectPropertyList.Enabled)
-            PropertyList.Send(state);
-        }
-
-      eable.Free();
-    }
-
-    public bool PlaceInBackpack(Item item) =>
-      !item.Deleted && Backpack?.TryDropItem(this, item, false) == true;
-
-    public bool AddToBackpack(Item item)
-    {
-      if (item.Deleted)
-        return false;
-
-      if (PlaceInBackpack(item))
-        return true;
-
-      Point3D loc = m_Location;
-      Map map = m_Map;
-
-      if ((map == null || map == Map.Internal) && LogoutMap != null)
-      {
-        loc = LogoutLocation;
-        map = LogoutMap;
-      }
-
-      item.MoveToWorld(loc, map);
-      return false;
-    }
-
-    public virtual bool CheckLift(Mobile from, Item item, ref LRReason reject) => true;
-
-    public virtual bool CheckNonlocalLift(Mobile from, Item item) =>
-      from == this || from.AccessLevel > AccessLevel && from.AccessLevel >= AccessLevel.GameMaster;
-
-    public virtual bool CheckTrade(Mobile to, Item item, SecureTradeContainer cont, bool message, bool checkItems,
-      int plusItems, int plusWeight) => true;
-
-    public virtual bool OpenTrade(Mobile from, Item offer = null)
-    {
-      if (!from.Player || !Player || !from.Alive || !Alive) return false;
-
-      NetState ourState = m_NetState;
-      NetState theirState = from.m_NetState;
-
-      if (ourState == null || theirState == null) return false;
-
-      SecureTradeContainer cont = theirState.FindTradeContainer(this);
-
-      if (!from.CheckTrade(this, offer, cont, true, true, 0, 0)) return false;
-
-      cont ??= theirState.AddTrade(ourState);
-
-      if (offer != null) cont.DropItem(offer);
-
-      return true;
-    }
-
-    /// <summary>
-    ///   Overridable. Event invoked when a Mobile (<paramref name="from" />) drops an
-    ///   <see cref="Item">
-    ///     <paramref name="dropped" />
-    ///   </see>
-    ///   onto the Mobile.
-    /// </summary>
-    public virtual bool OnDragDrop(Mobile from, Item dropped)
-    {
-      if (from == this)
-      {
-        Container pack = Backpack;
-        return pack != null && dropped.DropToItem(from, pack, new Point3D(-1, -1, 0));
-      }
-
-      return from.InRange(Location, 2) && OpenTrade(from, dropped);
-    }
-
-    public virtual bool CheckEquip(Item item)
-    {
-      for (int i = 0; i < Items.Count; ++i)
-        if (Items[i].CheckConflictingLayer(this, item, item.Layer) ||
-            item.CheckConflictingLayer(this, Items[i], Items[i].Layer))
-          return false;
-
-      return true;
-    }
-
-    /// <summary>
-    ///   Overridable. Virtual event invoked when the Mobile attempts to wear <paramref name="item" />.
-    /// </summary>
-    /// <returns>True if the request is accepted, false if otherwise.</returns>
-    public virtual bool OnEquip(Item item)
-    {
-      // For some reason OSI allows equipping quest items, but they are unmarked in the process
-      if (item.QuestItem)
-      {
-        item.QuestItem = false;
-        SendLocalizedMessage(
-          1074769); // An item must be in your backpack (and not in a container within) to be toggled as a quest item.
-      }
-
-      return true;
-    }
-
-    /// <summary>
-    ///   Overridable. Virtual event invoked when the Mobile attempts to lift <paramref name="item" />.
-    /// </summary>
-    /// <returns>True if the lift is allowed, false if otherwise.</returns>
-    /// <example>
-    ///   The following example demonstrates usage. It will disallow any attempts to pick up a pick axe if the Mobile does not have
-    ///   enough strength.
-    ///   <code>
-    ///   public override bool OnDragLift( Item item )
-    ///   {
-    ///  		if ( item is Pickaxe &amp;&amp; this.Str &lt; 60 )
-    ///  		{
-    ///  			SendMessage( "That is too heavy for you to lift." );
-    ///  			return false;
-    ///  		}
-    ///
-    ///  		return base.OnDragLift( item );
-    ///   }</code>
-    /// </example>
-<<<<<<< HEAD
-    public virtual bool OnDragLift(Item item) => true;
-=======
-    public virtual bool OnDragLift(Item item)
-    {
-      return true;
-    }
->>>>>>> 64d59ce2
-
-    /// <summary>
-    ///   Overridable. Virtual event invoked when the Mobile attempts to drop <paramref name="item" /> into a
-    ///   <see cref="Container">
-    ///     <paramref name="container" />
-    ///   </see>
-    ///   .
-    /// </summary>
-    /// <returns>True if the drop is allowed, false if otherwise.</returns>
-<<<<<<< HEAD
-    public virtual bool OnDroppedItemInto(Item item, Container container, Point3D loc) => true;
-=======
-    public virtual bool OnDroppedItemInto(Item item, Container container, Point3D loc)
-    {
-      return true;
-    }
->>>>>>> 64d59ce2
-
-    /// <summary>
-    ///   Overridable. Virtual event invoked when the Mobile attempts to drop <paramref name="item" /> directly onto another
-    ///   <see cref="Item" />, <paramref name="target" />. This is the case of stacking items.
-    /// </summary>
-    /// <returns>True if the drop is allowed, false if otherwise.</returns>
-<<<<<<< HEAD
-    public virtual bool OnDroppedItemOnto(Item item, Item target) => true;
-=======
-    public virtual bool OnDroppedItemOnto(Item item, Item target)
-    {
-      return true;
-    }
->>>>>>> 64d59ce2
-
-    /// <summary>
-    ///   Overridable. Virtual event invoked when the Mobile attempts to drop <paramref name="item" /> into another
-    ///   <see cref="Item" />, <paramref name="target" />. The target item is most likely a <see cref="Container" />.
-    /// </summary>
-    /// <returns>True if the drop is allowed, false if otherwise.</returns>
-<<<<<<< HEAD
-    public virtual bool OnDroppedItemToItem(Item item, Item target, Point3D loc) => true;
-=======
-    public virtual bool OnDroppedItemToItem(Item item, Item target, Point3D loc)
-    {
-      return true;
-    }
->>>>>>> 64d59ce2
-
-    /// <summary>
-    ///   Overridable. Virtual event invoked when the Mobile attempts to give <paramref name="item" /> to a Mobile (
-    ///   <paramref name="target" />).
-    /// </summary>
-    /// <returns>True if the drop is allowed, false if otherwise.</returns>
-<<<<<<< HEAD
-    public virtual bool OnDroppedItemToMobile(Item item, Mobile target) => true;
-=======
-    public virtual bool OnDroppedItemToMobile(Item item, Mobile target)
-    {
-      return true;
-    }
->>>>>>> 64d59ce2
-
-    /// <summary>
-    ///   Overridable. Virtual event invoked when the Mobile attempts to drop <paramref name="item" /> to the world at a
-    ///   <see cref="Point3D">
-    ///     <paramref name="location" />
-    ///   </see>
-    ///   .
-    /// </summary>
-    /// <returns>True if the drop is allowed, false if otherwise.</returns>
-<<<<<<< HEAD
-    public virtual bool OnDroppedItemToWorld(Item item, Point3D location) => true;
-=======
-    public virtual bool OnDroppedItemToWorld(Item item, Point3D location)
-    {
-      return true;
-    }
->>>>>>> 64d59ce2
-
-    /// <summary>
-    ///   Overridable. Virtual event when <paramref name="from" /> successfully uses <paramref name="item" /> while it's on this
-    ///   Mobile.
-    ///   <seealso cref="Item.OnItemUsed" />
-    /// </summary>
-    public virtual void OnItemUsed(Mobile from, Item item)
-    {
-    }
-
-    public virtual bool CheckNonlocalDrop(Mobile from, Item item, Item target) =>
-      from == this || from.AccessLevel > AccessLevel && from.AccessLevel >= AccessLevel.GameMaster;
-
-    public virtual bool CheckItemUse(Mobile from, Item item) => true;
-
-    /// <summary>
-    ///   Overridable. Virtual event invoked when <paramref name="from" /> successfully lifts <paramref name="item" /> from this
-    ///   Mobile.
-    ///   <seealso cref="Item.OnItemLifted" />
-    /// </summary>
-    public virtual void OnItemLifted(Mobile from, Item item)
-    {
-    }
-
-    public virtual bool AllowItemUse(Item item) => true;
-
-    public virtual bool AllowEquipFrom(Mobile mob) => mob == this || mob.AccessLevel >= AccessLevel.GameMaster && mob.AccessLevel > AccessLevel;
-
-    public virtual bool EquipItem(Item item)
-    {
-      if (item?.Deleted != false || !item.CanEquip(this))
-        return false;
-
-      if (CheckEquip(item) && OnEquip(item) && item.OnEquip(this))
-      {
-        if (m_Spell?.OnCasterEquipping(item) == false)
-          return false;
-
-        //if ( m_Spell != null && m_Spell.State == SpellState.Casting )
-        //	m_Spell.Disturb( DisturbType.EquipRequest );
-
-        AddItem(item);
-        return true;
-      }
-
-      return false;
-    }
-
-    public void DefaultMobileInit()
-    {
-      m_StatCap = 225;
-      m_FollowersMax = 5;
-      Skills = new Skills(this);
-      Items = new List<Item>();
-      StatMods = new List<StatMod>();
-      SkillMods = new List<SkillMod>();
-      Map = Map.Internal;
-      AutoPageNotify = true;
-      Aggressors = new List<AggressorInfo>();
-      Aggressed = new List<AggressorInfo>();
-      Virtues = new VirtueInfo();
-      Stabled = new List<Mobile>();
-      DamageEntries = new List<DamageEntry>();
-
-      NextSkillTime = Core.TickCount;
-      CreationTime = DateTime.UtcNow;
-    }
-
-    public virtual void Delta(MobileDelta flag)
-    {
-      if (m_Map == null || m_Map == Map.Internal || Deleted)
-        return;
-
-      m_DeltaFlags |= flag;
-
-      if (!m_InDeltaQueue)
-      {
-        m_InDeltaQueue = true;
-
-        if (_processing)
-        {
-          m_DeltaQueueR.Enqueue(this);
-
-          try
-          {
-            using StreamWriter op = new StreamWriter("delta-recursion.log", true);
-            op.WriteLine("# {0}", DateTime.UtcNow);
-            op.WriteLine(new StackTrace());
-            op.WriteLine();
-          }
-          catch
-          {
-            // ignored
-          }
-        }
-        else
-          m_DeltaQueue.Enqueue(this);
-      }
-
-      Core.Set();
-    }
-
-    public static void ProcessDeltaQueue()
-    {
-      _processing = true;
-
-      if (m_DeltaQueue.Count >= 512)
-      {
-        ConcurrentQueue<Mobile> queue = new ConcurrentQueue<Mobile>();
-        queue = Interlocked.Exchange(ref m_DeltaQueue, queue);
-        do
-        {
-          Parallel.For(0, queue.Count,
-            _ =>
-            {
-              if (queue.TryDequeue(out Mobile m))
-                m.ProcessDelta();
-            });
-        } while (queue.Count > 0);
-      }
-      else
-        while (m_DeltaQueue.TryDequeue(out Mobile m))
-          m.ProcessDelta();
-
-      _processing = false;
-
-      while (m_DeltaQueueR.TryDequeue(out Mobile m))
-        m.ProcessDelta();
-    }
-
-    public virtual void OnKillsChange(int oldValue)
-    {
-    }
-
-    public bool CheckAlive(bool message = true)
-    {
-      if (Alive)
-        return true;
-
-      if (message)
-        LocalOverheadMessage(MessageType.Regular, 0x3B2, 1019048); // I am dead and cannot do that.
-
-      return false;
-    }
-
-    public void LaunchBrowser(string url)
-    {
-      m_NetState?.LaunchBrowser(url);
-    }
-
-    public void InitStats(int str, int dex, int intel)
-    {
-      m_Str = str;
-      m_Dex = dex;
-      m_Int = intel;
-
-      Hits = HitsMax;
-      Stam = StamMax;
-      Mana = ManaMax;
-
-      Delta(MobileDelta.Stat | MobileDelta.Hits | MobileDelta.Stam | MobileDelta.Mana);
-    }
-
-    public virtual void DisplayPaperdollTo(Mobile to)
-    {
-      EventSink.InvokePaperdollRequest(new PaperdollRequestEventArgs(to, this));
-    }
-
-    /// <summary>
-    ///   Overridable. Event invoked when the Mobile requests to open his own paperdoll via the 'Open Paperdoll' macro.
-    /// </summary>
-    public virtual void OnPaperdollRequest()
-    {
-      if (CanPaperdollBeOpenedBy(this))
-        DisplayPaperdollTo(this);
-    }
-
-    /// <summary>
-    ///   Overridable. Event invoked when <paramref name="from" /> wants to see this Mobile's stats.
-    /// </summary>
-    /// <param name="from"></param>
-    public virtual void OnStatsQuery(Mobile from)
-    {
-      if (from.Map == Map && Utility.InUpdateRange(this, from) && from.CanSee(this))
-        Packets.SendMobileStatus(from.NetState, from, this, m_NetState);
-
-      if (from == this)
-        Packets.SendStatLockInfo(m_NetState, this);
-
-      if (Party is IParty ip)
-        ip.OnStatsQuery(from, this);
-    }
-
-    /// <summary>
-    ///   Overridable. Event invoked when <paramref name="from" /> wants to see this Mobile's skills.
-    /// </summary>
-    public virtual void OnSkillsQuery(Mobile from)
-    {
-      if (from == this)
-        Packets.SendSkillsUpdate(m_NetState, Skills);
-    }
-
-    /// <summary>
-    ///   Overridable. Virtual event invoked when <see cref="Region" /> changes.
-    /// </summary>
-    public virtual void OnRegionChange(Region Old, Region New)
-    {
-    }
-
-    /// <summary>
-    ///   Overridable. Event invoked when the Mobile is single clicked.
-    /// </summary>
-    public virtual void OnSingleClick(Mobile from)
-    {
-      if (Deleted ||
-          AccessLevel == AccessLevel.Player && DisableHiddenSelfClick && Hidden && from == this)
-        return;
-
-      if (GuildClickMessage)
-      {
-        BaseGuild guild = m_Guild;
-
-        if (guild != null && (m_DisplayGuildTitle || m_Player && guild.Type != GuildType.Regular))
-        {
-          string title = GuildTitle?.Trim() ?? "";
-          string type;
-
-          if (guild.Type >= 0 && (int)guild.Type < m_GuildTypes.Length)
-            type = m_GuildTypes[(int)guild.Type];
-          else
-            type = "";
-
-          string text = string.Format(title.Length <= 0 ? "[{1}]{2}" : "[{0}, {1}]{2}", title, guild.Abbreviation,
-            type);
-
-          PrivateOverheadMessage(MessageType.Regular, SpeechHue, true, text, from.NetState);
-        }
-      }
-
-      int hue;
-
-      if (NameHue != -1)
-        hue = NameHue;
-      else if (AccessLevel > AccessLevel.Player)
-        hue = 11;
-      else
-        hue = Notoriety.GetHue(Notoriety.Compute(from, this));
-
-      string name = Name ?? string.Empty;
-
-      string prefix = "";
-
-      if (ShowFameTitle && (m_Player || m_Body.IsHuman) && m_Fame >= 10000)
-        prefix = m_Female ? "Lady" : "Lord";
-
-      string suffix = "";
-
-      if (ClickTitle && !string.IsNullOrEmpty(Title))
-        suffix = Title;
-
-      suffix = ApplyNameSuffix(suffix);
-
-      string val;
-
-      if (prefix.Length > 0 && suffix.Length > 0)
-        val = $"{prefix} {name} {suffix}";
-      else if (prefix.Length > 0)
-        val = $"{prefix} {name}";
-      else if (suffix.Length > 0)
-        val = $"{name} {suffix}";
-      else
-        val = name;
-
-      PrivateOverheadMessage(MessageType.Label, hue, AsciiClickMessage, val, from.NetState);
-    }
-
-    public bool CheckSkill(SkillName skill, double minSkill, double maxSkill) =>
-      SkillCheckLocationHandler?.Invoke(this, skill, minSkill, maxSkill) == true;
-
-    public bool CheckSkill(SkillName skill, double chance) =>
-      SkillCheckDirectLocationHandler?.Invoke(this, skill, chance) == true;
-
-    public bool CheckTargetSkill(SkillName skill, object target, double minSkill, double maxSkill) =>
-      SkillCheckTargetHandler?.Invoke(this, skill, target, minSkill, maxSkill) == true;
-
-    public bool CheckTargetSkill(SkillName skill, object target, double chance) =>
-      SkillCheckDirectTargetHandler?.Invoke(this, skill, target, chance) == true;
-
-    public virtual void DisruptiveAction()
-    {
-      if (Meditating)
-      {
-        Meditating = false;
-        SendLocalizedMessage(500134); // You stop meditating.
-      }
-    }
-
-    /// <summary>
-    ///   Overridable. Virtual event invoked when the sector this Mobile is in gets <see cref="Sector.Activate">activated</see>.
-    /// </summary>
-    public virtual void OnSectorActivate()
-    {
-    }
-
-    /// <summary>
-    ///   Overridable. Virtual event invoked when the sector this Mobile is in gets <see cref="Sector.Deactivate">deactivated</see>.
-    /// </summary>
-    public virtual void OnSectorDeactivate()
-    {
-    }
-
-    private class MovementRecord
-    {
-      private static Queue<MovementRecord> m_InstancePool = new Queue<MovementRecord>();
-      public long m_End;
-
-      private MovementRecord(long end) => m_End = end;
-
-      public static MovementRecord NewInstance(long end)
-      {
-        MovementRecord r;
-
-        if (m_InstancePool.Count > 0)
-        {
-          r = m_InstancePool.Dequeue();
-
-          r.m_End = end;
-        }
-        else
-        {
-          r = new MovementRecord(end);
-        }
-
-        return r;
-      }
-
-      public bool Expired()
-      {
-        bool v = Core.TickCount - m_End >= 0;
-
-        if (v)
-          m_InstancePool.Enqueue(this);
-
-        return v;
-      }
-    }
-
-    private class WarmodeTimer : Timer
-    {
-      private Mobile m_Mobile;
-
-      public WarmodeTimer(Mobile m, bool value)
-        : base(WarmodeSpamDelay)
-      {
-        m_Mobile = m;
-        Value = value;
-      }
-
-      public bool Value{ get; set; }
-
-      protected override void OnTick()
-      {
-        m_Mobile.Warmode = Value;
-        m_Mobile.m_WarmodeChanges = 0;
-
-        m_Mobile.m_WarmodeTimer = null;
-      }
-    }
-
-    private class SimpleTarget : Target
-    {
-      private TargetCallback m_Callback;
-
-      public SimpleTarget(int range, TargetFlags flags, bool allowGround, TargetCallback callback)
-        : base(range, allowGround, flags) =>
-        m_Callback = callback;
-
-      protected override void OnTarget(Mobile from, object targeted)
-      {
-        m_Callback?.Invoke(from, targeted);
-      }
-    }
-
-    private class SimpleStateTarget<T> : Target
-    {
-      private TargetStateCallback<T> m_Callback;
-      private T m_State;
-
-      public SimpleStateTarget(int range, TargetFlags flags, bool allowGround, TargetStateCallback<T> callback,
-        T state)
-        : base(range, allowGround, flags)
-      {
-        m_Callback = callback;
-        m_State = state;
-      }
-
-      protected override void OnTarget(Mobile from, object targeted)
-      {
-        m_Callback?.Invoke(from, targeted, m_State);
-      }
-    }
-
-    private class AutoManifestTimer : Timer
-    {
-      private Mobile m_Mobile;
-
-      public AutoManifestTimer(Mobile m, TimeSpan delay)
-        : base(delay) =>
-        m_Mobile = m;
-
-      protected override void OnTick()
-      {
-        if (!m_Mobile.Alive)
-          m_Mobile.Warmode = false;
-      }
-    }
-
-    private class LocationComparer : IComparer<IEntity>
-    {
-      private static LocationComparer m_Instance;
-
-      public LocationComparer(IEntity relativeTo) => RelativeTo = relativeTo;
-
-      public IEntity RelativeTo{ get; set; }
-
-      public int Compare(IEntity x, IEntity y) => GetDistance(x) - GetDistance(y);
-
-      public static LocationComparer GetInstance(IEntity relativeTo)
-      {
-        if (m_Instance == null)
-          m_Instance = new LocationComparer(relativeTo);
-        else
-          m_Instance.RelativeTo = relativeTo;
-
-        return m_Instance;
-      }
-
-      private int GetDistance(IEntity p)
-      {
-        int x = RelativeTo.X - p.X;
-        int y = RelativeTo.Y - p.Y;
-        int z = RelativeTo.Z - p.Z;
-
-        x *= 11;
-        y *= 11;
-
-        return x * x + y * y + z * z;
-      }
-    }
-
-    int IComparable<IEntity>.CompareTo(IEntity other) => other == null ? -1 : Serial.CompareTo(other.Serial);
-
-    public int CompareTo(Mobile other) => other == null ? -1 : Serial.CompareTo(other.Serial);
-
-    #region Handlers
-
-    public static AllowBeneficialHandler AllowBeneficialHandler{ get; set; }
-
-    public static AllowHarmfulHandler AllowHarmfulHandler{ get; set; }
-
-    public static SkillCheckTargetHandler SkillCheckTargetHandler{ get; set; }
-
-    public static SkillCheckLocationHandler SkillCheckLocationHandler{ get; set; }
-
-    public static SkillCheckDirectTargetHandler SkillCheckDirectTargetHandler{ get; set; }
-
-    public static SkillCheckDirectLocationHandler SkillCheckDirectLocationHandler{ get; set; }
-
-    public static AOSStatusHandler AOSStatusHandler{ get; set; }
-
-    #endregion
-
-    #region Regeneration
-
-    public static RegenRateHandler HitsRegenRateHandler{ get; set; }
-
-    public static TimeSpan DefaultHitsRate{ get; set; }
-
-    public static RegenRateHandler StamRegenRateHandler{ get; set; }
-
-    public static TimeSpan DefaultStamRate{ get; set; }
-
-    public static RegenRateHandler ManaRegenRateHandler{ get; set; }
-
-    public static TimeSpan DefaultManaRate{ get; set; }
-
-    public static TimeSpan GetHitsRegenRate(Mobile m)
-    {
-      if (HitsRegenRateHandler == null)
-        return DefaultHitsRate;
-      return HitsRegenRateHandler(m);
-    }
-
-    public static TimeSpan GetStamRegenRate(Mobile m)
-    {
-      if (StamRegenRateHandler == null)
-        return DefaultStamRate;
-      return StamRegenRateHandler(m);
-    }
-
-    public static TimeSpan GetManaRegenRate(Mobile m)
-    {
-      if (ManaRegenRateHandler == null)
-        return DefaultManaRate;
-      return ManaRegenRateHandler(m);
-    }
-
-    #endregion
-
-    #region Var declarations
-
-    private Map m_Map;
-    private Point3D m_Location;
-    private Direction m_Direction;
-    private Body m_Body;
-    private int m_Hue;
-    private Poison m_Poison;
-    private BaseGuild m_Guild;
-    private string m_GuildTitle;
-    private bool m_Criminal;
-    private string m_Name;
-    private int m_Kills, m_ShortTermMurders;
-    private string m_Language;
-    private NetState m_NetState;
-    private bool m_Female, m_Warmode, m_Hidden, m_Blessed, m_Flying;
-    private int m_StatCap;
-    private int m_Str, m_Dex, m_Int;
-    private int m_Hits, m_Stam, m_Mana;
-    private int m_Fame, m_Karma;
-    private AccessLevel m_AccessLevel;
-    private bool m_Player;
-    private string m_Title;
-    private int m_LightLevel;
-    private int m_TotalGold, m_TotalItems, m_TotalWeight;
-    private ISpell m_Spell;
-    private Target m_Target;
-    private Prompt m_Prompt;
-    private ContextMenu m_ContextMenu;
-    private Mobile m_Combatant;
-    private bool m_CanHearGhosts;
-    private int m_TithingPoints;
-    private bool m_DisplayGuildTitle;
-    private Timer m_ExpireCombatant;
-    private Timer m_ExpireCriminal;
-    private Timer m_ExpireAggrTimer;
-    private Timer m_LogoutTimer;
-    private Timer m_CombatTimer;
-    private Timer m_ManaTimer, m_HitsTimer, m_StamTimer;
-    private bool m_Paralyzed;
-    private ParalyzedTimer m_ParaTimer;
-    private bool m_Frozen;
-    private FrozenTimer m_FrozenTimer;
-    private int m_Hunger;
-    private Region m_Region;
-    private int m_VirtualArmor;
-    private int m_Followers, m_FollowersMax;
-    private List<object> _actions;
-    private Queue<MovementRecord> m_MoveRecords;
-    private int m_WarmodeChanges;
-    private DateTime m_NextWarmodeChange;
-    private WarmodeTimer m_WarmodeTimer;
-    private int m_VirtualArmorMod;
-    private Body m_BodyMod;
-    private Race m_Race;
-
-    #endregion
-
-    #region Timers
-
-    private class ManaTimer : Timer
-    {
-      private Mobile m_Owner;
-
-      public ManaTimer(Mobile m)
-        : base(GetManaRegenRate(m), GetManaRegenRate(m))
-      {
-        Priority = TimerPriority.FiftyMS;
-        m_Owner = m;
-      }
-
-      protected override void OnTick()
-      {
-        if (m_Owner.CanRegenMana) // m_Owner.Alive )
-          m_Owner.Mana++;
-
-        Delay = Interval = GetManaRegenRate(m_Owner);
-      }
-    }
-
-    private class HitsTimer : Timer
-    {
-      private Mobile m_Owner;
-
-      public HitsTimer(Mobile m)
-        : base(GetHitsRegenRate(m), GetHitsRegenRate(m))
-      {
-        Priority = TimerPriority.FiftyMS;
-        m_Owner = m;
-      }
-
-      protected override void OnTick()
-      {
-        if (m_Owner.CanRegenHits) // m_Owner.Alive && !m_Owner.Poisoned )
-          m_Owner.Hits++;
-
-        Delay = Interval = GetHitsRegenRate(m_Owner);
-      }
-    }
-
-    private class StamTimer : Timer
-    {
-      private Mobile m_Owner;
-
-      public StamTimer(Mobile m)
-        : base(GetStamRegenRate(m), GetStamRegenRate(m))
-      {
-        Priority = TimerPriority.FiftyMS;
-        m_Owner = m;
-      }
-
-      protected override void OnTick()
-      {
-        if (m_Owner.CanRegenStam) // m_Owner.Alive )
-          m_Owner.Stam++;
-
-        Delay = Interval = GetStamRegenRate(m_Owner);
-      }
-    }
-
-    private class LogoutTimer : Timer
-    {
-      private Mobile m_Mobile;
-
-      public LogoutTimer(Mobile m)
-        : base(TimeSpan.FromDays(1.0))
-      {
-        Priority = TimerPriority.OneSecond;
-        m_Mobile = m;
-      }
-
-      protected override void OnTick()
-      {
-        if (m_Mobile.m_Map != Map.Internal)
-        {
-          EventSink.InvokeLogout(new LogoutEventArgs(m_Mobile));
-
-          m_Mobile.LogoutLocation = m_Mobile.m_Location;
-          m_Mobile.LogoutMap = m_Mobile.m_Map;
-
-          m_Mobile.Internalize();
-        }
-      }
-    }
-
-    private class ParalyzedTimer : Timer
-    {
-      private Mobile m_Mobile;
-
-      public ParalyzedTimer(Mobile m, TimeSpan duration)
-        : base(duration)
-      {
-        Priority = TimerPriority.TwentyFiveMS;
-        m_Mobile = m;
-      }
-
-      protected override void OnTick()
-      {
-        m_Mobile.Paralyzed = false;
-      }
-    }
-
-    private class FrozenTimer : Timer
-    {
-      private Mobile m_Mobile;
-
-      public FrozenTimer(Mobile m, TimeSpan duration)
-        : base(duration)
-      {
-        Priority = TimerPriority.TwentyFiveMS;
-        m_Mobile = m;
-      }
-
-      protected override void OnTick()
-      {
-        m_Mobile.Frozen = false;
-      }
-    }
-
-    private class CombatTimer : Timer
-    {
-      private Mobile m_Mobile;
-
-      public CombatTimer(Mobile m) : base(TimeSpan.FromSeconds(0.0), TimeSpan.FromSeconds(0.01))
-      {
-        m_Mobile = m;
-
-        if (!m_Mobile.m_Player && m_Mobile.m_Dex <= 100)
-          Priority = TimerPriority.FiftyMS;
-      }
-
-      protected override void OnTick()
-      {
-        if (Core.TickCount - m_Mobile.NextCombatTime < 0)
-          return;
-
-        Mobile combatant = m_Mobile.Combatant;
-
-        // If no combatant, wrong map, one of us is a ghost, or cannot see, or deleted, then stop combat
-        if (combatant?.Deleted != false || m_Mobile.Deleted || combatant.m_Map != m_Mobile.m_Map ||
-            !combatant.Alive || !m_Mobile.Alive || !m_Mobile.CanSee(combatant) || combatant.IsDeadBondedPet ||
-            m_Mobile.IsDeadBondedPet)
-        {
-          m_Mobile.Combatant = null;
-          return;
-        }
-
-        IWeapon weapon = m_Mobile.Weapon;
-
-        if (!m_Mobile.InRange(combatant, weapon.MaxRange))
-          return;
-
-        if (m_Mobile.InLOS(combatant))
-        {
-          weapon.OnBeforeSwing(m_Mobile,
-            combatant); //OnBeforeSwing for checking in regards to being hidden and whatnot
-          m_Mobile.RevealingAction();
-          m_Mobile.NextCombatTime =
-            Core.TickCount + (int)weapon.OnSwing(m_Mobile, combatant).TotalMilliseconds;
-        }
-      }
-    }
-
-    private class ExpireCombatantTimer : Timer
-    {
-      private Mobile m_Mobile;
-
-      public ExpireCombatantTimer(Mobile m)
-        : base(TimeSpan.FromMinutes(1.0))
-      {
-        Priority = TimerPriority.FiveSeconds;
-        m_Mobile = m;
-      }
-
-      protected override void OnTick()
-      {
-        m_Mobile.Combatant = null;
-      }
-    }
-
-    public static TimeSpan ExpireCriminalDelay{ get; set; } = TimeSpan.FromMinutes(2.0);
-
-    private class ExpireCriminalTimer : Timer
-    {
-      private Mobile m_Mobile;
-
-      public ExpireCriminalTimer(Mobile m)
-        : base(ExpireCriminalDelay)
-      {
-        Priority = TimerPriority.FiveSeconds;
-        m_Mobile = m;
-      }
-
-      protected override void OnTick()
-      {
-        m_Mobile.Criminal = false;
-      }
-    }
-
-    private class ExpireAggressorsTimer : Timer
-    {
-      private Mobile m_Mobile;
-
-      public ExpireAggressorsTimer(Mobile m)
-        : base(TimeSpan.FromSeconds(5.0), TimeSpan.FromSeconds(5.0))
-      {
-        m_Mobile = m;
-        Priority = TimerPriority.FiveSeconds;
-      }
-
-      protected override void OnTick()
-      {
-        if (m_Mobile.Deleted || m_Mobile.Aggressors.Count == 0 && m_Mobile.Aggressed.Count == 0)
-          m_Mobile.StopAggrExpire();
-        else
-          m_Mobile.CheckAggrExpire();
-      }
-    }
-
-    #endregion
-
-    #region Prompts
-
-    private class SimplePrompt : Prompt
-    {
-      private PromptCallback m_Callback;
-      private bool m_CallbackHandlesCancel;
-      private PromptCallback m_CancelCallback;
-
-      public SimplePrompt(PromptCallback callback, PromptCallback cancelCallback)
-      {
-        m_Callback = callback;
-        m_CancelCallback = cancelCallback;
-      }
-
-      public SimplePrompt(PromptCallback callback, bool callbackHandlesCancel = false)
-      {
-        m_Callback = callback;
-        m_CallbackHandlesCancel = callbackHandlesCancel;
-      }
-
-      public override void OnResponse(Mobile from, string text)
-      {
-        m_Callback?.Invoke(from, text);
-      }
-
-      public override void OnCancel(Mobile from)
-      {
-        if (m_CallbackHandlesCancel && m_Callback != null)
-          m_Callback(from, "");
-        else
-          m_CancelCallback?.Invoke(from, "");
-      }
-    }
-
-    public Prompt BeginPrompt(PromptCallback callback, PromptCallback cancelCallback)
-    {
-      return Prompt = new SimplePrompt(callback, cancelCallback);
-    }
-
-    public Prompt BeginPrompt(PromptCallback callback, bool callbackHandlesCancel = false)
-    {
-      return Prompt = new SimplePrompt(callback, callbackHandlesCancel);
-    }
-
-    private class SimpleStatePrompt<T> : Prompt
-    {
-      private PromptStateCallback<T> m_Callback;
-      private PromptStateCallback<T> m_CancelCallback;
-
-      private T m_State;
-
-      public SimpleStatePrompt(PromptStateCallback<T> callback, PromptStateCallback<T> cancelCallback, T state)
-      {
-        m_Callback = callback;
-        m_CancelCallback = cancelCallback;
-        m_State = state;
-      }
-
-      public SimpleStatePrompt(PromptStateCallback<T> callback, bool callbackHandlesCancel, T state)
-      {
-        m_Callback = callback;
-        m_State = state;
-        m_CancelCallback = callbackHandlesCancel ? callback : null;
-      }
-
-      public SimpleStatePrompt(PromptStateCallback<T> callback, T state) : this(callback, false, state)
-      {
-      }
-
-      public override void OnResponse(Mobile from, string text)
-      {
-        m_Callback?.Invoke(from, text, m_State);
-      }
-
-      public override void OnCancel(Mobile from)
-      {
-        m_CancelCallback?.Invoke(from, "", m_State);
-      }
-    }
-
-    public Prompt BeginPrompt<T>(PromptStateCallback<T> callback, PromptStateCallback<T> cancelCallback, T state)
-    {
-      return Prompt = new SimpleStatePrompt<T>(callback, cancelCallback, state);
-    }
-
-    public Prompt BeginPrompt<T>(PromptStateCallback<T> callback, bool callbackHandlesCancel, T state)
-    {
-      return Prompt = new SimpleStatePrompt<T>(callback, callbackHandlesCancel, state);
-    }
-
-    public Prompt BeginPrompt<T>(PromptStateCallback<T> callback, T state) => BeginPrompt(callback, false, state);
-
-    public Prompt Prompt
-    {
-      get => m_Prompt;
-      set
-      {
-        Prompt oldPrompt = m_Prompt;
-        Prompt newPrompt = value;
-
-        if (oldPrompt == newPrompt)
-          return;
-
-        m_Prompt = null;
-
-        if (oldPrompt != null && newPrompt != null)
-          oldPrompt.OnCancel(this);
-
-        m_Prompt = newPrompt;
-
-        if (newPrompt != null)
-          Packets.SendUnicodePrompt(m_NetState, newPrompt.Serial);
-      }
-    }
-    #endregion
-
-    #region Get*Sound
-    public virtual int GetAngerSound()
-    {
-      if (BaseSoundID != 0)
-        return BaseSoundID;
-
-      return -1;
-    }
-
-    public virtual int GetIdleSound()
-    {
-      if (BaseSoundID != 0)
-        return BaseSoundID + 1;
-
-      return -1;
-    }
-
-    public virtual int GetAttackSound()
-    {
-      if (BaseSoundID != 0)
-        return BaseSoundID + 2;
-
-      return -1;
-    }
-
-    public virtual int GetHurtSound()
-    {
-      if (BaseSoundID != 0)
-        return BaseSoundID + 3;
-
-      return -1;
-    }
-
-    public virtual int GetDeathSound()
-    {
-      if (BaseSoundID != 0) return BaseSoundID + 4;
-
-      if (m_Body.IsHuman) return Utility.Random(m_Female ? 0x314 : 0x423, m_Female ? 4 : 5);
-      return -1;
-    }
-    #endregion
-
-    #region Get*InRange
-    public IPooledEnumerable<Item> GetItemsInRange(int range) => GetItemsInRange<Item>(range);
-
-    public IPooledEnumerable<T> GetItemsInRange<T>(int range) where T : Item =>
-      m_Map?.GetItemsInRange<T>(m_Location, range) ?? Map.NullEnumerable<T>.Instance;
-
-    public IPooledEnumerable<IEntity> GetObjectsInRange(int range) =>
-      m_Map?.GetObjectsInRange(m_Location, range) ?? Map.NullEnumerable<IEntity>.Instance;
-
-    public IPooledEnumerable<Mobile> GetMobilesInRange(int range) => GetMobilesInRange<Mobile>(range);
-
-    public IPooledEnumerable<T> GetMobilesInRange<T>(int range) where T : Mobile =>
-      m_Map?.GetMobilesInRange<T>(m_Location, range) ?? Map.NullEnumerable<T>.Instance;
-
-    public IPooledEnumerable<NetState> GetClientsInRange(int range) =>
-      m_Map.GetClientsInRange(m_Location, range) ?? Map.NullEnumerable<NetState>.Instance;
-    #endregion
-
-    #region Say/SayTo/Emote/Whisper/Yell
-    public void SayTo(Mobile to, bool ascii, string text)
-    {
-      PrivateOverheadMessage(MessageType.Regular, SpeechHue, ascii, text, to.NetState);
-    }
-
-    public void SayTo(Mobile to, string text)
-    {
-      SayTo(to, false, text);
-    }
-
-    public void SayTo(Mobile to, string format, params object[] args)
-    {
-      SayTo(to, false, string.Format(format, args));
-    }
-
-    public void SayTo(Mobile to, bool ascii, string format, params object[] args)
-    {
-      SayTo(to, ascii, string.Format(format, args));
-    }
-
-    public void SayTo(Mobile to, int number)
-    {
-      Packets.SendMessageLocalized(to?.NetState, Serial, Body, MessageType.Regular, SpeechHue, 3, number, Name);
-    }
-
-    public void SayTo(Mobile to, int number, string args)
-    {
-      Packets.SendMessageLocalized(to?.NetState, Serial, Body, MessageType.Regular, SpeechHue, 3, number, Name, args);
-    }
-
-    public void Say(bool ascii, string text)
-    {
-      PublicOverheadMessage(MessageType.Regular, SpeechHue, ascii, text);
-    }
-
-    public void Say(string text)
-    {
-      PublicOverheadMessage(MessageType.Regular, SpeechHue, false, text);
-    }
-
-    public void Say(string format, params object[] args)
-    {
-      Say(string.Format(format, args));
-    }
-
-    public void Say(int number, AffixType type, string affix, string args)
-    {
-      PublicOverheadMessage(MessageType.Regular, SpeechHue, number, type, affix, args);
-    }
-
-    public void Say(int number, string args = "")
-    {
-      PublicOverheadMessage(MessageType.Regular, SpeechHue, number, args);
-    }
-
-    public void Emote(string text)
-    {
-      PublicOverheadMessage(MessageType.Emote, EmoteHue, false, text);
-    }
-
-    public void Emote(string format, params object[] args)
-    {
-      Emote(string.Format(format, args));
-    }
-
-    public void Emote(int number, string args = "")
-    {
-      PublicOverheadMessage(MessageType.Emote, EmoteHue, number, args);
-    }
-
-    public void Whisper(string text)
-    {
-      PublicOverheadMessage(MessageType.Whisper, WhisperHue, false, text);
-    }
-
-    public void Whisper(string format, params object[] args)
-    {
-      Whisper(string.Format(format, args));
-    }
-
-    public void Whisper(int number, string args = "")
-    {
-      PublicOverheadMessage(MessageType.Whisper, WhisperHue, number, args);
-    }
-
-    public void Yell(string text)
-    {
-      PublicOverheadMessage(MessageType.Yell, YellHue, false, text);
-    }
-
-    public void Yell(string format, params object[] args)
-    {
-      Yell(string.Format(format, args));
-    }
-
-    public void Yell(int number, string args = "")
-    {
-      PublicOverheadMessage(MessageType.Yell, YellHue, number, args);
-    }
-    #endregion
-
-    #region Gumps/Menus
-    public void SendHuePicker(HuePicker p)
-    {
-      if (m_NetState != null)
-        p.SendTo(m_NetState);
-    }
-
-    public Gump FindGump<T>() where T : Gump => m_NetState?.Gumps.Find(g => g is T);
-
-    public bool CloseGump<T>() where T : Gump
-    {
-      if (m_NetState == null)
-        return false;
-
-      Gump gump = FindGump<T>();
-
-      if (gump != null)
-      {
-        Packets.SendCloseGump(m_NetState, gump.TypeID, 0);
-        m_NetState.RemoveGump(gump);
-        gump.OnServerClose(m_NetState);
-      }
-
-      return true;
-    }
-
-    public bool CloseAllGumps()
-    {
-      NetState ns = m_NetState;
-
-      if (ns == null)
-        return false;
-
-      List<Gump> gumps = new List<Gump>(ns.Gumps);
-
-      ns.ClearGumps();
-
-      foreach (Gump gump in gumps)
-      {
-        Packets.SendCloseGump(ns, gump.TypeID, 0);
-        gump.OnServerClose(ns);
-      }
-
-      return true;
-    }
-
-    public bool HasGump<T>() where T : Gump => FindGump<T>() != null;
-
-    public bool SendGump(Gump g)
-    {
-      if (m_NetState == null)
-        return false;
-
-      g.SendTo(m_NetState);
-      return true;
-    }
-
-    public bool SendMenu(IMenu m)
-    {
-      if (m_NetState == null)
-        return false;
-
-      m.SendTo(m_NetState);
-      return true;
-    }
-
-    #endregion
-
-    #region Beneficial Checks/Actions
-
-    public virtual bool CanBeBeneficial(Mobile target) => CanBeBeneficial(target, true, false);
-
-    public virtual bool CanBeBeneficial(Mobile target, bool message) => CanBeBeneficial(target, message, false);
-
-    public virtual bool CanBeBeneficial(Mobile target, bool message, bool allowDead)
-    {
-      if (target == null)
-        return false;
-
-      if (Deleted || target.Deleted || !Alive || IsDeadBondedPet ||
-          !allowDead && (!target.Alive || target.IsDeadBondedPet))
-      {
-        if (message)
-          SendLocalizedMessage(1001017); // You can not perform beneficial acts on your target.
-
-        return false;
-      }
-
-      if (target == this)
-        return true;
-
-      if ( /*m_Player &&*/ !Region.AllowBeneficial(this, target))
-      {
-        // TODO: Pets
-        //if ( !(target.m_Player || target.Body.IsHuman || target.Body.IsAnimal) )
-        //{
-        if (message)
-          SendLocalizedMessage(1001017); // You can not perform beneficial acts on your target.
-
-        return false;
-        //}
-      }
-
-      return true;
-    }
-
-    public virtual bool IsBeneficialCriminal(Mobile target)
-    {
-      if (this == target)
-        return false;
-
-      int n = Notoriety.Compute(this, target);
-
-      return n == Notoriety.Criminal || n == Notoriety.Murderer;
-    }
-
-    /// <summary>
-    ///   Overridable. Event invoked when the Mobile <see cref="DoBeneficial">does a beneficial action</see>.
-    /// </summary>
-    public virtual void OnBeneficialAction(Mobile target, bool isCriminal)
-    {
-      if (isCriminal)
-        CriminalAction(false);
-    }
-
-    public virtual void DoBeneficial(Mobile target)
-    {
-      if (target == null)
-        return;
-
-      OnBeneficialAction(target, IsBeneficialCriminal(target));
-
-      Region.OnBeneficialAction(this, target);
-      target.Region.OnGotBeneficialAction(this, target);
-    }
-
-    public virtual bool BeneficialCheck(Mobile target)
-    {
-      if (CanBeBeneficial(target, true))
-      {
-        DoBeneficial(target);
-        return true;
-      }
-
-      return false;
-    }
-
-    #endregion
-
-    #region Harmful Checks/Actions
-
-    public virtual bool CanBeHarmful(Mobile target) => CanBeHarmful(target, true);
-
-    public virtual bool CanBeHarmful(Mobile target, bool message) => CanBeHarmful(target, message, false);
-
-    public virtual bool CanBeHarmful(Mobile target, bool message, bool ignoreOurBlessedness)
-    {
-      if (target == null)
-        return false;
-
-      if (Deleted || !ignoreOurBlessedness && m_Blessed || target.Deleted || target.m_Blessed || !Alive ||
-          IsDeadBondedPet || !target.Alive || target.IsDeadBondedPet)
-      {
-        if (message)
-          SendLocalizedMessage(1001018); // You can not perform negative acts on your target.
-
-        return false;
-      }
-
-      if (target == this)
-        return true;
-
-      // TODO: Pets
-      if ( /*m_Player &&*/
-        !Region.AllowHarmful(this, target)
-      ) //(target.m_Player || target.Body.IsHuman) && !Region.AllowHarmful( this, target )  )
-      {
-        if (message)
-          SendLocalizedMessage(1001018); // You can not perform negative acts on your target.
-
-        return false;
-      }
-
-      return true;
-    }
-
-    public virtual bool IsHarmfulCriminal(Mobile target)
-    {
-      if (this == target)
-        return false;
-
-      return Notoriety.Compute(this, target) == Notoriety.Innocent;
-    }
-
-    /// <summary>
-    ///   Overridable. Event invoked when the Mobile <see cref="DoHarmful">does a harmful action</see>.
-    /// </summary>
-    public virtual void OnHarmfulAction(Mobile target, bool isCriminal)
-    {
-      if (isCriminal)
-        CriminalAction(false);
-    }
-
-    public virtual void DoHarmful(Mobile target)
-    {
-      DoHarmful(target, false);
-    }
-
-    public virtual void DoHarmful(Mobile target, bool indirect)
-    {
-      if (target == null || Deleted)
-        return;
-
-      bool isCriminal = IsHarmfulCriminal(target);
-
-      OnHarmfulAction(target, isCriminal);
-      target.AggressiveAction(this, isCriminal);
-
-      Region.OnDidHarmful(this, target);
-      target.Region.OnGotHarmful(this, target);
-
-      if (!indirect)
-        Combatant = target;
-
-      if (m_ExpireCombatant == null)
-        m_ExpireCombatant = new ExpireCombatantTimer(this);
-      else
-        m_ExpireCombatant.Stop();
-
-      m_ExpireCombatant.Start();
-    }
-
-    public virtual bool HarmfulCheck(Mobile target)
-    {
-      if (CanBeHarmful(target))
-      {
-        DoHarmful(target);
-        return true;
-      }
-
-      return false;
-    }
-
-    #endregion
-
-    #region Stats
-
-    /// <summary>
-    ///   Gets a list of all <see cref="StatMod">StatMod's</see> currently active for the Mobile.
-    /// </summary>
-    public List<StatMod> StatMods{ get; private set; }
-
-    public bool RemoveStatMod(string name)
-    {
-      for (int i = 0; i < StatMods.Count; ++i)
-      {
-        StatMod check = StatMods[i];
-
-        if (check.Name == name)
-        {
-          StatMods.RemoveAt(i);
-          CheckStatTimers();
-          Delta(MobileDelta.Stat | GetStatDelta(check.Type));
-          return true;
-        }
-      }
-
-      return false;
-    }
-
-    public StatMod GetStatMod(string name)
-    {
-      for (int i = 0; i < StatMods.Count; ++i)
-      {
-        StatMod check = StatMods[i];
-
-        if (check.Name == name)
-          return check;
-      }
-
-      return null;
-    }
-
-    public void AddStatMod(StatMod mod)
-    {
-      for (int i = 0; i < StatMods.Count; ++i)
-      {
-        StatMod check = StatMods[i];
-
-        if (check.Name == mod.Name)
-        {
-          Delta(MobileDelta.Stat | GetStatDelta(check.Type));
-          StatMods.RemoveAt(i);
-          break;
-        }
-      }
-
-      StatMods.Add(mod);
-      Delta(MobileDelta.Stat | GetStatDelta(mod.Type));
-      CheckStatTimers();
-    }
-
-    private MobileDelta GetStatDelta(StatType type)
-    {
-      MobileDelta delta = 0;
-
-      if ((type & StatType.Str) != 0)
-        delta |= MobileDelta.Hits;
-
-      if ((type & StatType.Dex) != 0)
-        delta |= MobileDelta.Stam;
-
-      if ((type & StatType.Int) != 0)
-        delta |= MobileDelta.Mana;
-
-      return delta;
-    }
-
-    /// <summary>
-    ///   Computes the total modified offset for the specified stat type. Expired <see cref="StatMod" /> instances are removed.
-    /// </summary>
-    public int GetStatOffset(StatType type)
-    {
-      int offset = 0;
-
-      for (int i = 0; i < StatMods.Count; ++i)
-      {
-        StatMod mod = StatMods[i];
-
-        if (mod.HasElapsed())
-        {
-          StatMods.RemoveAt(i);
-          Delta(MobileDelta.Stat | GetStatDelta(mod.Type));
-          CheckStatTimers();
-
-          --i;
-        }
-        else if ((mod.Type & type) != 0)
-        {
-          offset += mod.Offset;
-        }
-      }
-
-      return offset;
-    }
-
-    /// <summary>
-    ///   Overridable. Virtual event invoked when the <see cref="RawStr" /> changes.
-    ///   <seealso cref="RawStr" />
-    ///   <seealso cref="OnRawStatChange" />
-    /// </summary>
-    public virtual void OnRawStrChange(int oldValue)
-    {
-    }
-
-    /// <summary>
-    ///   Overridable. Virtual event invoked when <see cref="RawDex" /> changes.
-    ///   <seealso cref="RawDex" />
-    ///   <seealso cref="OnRawStatChange" />
-    /// </summary>
-    public virtual void OnRawDexChange(int oldValue)
-    {
-    }
-
-    /// <summary>
-    ///   Overridable. Virtual event invoked when the <see cref="RawInt" /> changes.
-    ///   <seealso cref="RawInt" />
-    ///   <seealso cref="OnRawStatChange" />
-    /// </summary>
-    public virtual void OnRawIntChange(int oldValue)
-    {
-    }
-
-    /// <summary>
-    ///   Overridable. Virtual event invoked when the <see cref="RawStr" />, <see cref="RawDex" />, or <see cref="RawInt" />
-    ///   changes.
-    ///   <seealso cref="OnRawStrChange" />
-    ///   <seealso cref="OnRawDexChange" />
-    ///   <seealso cref="OnRawIntChange" />
-    /// </summary>
-    public virtual void OnRawStatChange(StatType stat, int oldValue)
-    {
-    }
-
-    /// <summary>
-    ///   Gets or sets the base, unmodified, strength of the Mobile. Ranges from 1 to 65000, inclusive.
-    ///   <seealso cref="Str" />
-    ///   <seealso cref="StatMod" />
-    ///   <seealso cref="OnRawStrChange" />
-    ///   <seealso cref="OnRawStatChange" />
-    /// </summary>
-    [CommandProperty(AccessLevel.GameMaster)]
-    public int RawStr
-    {
-      get => m_Str;
-      set
-      {
-        if (value < 1)
-          value = 1;
-        else if (value > 65000)
-          value = 65000;
-
-        if (m_Str != value)
-        {
-          int oldValue = m_Str;
-
-          m_Str = value;
-          Delta(MobileDelta.Stat | MobileDelta.Hits);
-
-          if (Hits < HitsMax)
-          {
-            m_HitsTimer ??= new HitsTimer(this);
-            m_HitsTimer.Start();
-          }
-          else if (Hits > HitsMax) Hits = HitsMax;
-
-          OnRawStrChange(oldValue);
-          OnRawStatChange(StatType.Str, oldValue);
-        }
-      }
-    }
-
-    /// <summary>
-    ///   Gets or sets the effective strength of the Mobile. This is the sum of the <see cref="RawStr" /> plus any additional
-    ///   modifiers. Any attempts to set this value when under the influence of a <see cref="StatMod" /> will result in no change.
-    ///   It ranges from 1 to 65000, inclusive.
-    ///   <seealso cref="RawStr" />
-    ///   <seealso cref="StatMod" />
-    /// </summary>
-    [CommandProperty(AccessLevel.GameMaster)]
-    public virtual int Str
-    {
-      get
-      {
-        int value = m_Str + GetStatOffset(StatType.Str);
-
-        if (value < 1)
-          value = 1;
-        else if (value > 65000)
-          value = 65000;
-
-        return value;
-      }
-      set
-      {
-        if (StatMods.Count == 0)
-          RawStr = value;
-      }
-    }
-
-    /// <summary>
-    ///   Gets or sets the base, unmodified, dexterity of the Mobile. Ranges from 1 to 65000, inclusive.
-    ///   <seealso cref="Dex" />
-    ///   <seealso cref="StatMod" />
-    ///   <seealso cref="OnRawDexChange" />
-    ///   <seealso cref="OnRawStatChange" />
-    /// </summary>
-    [CommandProperty(AccessLevel.GameMaster)]
-    public int RawDex
-    {
-      get => m_Dex;
-      set
-      {
-        if (value < 1)
-          value = 1;
-        else if (value > 65000)
-          value = 65000;
-
-        if (m_Dex != value)
-        {
-          int oldValue = m_Dex;
-
-          m_Dex = value;
-          Delta(MobileDelta.Stat | MobileDelta.Stam);
-
-          if (Stam < StamMax)
-          {
-            m_StamTimer ??= new StamTimer(this);
-            m_StamTimer.Start();
-          }
-          else if (Stam > StamMax)
-            Stam = StamMax;
-
-          OnRawDexChange(oldValue);
-          OnRawStatChange(StatType.Dex, oldValue);
-        }
-      }
-    }
-
-    /// <summary>
-    ///   Gets or sets the effective dexterity of the Mobile. This is the sum of the <see cref="RawDex" /> plus any additional
-    ///   modifiers. Any attempts to set this value when under the influence of a <see cref="StatMod" /> will result in no change.
-    ///   It ranges from 1 to 65000, inclusive.
-    ///   <seealso cref="RawDex" />
-    ///   <seealso cref="StatMod" />
-    /// </summary>
-    [CommandProperty(AccessLevel.GameMaster)]
-    public virtual int Dex
-    {
-      get
-      {
-        int value = m_Dex + GetStatOffset(StatType.Dex);
-
-        if (value < 1)
-          value = 1;
-        else if (value > 65000)
-          value = 65000;
-
-        return value;
-      }
-      set
-      {
-        if (StatMods.Count == 0)
-          RawDex = value;
-      }
-    }
-
-    /// <summary>
-    ///   Gets or sets the base, unmodified, intelligence of the Mobile. Ranges from 1 to 65000, inclusive.
-    ///   <seealso cref="Int" />
-    ///   <seealso cref="StatMod" />
-    ///   <seealso cref="OnRawIntChange" />
-    ///   <seealso cref="OnRawStatChange" />
-    /// </summary>
-    [CommandProperty(AccessLevel.GameMaster)]
-    public int RawInt
-    {
-      get => m_Int;
-      set
-      {
-        if (value < 1)
-          value = 1;
-        else if (value > 65000)
-          value = 65000;
-
-        if (m_Int != value)
-        {
-          int oldValue = m_Int;
-
-          m_Int = value;
-          Delta(MobileDelta.Stat | MobileDelta.Mana);
-
-          if (Mana < ManaMax)
-          {
-            m_ManaTimer ??= new ManaTimer(this);
-            m_ManaTimer.Start();
-          }
-          else if (Mana > ManaMax)
-            Mana = ManaMax;
-
-          OnRawIntChange(oldValue);
-          OnRawStatChange(StatType.Int, oldValue);
-        }
-      }
-    }
-
-    /// <summary>
-    ///   Gets or sets the effective intelligence of the Mobile. This is the sum of the <see cref="RawInt" /> plus any additional
-    ///   modifiers. Any attempts to set this value when under the influence of a <see cref="StatMod" /> will result in no change.
-    ///   It ranges from 1 to 65000, inclusive.
-    ///   <seealso cref="RawInt" />
-    ///   <seealso cref="StatMod" />
-    /// </summary>
-    [CommandProperty(AccessLevel.GameMaster)]
-    public virtual int Int
-    {
-      get
-      {
-        int value = m_Int + GetStatOffset(StatType.Int);
-
-        if (value < 1)
-          value = 1;
-        else if (value > 65000)
-          value = 65000;
-
-        return value;
-      }
-      set
-      {
-        if (StatMods.Count == 0)
-          RawInt = value;
-      }
-    }
-
-    public virtual void OnHitsChange(int oldValue)
-    {
-    }
-
-    public virtual void OnStamChange(int oldValue)
-    {
-    }
-
-    public virtual void OnManaChange(int oldValue)
-    {
-    }
-
-    /// <summary>
-    ///   Gets or sets the current hit point of the Mobile. This value ranges from 0 to <see cref="HitsMax" />, inclusive. When set
-    ///   to the value of <see cref="HitsMax" />, the <see cref="AggressorInfo.CanReportMurder">CanReportMurder</see> flag of all
-    ///   aggressors is reset to false, and the list of damage entries is cleared.
-    /// </summary>
-    [CommandProperty(AccessLevel.GameMaster)]
-    public int Hits
-    {
-      get => m_Hits;
-      set
-      {
-        if (Deleted)
-          return;
-
-        if (value < 0)
-        {
-          value = 0;
-        }
-        else if (value >= HitsMax)
-        {
-          value = HitsMax;
-
-          m_HitsTimer?.Stop();
-
-          for (int i = 0; i < Aggressors.Count; i++) //reset reports on full HP
-            Aggressors[i].CanReportMurder = false;
-
-          if (DamageEntries.Count > 0)
-            DamageEntries.Clear(); // reset damage entries on full HP
-        }
-
-        if (value < HitsMax)
-        {
-          if (CanRegenHits)
-          {
-            m_HitsTimer ??= new HitsTimer(this);
-            m_HitsTimer.Start();
-          }
-          else
-            m_HitsTimer?.Stop();
-        }
-
-        if (m_Hits != value)
-        {
-          int oldValue = m_Hits;
-          m_Hits = value;
-          Delta(MobileDelta.Hits);
-          OnHitsChange(oldValue);
-        }
-      }
-    }
-
-    /// <summary>
-    ///   Overridable. Gets the maximum hit point of the Mobile. By default, this returns: <c>50 + (<see cref="Str" /> / 2)</c>
-    /// </summary>
-    [CommandProperty(AccessLevel.GameMaster)]
-    public virtual int HitsMax => 50 + Str / 2;
-
-    /// <summary>
-    ///   Gets or sets the current stamina of the Mobile. This value ranges from 0 to <see cref="StamMax" />, inclusive.
-    /// </summary>
-    [CommandProperty(AccessLevel.GameMaster)]
-    public int Stam
-    {
-      get => m_Stam;
-      set
-      {
-        if (Deleted)
-          return;
-
-        if (value < 0)
-          value = 0;
-        else if (value >= StamMax)
-        {
-          value = StamMax;
-
-          m_StamTimer?.Stop();
-        }
-
-        if (value < StamMax)
-        {
-          if (CanRegenStam)
-          {
-            m_StamTimer ??= new StamTimer(this);
-            m_StamTimer.Start();
-          }
-          else
-            m_StamTimer?.Stop();
-        }
-
-        if (m_Stam != value)
-        {
-          int oldValue = m_Stam;
-          m_Stam = value;
-          Delta(MobileDelta.Stam);
-          OnStamChange(oldValue);
-        }
-      }
-    }
-
-    /// <summary>
-    ///   Overridable. Gets the maximum stamina of the Mobile. By default, this returns:
-    ///   <c>
-    ///     <see cref="Dex" />
-    ///   </c>
-    /// </summary>
-    [CommandProperty(AccessLevel.GameMaster)]
-    public virtual int StamMax => Dex;
-
-    /// <summary>
-    ///   Gets or sets the current stamina of the Mobile. This value ranges from 0 to <see cref="ManaMax" />, inclusive.
-    /// </summary>
-    [CommandProperty(AccessLevel.GameMaster)]
-    public int Mana
-    {
-      get => m_Mana;
-      set
-      {
-        if (Deleted)
-          return;
-
-        if (value < 0)
-        {
-          value = 0;
-        }
-        else if (value >= ManaMax)
-        {
-          value = ManaMax;
-
-          m_ManaTimer?.Stop();
-
-          if (Meditating)
-          {
-            Meditating = false;
-            SendLocalizedMessage(501846); // You are at peace.
-          }
-        }
-
-        if (value < ManaMax)
-        {
-          if (CanRegenMana)
-          {
-            m_ManaTimer ??= new ManaTimer(this);
-            m_ManaTimer.Start();
-          }
-          else
-            m_ManaTimer?.Stop();
-        }
-
-        if (m_Mana != value)
-        {
-          int oldValue = m_Mana;
-          m_Mana = value;
-          Delta(MobileDelta.Mana);
-          OnManaChange(oldValue);
-        }
-      }
-    }
-
-    /// <summary>
-    ///   Overridable. Gets the maximum mana of the Mobile. By default, this returns:
-    ///   <c>
-    ///     <see cref="Int" />
-    ///   </c>
-    /// </summary>
-    [CommandProperty(AccessLevel.GameMaster)]
-    public virtual int ManaMax => Int;
-
-    #endregion
-
-    #region Poison/Curing
-
-    public Timer PoisonTimer{ get; private set; }
-
-    [CommandProperty(AccessLevel.GameMaster)]
-    public Poison Poison
-    {
-      get => m_Poison;
-      set
-      {
-        m_Poison = value;
-        Delta(MobileDelta.HealthbarPoison);
-
-        if (PoisonTimer != null)
-        {
-          PoisonTimer.Stop();
-          PoisonTimer = null;
-        }
-
-        if (m_Poison != null)
-        {
-          PoisonTimer = m_Poison.ConstructTimer(this);
-
-          PoisonTimer?.Start();
-        }
-
-        CheckStatTimers();
-      }
-    }
-
-    /// <summary>
-    ///   Overridable. Event invoked when a call to <see cref="ApplyPoison" /> failed because <see cref="CheckPoisonImmunity" />
-    ///   returned false: the Mobile was resistant to the poison. By default, this broadcasts an overhead message: * The poison
-    ///   seems to have no effect. *
-    ///   <seealso cref="CheckPoisonImmunity" />
-    ///   <seealso cref="ApplyPoison" />
-    ///   <seealso cref="Poison" />
-    /// </summary>
-    public virtual void OnPoisonImmunity(Mobile from, Poison poison)
-    {
-      PublicOverheadMessage(MessageType.Emote, 0x3B2, 1005534); // * The poison seems to have no effect. *
-    }
-
-    /// <summary>
-    ///   Overridable. Virtual event invoked when a call to <see cref="ApplyPoison" /> failed because
-    ///   <see cref="CheckHigherPoison" /> returned false: the Mobile was already poisoned by an equal or greater strength poison.
-    ///   <seealso cref="CheckHigherPoison" />
-    ///   <seealso cref="ApplyPoison" />
-    ///   <seealso cref="Poison" />
-    /// </summary>
-    public virtual void OnHigherPoison(Mobile from, Poison poison)
-    {
-    }
-
-    /// <summary>
-    ///   Overridable. Event invoked when a call to <see cref="ApplyPoison" /> succeeded. By default, this broadcasts an overhead
-    ///   message varying by the level of the poison. Example: * Zippy begins to spasm uncontrollably. *
-    ///   <seealso cref="ApplyPoison" />
-    ///   <seealso cref="Poison" />
-    /// </summary>
-    public virtual void OnPoisoned(Mobile from, Poison poison, Poison oldPoison)
-    {
-      if (poison != null)
-      {
-        LocalOverheadMessage(MessageType.Regular, 0x21, 1042857 + poison.Level * 2);
-        NonlocalOverheadMessage(MessageType.Regular, 0x21, 1042858 + poison.Level * 2, Name);
-      }
-    }
-
-    /// <summary>
-    ///   Overridable. Called from <see cref="ApplyPoison" />, this method checks if the Mobile is immune to some
-    ///   <see cref="Poison" />. If true, <see cref="OnPoisonImmunity" /> will be invoked and
-    ///   <see cref="ApplyPoisonResult.Immune" /> is returned.
-    ///   <seealso cref="OnPoisonImmunity" />
-    ///   <seealso cref="ApplyPoison" />
-    ///   <seealso cref="Poison" />
-    /// </summary>
-<<<<<<< HEAD
-    public virtual bool CheckPoisonImmunity(Mobile from, Poison poison) => false;
-
-    /// <summary>
-    ///   Overridable. Called from <see cref="ApplyPoison" />, this method checks if the Mobile is already poisoned by some
-    ///   <see cref="Poison" /> of equal or greater strength. If true, <see cref="OnHigherPoison" /> will be invoked and
-    ///   <see cref="ApplyPoisonResult.HigherPoisonActive" /> is returned.
-    ///   <seealso cref="OnHigherPoison" />
-    ///   <seealso cref="ApplyPoison" />
-    ///   <seealso cref="Poison" />
-    /// </summary>
-    public virtual bool CheckHigherPoison(Mobile from, Poison poison) => m_Poison != null && m_Poison.Level >= poison.Level;
-
-    /// <summary>
-=======
-    public virtual bool CheckPoisonImmunity(Mobile from, Poison poison)
-    {
-      return false;
-    }
-
-    /// <summary>
-    ///   Overridable. Called from <see cref="ApplyPoison" />, this method checks if the Mobile is already poisoned by some
-    ///   <see cref="Poison" /> of equal or greater strength. If true, <see cref="OnHigherPoison" /> will be invoked and
-    ///   <see cref="ApplyPoisonResult.HigherPoisonActive" /> is returned.
-    ///   <seealso cref="OnHigherPoison" />
-    ///   <seealso cref="ApplyPoison" />
-    ///   <seealso cref="Poison" />
-    /// </summary>
-    public virtual bool CheckHigherPoison(Mobile from, Poison poison)
-    {
-      return m_Poison != null && m_Poison.Level >= poison.Level;
-    }
-
-    /// <summary>
->>>>>>> 64d59ce2
-    ///   Overridable. Attempts to apply poison to the Mobile. Checks are made such that no
-    ///   <see cref="CheckHigherPoison">higher poison is active</see> and that the Mobile is not
-    ///   <see cref="CheckPoisonImmunity">immune to the poison</see>. Provided those assertions are true, the
-    ///   <paramref name="poison" /> is applied and <see cref="OnPoisoned" /> is invoked.
-    ///   <seealso cref="Poison" />
-    ///   <seealso cref="CurePoison" />
-    /// </summary>
-    /// <returns>
-    ///   One of four possible values:
-    ///   <list type="table">
-    ///     <item>
-    ///       <term>
-    ///         <see cref="ApplyPoisonResult.Cured">Cured</see>
-    ///       </term>
-    ///       <description>The <paramref name="poison" /> parameter was null and so <see cref="CurePoison" /> was invoked.</description>
-    ///     </item>
-    ///     <item>
-    ///       <term>
-    ///         <see cref="ApplyPoisonResult.HigherPoisonActive">HigherPoisonActive</see>
-    ///       </term>
-    ///       <description>The call to <see cref="CheckHigherPoison" /> returned false.</description>
-    ///     </item>
-    ///     <item>
-    ///       <term>
-    ///         <see cref="ApplyPoisonResult.Immune">Immune</see>
-    ///       </term>
-    ///       <description>The call to <see cref="CheckPoisonImmunity" /> returned false.</description>
-    ///     </item>
-    ///     <item>
-    ///       <term>
-    ///         <see cref="ApplyPoisonResult.Poisoned">Poisoned</see>
-    ///       </term>
-    ///       <description>The <paramref name="poison" /> was successfully applied.</description>
-    ///     </item>
-    ///   </list>
-    /// </returns>
-    public virtual ApplyPoisonResult ApplyPoison(Mobile from, Poison poison)
-    {
-      if (poison == null)
-      {
-        CurePoison(from);
-        return ApplyPoisonResult.Cured;
-      }
-
-      if (CheckHigherPoison(from, poison))
-      {
-        OnHigherPoison(from, poison);
-        return ApplyPoisonResult.HigherPoisonActive;
-      }
-
-      if (CheckPoisonImmunity(from, poison))
-      {
-        OnPoisonImmunity(from, poison);
-        return ApplyPoisonResult.Immune;
-      }
-
-      Poison oldPoison = m_Poison;
-      Poison = poison;
-
-      OnPoisoned(from, poison, oldPoison);
-
-      return ApplyPoisonResult.Poisoned;
-    }
-
-    /// <summary>
-    ///   Overridable. Called from <see cref="CurePoison" />, this method checks to see that the Mobile can be cured of
-    ///   <see cref="Poison" />
-    ///   <seealso cref="CurePoison" />
-    ///   <seealso cref="Poison" />
-    /// </summary>
-<<<<<<< HEAD
-    public virtual bool CheckCure(Mobile from) => true;
-=======
-    public virtual bool CheckCure(Mobile from)
-    {
-      return true;
-    }
->>>>>>> 64d59ce2
-
-    /// <summary>
-    ///   Overridable. Virtual event invoked when a call to <see cref="CurePoison" /> succeeded.
-    ///   <seealso cref="CurePoison" />
-    ///   <seealso cref="CheckCure" />
-    ///   <seealso cref="Poison" />
-    /// </summary>
-    public virtual void OnCured(Mobile from, Poison oldPoison)
-    {
-    }
-
-    /// <summary>
-    ///   Overridable. Virtual event invoked when a call to <see cref="CurePoison" /> failed.
-    ///   <seealso cref="CurePoison" />
-    ///   <seealso cref="CheckCure" />
-    ///   <seealso cref="Poison" />
-    /// </summary>
-    public virtual void OnFailedCure(Mobile from)
-    {
-    }
-
-    /// <summary>
-    ///   Overridable. Attempts to cure any poison that is currently active.
-    /// </summary>
-    /// <returns>True if poison was cured, false if otherwise.</returns>
-    public virtual bool CurePoison(Mobile from)
-    {
-      if (CheckCure(from))
-      {
-        Poison oldPoison = m_Poison;
-        Poison = null;
-
-        OnCured(from, oldPoison);
-
-        return true;
-      }
-
-      OnFailedCure(from);
-
-      return false;
-    }
-
-    #endregion
-
-    #region Hair
-
-    private HairInfo m_Hair;
-    private FacialHairInfo m_FacialHair;
-
-    [CommandProperty(AccessLevel.GameMaster)]
-    public int HairItemID
-    {
-      get => m_Hair?.ItemID ?? 0;
-      set
-      {
-        if (m_Hair == null && value > 0)
-          m_Hair = new HairInfo(value);
-        else if (value <= 0)
-          m_Hair = null;
-        else if (m_Hair != null)
-          m_Hair.ItemID = value;
-
-        Delta(MobileDelta.Hair);
-      }
-    }
-
-    //		[CommandProperty( AccessLevel.GameMaster )]
-    //		public int HairSerial { get { return HairInfo.FakeSerial( this ); } }
-
-    [CommandProperty(AccessLevel.GameMaster)]
-    public int FacialHairItemID
-    {
-      get => m_FacialHair?.ItemID ?? 0;
-      set
-      {
-        if (m_FacialHair == null && value > 0)
-          m_FacialHair = new FacialHairInfo(value);
-        else if (value <= 0)
-          m_FacialHair = null;
-        else if (m_FacialHair != null)
-          m_FacialHair.ItemID = value;
-
-        Delta(MobileDelta.FacialHair);
-      }
-    }
-
-    //		[CommandProperty( AccessLevel.GameMaster )]
-    //		public int FacialHairSerial { get { return FacialHairInfo.FakeSerial( this ); } }
-
-    [CommandProperty(AccessLevel.GameMaster)]
-    public int HairHue
-    {
-      get => m_Hair?.Hue ?? 0;
-      set
-      {
-        if (m_Hair != null)
-        {
-          m_Hair.Hue = value;
-          Delta(MobileDelta.Hair);
-        }
-      }
-    }
-
-    [CommandProperty(AccessLevel.GameMaster)]
-    public int FacialHairHue
-    {
-      get => m_FacialHair?.Hue ?? 0;
-      set
-      {
-        if (m_FacialHair != null)
-        {
-          m_FacialHair.Hue = value;
-          Delta(MobileDelta.FacialHair);
-        }
-      }
-    }
-
-    #endregion
-
-    #region Effects & Particles
-
-    public void MovingEffect(IEntity to, int itemID, int speed, int duration, bool fixedDirection, bool explodes,
-      int hue, int renderMode)
-    {
-      Effects.SendMovingEffect(this, to, itemID, speed, duration, fixedDirection, explodes, hue, renderMode);
-    }
-
-    public void MovingEffect(IEntity to, int itemID, int speed, int duration, bool fixedDirection, bool explodes)
-    {
-      Effects.SendMovingEffect(this, to, itemID, speed, duration, fixedDirection, explodes);
-    }
-
-    public void MovingParticles(IEntity to, int itemID, int speed, int duration, bool fixedDirection, bool explodes,
-      int hue, int renderMode, int effect, int explodeEffect, int explodeSound, EffectLayer layer, int unknown)
-    {
-      Effects.SendMovingParticles(this, to, itemID, speed, duration, fixedDirection, explodes, hue, renderMode, effect,
-        explodeEffect, explodeSound, layer, unknown);
-    }
-
-    public void MovingParticles(IEntity to, int itemID, int speed, int duration, bool fixedDirection, bool explodes,
-      int hue, int renderMode, int effect, int explodeEffect, int explodeSound, int unknown)
-    {
-      Effects.SendMovingParticles(this, to, itemID, speed, duration, fixedDirection, explodes, hue, renderMode, effect,
-        explodeEffect, explodeSound, (EffectLayer)255, unknown);
-    }
-
-    public void MovingParticles(IEntity to, int itemID, int speed, int duration, bool fixedDirection, bool explodes,
-      int effect, int explodeEffect, int explodeSound, int unknown)
-    {
-      Effects.SendMovingParticles(this, to, itemID, speed, duration, fixedDirection, explodes, effect, explodeEffect,
-        explodeSound, unknown);
-    }
-
-    public void MovingParticles(IEntity to, int itemID, int speed, int duration, bool fixedDirection, bool explodes,
-      int effect, int explodeEffect, int explodeSound)
-    {
-      Effects.SendMovingParticles(this, to, itemID, speed, duration, fixedDirection, explodes, 0, 0, effect,
-        explodeEffect, explodeSound, 0);
-    }
-
-    public void FixedEffect(int itemID, int speed, int duration, int hue, int renderMode)
-    {
-      Effects.SendTargetEffect(this, itemID, speed, duration, hue, renderMode);
-    }
-
-    public void FixedEffect(int itemID, int speed, int duration)
-    {
-      Effects.SendTargetEffect(this, itemID, speed, duration);
-    }
-
-    public void FixedParticles(int itemID, int speed, int duration, int effect, int hue, int renderMode,
-      EffectLayer layer, int unknown)
-    {
-      Effects.SendTargetParticles(this, itemID, speed, duration, hue, renderMode, effect, layer, unknown);
-    }
-
-    public void FixedParticles(int itemID, int speed, int duration, int effect, int hue, int renderMode,
-      EffectLayer layer)
-    {
-      Effects.SendTargetParticles(this, itemID, speed, duration, hue, renderMode, effect, layer, 0);
-    }
-
-    public void FixedParticles(int itemID, int speed, int duration, int effect, EffectLayer layer, int unknown)
-    {
-      Effects.SendTargetParticles(this, itemID, speed, duration, 0, 0, effect, layer, unknown);
-    }
-
-    public void FixedParticles(int itemID, int speed, int duration, int effect, EffectLayer layer)
-    {
-      Effects.SendTargetParticles(this, itemID, speed, duration, 0, 0, effect, layer, 0);
-    }
-
-    public void BoltEffect()
-    {
-      Effects.SendBoltEffect(this);
-    }
-
-    #endregion
-
-    #region GetDirectionTo[..]
-
-    public Direction GetDirectionTo(int x, int y)
-    {
-      int dx = m_Location.m_X - x;
-      int dy = m_Location.m_Y - y;
-
-      int rx = (dx - dy) * 44;
-      int ry = (dx + dy) * 44;
-
-      int ax = Math.Abs(rx);
-      int ay = Math.Abs(ry);
-
-      Direction ret;
-
-      if ((ay >> 1) - ax >= 0)
-        ret = ry > 0 ? Direction.Up : Direction.Down;
-      else if ((ax >> 1) - ay >= 0)
-        ret = rx > 0 ? Direction.Left : Direction.Right;
-      else if (rx >= 0 && ry >= 0)
-        ret = Direction.West;
-      else if (rx >= 0 && ry < 0)
-        ret = Direction.South;
-      else if (rx < 0 && ry < 0)
-        ret = Direction.East;
-      else
-        ret = Direction.North;
-
-      return ret;
-    }
-
-    public Direction GetDirectionTo(Point2D p) => GetDirectionTo(p.m_X, p.m_Y);
-
-    public Direction GetDirectionTo(Point3D p) => GetDirectionTo(p.m_X, p.m_Y);
-
-    public Direction GetDirectionTo(IPoint2D p) => p == null ? Direction.North : GetDirectionTo(p.X, p.Y);
-
-    #endregion
-
-    #region Overhead messages
-
-    public void PublicOverheadMessage(MessageType type, int hue, bool ascii, string text, bool noLineOfSight = true)
-    {
-      if (m_Map == null)
-        return;
-
-      IPooledEnumerable<NetState> eable = m_Map.GetClientsInRange(m_Location);
-
-      foreach (NetState state in eable)
-        if (state.Mobile.CanSee(this) && (noLineOfSight || state.Mobile.InLOS(this)))
-        {
-          if (ascii)
-            Packets.SendAsciiMessage(state, Serial, Body, type, hue, 3, Name, text);
-          else
-            Packets.SendUnicodeMessage(state, Serial, Body, type, hue, 3, Language, Name, text);
-        }
-
-      eable.Free();
-    }
-
-    public void PublicOverheadMessage(MessageType type, int hue, int number, string args = "", bool noLineOfSight = true)
-    {
-      if (m_Map == null)
-        return;
-
-      IPooledEnumerable<NetState> eable = m_Map.GetClientsInRange(m_Location);
-
-      foreach (NetState state in eable)
-        if (state.Mobile.CanSee(this) && (noLineOfSight || state.Mobile.InLOS(this)))
-          Packets.SendMessageLocalized(state, Serial, Body, type, hue, 3, number, Name, args);
-
-      eable.Free();
-    }
-
-    public void PublicOverheadMessage(MessageType type, int hue, int number, AffixType affixType, string affix,
-      string args = "", bool noLineOfSight = false)
-    {
-      if (m_Map == null)
-        return;
-
-      IPooledEnumerable<NetState> eable = m_Map.GetClientsInRange(m_Location);
-
-      foreach (NetState state in eable)
-        if (state.Mobile.CanSee(this) && (noLineOfSight || state.Mobile.InLOS(this)))
-          Packets.SendMessageLocalizedAffix(state, Serial, Body, type, hue, 3, number, Name, affixType,
-            affix, args);
-
-      eable.Free();
-    }
-
-    public void PrivateOverheadMessage(MessageType type, int hue, bool ascii, string text, NetState state)
-    {
-      if (state == null)
-        return;
-
-      if (ascii)
-        Packets.SendAsciiMessage(state, Serial, Body, type, hue, 3, Name, text);
-      else
-        Packets.SendUnicodeMessage(state, Serial, Body, type, hue, 3, Language, Name, text);
-    }
-
-    public void PrivateOverheadMessage(MessageType type, int hue, int number, NetState state)
-    {
-      PrivateOverheadMessage(type, hue, number, "", state);
-    }
-
-    public void PrivateOverheadMessage(MessageType type, int hue, int number, string args, NetState state)
-    {
-      Packets.SendMessageLocalized(state, Serial, Body, type, hue, 3, number, Name, args);
-    }
-
-    public void LocalOverheadMessage(MessageType type, int hue, bool ascii, string text)
-    {
-      if (m_NetState == null)
-        return;
-
-      if (ascii)
-        Packets.SendAsciiMessage(m_NetState, Serial, Body, type, hue, 3, Name, text);
-      else
-        Packets.SendUnicodeMessage(m_NetState, Serial, Body, type, hue, 3, Language, Name, text);
-    }
-
-    public void LocalOverheadMessage(MessageType type, int hue, int number, string args = "")
-    {
-      Packets.SendMessageLocalized(m_NetState, Serial, Body, type, hue, 3, number, Name, args);
-    }
-
-    public void NonlocalOverheadMessage(MessageType type, int hue, int number, string args = "")
-    {
-      if (m_Map == null)
-        return;
-
-      IPooledEnumerable<NetState> eable = m_Map.GetClientsInRange(m_Location);
-
-      foreach (NetState state in eable)
-        if (state != m_NetState && state.Mobile.CanSee(this))
-          Packets.SendMessageLocalized(state, Serial, Body, type, hue, 3, number, Name, args);
-
-      eable.Free();
-    }
-
-    public void NonlocalOverheadMessage(MessageType type, int hue, bool ascii, string text)
-    {
-      if (m_Map == null)
-        return;
-
-      IPooledEnumerable<NetState> eable = m_Map.GetClientsInRange(m_Location);
-
-      foreach (NetState state in eable)
-        if (state != m_NetState && state.Mobile.CanSee(this))
-        {
-          if (ascii)
-            Packets.SendAsciiMessage(state, Serial, Body, type, hue, 3, Name, text);
-          else
-            Packets.SendUnicodeMessage(state, Serial, Body, type, hue, 3, Language, Name, text);
-        }
-
-      eable.Free();
-    }
-
-    #endregion
-
-    #region SendLocalizedMessage
-
-    public void SendLocalizedMessage(int number, string args = "", int hue = 0x3B2)
-    {
-      if (hue == 0x3B2 && string.IsNullOrEmpty(args))
-        Packets.SendMessageLocalized(m_NetState, number);
-      else
-        Packets.SendMessageLocalized(m_NetState, Serial.MinusOne, -1, MessageType.Regular, hue, 3, number, "System", args);
-    }
-
-    public void SendLocalizedMessage(int number, bool append, string affix, string args = "", int hue = 0x3B2)
-    {
-      Packets.SendMessageLocalizedAffix(m_NetState, Serial.MinusOne, -1, MessageType.Regular, hue, 3, number, "System",
-        (append ? AffixType.Append : AffixType.Prepend) | AffixType.System, affix, args);
-    }
-    #endregion
-
-    #region Send[ASCII]Message
-    public void SendMessage(string text)
-    {
-      SendMessage(0x3B2, text);
-    }
-
-    public void SendMessage(string format, params object[] args)
-    {
-      SendMessage(0x3B2, string.Format(format, args));
-    }
-
-    public void SendMessage(int hue, string text)
-    {
-      Packets.SendUnicodeMessage(m_NetState, Serial.MinusOne, -1, MessageType.Regular, hue, 3, "ENU", "System", text);
-    }
-
-    public void SendMessage(int hue, string format, params object[] args)
-    {
-      SendMessage(hue, string.Format(format, args));
-    }
-
-    public void SendAsciiMessage(string text)
-    {
-      SendAsciiMessage(0x3B2, text);
-    }
-
-    public void SendAsciiMessage(string format, params object[] args)
-    {
-      SendAsciiMessage(0x3B2, string.Format(format, args));
-    }
-
-    public void SendAsciiMessage(int hue, string text)
-    {
-      Packets.SendAsciiMessage(m_NetState, Serial.MinusOne, -1, MessageType.Regular, hue, 3, "System", text);
-    }
-
-    public void SendAsciiMessage(int hue, string format, params object[] args)
-    {
-      SendAsciiMessage(hue, string.Format(format, args));
-    }
-    #endregion
-
-    #region InRange
-    public bool InRange(Point2D p, int range) =>
-      p.m_X >= m_Location.m_X - range
-      && p.m_X <= m_Location.m_X + range
-      && p.m_Y >= m_Location.m_Y - range
-      && p.m_Y <= m_Location.m_Y + range;
-
-    public bool InRange(Point3D p, int range) =>
-      p.m_X >= m_Location.m_X - range
-      && p.m_X <= m_Location.m_X + range
-      && p.m_Y >= m_Location.m_Y - range
-      && p.m_Y <= m_Location.m_Y + range;
-
-    public bool InRange(IPoint2D p, int range) =>
-      p.X >= m_Location.m_X - range
-      && p.X <= m_Location.m_X + range
-      && p.Y >= m_Location.m_Y - range
-      && p.Y <= m_Location.m_Y + range;
-    #endregion
-
-    #region OnDoubleClick[..]
-<<<<<<< HEAD
-=======
-
->>>>>>> 64d59ce2
-    /// <summary>
-    ///   Overridable. Event invoked when the Mobile is double clicked. By default, this method can either dismount or open the
-    ///   paperdoll.
-    ///   <seealso cref="CanPaperdollBeOpenedBy" />
-    ///   <seealso cref="DisplayPaperdollTo" />
-    /// </summary>
-    public virtual void OnDoubleClick(Mobile from)
-    {
-      if (this == from && (!DisableDismountInWarmode || !m_Warmode))
-      {
-        IMount mount = Mount;
-
-        if (mount != null)
-        {
-          mount.Rider = null;
-          return;
-        }
-      }
-
-      if (CanPaperdollBeOpenedBy(from))
-        DisplayPaperdollTo(from);
-    }
-
-    /// <summary>
-    ///   Overridable. Virtual event invoked when the Mobile is double clicked by someone who is over 18 tiles away.
-    ///   <seealso cref="OnDoubleClick" />
-    /// </summary>
-    public virtual void OnDoubleClickOutOfRange(Mobile from)
-    {
-    }
-
-    /// <summary>
-    ///   Overridable. Virtual event invoked when the Mobile is double clicked by someone who can no longer see the Mobile. This may
-    ///   happen, for example, using 'Last Object' after the Mobile has hidden.
-    ///   <seealso cref="OnDoubleClick" />
-    /// </summary>
-    public virtual void OnDoubleClickCantSee(Mobile from)
-    {
-    }
-
-    /// <summary>
-    ///   Overridable. Event invoked when the Mobile is double clicked by someone who is not alive. Similar to
-    ///   <see cref="OnDoubleClick" />, this method will show the paperdoll. It does not, however, provide any dismount
-    ///   functionality.
-    ///   <seealso cref="OnDoubleClick" />
-    /// </summary>
-    public virtual void OnDoubleClickDead(Mobile from)
-    {
-      if (CanPaperdollBeOpenedBy(from))
-        DisplayPaperdollTo(from);
-    }
-    #endregion
-
-    #region Armor
-    public Item ShieldArmor => FindItemOnLayer(Layer.TwoHanded);
-    public Item NeckArmor => FindItemOnLayer(Layer.Neck);
-    public Item HandArmor => FindItemOnLayer(Layer.Gloves);
-    public Item HeadArmor => FindItemOnLayer(Layer.Helm);
-    public Item ArmsArmor => FindItemOnLayer(Layer.Arms);
-    public Item LegsArmor => FindItemOnLayer(Layer.InnerLegs) ?? FindItemOnLayer(Layer.Pants);
-    public Item ChestArmor => FindItemOnLayer(Layer.InnerTorso) ?? FindItemOnLayer(Layer.Shirt);
-    public Item Talisman => FindItemOnLayer(Layer.Talisman);
-    #endregion
-  }
-}
+/***************************************************************************
+ *                                Mobile.cs
+ *                            -------------------
+ *   begin                : May 1, 2002
+ *   copyright            : (C) The RunUO Software Team
+ *   email                : info@runuo.com
+ *
+ *   $Id$
+ *
+ ***************************************************************************/
+
+/***************************************************************************
+ *
+ *   This program is free software; you can redistribute it and/or modify
+ *   it under the terms of the GNU General Public License as published by
+ *   the Free Software Foundation; either version 2 of the License, or
+ *   (at your option) any later version.
+ *
+ ***************************************************************************/
+
+using System;
+using System.Collections.Concurrent;
+using System.Collections.Generic;
+using System.Diagnostics;
+using System.IO;
+using System.Linq;
+using System.Text;
+using System.Threading;
+using System.Threading.Tasks;
+using Server.Accounting;
+using Server.ContextMenus;
+using Server.Gumps;
+using Server.Items;
+using Server.Menus;
+using Server.Network;
+using Server.Targeting;
+
+namespace Server
+{
+  #region Callbacks
+
+  public delegate void TargetCallback(Mobile from, object targeted);
+
+  public delegate void TargetStateCallback<in T>(Mobile from, object targeted, T state);
+
+  public delegate void PromptCallback(Mobile from, string text);
+
+  public delegate void PromptStateCallback<in T>(Mobile from, string text, T state);
+
+  #endregion
+
+  #region [...]Mods
+
+  public class TimedSkillMod : SkillMod
+  {
+    private DateTime m_Expire;
+
+    public TimedSkillMod(SkillName skill, bool relative, double value, TimeSpan delay)
+      : this(skill, relative, value, DateTime.UtcNow + delay)
+    {
+    }
+
+    public TimedSkillMod(SkillName skill, bool relative, double value, DateTime expire)
+      : base(skill, relative, value) =>
+      m_Expire = expire;
+
+    public override bool CheckCondition() => DateTime.UtcNow < m_Expire;
+  }
+
+  public class EquippedSkillMod : SkillMod
+  {
+    private Item m_Item;
+    private Mobile m_Mobile;
+
+    public EquippedSkillMod(SkillName skill, bool relative, double value, Item item, Mobile mobile)
+      : base(skill, relative, value)
+    {
+      m_Item = item;
+      m_Mobile = mobile;
+    }
+
+    public override bool CheckCondition() => !m_Item.Deleted && !m_Mobile.Deleted && m_Item.Parent == m_Mobile;
+  }
+
+  public class DefaultSkillMod : SkillMod
+  {
+    public DefaultSkillMod(SkillName skill, bool relative, double value)
+      : base(skill, relative, value)
+    {
+    }
+
+    public override bool CheckCondition() => true;
+  }
+
+  public abstract class SkillMod
+  {
+    private bool m_ObeyCap;
+    private Mobile m_Owner;
+    private bool m_Relative;
+    private SkillName m_Skill;
+    private double m_Value;
+
+    protected SkillMod(SkillName skill, bool relative, double value)
+    {
+      m_Skill = skill;
+      m_Relative = relative;
+      m_Value = value;
+    }
+
+    public bool ObeyCap
+    {
+      get => m_ObeyCap;
+      set
+      {
+        m_ObeyCap = value;
+
+        Skill sk = m_Owner?.Skills[m_Skill];
+        sk?.Update();
+      }
+    }
+
+    public Mobile Owner
+    {
+      get => m_Owner;
+      set
+      {
+        if (m_Owner != value)
+        {
+          m_Owner?.RemoveSkillMod(this);
+
+          m_Owner = value;
+
+          if (m_Owner != value)
+            m_Owner.AddSkillMod(this);
+        }
+      }
+    }
+
+    public SkillName Skill
+    {
+      get => m_Skill;
+      set
+      {
+        if (m_Skill != value)
+        {
+          Skill oldUpdate = m_Owner?.Skills[m_Skill];
+
+          m_Skill = value;
+
+          Skill sk = m_Owner?.Skills[m_Skill];
+          sk?.Update();
+          oldUpdate?.Update();
+        }
+      }
+    }
+
+    public bool Relative
+    {
+      get => m_Relative;
+      set
+      {
+        if (m_Relative != value)
+        {
+          m_Relative = value;
+
+          Skill sk = m_Owner?.Skills[m_Skill];
+          sk?.Update();
+        }
+      }
+    }
+
+    public bool Absolute
+    {
+      get => !m_Relative;
+      set
+      {
+        if (m_Relative == value)
+        {
+          m_Relative = !value;
+
+          Skill sk = m_Owner?.Skills[m_Skill];
+          sk?.Update();
+        }
+      }
+    }
+
+    public double Value
+    {
+      get => m_Value;
+      set
+      {
+        if (m_Value != value)
+        {
+          m_Value = value;
+
+          Skill sk = m_Owner?.Skills[m_Skill];
+          sk?.Update();
+        }
+      }
+    }
+
+    public void Remove()
+    {
+      Owner = null;
+    }
+
+    public abstract bool CheckCondition();
+  }
+
+  public class ResistanceMod
+  {
+    private int m_Offset;
+    private ResistanceType m_Type;
+
+    public ResistanceMod(ResistanceType type, int offset)
+    {
+      m_Type = type;
+      m_Offset = offset;
+    }
+
+    public Mobile Owner{ get; set; }
+
+    public ResistanceType Type
+    {
+      get => m_Type;
+      set
+      {
+        if (m_Type != value)
+        {
+          m_Type = value;
+
+          Owner?.UpdateResistances();
+        }
+      }
+    }
+
+    public int Offset
+    {
+      get => m_Offset;
+      set
+      {
+        if (m_Offset != value)
+        {
+          m_Offset = value;
+
+          Owner?.UpdateResistances();
+        }
+      }
+    }
+  }
+
+  public class StatMod
+  {
+    private DateTime m_Added;
+    private TimeSpan m_Duration;
+
+    public StatMod(StatType type, string name, int offset, TimeSpan duration)
+    {
+      Type = type;
+      Name = name;
+      Offset = offset;
+      m_Duration = duration;
+      m_Added = DateTime.UtcNow;
+    }
+
+    public StatType Type{ get; }
+
+    public string Name{ get; }
+
+    public int Offset{ get; }
+
+    public bool HasElapsed() => m_Duration != TimeSpan.Zero && DateTime.UtcNow - m_Added >= m_Duration;
+  }
+
+  #endregion
+
+  public class DamageEntry
+  {
+    public DamageEntry(Mobile damager) => Damager = damager;
+
+    public Mobile Damager{ get; }
+
+    public int DamageGiven{ get; set; }
+
+    public DateTime LastDamage{ get; set; }
+
+    public bool HasExpired => DateTime.UtcNow > LastDamage + ExpireDelay;
+
+    public List<DamageEntry> Responsible{ get; set; }
+
+    public static TimeSpan ExpireDelay{ get; set; } = TimeSpan.FromMinutes(2.0);
+  }
+
+  #region Enums
+
+  [Flags]
+  public enum StatType
+  {
+    Str = 1,
+    Dex = 2,
+    Int = 4,
+    All = 7
+  }
+
+  public enum StatLockType : byte
+  {
+    Up,
+    Down,
+    Locked
+  }
+
+  [CustomEnum(new[] { "North", "Right", "East", "Down", "South", "Left", "West", "Up" })]
+  [Flags]
+  public enum Direction : byte
+  {
+    North = 0x0,
+    Right = 0x1,
+    East = 0x2,
+    Down = 0x3,
+    South = 0x4,
+    Left = 0x5,
+    West = 0x6,
+    Up = 0x7,
+
+    Mask = 0x7,
+    Running = 0x80,
+    ValueMask = 0x87
+  }
+
+  [Flags]
+  public enum MobileDelta
+  {
+    None = 0x00000000,
+    Name = 0x00000001,
+    Flags = 0x00000002,
+    Hits = 0x00000004,
+    Mana = 0x00000008,
+    Stam = 0x00000010,
+    Stat = 0x00000020,
+    Noto = 0x00000040,
+    Gold = 0x00000080,
+    Weight = 0x00000100,
+    Direction = 0x00000200,
+    Hue = 0x00000400,
+    Body = 0x00000800,
+    Armor = 0x00001000,
+    StatCap = 0x00002000,
+    GhostUpdate = 0x00004000,
+    Followers = 0x00008000,
+    Properties = 0x00010000,
+    TithingPoints = 0x00020000,
+    Resistances = 0x00040000,
+    WeaponDamage = 0x00080000,
+    Hair = 0x00100000,
+    FacialHair = 0x00200000,
+    Race = 0x00400000,
+    HealthbarYellow = 0x00800000,
+    HealthbarPoison = 0x01000000,
+
+    Attributes = 0x0000001C
+  }
+
+  public enum AccessLevel
+  {
+    Player,
+    Counselor,
+    GameMaster,
+    Seer,
+    Administrator,
+    Developer,
+    Owner
+  }
+
+  public enum VisibleDamageType
+  {
+    None,
+    Related,
+    Everyone,
+    Selective
+  }
+
+  public enum ResistanceType
+  {
+    Physical,
+    Fire,
+    Cold,
+    Poison,
+    Energy
+  }
+
+  public enum ApplyPoisonResult
+  {
+    Poisoned,
+    Immune,
+    HigherPoisonActive,
+    Cured
+  }
+
+  #endregion
+
+  [Serializable]
+  public class MobileNotConnectedException : Exception
+  {
+    public MobileNotConnectedException(Mobile source, string message)
+      : base(message) =>
+      Source = source.ToString();
+  }
+
+  #region Delegates
+
+  public delegate bool SkillCheckTargetHandler(Mobile from, SkillName skill, object target, double minSkill,
+    double maxSkill);
+
+  public delegate bool SkillCheckLocationHandler(Mobile from, SkillName skill, double minSkill, double maxSkill);
+
+  public delegate bool SkillCheckDirectTargetHandler(Mobile from, SkillName skill, object target, double chance);
+
+  public delegate bool SkillCheckDirectLocationHandler(Mobile from, SkillName skill, double chance);
+
+  public delegate TimeSpan RegenRateHandler(Mobile from);
+
+  public delegate bool AllowBeneficialHandler(Mobile from, Mobile target);
+
+  public delegate bool AllowHarmfulHandler(Mobile from, Mobile target);
+
+  public delegate Container CreateCorpseHandler(Mobile from, HairInfo hair, FacialHairInfo facialhair,
+    List<Item> initialContent, List<Item> equippedItems);
+
+  public delegate int AOSStatusHandler(Mobile from, int index);
+
+  #endregion
+
+  /// <summary>
+  ///   Base class representing players, npcs, and creatures.
+  /// </summary>
+  public class Mobile : IHued, IComparable<Mobile>, ISerializable, ISpawnable
+  {
+    private const int
+      WarmodeCatchCount = 4; // Allow four warmode changes in 0.5 seconds, any more will be delay for two seconds
+
+    private static readonly TimeSpan WarmodeSpamCatch = TimeSpan.FromSeconds(Core.SE ? 1.0 : 0.5);
+    private static readonly TimeSpan WarmodeSpamDelay = TimeSpan.FromSeconds(Core.SE ? 4.0 : 2.0);
+
+
+    private static Packet[][] m_MovingPacketCache = new Packet[][]
+    {
+      new Packet[8],
+      new Packet[8]
+    };
+
+    private static List<IEntity> m_MoveList = new List<IEntity>();
+    private static List<Mobile> m_MoveClientList = new List<Mobile>();
+
+    private static object m_GhostMutateContext = new object();
+
+    private static List<Mobile> m_Hears = new List<Mobile>();
+    private static List<IEntity> m_OnSpeech = new List<IEntity>();
+
+    public static bool m_DefaultShowVisibleDamage, m_DefaultCanSeeVisibleDamage;
+
+    private static string[] m_AccessLevelNames =
+    {
+      "a player",
+      "a counselor",
+      "a game master",
+      "a seer",
+      "an administrator",
+      "a developer",
+      "an owner"
+    };
+
+    private static int[] m_InvalidBodies =
+    {
+      32,
+      95,
+      156,
+      197,
+      198
+    };
+
+    private static ConcurrentQueue<Mobile> m_DeltaQueue = new ConcurrentQueue<Mobile>();
+    private static ConcurrentQueue<Mobile> m_DeltaQueueR = new ConcurrentQueue<Mobile>();
+
+    private static bool _processing;
+
+    private static string[] m_GuildTypes =
+    {
+      "",
+      " (Chaos)",
+      " (Order)"
+    };
+
+    private Timer m_AutoManifestTimer;
+
+    private Container m_Backpack;
+
+    private BankBox m_BankBox;
+
+    private int m_ChangingCombatant;
+
+    private MobileDelta m_DeltaFlags;
+
+    private long m_EndQueue;
+
+    private Item m_Holding;
+
+    private int m_HueMod = -1;
+
+    private bool m_InDeltaQueue;
+
+    /* Logout:
+     *
+     * When a client logs into mobile x
+     *  - if ( x is Internalized ) move x to logout location and map
+     *
+     * When a client attached to a mobile disconnects
+     *  - LogoutTimer is started
+     *     - Delay is taken from Region.GetLogoutDelay to allow insta-logout regions.
+     *     - OnTick : Location and map are stored, and mobile is internalized
+     *
+     * Some things to consider:
+     *  - An internalized person getting killed (say, by poison). Where does the body go?
+     *  - Regions now have a GetLogoutDelay( Mobile m ); virtual function (see above)
+     */
+
+    private Item m_MountItem;
+
+    private string m_NameMod;
+
+    private QuestArrow m_QuestArrow;
+
+    private int m_SolidHueOverride = -1;
+
+    private StatLockType m_StrLock, m_DexLock, m_IntLock;
+
+    internal int m_TypeRef;
+
+    private IWeapon m_Weapon;
+
+    private bool m_YellowHealthbar;
+
+    public Mobile(Serial serial)
+    {
+      m_Region = Map.Internal.DefaultRegion;
+      Serial = serial;
+      Aggressors = new List<AggressorInfo>();
+      Aggressed = new List<AggressorInfo>();
+      NextSkillTime = Core.TickCount;
+      DamageEntries = new List<DamageEntry>();
+
+      Type ourType = GetType();
+      m_TypeRef = World.m_MobileTypes.IndexOf(ourType);
+
+      if (m_TypeRef == -1)
+      {
+        World.m_MobileTypes.Add(ourType);
+        m_TypeRef = World.m_MobileTypes.Count - 1;
+      }
+    }
+
+    public Mobile()
+    {
+      m_Region = Map.Internal.DefaultRegion;
+      Serial = Serial.NewMobile;
+
+      DefaultMobileInit();
+
+      World.AddMobile(this);
+
+      Type ourType = GetType();
+      m_TypeRef = World.m_MobileTypes.IndexOf(ourType);
+
+      if (m_TypeRef == -1)
+      {
+        World.m_MobileTypes.Add(ourType);
+        m_TypeRef = World.m_MobileTypes.Count - 1;
+      }
+    }
+
+    public static bool DragEffects{ get; set; } = true;
+
+    [CommandProperty(AccessLevel.GameMaster)]
+    public Race Race
+    {
+      get => m_Race ??= Race.DefaultRace;
+      set
+      {
+        Race oldRace = Race;
+
+        m_Race = value ?? Race.DefaultRace;
+
+        Body = m_Race.Body(this);
+        UpdateResistances();
+
+        Delta(MobileDelta.Race);
+
+        OnRaceChange(oldRace);
+      }
+    }
+
+    public virtual double RacialSkillBonus => 0;
+
+    public int[] Resistances{ get; private set; }
+
+    public virtual int BasePhysicalResistance => 0;
+    public virtual int BaseFireResistance => 0;
+    public virtual int BaseColdResistance => 0;
+    public virtual int BasePoisonResistance => 0;
+    public virtual int BaseEnergyResistance => 0;
+
+    [CommandProperty(AccessLevel.Counselor)]
+    public virtual int PhysicalResistance => GetResistance(ResistanceType.Physical);
+
+    [CommandProperty(AccessLevel.Counselor)]
+    public virtual int FireResistance => GetResistance(ResistanceType.Fire);
+
+    [CommandProperty(AccessLevel.Counselor)]
+    public virtual int ColdResistance => GetResistance(ResistanceType.Cold);
+
+    [CommandProperty(AccessLevel.Counselor)]
+    public virtual int PoisonResistance => GetResistance(ResistanceType.Poison);
+
+    [CommandProperty(AccessLevel.Counselor)]
+    public virtual int EnergyResistance => GetResistance(ResistanceType.Energy);
+
+    public List<ResistanceMod> ResistanceMods{ get; set; }
+
+    public static int MaxPlayerResistance{ get; set; } = 70;
+
+    public virtual bool NewGuildDisplay => false;
+
+    public List<Mobile> Stabled{ get; private set; }
+
+    [CommandProperty(AccessLevel.Counselor, AccessLevel.GameMaster)]
+    public VirtueInfo Virtues{ get; private set; }
+
+    public object Party{ get; set; }
+
+    public List<SkillMod> SkillMods{ get; private set; }
+
+    [CommandProperty(AccessLevel.GameMaster)]
+    public int VirtualArmorMod
+    {
+      get => m_VirtualArmorMod;
+      set
+      {
+        if (m_VirtualArmorMod != value)
+        {
+          m_VirtualArmorMod = value;
+
+          Delta(MobileDelta.Armor);
+        }
+      }
+    }
+
+    [CommandProperty(AccessLevel.GameMaster)]
+    public int MeleeDamageAbsorb{ get; set; }
+
+    [CommandProperty(AccessLevel.GameMaster)]
+    public int MagicDamageAbsorb{ get; set; }
+
+    [CommandProperty(AccessLevel.GameMaster)]
+    public int SkillsTotal => Skills?.Total ?? 0;
+
+    [CommandProperty(AccessLevel.GameMaster)]
+    public int SkillsCap
+    {
+      get => Skills?.Cap ?? 0;
+      set
+      {
+        if (Skills != null)
+          Skills.Cap = value;
+      }
+    }
+
+    [CommandProperty(AccessLevel.GameMaster)]
+    public int BaseSoundID{ get; set; }
+
+    public long NextCombatTime{ get; set; }
+
+    [CommandProperty(AccessLevel.GameMaster)]
+    public int NameHue{ get; set; } = -1;
+
+    [CommandProperty(AccessLevel.GameMaster)]
+    public int Hunger
+    {
+      get => m_Hunger;
+      set
+      {
+        int oldValue = m_Hunger;
+
+        if (oldValue != value)
+        {
+          m_Hunger = value;
+
+          EventSink.InvokeHungerChanged(new HungerChangedEventArgs(this, oldValue));
+        }
+      }
+    }
+
+    [CommandProperty(AccessLevel.GameMaster)]
+    public int Thirst{ get; set; }
+
+    [CommandProperty(AccessLevel.GameMaster)]
+    public int BAC{ get; set; }
+
+    /// <summary>
+    ///   Gets or sets the number of steps this player may take when hidden before being revealed.
+    /// </summary>
+    [CommandProperty(AccessLevel.GameMaster)]
+    public int AllowedStealthSteps{ get; set; }
+
+    public Item Holding
+    {
+      get => m_Holding;
+      set
+      {
+        if (m_Holding != value)
+        {
+          if (m_Holding != null)
+          {
+            UpdateTotal(m_Holding, TotalType.Weight, -(m_Holding.TotalWeight + m_Holding.PileWeight));
+
+            if (m_Holding.HeldBy == this)
+              m_Holding.HeldBy = null;
+          }
+
+          if (value != null && m_Holding != null)
+            DropHolding();
+
+          m_Holding = value;
+
+          if (m_Holding != null)
+          {
+            UpdateTotal(m_Holding, TotalType.Weight, m_Holding.TotalWeight + m_Holding.PileWeight);
+            m_Holding.HeldBy ??= this;
+          }
+        }
+      }
+    }
+
+    public long LastMoveTime{ get; set; }
+
+    [CommandProperty(AccessLevel.GameMaster)]
+    public virtual bool Paralyzed
+    {
+      get => m_Paralyzed;
+      set
+      {
+        if (m_Paralyzed != value)
+        {
+          m_Paralyzed = value;
+          Delta(MobileDelta.Flags);
+
+          SendLocalizedMessage(m_Paralyzed ? 502381 : 502382);
+
+          if (m_ParaTimer != null)
+          {
+            m_ParaTimer.Stop();
+            m_ParaTimer = null;
+          }
+        }
+      }
+    }
+
+    [CommandProperty(AccessLevel.GameMaster)]
+    public bool DisarmReady{ get; set; }
+
+    [CommandProperty(AccessLevel.GameMaster)]
+    public bool StunReady{ get; set; }
+
+    [CommandProperty(AccessLevel.GameMaster)]
+    public bool Frozen
+    {
+      get => m_Frozen;
+      set
+      {
+        if (m_Frozen != value)
+        {
+          m_Frozen = value;
+          Delta(MobileDelta.Flags);
+
+          if (m_FrozenTimer != null)
+          {
+            m_FrozenTimer.Stop();
+            m_FrozenTimer = null;
+          }
+        }
+      }
+    }
+
+    /// <summary>
+    ///   Gets or sets the <see cref="StatLockType">lock state</see> for the <see cref="RawStr" /> property.
+    /// </summary>
+    [CommandProperty(AccessLevel.Counselor, AccessLevel.GameMaster)]
+    public StatLockType StrLock
+    {
+      get => m_StrLock;
+      set
+      {
+        if (m_StrLock != value)
+        {
+          m_StrLock = value;
+          Packets.SendStatLockInfo(m_NetState, this);
+        }
+      }
+    }
+
+    /// <summary>
+    ///   Gets or sets the <see cref="StatLockType">lock state</see> for the <see cref="RawDex" /> property.
+    /// </summary>
+    [CommandProperty(AccessLevel.Counselor, AccessLevel.GameMaster)]
+    public StatLockType DexLock
+    {
+      get => m_DexLock;
+      set
+      {
+        if (m_DexLock != value)
+        {
+          m_DexLock = value;
+          Packets.SendStatLockInfo(m_NetState, this);
+        }
+      }
+    }
+
+    /// <summary>
+    ///   Gets or sets the <see cref="StatLockType">lock state</see> for the <see cref="RawInt" /> property.
+    /// </summary>
+    [CommandProperty(AccessLevel.Counselor, AccessLevel.GameMaster)]
+    public StatLockType IntLock
+    {
+      get => m_IntLock;
+      set
+      {
+        if (m_IntLock != value)
+        {
+          m_IntLock = value;
+          Packets.SendStatLockInfo(m_NetState, this);
+        }
+      }
+    }
+
+    public long NextActionTime{ get; set; }
+
+    public long NextActionMessage{ get; set; }
+
+    public static int ActionMessageDelay{ get; set; } = 125;
+
+    public static bool GlobalRegenThroughPoison{ get; set; } = true;
+
+    public virtual bool RegenThroughPoison => GlobalRegenThroughPoison;
+
+    public virtual bool CanRegenHits => Alive && (RegenThroughPoison || !Poisoned);
+    public virtual bool CanRegenStam => Alive;
+    public virtual bool CanRegenMana => Alive;
+
+    public long NextSkillTime{ get; set; }
+
+    public List<AggressorInfo> Aggressors{ get; private set; }
+
+    public List<AggressorInfo> Aggressed{ get; private set; }
+
+    public bool ChangingCombatant => m_ChangingCombatant > 0;
+
+    /// <summary>
+    ///   Overridable. Gets or sets which Mobile that this Mobile is currently engaged in combat with.
+    ///   <seealso cref="OnCombatantChange" />
+    /// </summary>
+    [CommandProperty(AccessLevel.GameMaster)]
+    public virtual Mobile Combatant
+    {
+      get => m_Combatant;
+      set
+      {
+        if (Deleted)
+          return;
+
+        if (m_Combatant != value && value != this)
+        {
+          Mobile old = m_Combatant;
+
+          ++m_ChangingCombatant;
+          m_Combatant = value;
+
+          if (m_Combatant != null && !CanBeHarmful(m_Combatant, false) ||
+              !Region.OnCombatantChange(this, old, m_Combatant))
+          {
+            m_Combatant = old;
+            --m_ChangingCombatant;
+            return;
+          }
+
+          Packets.SendChangeCombatant(m_NetState, m_Combatant?.Serial ?? Serial.Zero);
+
+          if (m_Combatant == null)
+          {
+            m_ExpireCombatant?.Stop();
+
+            m_CombatTimer?.Stop();
+
+            m_ExpireCombatant = null;
+            m_CombatTimer = null;
+          }
+          else
+          {
+            m_ExpireCombatant ??= new ExpireCombatantTimer(this);
+            m_ExpireCombatant.Start();
+
+            m_CombatTimer ??= new CombatTimer(this);
+            m_CombatTimer.Start();
+          }
+
+          if (m_Combatant != null && CanBeHarmful(m_Combatant, false))
+          {
+            DoHarmful(m_Combatant);
+
+            m_Combatant?.PlaySound(m_Combatant.GetAngerSound());
+          }
+
+          OnCombatantChange();
+          --m_ChangingCombatant;
+        }
+      }
+    }
+
+    [CommandProperty(AccessLevel.GameMaster)]
+    public int TotalGold => GetTotal(TotalType.Gold);
+
+    [CommandProperty(AccessLevel.GameMaster)]
+    public int TotalItems => GetTotal(TotalType.Items);
+
+    [CommandProperty(AccessLevel.GameMaster)]
+    public int TotalWeight => GetTotal(TotalType.Weight);
+
+    [CommandProperty(AccessLevel.GameMaster)]
+    public int TithingPoints
+    {
+      get => m_TithingPoints;
+      set
+      {
+        if (m_TithingPoints != value)
+        {
+          m_TithingPoints = value;
+
+          Delta(MobileDelta.TithingPoints);
+        }
+      }
+    }
+
+    [CommandProperty(AccessLevel.GameMaster)]
+    public int Followers
+    {
+      get => m_Followers;
+      set
+      {
+        if (m_Followers != value)
+        {
+          m_Followers = value;
+
+          Delta(MobileDelta.Followers);
+        }
+      }
+    }
+
+    [CommandProperty(AccessLevel.GameMaster)]
+    public int FollowersMax
+    {
+      get => m_FollowersMax;
+      set
+      {
+        if (m_FollowersMax != value)
+        {
+          m_FollowersMax = value;
+
+          Delta(MobileDelta.Followers);
+        }
+      }
+    }
+
+    public bool TargetLocked{ get; set; }
+
+    public Target Target
+    {
+      get => m_Target;
+      set
+      {
+        Target oldTarget = m_Target;
+        Target newTarget = value;
+
+        if (oldTarget == newTarget)
+          return;
+
+        m_Target = null;
+
+        if (oldTarget != null && newTarget != null)
+          oldTarget.Cancel(this, TargetCancelType.Overridden);
+
+        m_Target = newTarget;
+
+        if (!TargetLocked)
+          Packets.SendTargetReq(m_NetState, newTarget);
+
+        OnTargetChange();
+      }
+    }
+
+    public ContextMenu ContextMenu
+    {
+      get => m_ContextMenu;
+      set
+      {
+        m_ContextMenu = value;
+
+        if (m_ContextMenu != null && m_NetState != null)
+        {
+          // Old packet is preferred until assistants catch up
+          if (m_NetState.NewHaven && m_ContextMenu.RequiresNewPacket)
+            Packets.SendDisplayContextMenu(m_NetState, m_ContextMenu);
+          else
+            Packets.SendDisplayContextMenuOld(m_NetState, m_ContextMenu);
+        }
+      }
+    }
+
+    public bool Pushing{ get; set; }
+
+    public static int WalkFoot{ get; set; } = 400;
+
+    public static int RunFoot{ get; set; } = 200;
+
+    public static int WalkMount{ get; set; } = 200;
+
+    public static int RunMount{ get; set; } = 100;
+
+    public static AccessLevel FwdAccessOverride{ get; set; } = AccessLevel.Counselor;
+
+    public static bool FwdEnabled{ get; set; } = true;
+
+    public static bool FwdUOTDOverride{ get; set; }
+
+    public static int FwdMaxSteps{ get; set; } = 4;
+
+    public virtual bool IsDeadBondedPet => false;
+
+    public ISpell Spell
+    {
+      get => m_Spell;
+      set
+      {
+        if (m_Spell != null && value != null)
+          Console.WriteLine("Warning: Spell has been overwritten");
+
+        m_Spell = value;
+      }
+    }
+
+    [CommandProperty(AccessLevel.Administrator)]
+    public bool AutoPageNotify{ get; set; }
+
+    [CommandProperty(AccessLevel.GameMaster, AccessLevel.Owner)]
+    public IAccount Account{ get; set; }
+
+    [CommandProperty(AccessLevel.GameMaster)]
+    public int VirtualArmor
+    {
+      get => m_VirtualArmor;
+      set
+      {
+        if (m_VirtualArmor != value)
+        {
+          m_VirtualArmor = value;
+
+          Delta(MobileDelta.Armor);
+        }
+      }
+    }
+
+    [CommandProperty(AccessLevel.GameMaster)]
+    public virtual double ArmorRating => 0.0;
+
+    /// <summary>
+    ///   Overridable. Returns true if the player is alive, false if otherwise. By default, this is computed by:
+    ///   <c>!Deleted &amp;&amp; (!Player || !Body.IsGhost)</c>
+    /// </summary>
+    [CommandProperty(AccessLevel.Counselor)]
+    public virtual bool Alive => !Deleted && (!m_Player || !m_Body.IsGhost);
+
+    public static CreateCorpseHandler CreateCorpseHandler{ get; set; }
+
+    public virtual bool RetainPackLocsOnDeath => Core.AOS;
+
+    [CommandProperty(AccessLevel.GameMaster)]
+    public Container Corpse{ get; set; }
+
+    public static char[] GhostChars{ get; set; } = { 'o', 'O' };
+
+    public static bool NoSpeechLOS{ get; set; }
+
+    public static TimeSpan AutoManifestTimeout{ get; set; } = TimeSpan.FromSeconds(5.0);
+
+    public static bool InsuranceEnabled{ get; set; }
+
+    public static int ActionDelay{ get; set; } = 500;
+
+    public static VisibleDamageType VisibleDamageType{ get; set; }
+
+    public List<DamageEntry> DamageEntries{ get; private set; }
+
+    [CommandProperty(AccessLevel.GameMaster)]
+    public Mobile LastKiller{ get; set; }
+
+    public static bool DefaultShowVisibleDamage { get; set; }
+
+    public static bool DefaultCanSeeVisibleDamage { get; set; }
+
+    public virtual bool ShowVisibleDamage => DefaultShowVisibleDamage;
+    public virtual bool CanSeeVisibleDamage => DefaultCanSeeVisibleDamage;
+
+    [CommandProperty(AccessLevel.GameMaster)]
+    public bool Squelched{ get; set; }
+
+    public virtual bool ShouldCheckStatTimers => true;
+
+    [CommandProperty(AccessLevel.GameMaster)]
+    public DateTime CreationTime{ get; private set; }
+
+    [CommandProperty(AccessLevel.GameMaster)]
+    public int LightLevel
+    {
+      get => m_LightLevel;
+      set
+      {
+        if (m_LightLevel != value)
+        {
+          m_LightLevel = value;
+
+          CheckLightLevels(false);
+
+          /*if ( m_NetState != null )
+            m_NetState.Send( new PersonalLightLevel( this ) );*/
+        }
+      }
+    }
+
+    [CommandProperty(AccessLevel.Counselor, AccessLevel.GameMaster)]
+    public string Profile{ get; set; }
+
+    [CommandProperty(AccessLevel.Counselor, AccessLevel.GameMaster)]
+    public bool ProfileLocked{ get; set; }
+
+    [CommandProperty(AccessLevel.GameMaster, AccessLevel.Administrator)]
+    public bool Player
+    {
+      get => m_Player;
+      set
+      {
+        m_Player = value;
+        InvalidateProperties();
+
+        if (!m_Player && m_Dex <= 100 && m_CombatTimer != null)
+          m_CombatTimer.Priority = TimerPriority.FiftyMS;
+        else if (m_CombatTimer != null)
+          m_CombatTimer.Priority = TimerPriority.EveryTick;
+
+        CheckStatTimers();
+      }
+    }
+
+    [CommandProperty(AccessLevel.GameMaster)]
+    public string Title
+    {
+      get => m_Title;
+      set
+      {
+        m_Title = value;
+        InvalidateProperties();
+      }
+    }
+
+    public List<Item> Items{ get; private set; }
+
+    public virtual int MaxWeight => int.MaxValue;
+
+    public static IWeapon DefaultWeapon{ get; set; }
+
+    [CommandProperty(AccessLevel.Counselor)]
+    public Skills Skills{ get; private set; }
+
+    [CommandProperty(AccessLevel.Counselor, AccessLevel.Administrator)]
+    public AccessLevel AccessLevel
+    {
+      get => m_AccessLevel;
+      set
+      {
+        AccessLevel oldValue = m_AccessLevel;
+
+        if (oldValue != value)
+        {
+          m_AccessLevel = value;
+          Delta(MobileDelta.Noto);
+          InvalidateProperties();
+
+          SendMessage("Your access level has been changed. You are now {0}.", GetAccessLevelName(value));
+
+          ClearScreen();
+          SendEverything();
+
+          OnAccessLevelChanged(oldValue);
+        }
+      }
+    }
+
+    [CommandProperty(AccessLevel.GameMaster)]
+    public int Fame
+    {
+      get => m_Fame;
+      set
+      {
+        int oldValue = m_Fame;
+
+        if (oldValue != value)
+        {
+          m_Fame = value;
+
+          if (ShowFameTitle && (m_Player || m_Body.IsHuman) && oldValue >= 10000 != value >= 10000)
+            InvalidateProperties();
+
+          OnFameChange(oldValue);
+        }
+      }
+    }
+
+    [CommandProperty(AccessLevel.GameMaster)]
+    public int Karma
+    {
+      get => m_Karma;
+      set
+      {
+        int old = m_Karma;
+
+        if (old != value)
+        {
+          m_Karma = value;
+          OnKarmaChange(old);
+        }
+      }
+    }
+
+    [CommandProperty(AccessLevel.GameMaster)]
+    public bool Blessed
+    {
+      get => m_Blessed;
+      set
+      {
+        if (m_Blessed != value)
+        {
+          m_Blessed = value;
+          Delta(MobileDelta.HealthbarYellow);
+        }
+      }
+    }
+
+    public virtual int Luck => 0;
+
+    [Hue]
+    [CommandProperty(AccessLevel.GameMaster)]
+    public int HueMod
+    {
+      get => m_HueMod;
+      set
+      {
+        if (m_HueMod != value)
+        {
+          m_HueMod = value;
+
+          Delta(MobileDelta.Hue);
+        }
+      }
+    }
+
+    [Hue]
+    [CommandProperty(AccessLevel.GameMaster)]
+    public virtual int Hue
+    {
+      get
+      {
+        if (m_HueMod != -1)
+          return m_HueMod;
+
+        return m_Hue;
+      }
+      set
+      {
+        int oldHue = m_Hue;
+
+        if (oldHue != value)
+        {
+          m_Hue = value;
+
+          Delta(MobileDelta.Hue);
+        }
+      }
+    }
+
+    [CommandProperty(AccessLevel.GameMaster)]
+    public Direction Direction
+    {
+      get => m_Direction;
+      set
+      {
+        if (m_Direction != value)
+        {
+          m_Direction = value;
+
+          Delta(MobileDelta.Direction);
+          //ProcessDelta();
+        }
+      }
+    }
+
+    [CommandProperty(AccessLevel.GameMaster)]
+    public bool Female
+    {
+      get => m_Female;
+      set
+      {
+        if (m_Female != value)
+        {
+          m_Female = value;
+          Delta(MobileDelta.Flags);
+          OnGenderChanged(!m_Female);
+        }
+      }
+    }
+
+    [CommandProperty(AccessLevel.GameMaster)]
+    public bool Flying
+    {
+      get => m_Flying;
+      set
+      {
+        if (m_Flying != value)
+        {
+          m_Flying = value;
+          Delta(MobileDelta.Flags);
+        }
+      }
+    }
+
+    [CommandProperty(AccessLevel.GameMaster)]
+    public bool Warmode
+    {
+      get => m_Warmode;
+      set
+      {
+        if (Deleted)
+          return;
+
+        if (m_Warmode != value)
+        {
+          if (m_AutoManifestTimer != null)
+          {
+            m_AutoManifestTimer.Stop();
+            m_AutoManifestTimer = null;
+          }
+
+          m_Warmode = value;
+          Delta(MobileDelta.Flags);
+
+          Packets.SendSetWarMode(m_NetState, m_Warmode);
+
+          if (!m_Warmode)
+            Combatant = null;
+
+          if (!Alive)
+          {
+            if (value)
+              Delta(MobileDelta.GhostUpdate);
+            else
+              SendRemovePacket(false);
+          }
+
+          OnWarmodeChanged();
+        }
+      }
+    }
+
+    [CommandProperty(AccessLevel.GameMaster)]
+    public bool Hidden
+    {
+      get => m_Hidden;
+      set
+      {
+        if (m_Hidden != value)
+        {
+          m_Hidden = value;
+          //Delta( MobileDelta.Flags );
+
+          OnHiddenChanged();
+        }
+      }
+    }
+
+    [CommandProperty(AccessLevel.GameMaster, AccessLevel.Owner)]
+    public NetState NetState
+    {
+      get => m_NetState?.Socket != null && !m_NetState.IsDisposing ? m_NetState : null;
+      set
+      {
+        if (m_NetState != value)
+        {
+          m_Map?.OnClientChange(m_NetState, value, this);
+
+          m_Target?.Cancel(this, TargetCancelType.Disconnected);
+
+          if (m_QuestArrow != null)
+            QuestArrow = null;
+
+          m_Spell?.OnConnectionChanged();
+
+          //if ( m_Spell != null )
+          //	m_Spell.FinishSequence();
+
+          m_NetState?.CancelAllTrades();
+
+          BankBox box = FindBankNoCreate();
+
+          if (box?.Opened == true)
+            box.Close();
+
+          // REMOVED:
+          //m_Actions.Clear();
+
+          m_NetState = value;
+
+          if (m_NetState == null)
+          {
+            OnDisconnected();
+            EventSink.InvokeDisconnected(new DisconnectedEventArgs(this));
+
+            // Disconnected, start the logout timer
+
+            if (m_LogoutTimer == null)
+              m_LogoutTimer = new LogoutTimer(this);
+            else
+              m_LogoutTimer.Stop();
+
+            m_LogoutTimer.Delay = GetLogoutDelay();
+            m_LogoutTimer.Start();
+          }
+          else
+          {
+            OnConnected();
+            EventSink.InvokeConnected(new ConnectedEventArgs(this));
+
+            // Connected, stop the logout timer and if needed, move to the world
+
+            m_LogoutTimer?.Stop();
+
+            m_LogoutTimer = null;
+
+            if (m_Map == Map.Internal && LogoutMap != null)
+            {
+              Map = LogoutMap;
+              Location = LogoutLocation;
+            }
+          }
+
+          for (int i = Items.Count - 1; i >= 0; --i)
+          {
+            if (i >= Items.Count)
+              continue;
+
+            Item item = Items[i];
+
+            if (item is SecureTradeContainer)
+            {
+              for (int j = item.Items.Count - 1; j >= 0; --j)
+                if (j < item.Items.Count)
+                {
+                  item.Items[j].OnSecureTrade(this, this, this, false);
+                  AddToBackpack(item.Items[j]);
+                }
+
+              Timer.DelayCall(TimeSpan.Zero, delegate { item.Delete(); });
+            }
+          }
+
+          DropHolding();
+          OnNetStateChanged();
+        }
+      }
+    }
+
+    [CommandProperty(AccessLevel.GameMaster)]
+    public string Language
+    {
+      get => m_Language;
+      set => m_Language = value;
+    }
+
+    [CommandProperty(AccessLevel.GameMaster)]
+    public int SpeechHue{ get; set; }
+
+    [CommandProperty(AccessLevel.GameMaster)]
+    public int EmoteHue{ get; set; }
+
+    [CommandProperty(AccessLevel.GameMaster)]
+    public int WhisperHue{ get; set; }
+
+    [CommandProperty(AccessLevel.GameMaster)]
+    public int YellHue{ get; set; }
+
+    [CommandProperty(AccessLevel.GameMaster)]
+    public string GuildTitle
+    {
+      get => m_GuildTitle;
+      set
+      {
+        string old = m_GuildTitle;
+
+        if (old != value)
+        {
+          m_GuildTitle = value;
+
+          if (m_Guild?.Disbanded == false && m_GuildTitle != null)
+            SendLocalizedMessage(1018026, true, m_GuildTitle); // Your guild title has changed :
+
+          InvalidateProperties();
+
+          OnGuildTitleChange(old);
+        }
+      }
+    }
+
+    [CommandProperty(AccessLevel.GameMaster)]
+    public bool DisplayGuildTitle
+    {
+      get => m_DisplayGuildTitle;
+      set
+      {
+        m_DisplayGuildTitle = value;
+        InvalidateProperties();
+      }
+    }
+
+    [CommandProperty(AccessLevel.GameMaster)]
+    public Mobile GuildFealty{ get; set; }
+
+    [CommandProperty(AccessLevel.GameMaster)]
+    public string NameMod
+    {
+      get => m_NameMod;
+      set
+      {
+        if (m_NameMod != value)
+        {
+          m_NameMod = value;
+          Delta(MobileDelta.Name);
+          InvalidateProperties();
+        }
+      }
+    }
+
+    [CommandProperty(AccessLevel.GameMaster)]
+    public bool YellowHealthbar
+    {
+      get => m_YellowHealthbar;
+      set
+      {
+        m_YellowHealthbar = value;
+        Delta(MobileDelta.HealthbarYellow);
+      }
+    }
+
+    [CommandProperty(AccessLevel.GameMaster)]
+    public string RawName
+    {
+      get => m_Name;
+      set => Name = value;
+    }
+
+    [CommandProperty(AccessLevel.GameMaster)]
+    public virtual string Name
+    {
+      get
+      {
+        if (m_NameMod != null)
+          return m_NameMod;
+
+        return m_Name;
+      }
+      set
+      {
+        if (m_Name != value) // I'm leaving out the && m_NameMod == null
+        {
+          string oldName = m_Name;
+          m_Name = value;
+          OnAfterNameChange(oldName, m_Name);
+          Delta(MobileDelta.Name);
+          InvalidateProperties();
+        }
+      }
+    }
+
+    [CommandProperty(AccessLevel.GameMaster)]
+    public DateTime LastStrGain{ get; set; }
+
+    [CommandProperty(AccessLevel.GameMaster)]
+    public DateTime LastIntGain{ get; set; }
+
+    [CommandProperty(AccessLevel.GameMaster)]
+    public DateTime LastDexGain{ get; set; }
+
+    public DateTime LastStatGain
+    {
+      get
+      {
+        DateTime d = LastStrGain;
+
+        if (LastIntGain > d)
+          d = LastIntGain;
+
+        if (LastDexGain > d)
+          d = LastDexGain;
+
+        return d;
+      }
+      set
+      {
+        LastStrGain = value;
+        LastIntGain = value;
+        LastDexGain = value;
+      }
+    }
+
+    public BaseGuild Guild
+    {
+      get => m_Guild;
+      set
+      {
+        BaseGuild old = m_Guild;
+
+        if (old != value)
+        {
+          if (value == null)
+            GuildTitle = null;
+
+          m_Guild = value;
+
+          Delta(MobileDelta.Noto);
+          InvalidateProperties();
+
+          OnGuildChange(old);
+        }
+      }
+    }
+
+    public Region WalkRegion{ get; set; }
+
+    [CommandProperty(AccessLevel.GameMaster)]
+    public bool Poisoned => m_Poison != null;
+
+    [CommandProperty(AccessLevel.GameMaster)]
+    public bool IsBodyMod => m_BodyMod.BodyID != 0;
+
+    [CommandProperty(AccessLevel.GameMaster)]
+    public Body BodyMod
+    {
+      get => m_BodyMod;
+      set
+      {
+        if (m_BodyMod != value)
+        {
+          m_BodyMod = value;
+
+          Delta(MobileDelta.Body);
+          InvalidateProperties();
+
+          CheckStatTimers();
+        }
+      }
+    }
+
+    [Body]
+    [CommandProperty(AccessLevel.GameMaster)]
+    public Body Body
+    {
+      get
+      {
+        if (IsBodyMod)
+          return m_BodyMod;
+
+        return m_Body;
+      }
+      set
+      {
+        if (m_Body != value && !IsBodyMod)
+        {
+          m_Body = SafeBody(value);
+
+          Delta(MobileDelta.Body);
+          InvalidateProperties();
+
+          CheckStatTimers();
+        }
+      }
+    }
+
+    [Body]
+    [CommandProperty(AccessLevel.GameMaster)]
+    public int BodyValue
+    {
+      get => Body.BodyID;
+      set => Body = value;
+    }
+
+    [CommandProperty(AccessLevel.Counselor, AccessLevel.GameMaster)]
+    public Point3D LogoutLocation{ get; set; }
+
+    [CommandProperty(AccessLevel.Counselor, AccessLevel.GameMaster)]
+    public Map LogoutMap{ get; set; }
+
+    public Region Region => m_Region ?? (Map == null ? Map.Internal.DefaultRegion : Map.DefaultRegion);
+
+    private ObjectPropertyList m_PropertyList;
+
+    public ObjectPropertyList PropertyList
+    {
+      get
+      {
+        if (m_PropertyList == null)
+        {
+          // TODO: Object Pool OPL
+          m_PropertyList = new ObjectPropertyList(this);
+          GetProperties(m_PropertyList);
+        }
+
+        return m_PropertyList;
+      }
+    }
+
+    [CommandProperty(AccessLevel.GameMaster)]
+    public int SolidHueOverride
+    {
+      get => m_SolidHueOverride;
+      set
+      {
+        if (m_SolidHueOverride == value) return;
+        m_SolidHueOverride = value;
+        Delta(MobileDelta.Hue | MobileDelta.Body);
+      }
+    }
+
+    [CommandProperty(AccessLevel.GameMaster)]
+    public virtual IWeapon Weapon
+    {
+      get
+      {
+        if (m_Weapon is Item item && !item.Deleted && item.Parent == this && CanSee(item))
+          return m_Weapon;
+
+        m_Weapon = null;
+
+        item = FindItemOnLayer(Layer.OneHanded) ?? FindItemOnLayer(Layer.TwoHanded);
+
+        if (item is IWeapon weapon)
+          return m_Weapon = weapon;
+
+        return GetDefaultWeapon();
+      }
+    }
+
+    [CommandProperty(AccessLevel.GameMaster)]
+    public BankBox BankBox
+    {
+      get
+      {
+        if (m_BankBox?.Deleted == false && m_BankBox.Parent == this)
+          return m_BankBox;
+
+        m_BankBox = FindItemOnLayer(Layer.Bank) as BankBox ?? new BankBox(this);
+        AddItem(m_BankBox);
+
+        return m_BankBox;
+      }
+    }
+
+    [CommandProperty(AccessLevel.GameMaster)]
+    public Container Backpack
+    {
+      get
+      {
+        if (m_Backpack?.Deleted != false || m_Backpack.Parent != this)
+          m_Backpack = FindItemOnLayer(Layer.Backpack) as Container;
+
+        return m_Backpack;
+      }
+    }
+
+    public virtual bool KeepsItemsOnDeath => m_AccessLevel > AccessLevel.Player;
+
+    public bool HasTrade
+    {
+      get => m_NetState?.Trades.Count > 0;
+    }
+
+    public bool NoMoveHS{ get; set; }
+
+    [CommandProperty(AccessLevel.Counselor, AccessLevel.GameMaster)]
+    public int Kills
+    {
+      get => m_Kills;
+      set
+      {
+        int oldValue = m_Kills;
+
+        if (m_Kills != value)
+        {
+          m_Kills = value;
+
+          if (m_Kills < 0)
+            m_Kills = 0;
+
+          if (oldValue >= 5 != m_Kills >= 5)
+          {
+            Delta(MobileDelta.Noto);
+            InvalidateProperties();
+          }
+
+          OnKillsChange(oldValue);
+        }
+      }
+    }
+
+    [CommandProperty(AccessLevel.GameMaster)]
+    public int ShortTermMurders
+    {
+      get => m_ShortTermMurders;
+      set
+      {
+        if (m_ShortTermMurders != value)
+        {
+          m_ShortTermMurders = value;
+
+          if (m_ShortTermMurders < 0)
+            m_ShortTermMurders = 0;
+        }
+      }
+    }
+
+    [CommandProperty(AccessLevel.Counselor, AccessLevel.GameMaster)]
+    public bool Criminal
+    {
+      get => m_Criminal;
+      set
+      {
+        if (m_Criminal != value)
+        {
+          m_Criminal = value;
+          Delta(MobileDelta.Noto);
+          InvalidateProperties();
+        }
+
+        if (m_Criminal)
+        {
+          if (m_ExpireCriminal == null)
+            m_ExpireCriminal = new ExpireCriminalTimer(this);
+          else
+            m_ExpireCriminal.Stop();
+
+          m_ExpireCriminal.Start();
+        }
+        else if (m_ExpireCriminal != null)
+        {
+          m_ExpireCriminal.Stop();
+          m_ExpireCriminal = null;
+        }
+      }
+    }
+
+    public static bool DisableDismountInWarmode{ get; set; }
+
+    public static int BodyWeight{ get; set; } = 14;
+
+    [CommandProperty(AccessLevel.GameMaster)]
+    public IMount Mount
+    {
+      get
+      {
+        Item item = null;
+
+        if (m_MountItem?.Deleted == false && m_MountItem.Parent == this)
+          item = m_MountItem;
+
+        item ??= FindItemOnLayer(Layer.Mount);
+
+        if (!(item is IMountItem mountItem))
+          return null;
+
+        m_MountItem = item;
+        return mountItem.Mount;
+      }
+    }
+
+    [CommandProperty(AccessLevel.GameMaster)]
+    public bool Mounted => Mount != null;
+
+    public QuestArrow QuestArrow
+    {
+      get => m_QuestArrow;
+      set
+      {
+        if (m_QuestArrow != value)
+        {
+          m_QuestArrow?.Stop();
+
+          m_QuestArrow = value;
+        }
+      }
+    }
+
+    public virtual bool CanTarget => true;
+    public virtual bool ClickTitle => true;
+
+    public virtual bool PropertyTitle => !OldPropertyTitles || ClickTitle;
+
+    public static bool DisableHiddenSelfClick{ get; set; } = true;
+
+    public static bool AsciiClickMessage{ get; set; } = true;
+
+    public static bool GuildClickMessage{ get; set; } = true;
+
+    public static bool OldPropertyTitles{ get; set; }
+
+    public virtual bool ShowFameTitle //(m_Player || m_Body.IsHuman) && m_Fame >= 10000; }
+      => true;
+
+    /// <summary>
+    ///   Gets or sets the maximum attainable value for <see cref="RawStr" />, <see cref="RawDex" />, and <see cref="RawInt" />.
+    /// </summary>
+    [CommandProperty(AccessLevel.GameMaster)]
+    public int StatCap
+    {
+      get => m_StatCap;
+      set
+      {
+        if (m_StatCap != value)
+        {
+          m_StatCap = value;
+
+          Delta(MobileDelta.StatCap);
+        }
+      }
+    }
+
+    [CommandProperty(AccessLevel.GameMaster)]
+    public bool Meditating{ get; set; }
+
+    [CommandProperty(AccessLevel.GameMaster)]
+    public bool CanSwim{ get; set; }
+
+    [CommandProperty(AccessLevel.GameMaster)]
+    public bool CantWalk{ get; set; }
+
+    [CommandProperty(AccessLevel.GameMaster)]
+    public bool CanHearGhosts
+    {
+      get => m_CanHearGhosts || AccessLevel >= AccessLevel.Counselor;
+      set => m_CanHearGhosts = value;
+    }
+
+    [CommandProperty(AccessLevel.GameMaster)]
+    public int RawStatTotal => RawStr + RawDex + RawInt;
+
+    public long NextSpellTime{ get; set; }
+
+    public bool Deleted{ get; private set; }
+
+    public virtual void Delete()
+    {
+      if (Deleted || !World.OnDelete(this))
+        return;
+
+      if (m_NetState != null)
+      {
+        m_NetState.CancelAllTrades();
+        m_NetState.Dispose();
+      }
+
+      DropHolding();
+
+      Region.OnRegionChange(this, m_Region, null);
+
+      m_Region = null;
+      //Is the above line REALLY needed?  The old Region system did NOT have said line
+      //and worked fine, because of this a LOT of extra checks have to be done everywhere...
+      //I guess this should be there for Garbage collection purposes, but, still, is it /really/ needed?
+
+      OnDelete();
+
+      for (int i = Items.Count - 1; i >= 0; --i)
+        if (i < Items.Count)
+          Items[i].OnParentDeleted(this);
+
+      for (int i = 0; i < Stabled.Count; i++)
+        Stabled[i].Delete();
+
+      SendRemovePacket();
+
+      m_Guild?.OnDelete(this);
+
+      Deleted = true;
+
+      m_Map?.OnLeave(this);
+      m_Map = null;
+
+      m_Hair = null;
+      m_FacialHair = null;
+      m_MountItem = null;
+
+      World.RemoveMobile(this);
+
+      OnAfterDelete();
+
+      ClearProperties();
+    }
+
+    [CommandProperty(AccessLevel.Counselor, AccessLevel.GameMaster)]
+    public Map Map
+    {
+      get => m_Map;
+      set
+      {
+        if (Deleted)
+          return;
+
+        if (m_Map != value)
+        {
+          m_NetState?.ValidateAllTrades();
+
+          Map oldMap = m_Map;
+
+          if (m_Map != null)
+          {
+            m_Map.OnLeave(this);
+
+            ClearScreen();
+            SendRemovePacket();
+          }
+
+          for (int i = 0; i < Items.Count; ++i)
+            Items[i].Map = value;
+
+          m_Map = value;
+
+          UpdateRegion();
+
+          m_Map?.OnEnter(this);
+
+          NetState ns = m_NetState;
+
+          if (ns != null && m_Map != null)
+          {
+            ns.Sequence = 0;
+            Packets.SendMapChange(ns, m_Map);
+            Packets.SendMapPatches(ns);
+            Packets.SendSeasonChange(ns, GetSeason(), 1);
+            Packets.SendMobileUpdate(ns, this);
+
+            ClearFastwalkStack();
+          }
+
+          if (ns != null)
+          {
+            if (m_Map != null)
+              Packets.SendServerChange(ns, this, m_Map);
+
+            ns.Sequence = 0;
+            ClearFastwalkStack();
+
+            Packets.SendMobileIncoming(ns, this, this);
+            Packets.SendMobileUpdate(ns, this);
+            CheckLightLevels(true);
+            Packets.SendMobileUpdate(ns, this);
+          }
+
+          SendEverything();
+          SendIncomingPacket();
+
+          if (ns != null)
+          {
+            ns.Sequence = 0;
+            ClearFastwalkStack();
+
+            Packets.SendMobileIncoming(ns, this, this);
+            Packets.SendSupportedFeatures(ns);
+            Packets.SendMobileUpdate(ns, this);
+            Packets.SendMobileAttributes(ns, this);
+          }
+
+          OnMapChange(oldMap);
+        }
+      }
+    }
+
+    [CommandProperty(AccessLevel.Counselor)]
+    public Serial Serial{ get; }
+
+    [CommandProperty(AccessLevel.Counselor, AccessLevel.GameMaster)]
+    public Point3D Location
+    {
+      get => m_Location;
+      set => SetLocation(value, true);
+    }
+
+    public virtual void MoveToWorld(Point3D newLocation, Map map)
+    {
+      if (Deleted)
+        return;
+
+      if (m_Map == map)
+      {
+        SetLocation(newLocation, true);
+        return;
+      }
+
+      BankBox box = FindBankNoCreate();
+
+      if (box?.Opened == true)
+        box.Close();
+
+      Point3D oldLocation = m_Location;
+      Map oldMap = m_Map;
+
+      Region oldRegion = m_Region;
+
+      if (oldMap != null)
+      {
+        oldMap.OnLeave(this);
+
+        ClearScreen();
+        SendRemovePacket();
+      }
+
+      for (int i = 0; i < Items.Count; ++i)
+        Items[i].Map = map;
+
+      m_Map = map;
+
+      m_Location = newLocation;
+
+      NetState ns = m_NetState;
+
+      if (m_Map != null)
+      {
+        m_Map.OnEnter(this);
+
+        UpdateRegion();
+
+        if (ns != null && m_Map != null)
+        {
+          ns.Sequence = 0;
+          Packets.SendMapChange(ns, m_Map);
+          Packets.SendMapPatches(ns);
+          Packets.SendSeasonChange(ns, GetSeason(), 1);
+          Packets.SendMobileUpdate(ns, this);
+
+          ClearFastwalkStack();
+        }
+      }
+      else
+      {
+        UpdateRegion();
+      }
+
+      if (ns != null)
+      {
+        if (m_Map != null)
+          Packets.SendServerChange(ns, this, m_Map);
+
+        ns.Sequence = 0;
+        ClearFastwalkStack();
+
+        Packets.SendMobileIncoming(ns, this, this);
+        Packets.SendMobileUpdate(ns, this);
+        CheckLightLevels(true);
+        Packets.SendMobileUpdate(ns, this);
+      }
+
+      SendEverything();
+      SendIncomingPacket();
+
+      if (ns != null)
+      {
+        ns.Sequence = 0;
+        ClearFastwalkStack();
+
+        Packets.SendMobileIncoming(ns, this, this);
+        Packets.SendSupportedFeatures(ns);
+        Packets.SendMobileUpdate(ns, this);
+        Packets.SendMobileUpdate(ns, this);
+      }
+
+      OnMapChange(oldMap);
+      OnLocationChange(oldLocation);
+
+      m_Region?.OnLocationChanged(this, oldLocation);
+    }
+
+    [CommandProperty(AccessLevel.Counselor, AccessLevel.GameMaster)]
+    public int X
+    {
+      get => m_Location.m_X;
+      set => Location = new Point3D(value, m_Location.m_Y, m_Location.m_Z);
+    }
+
+    [CommandProperty(AccessLevel.Counselor, AccessLevel.GameMaster)]
+    public int Y
+    {
+      get => m_Location.m_Y;
+      set => Location = new Point3D(m_Location.m_X, value, m_Location.m_Z);
+    }
+
+    [CommandProperty(AccessLevel.Counselor, AccessLevel.GameMaster)]
+    public int Z
+    {
+      get => m_Location.m_Z;
+      set => Location = new Point3D(m_Location.m_X, m_Location.m_Y, value);
+    }
+
+    public virtual void ProcessDelta()
+    {
+      Mobile m = this;
+      MobileDelta delta = m.m_DeltaFlags;
+
+      if (delta == MobileDelta.None)
+        return;
+
+      MobileDelta attrs = delta & MobileDelta.Attributes;
+
+      m.m_DeltaFlags = MobileDelta.None;
+      m.m_InDeltaQueue = false;
+
+      bool sendHits = false, sendStam = false, sendMana = false, sendAll = false, sendAny = false;
+      bool sendIncoming = false, sendNonlocalIncoming = false;
+      bool sendUpdate = false, sendRemove = false;
+      bool sendPublicStats = false, sendPrivateStats = false;
+      bool sendMoving = false, sendNonlocalMoving = false;
+      bool sendOPLUpdate = ObjectPropertyList.Enabled && (delta & MobileDelta.Properties) != 0;
+
+      bool sendHair = false, sendFacialHair = false, removeHair = false, removeFacialHair = false;
+
+      bool sendHealthbarPoison = false, sendHealthbarYellow = false;
+
+      if (attrs != MobileDelta.None)
+      {
+        sendAny = true;
+
+        if (attrs == MobileDelta.Attributes)
+          sendAll = true;
+        else
+        {
+          sendHits = (attrs & MobileDelta.Hits) != 0;
+          sendStam = (attrs & MobileDelta.Stam) != 0;
+          sendMana = (attrs & MobileDelta.Mana) != 0;
+        }
+      }
+
+      sendNonlocalIncoming |= (delta & MobileDelta.GhostUpdate) != 0;
+
+      if ((delta & MobileDelta.Hue) != 0)
+      {
+        sendNonlocalIncoming = true;
+        sendUpdate = true;
+        sendRemove = true;
+      }
+
+      if ((delta & MobileDelta.Direction) != 0)
+      {
+        sendNonlocalMoving = true;
+        sendUpdate = true;
+      }
+
+      if ((delta & MobileDelta.Body) != 0)
+      {
+        sendUpdate = true;
+        sendIncoming = true;
+      }
+
+      /*if ( (delta & MobileDelta.Hue) != 0 )
+        {
+          sendNonlocalIncoming = true;
+          sendUpdate = true;
+        }
+        else if ( (delta & (MobileDelta.Direction | MobileDelta.Body)) != 0 )
+        {
+          sendNonlocalMoving = true;
+          sendUpdate = true;
+        }
+        else*/
+      sendMoving |= (delta & (MobileDelta.Flags | MobileDelta.Noto)) != 0;
+
+      sendHealthbarPoison |= (delta & MobileDelta.HealthbarPoison) != 0;
+
+      sendHealthbarYellow |= (delta & MobileDelta.HealthbarYellow) != 0;
+
+      if ((delta & MobileDelta.Name) != 0)
+      {
+        sendAll = false;
+        sendHits = false;
+        sendAny = sendStam || sendMana;
+        sendPublicStats = true;
+      }
+
+      sendPrivateStats |= (delta & (MobileDelta.WeaponDamage | MobileDelta.Resistances | MobileDelta.Stat | MobileDelta.Weight | MobileDelta.Gold | MobileDelta.Armor | MobileDelta.StatCap | MobileDelta.Followers | MobileDelta.TithingPoints | MobileDelta.Race)) != 0;
+
+      if ((delta & MobileDelta.Hair) != 0)
+      {
+        removeHair |= m.HairItemID <= 0;
+        sendHair = true;
+      }
+
+      if ((delta & MobileDelta.FacialHair) != 0)
+      {
+        removeFacialHair |= m.FacialHairItemID <= 0;
+        sendFacialHair = true;
+      }
+
+      Packet[][] cache = new Packet[][] { new Packet[8], new Packet[8] };
+
+      NetState ourState = m.m_NetState;
+
+      if (ourState != null)
+      {
+        if (sendUpdate)
+        {
+          ourState.Sequence = 0;
+
+          Packets.SendMobileUpdate(ourState, m);
+
+          ClearFastwalkStack();
+        }
+
+        if (sendIncoming)
+          Packets.SendMobileIncoming(ourState, m, m);
+
+        if (ourState.StygianAbyss)
+        {
+          if (sendMoving)
+            Packets.SendMobileMoving(ourState, m, Notoriety.Compute(m, m));
+
+          if (sendHealthbarPoison)
+            Packets.SendHealthbarPoison(ourState, m);
+
+          if (sendHealthbarYellow)
+            Packets.SendHealthbarYellow(ourState, m);
+        }
+        else if (sendMoving || sendHealthbarPoison || sendHealthbarYellow)
+          Packets.SendMobileMovingOld(ourState, m, Notoriety.Compute(m, m));
+
+        if (sendPublicStats || sendPrivateStats)
+          Packets.SendMobileStatusExtended(ourState, m);
+        else if (sendAll)
+          Packets.SendMobileAttributes(ourState, m);
+        else if (sendAny)
+        {
+          if (sendHits)
+            Packets.SendMobileHits(ourState, m);
+
+          if (sendStam)
+            Packets.SendMobileStam(ourState, m);
+
+          if (sendMana)
+            Packets.SendMobileMana(ourState, m);
+        }
+
+        if (sendStam || sendMana)
+          if (Party is IParty ip)
+          {
+            if (sendStam)
+              ip.OnStamChanged(this);
+
+            if (sendMana)
+              ip.OnManaChanged(this);
+          }
+
+        if (sendHair)
+        {
+          if (removeHair)
+            Packets.SendRemoveHair(ourState, m);
+          else
+            Packets.SendHairEquipUpdate(ourState, m);
+        }
+
+        if (sendFacialHair)
+        {
+          if (removeFacialHair)
+            Packets.SendRemoveFacialHair(ourState, m);
+          else
+            Packets.SendFacialHairEquipUpdate(ourState, m);
+        }
+
+        if (sendOPLUpdate)
+          PropertyList.Send(ourState);
+      }
+
+      sendMoving = sendMoving || sendNonlocalMoving;
+      sendIncoming = sendIncoming || sendNonlocalIncoming;
+      sendHits = sendHits || sendAll;
+
+      if (m.m_Map != null && (sendRemove || sendIncoming || sendPublicStats || sendHits || sendMoving ||
+                              sendOPLUpdate || sendHair || sendFacialHair || sendHealthbarPoison ||
+                              sendHealthbarYellow))
+      {
+        IPooledEnumerable<NetState> eable = m.Map.GetClientsInRange(m.m_Location);
+
+        foreach (NetState state in eable)
+        {
+          var beholder = state.Mobile;
+
+          if (beholder != m && beholder.CanSee(m))
+          {
+            if (sendRemove)
+              Packets.SendRemoveEntity(state, Serial);
+
+            if (sendIncoming)
+            {
+              Packets.SendMobileIncoming(state, beholder, m);
+
+              if (m.IsDeadBondedPet)
+                Packets.SendBondStatus(state, m.Serial, true);
+            }
+
+            if (state.StygianAbyss)
+            {
+              if (sendMoving)
+                Packets.SendMobileMoving(state, m, Notoriety.Compute(beholder, m));
+
+              if (sendHealthbarPoison)
+                Packets.SendHealthbarPoison(state, m);
+
+              if (sendHealthbarYellow)
+                Packets.SendHealthbarYellow(state, m);
+            }
+            else if (sendMoving || sendHealthbarPoison || sendHealthbarYellow)
+              Packets.SendMobileMovingOld(state, m, Notoriety.Compute(beholder, m));
+
+            if (sendPublicStats)
+              Packets.SendMobileStatusCompact(state, m, m.CanBeRenamedBy(beholder));
+            else if (sendHits)
+              Packets.SendNormalizedMobileHits(state, m);
+
+            if (sendHair)
+            {
+              if (removeHair)
+                Packets.SendRemoveHair(state, m);
+              else
+                Packets.SendHairEquipUpdate(state, m);
+            }
+
+            if (sendFacialHair)
+            {
+              if (removeFacialHair)
+                Packets.SendRemoveFacialHair(state, m);
+              else
+                Packets.SendFacialHairEquipUpdate(state, m);
+            }
+
+            if (sendOPLUpdate)
+              PropertyList.Send(state);
+          }
+        }
+
+        eable.Free();
+      }
+    }
+
+    public virtual int HuedItemID => m_Female ? 0x2107 : 0x2106;
+
+    int ISerializable.TypeReference => m_TypeRef;
+
+    uint ISerializable.SerialIdentity => Serial;
+
+    public virtual void Serialize(GenericWriter writer)
+    {
+      writer.Write(32); // version
+
+      writer.WriteDeltaTime(LastStrGain);
+      writer.WriteDeltaTime(LastIntGain);
+      writer.WriteDeltaTime(LastDexGain);
+
+      byte hairflag = 0x00;
+
+      if (m_Hair != null)
+        hairflag |= 0x01;
+      if (m_FacialHair != null)
+        hairflag |= 0x02;
+
+      writer.Write(hairflag);
+
+      if ((hairflag & 0x01) != 0)
+        m_Hair.Serialize(writer);
+      if ((hairflag & 0x02) != 0)
+        m_FacialHair.Serialize(writer);
+
+      writer.Write(Race);
+
+      writer.Write(m_TithingPoints);
+
+      writer.Write(Corpse);
+
+      writer.Write(CreationTime);
+
+      writer.Write(Stabled, true);
+
+      writer.Write(CantWalk);
+
+      VirtueInfo.Serialize(writer, Virtues);
+
+      writer.Write(Thirst);
+      writer.Write(BAC);
+
+      writer.Write(m_ShortTermMurders);
+      //writer.Write( m_ShortTermElapse );
+      //writer.Write( m_LongTermElapse );
+
+      //writer.Write( m_Followers );
+      writer.Write(m_FollowersMax);
+
+      writer.Write(MagicDamageAbsorb);
+
+      writer.Write(GuildFealty);
+
+      writer.Write(m_Guild);
+
+      writer.Write(m_DisplayGuildTitle);
+
+      writer.Write(CanSwim);
+
+      writer.Write(Squelched);
+
+      writer.Write(m_Holding);
+
+      writer.Write(m_VirtualArmor);
+
+      writer.Write(BaseSoundID);
+
+      writer.Write(DisarmReady);
+      writer.Write(StunReady);
+
+      //Poison.Serialize( m_Poison, writer );
+
+      writer.Write(m_StatCap);
+
+      writer.Write(NameHue);
+
+      writer.Write(m_Hunger);
+
+      writer.Write(m_Location);
+      writer.Write(m_Body);
+      writer.Write(m_Name);
+      writer.Write(m_GuildTitle);
+      writer.Write(m_Criminal);
+      writer.Write(m_Kills);
+      writer.Write(SpeechHue);
+      writer.Write(EmoteHue);
+      writer.Write(WhisperHue);
+      writer.Write(YellHue);
+      writer.Write(Language);
+      writer.Write(m_Female);
+      writer.Write(m_Warmode);
+      writer.Write(m_Hidden);
+      writer.Write((byte)m_Direction);
+      writer.Write(m_Hue);
+      writer.Write(m_Str);
+      writer.Write(m_Dex);
+      writer.Write(m_Int);
+      writer.Write(m_Hits);
+      writer.Write(m_Stam);
+      writer.Write(m_Mana);
+
+      writer.Write(m_Map);
+
+      writer.Write(m_Blessed);
+      writer.Write(m_Fame);
+      writer.Write(m_Karma);
+      writer.Write((byte)m_AccessLevel);
+      Skills.Serialize(writer);
+
+      writer.Write(Items);
+
+      writer.Write(m_Player);
+      writer.Write(m_Title);
+      writer.Write(Profile);
+      writer.Write(ProfileLocked);
+      writer.Write(AutoPageNotify);
+
+      writer.Write(LogoutLocation);
+      writer.Write(LogoutMap);
+
+      writer.Write((byte)m_StrLock);
+      writer.Write((byte)m_DexLock);
+      writer.Write((byte)m_IntLock);
+    }
+
+    public ISpawner Spawner{ get; set; }
+
+    public virtual void OnBeforeSpawn(Point3D location, Map m)
+    {
+    }
+
+    public virtual void OnAfterSpawn()
+    {
+    }
+
+    protected virtual void OnRaceChange(Race oldRace)
+    {
+    }
+
+    public virtual void ComputeLightLevels(out int global, out int personal)
+    {
+      ComputeBaseLightLevels(out global, out personal);
+
+      m_Region?.AlterLightLevel(this, ref global, ref personal);
+    }
+
+    public virtual void ComputeBaseLightLevels(out int global, out int personal)
+    {
+      global = 0;
+      personal = m_LightLevel;
+    }
+
+    public virtual void CheckLightLevels(bool forceResend)
+    {
+    }
+
+    public virtual void UpdateResistances()
+    {
+      Resistances ??= new[] { int.MinValue, int.MinValue, int.MinValue, int.MinValue, int.MinValue };
+
+      bool delta = false;
+
+      for (int i = 0; i < Resistances.Length; ++i)
+        if (Resistances[i] != int.MinValue)
+        {
+          Resistances[i] = int.MinValue;
+          delta = true;
+        }
+
+      if (delta)
+        Delta(MobileDelta.Resistances);
+    }
+
+    public virtual int GetResistance(ResistanceType type)
+    {
+      Resistances ??= new[] { int.MinValue, int.MinValue, int.MinValue, int.MinValue, int.MinValue };
+
+      int v = (int)type;
+
+      if (v < 0 || v >= Resistances.Length)
+        return 0;
+
+      int res = Resistances[v];
+
+      if (res == int.MinValue)
+      {
+        ComputeResistances();
+        res = Resistances[v];
+      }
+
+      return res;
+    }
+
+    public virtual void AddResistanceMod(ResistanceMod toAdd)
+    {
+      ResistanceMods ??= new List<ResistanceMod>();
+      ResistanceMods.Add(toAdd);
+      UpdateResistances();
+    }
+
+    public virtual void RemoveResistanceMod(ResistanceMod toRemove)
+    {
+      if (ResistanceMods != null)
+      {
+        ResistanceMods.Remove(toRemove);
+
+        if (ResistanceMods.Count == 0)
+          ResistanceMods = null;
+      }
+
+      UpdateResistances();
+    }
+
+    public virtual void ComputeResistances()
+    {
+      Resistances ??= new[] { int.MinValue, int.MinValue, int.MinValue, int.MinValue, int.MinValue };
+
+      for (int i = 0; i < Resistances.Length; ++i)
+        Resistances[i] = 0;
+
+      Resistances[0] += BasePhysicalResistance;
+      Resistances[1] += BaseFireResistance;
+      Resistances[2] += BaseColdResistance;
+      Resistances[3] += BasePoisonResistance;
+      Resistances[4] += BaseEnergyResistance;
+
+      for (int i = 0; ResistanceMods != null && i < ResistanceMods.Count; ++i)
+      {
+        ResistanceMod mod = ResistanceMods[i];
+        int v = (int)mod.Type;
+
+        if (v >= 0 && v < Resistances.Length)
+          Resistances[v] += mod.Offset;
+      }
+
+      for (int i = 0; i < Items.Count; ++i)
+      {
+        Item item = Items[i];
+
+        if (item.CheckPropertyConfliction(this))
+          continue;
+
+        Resistances[0] += item.PhysicalResistance;
+        Resistances[1] += item.FireResistance;
+        Resistances[2] += item.ColdResistance;
+        Resistances[3] += item.PoisonResistance;
+        Resistances[4] += item.EnergyResistance;
+      }
+
+      for (int i = 0; i < Resistances.Length; ++i)
+      {
+        int min = GetMinResistance((ResistanceType)i);
+        int max = GetMaxResistance((ResistanceType)i);
+
+        if (max < min)
+          max = min;
+
+        if (Resistances[i] > max)
+          Resistances[i] = max;
+        else if (Resistances[i] < min)
+          Resistances[i] = min;
+      }
+    }
+
+    public virtual int GetMinResistance(ResistanceType type) => int.MinValue;
+
+    public virtual int GetMaxResistance(ResistanceType type) => m_Player ? MaxPlayerResistance : int.MaxValue;
+
+    public int GetAOSStatus(int index) => AOSStatusHandler?.Invoke(this, index) ?? 0;
+
+    public virtual void SendPropertiesTo(Mobile from)
+    {
+      PropertyList.Send(from.NetState);
+    }
+
+    public virtual void OnAosSingleClick(Mobile from)
+    {
+      ObjectPropertyList opl = PropertyList;
+
+      if (opl.Header <= 0)
+        return;
+
+      int hue;
+
+      if (NameHue != -1)
+        hue = NameHue;
+      else if (m_AccessLevel > AccessLevel.Player)
+        hue = 11;
+      else
+        hue = Notoriety.GetHue(Notoriety.Compute(from, this));
+
+      Packets.SendMessageLocalized(from.NetState, Serial, Body, MessageType.Label, hue, 3, opl.Header, Name, opl.HeaderArgs);
+    }
+
+    public virtual string ApplyNameSuffix(string suffix) => suffix;
+
+    public virtual void AddNameProperties(ObjectPropertyList list)
+    {
+      string name = Name ?? string.Empty;
+
+      string prefix = "";
+
+      if (ShowFameTitle && (m_Player || m_Body.IsHuman) && m_Fame >= 10000)
+        prefix = m_Female ? "Lady" : "Lord";
+
+      string suffix = PropertyTitle && !string.IsNullOrEmpty(Title) ? Title : "";
+
+      BaseGuild guild = m_Guild;
+
+      if (guild != null && (m_Player || m_DisplayGuildTitle))
+        suffix = suffix.Length > 0 ? $"{suffix} [{Utility.FixHtml(guild.Abbreviation)}]"
+          : $"[{Utility.FixHtml(guild.Abbreviation)}]";
+
+      suffix = ApplyNameSuffix(suffix);
+
+      list.Add(1050045, "{0} \t{1}\t {2}", prefix, name, suffix); // ~1_PREFIX~~2_NAME~~3_SUFFIX~
+
+      if (guild != null && (m_DisplayGuildTitle || m_Player && guild.Type != GuildType.Regular))
+      {
+        string type;
+
+        if (guild.Type >= 0 && (int)guild.Type < m_GuildTypes.Length)
+          type = m_GuildTypes[(int)guild.Type];
+        else
+          type = "";
+
+        string title = GuildTitle?.Trim() ?? "";
+
+        if (NewGuildDisplay && title.Length > 0)
+          list.Add("{0}, {1}", Utility.FixHtml(title), Utility.FixHtml(guild.Name));
+        else
+        {
+          if (title.Length > 0)
+            list.Add("{0}, {1} Guild{2}", Utility.FixHtml(title), Utility.FixHtml(guild.Name), type);
+          else
+            list.Add(Utility.FixHtml(guild.Name));
+        }
+      }
+    }
+
+    public virtual void GetProperties(ObjectPropertyList list)
+    {
+      AddNameProperties(list);
+    }
+
+    public virtual void GetChildProperties(ObjectPropertyList list, Item item)
+    {
+    }
+
+    public virtual void GetChildNameProperties(ObjectPropertyList list, Item item)
+    {
+    }
+
+    private void UpdateAggrExpire()
+    {
+      if (Deleted || Aggressors.Count == 0 && Aggressed.Count == 0)
+        StopAggrExpire();
+      else if (m_ExpireAggrTimer == null)
+      {
+        m_ExpireAggrTimer = new ExpireAggressorsTimer(this);
+        m_ExpireAggrTimer.Start();
+      }
+    }
+
+    private void StopAggrExpire()
+    {
+      m_ExpireAggrTimer?.Stop();
+
+      m_ExpireAggrTimer = null;
+    }
+
+    private void CheckAggrExpire()
+    {
+      for (int i = Aggressors.Count - 1; i >= 0; --i)
+      {
+        if (i >= Aggressors.Count)
+          continue;
+
+        AggressorInfo info = Aggressors[i];
+
+        if (info.Expired)
+        {
+          Mobile attacker = info.Attacker;
+          attacker.RemoveAggressed(this);
+
+          Aggressors.RemoveAt(i);
+          info.Free();
+
+          if (m_NetState != null && CanSee(attacker) && Utility.InUpdateRange(m_Location, attacker.m_Location))
+            Packets.SendMobileIncoming(m_NetState, this, attacker);
+        }
+      }
+
+      for (int i = Aggressed.Count - 1; i >= 0; --i)
+      {
+        if (i >= Aggressed.Count)
+          continue;
+
+        AggressorInfo info = Aggressed[i];
+
+        if (info.Expired)
+        {
+          Mobile defender = info.Defender;
+          defender.RemoveAggressor(this);
+
+          Aggressed.RemoveAt(i);
+          info.Free();
+
+          if (m_NetState != null && CanSee(defender) && Utility.InUpdateRange(m_Location, defender.m_Location))
+            Packets.SendMobileIncoming(m_NetState, this, defender);
+        }
+      }
+
+      UpdateAggrExpire();
+    }
+
+    /// <summary>
+    ///   Overridable. Virtual event invoked when <paramref name="skill" /> changes in some way.
+    /// </summary>
+    public virtual void OnSkillInvalidated(Skill skill)
+    {
+    }
+
+    public virtual void UpdateSkillMods()
+    {
+      ValidateSkillMods();
+
+      for (int i = 0; i < SkillMods.Count; ++i)
+      {
+        SkillMod mod = SkillMods[i];
+        Skill sk = Skills[mod.Skill];
+        sk?.Update();
+      }
+    }
+
+    public virtual void ValidateSkillMods()
+    {
+      for (int i = 0; i < SkillMods.Count;)
+      {
+        SkillMod mod = SkillMods[i];
+
+        if (mod.CheckCondition())
+          ++i;
+        else
+          InternalRemoveSkillMod(mod);
+      }
+    }
+
+    public virtual void AddSkillMod(SkillMod mod)
+    {
+      if (mod == null)
+        return;
+
+      ValidateSkillMods();
+
+      if (!SkillMods.Contains(mod))
+      {
+        SkillMods.Add(mod);
+        mod.Owner = this;
+
+        Skill sk = Skills[mod.Skill];
+        sk?.Update();
+      }
+    }
+
+    public virtual void RemoveSkillMod(SkillMod mod)
+    {
+      if (mod == null)
+        return;
+
+      ValidateSkillMods();
+
+      InternalRemoveSkillMod(mod);
+    }
+
+    private void InternalRemoveSkillMod(SkillMod mod)
+    {
+      if (SkillMods.Contains(mod))
+      {
+        SkillMods.Remove(mod);
+        mod.Owner = null;
+
+        Skill sk = Skills[mod.Skill];
+        sk?.Update();
+      }
+    }
+
+    /// <summary>
+    ///   Overridable. Virtual event invoked when a client, <paramref name="from" />, invokes a 'help request' for the Mobile.
+    ///   Seemingly no longer functional in newer clients.
+    /// </summary>
+    public virtual void OnHelpRequest(Mobile from)
+    {
+    }
+
+    public void DelayChangeWarmode(bool value)
+    {
+      if (m_WarmodeTimer != null)
+      {
+        m_WarmodeTimer.Value = value;
+        return;
+      }
+
+      if (m_Warmode == value)
+        return;
+
+      DateTime now = DateTime.UtcNow, next = m_NextWarmodeChange;
+
+      if (now > next || m_WarmodeChanges == 0)
+      {
+        m_WarmodeChanges = 1;
+        m_NextWarmodeChange = now + WarmodeSpamCatch;
+      }
+      else if (m_WarmodeChanges == WarmodeCatchCount)
+      {
+        m_WarmodeTimer = new WarmodeTimer(this, value);
+        m_WarmodeTimer.Start();
+
+        return;
+      }
+      else
+        ++m_WarmodeChanges;
+
+      Warmode = value;
+    }
+
+    public bool InLOS(Mobile target) =>
+      !Deleted && m_Map != null &&
+      (target == this || m_AccessLevel > AccessLevel.Player || m_Map.LineOfSight(this, target));
+
+    public bool InLOS(object target) =>
+      !Deleted && m_Map != null &&
+      (target == this || m_AccessLevel > AccessLevel.Player || target is Item item && item.RootParent == this || m_Map.LineOfSight(this, target));
+
+    public bool InLOS(Point3D target) =>
+      !Deleted && m_Map != null && (m_AccessLevel > AccessLevel.Player || m_Map.LineOfSight(this, target));
+
+    public bool BeginAction<T>() => BeginAction(typeof(T));
+
+    public bool BeginAction(object toLock)
+    {
+      if (_actions == null)
+      {
+        _actions = new List<object> { toLock };
+        return true;
+      }
+
+      if (!_actions.Contains(toLock))
+      {
+        _actions.Add(toLock);
+        return true;
+      }
+
+      return false;
+    }
+
+    public bool CanBeginAction<T>() => CanBeginAction(typeof(T));
+
+    public bool CanBeginAction(object toLock) => _actions?.Contains(toLock) != true;
+
+    public void EndAction<T>() => EndAction(typeof(T));
+
+    public void EndAction(object toLock)
+    {
+      if (_actions != null)
+      {
+        _actions.Remove(toLock);
+
+        if (_actions.Count == 0) _actions = null;
+      }
+    }
+
+    public virtual TimeSpan GetLogoutDelay() => Region.GetLogoutDelay(this);
+
+    public void Paralyze(TimeSpan duration)
+    {
+      if (!m_Paralyzed)
+      {
+        Paralyzed = true;
+
+        m_ParaTimer = new ParalyzedTimer(this, duration);
+        m_ParaTimer.Start();
+      }
+    }
+
+    public void Freeze(TimeSpan duration)
+    {
+      if (!m_Frozen)
+      {
+        Frozen = true;
+
+        m_FrozenTimer = new FrozenTimer(this, duration);
+        m_FrozenTimer.Start();
+      }
+    }
+
+    public override string ToString() => $"0x{Serial.Value:X} \"{Name}\"";
+
+    public virtual void SendSkillMessage()
+    {
+      if (NextActionMessage - Core.TickCount >= 0)
+        return;
+
+      NextActionMessage = Core.TickCount + ActionMessageDelay;
+
+      SendLocalizedMessage(500118); // You must wait a few moments to use another skill.
+    }
+
+    public virtual void SendActionMessage()
+    {
+      if (NextActionMessage - Core.TickCount >= 0)
+        return;
+
+      NextActionMessage = Core.TickCount + ActionMessageDelay;
+
+      SendLocalizedMessage(500119); // You must wait to perform another action.
+    }
+
+    public virtual void ClearHands()
+    {
+      ClearHand(FindItemOnLayer(Layer.OneHanded));
+      ClearHand(FindItemOnLayer(Layer.TwoHanded));
+    }
+
+    public virtual void ClearHand(Item item)
+    {
+      if (item != null && item.Movable && !item.AllowEquippedCast(this))
+      {
+        Container pack = Backpack;
+
+        if (pack == null)
+          AddToBackpack(item);
+        else
+          pack.DropItem(item);
+      }
+    }
+
+    public virtual void Attack(Mobile m)
+    {
+      if (CheckAttack(m))
+        Combatant = m;
+    }
+
+    public virtual bool CheckAttack(Mobile m) => Utility.InUpdateRange(this, m) && CanSee(m) && InLOS(m);
+
+    /// <summary>
+    ///   Overridable. Virtual event invoked after the <see cref="Combatant" /> property has changed.
+    ///   <seealso cref="Combatant" />
+    /// </summary>
+    public virtual void OnCombatantChange()
+    {
+    }
+
+    public double GetDistanceToSqrt(Point3D p)
+    {
+      int xDelta = m_Location.m_X - p.m_X;
+      int yDelta = m_Location.m_Y - p.m_Y;
+
+      return Math.Sqrt(xDelta * xDelta + yDelta * yDelta);
+    }
+
+    public double GetDistanceToSqrt(Mobile m)
+    {
+      int xDelta = m_Location.m_X - m.m_Location.m_X;
+      int yDelta = m_Location.m_Y - m.m_Location.m_Y;
+
+      return Math.Sqrt(xDelta * xDelta + yDelta * yDelta);
+    }
+
+    public double GetDistanceToSqrt(IPoint2D p)
+    {
+      int xDelta = m_Location.m_X - p.X;
+      int yDelta = m_Location.m_Y - p.Y;
+
+      return Math.Sqrt(xDelta * xDelta + yDelta * yDelta);
+    }
+
+    public virtual void AggressiveAction(Mobile aggressor)
+    {
+      AggressiveAction(aggressor, false);
+    }
+
+    public virtual void AggressiveAction(Mobile aggressor, bool criminal)
+    {
+      if (aggressor == this)
+        return;
+
+      AggressiveActionEventArgs args = AggressiveActionEventArgs.Create(this, aggressor, criminal);
+
+      EventSink.InvokeAggressiveAction(args);
+
+      args.Free();
+
+      if (Combatant == aggressor)
+      {
+        if (m_ExpireCombatant == null)
+          m_ExpireCombatant = new ExpireCombatantTimer(this);
+        else
+          m_ExpireCombatant.Stop();
+
+        m_ExpireCombatant.Start();
+      }
+
+      bool addAggressor = true;
+
+      List<AggressorInfo> list = Aggressors;
+
+      for (int i = 0; i < list.Count; ++i)
+      {
+        AggressorInfo info = list[i];
+
+        if (info.Attacker == aggressor)
+        {
+          info.Refresh();
+          info.CriminalAggression = criminal;
+          info.CanReportMurder = criminal;
+
+          addAggressor = false;
+        }
+      }
+
+      list = aggressor.Aggressors;
+
+      for (int i = 0; i < list.Count; ++i)
+      {
+        AggressorInfo info = list[i];
+
+        if (info.Attacker == this)
+        {
+          info.Refresh();
+
+          addAggressor = false;
+        }
+      }
+
+      bool addAggressed = true;
+
+      list = Aggressed;
+
+      for (int i = 0; i < list.Count; ++i)
+      {
+        AggressorInfo info = list[i];
+
+        if (info.Defender == aggressor)
+        {
+          info.Refresh();
+
+          addAggressed = false;
+        }
+      }
+
+      list = aggressor.Aggressed;
+
+      for (int i = 0; i < list.Count; ++i)
+      {
+        AggressorInfo info = list[i];
+
+        if (info.Defender == this)
+        {
+          info.Refresh();
+          info.CriminalAggression = criminal;
+          info.CanReportMurder = criminal;
+
+          addAggressed = false;
+        }
+      }
+
+      bool setCombatant = false;
+
+      if (addAggressor)
+      {
+        Aggressors.Add(AggressorInfo.Create(aggressor, this,
+          criminal)); // new AggressorInfo( aggressor, this, criminal, true ) );
+
+        if (CanSee(aggressor))
+          Packets.SendMobileIncoming(m_NetState, this, aggressor);
+
+        setCombatant |= Combatant == null;
+
+        UpdateAggrExpire();
+      }
+
+      if (addAggressed)
+      {
+        aggressor.Aggressed.Add(AggressorInfo.Create(aggressor, this,
+          criminal)); // new AggressorInfo( aggressor, this, criminal, false ) );
+
+        if (CanSee(aggressor))
+          Packets.SendMobileIncoming(m_NetState, this, aggressor);
+
+        setCombatant |= Combatant == null;
+
+        UpdateAggrExpire();
+      }
+
+      if (setCombatant)
+        Combatant = aggressor;
+
+      Region.OnAggressed(aggressor, this, criminal);
+    }
+
+    public void RemoveAggressed(Mobile aggressed)
+    {
+      if (Deleted)
+        return;
+
+      List<AggressorInfo> list = Aggressed;
+
+      for (int i = 0; i < list.Count; ++i)
+      {
+        AggressorInfo info = list[i];
+
+        if (info.Defender == aggressed)
+        {
+          Aggressed.RemoveAt(i);
+          info.Free();
+
+          if (CanSee(aggressed))
+            Packets.SendMobileIncoming(m_NetState, this, aggressed);
+
+          break;
+        }
+      }
+
+      UpdateAggrExpire();
+    }
+
+    public void RemoveAggressor(Mobile aggressor)
+    {
+      if (Deleted)
+        return;
+
+      List<AggressorInfo> list = Aggressors;
+
+      for (int i = 0; i < list.Count; ++i)
+      {
+        AggressorInfo info = list[i];
+
+        if (info.Attacker == aggressor)
+        {
+          Aggressors.RemoveAt(i);
+          info.Free();
+
+          if (CanSee(aggressor))
+            Packets.SendMobileIncoming(m_NetState, this, aggressor);
+
+          break;
+        }
+      }
+
+      UpdateAggrExpire();
+    }
+
+    public virtual int GetTotal(TotalType type) =>
+      type switch
+      {
+        TotalType.Gold => m_TotalGold,
+        TotalType.Items => m_TotalItems,
+        TotalType.Weight => m_TotalWeight,
+        _ => 0
+      };
+
+    public virtual void UpdateTotal(Item sender, TotalType type, int delta)
+    {
+      if (delta == 0 || sender.IsVirtualItem)
+        return;
+
+      switch (type)
+      {
+        case TotalType.Gold:
+          m_TotalGold += delta;
+          Delta(MobileDelta.Gold);
+          break;
+
+        case TotalType.Items:
+          m_TotalItems += delta;
+          break;
+
+        case TotalType.Weight:
+          m_TotalWeight += delta;
+          Delta(MobileDelta.Weight);
+          OnWeightChange(m_TotalWeight - delta);
+          break;
+      }
+    }
+
+    public virtual void UpdateTotals()
+    {
+      if (Items == null)
+        return;
+
+      int oldWeight = m_TotalWeight;
+
+      m_TotalGold = 0;
+      m_TotalItems = 0;
+      m_TotalWeight = 0;
+
+      for (int i = 0; i < Items.Count; ++i)
+      {
+        Item item = Items[i];
+
+        item.UpdateTotals();
+
+        if (item.IsVirtualItem)
+          continue;
+
+        m_TotalGold += item.TotalGold;
+        m_TotalItems += item.TotalItems + 1;
+        m_TotalWeight += item.TotalWeight + item.PileWeight;
+      }
+
+      if (m_Holding != null)
+        m_TotalWeight += m_Holding.TotalWeight + m_Holding.PileWeight;
+
+      if (m_TotalWeight != oldWeight)
+        OnWeightChange(oldWeight);
+    }
+
+    public void ClearQuestArrow()
+    {
+      m_QuestArrow = null;
+    }
+
+    public void ClearTarget() => m_Target = null;
+
+    public Target BeginTarget(int range, bool allowGround, TargetFlags flags, TargetCallback callback) =>
+      Target = new SimpleTarget(range, flags, allowGround, callback);
+
+    public Target BeginTarget<T>(int range, bool allowGround, TargetFlags flags, TargetStateCallback<T> callback,
+      T state) => Target = new SimpleStateTarget<T>(range, flags, allowGround, callback, state);
+
+    /// <summary>
+    ///   Overridable. Virtual event invoked after the <see cref="Target">Target property</see> has changed.
+    /// </summary>
+    protected virtual void OnTargetChange()
+    {
+    }
+
+    public virtual bool CheckContextMenuDisplay(IEntity target) => true;
+
+    private bool InternalOnMove(Direction d)
+    {
+      if (!OnMove(d))
+        return false;
+
+      MovementEventArgs e = MovementEventArgs.Create(this, d);
+
+      EventSink.InvokeMovement(e);
+
+      bool ret = !e.Blocked;
+
+      e.Free();
+
+      return ret;
+    }
+
+    /// <summary>
+    ///   Overridable. Event invoked before the Mobile <see cref="Move">moves</see>.
+    /// </summary>
+    /// <returns>True if the move is allowed, false if not.</returns>
+    protected virtual bool OnMove(Direction d)
+    {
+      if (m_Hidden && m_AccessLevel == AccessLevel.Player)
+        if (AllowedStealthSteps-- <= 0 || (d & Direction.Running) != 0 || Mounted)
+          RevealingAction();
+
+      return true;
+    }
+
+    public virtual void ClearFastwalkStack()
+    {
+      if (m_MoveRecords?.Count > 0)
+        m_MoveRecords.Clear();
+
+      m_EndQueue = Core.TickCount;
+    }
+
+    public virtual bool CheckMovement(Direction d, out int newZ) => Movement.CheckMovement(this, d, out newZ);
+
+    public virtual bool Move(Direction d)
+    {
+      if (Deleted)
+        return false;
+
+      BankBox box = FindBankNoCreate();
+
+      if (box?.Opened == true)
+        box.Close();
+
+      Point3D newLocation = m_Location;
+      Point3D oldLocation = newLocation;
+
+      if ((m_Direction & Direction.Mask) == (d & Direction.Mask))
+      {
+        // We are actually moving (not just a direction change)
+
+        if (m_Spell?.OnCasterMoving(d) == false)
+          return false;
+
+        if (m_Paralyzed || m_Frozen)
+        {
+          SendLocalizedMessage(500111); // You are frozen and can not move.
+
+          return false;
+        }
+
+        if (CheckMovement(d, out int newZ))
+        {
+          int x = oldLocation.m_X, y = oldLocation.m_Y;
+          int oldX = x, oldY = y;
+          int oldZ = oldLocation.m_Z;
+
+          switch (d & Direction.Mask)
+          {
+            case Direction.North:
+              --y;
+              break;
+            case Direction.Right:
+              ++x;
+              --y;
+              break;
+            case Direction.East:
+              ++x;
+              break;
+            case Direction.Down:
+              ++x;
+              ++y;
+              break;
+            case Direction.South:
+              ++y;
+              break;
+            case Direction.Left:
+              --x;
+              ++y;
+              break;
+            case Direction.West:
+              --x;
+              break;
+            case Direction.Up:
+              --x;
+              --y;
+              break;
+          }
+
+          newLocation.m_X = x;
+          newLocation.m_Y = y;
+          newLocation.m_Z = newZ;
+
+          Pushing = false;
+
+          Map map = m_Map;
+
+          if (map != null)
+          {
+            Sector oldSector = map.GetSector(oldX, oldY);
+            Sector newSector = map.GetSector(x, y);
+
+            if (oldSector != newSector)
+            {
+              if (oldSector.Mobiles.Any(
+                m => m != this && m.X == oldX && m.Y == oldY && m.Z + 15 > oldZ && oldZ + 15 > m.Z && !m.OnMoveOff(this)))
+                return false;
+
+              if (oldSector.Items.Any(item => item.AtWorldPoint(oldX, oldY) &&
+                                              (item.Z == oldZ || item.Z + item.ItemData.Height > oldZ && oldZ + 15 > item.Z) &&
+                                              !item.OnMoveOff(this)))
+                return false;
+
+              if (newSector.Mobiles.Any(m => m.X == x && m.Y == y && m.Z + 15 > newZ && newZ + 15 > m.Z && !m.OnMoveOver(this))) return false;
+
+              if (newSector.Items.Any(item => item.AtWorldPoint(x, y) &&
+                                              (item.Z == newZ || item.Z + item.ItemData.Height > newZ && newZ + 15 > item.Z) &&
+                                              !item.OnMoveOver(this)))
+                return false;
+            }
+            else
+            {
+              for (int i = 0; i < oldSector.Mobiles.Count; ++i)
+              {
+                Mobile m = oldSector.Mobiles[i];
+
+                if (m != this && m.X == oldX && m.Y == oldY && m.Z + 15 > oldZ && oldZ + 15 > m.Z &&
+                    !m.OnMoveOff(this))
+                  return false;
+                if (m.X == x && m.Y == y && m.Z + 15 > newZ && newZ + 15 > m.Z && !m.OnMoveOver(this))
+                  return false;
+              }
+
+              for (int i = 0; i < oldSector.Items.Count; ++i)
+              {
+                Item item = oldSector.Items[i];
+
+                if (item.AtWorldPoint(oldX, oldY) &&
+                    (item.Z == oldZ || item.Z + item.ItemData.Height > oldZ && oldZ + 15 > item.Z) &&
+                    !item.OnMoveOff(this))
+                  return false;
+                if (item.AtWorldPoint(x, y) &&
+                    (item.Z == newZ || item.Z + item.ItemData.Height > newZ && newZ + 15 > item.Z) &&
+                    !item.OnMoveOver(this))
+                  return false;
+              }
+            }
+
+            if (!Region.CanMove(this, d, newLocation, oldLocation, m_Map))
+              return false;
+          }
+          else
+            return false;
+
+          if (!InternalOnMove(d))
+            return false;
+
+          if (FwdEnabled && m_NetState != null && m_AccessLevel < FwdAccessOverride &&
+              (!FwdUOTDOverride || !m_NetState.IsUOTDClient))
+          {
+            m_MoveRecords ??= new Queue<MovementRecord>(6);
+
+            while (m_MoveRecords.Count > 0)
+            {
+              MovementRecord r = m_MoveRecords.Peek();
+
+              if (r.Expired())
+                m_MoveRecords.Dequeue();
+              else
+                break;
+            }
+
+            if (m_MoveRecords.Count >= FwdMaxSteps)
+            {
+              FastWalkEventArgs fw = new FastWalkEventArgs(m_NetState);
+              EventSink.InvokeFastWalk(fw);
+
+              if (fw.Blocked)
+                return false;
+            }
+
+            int delay = ComputeMovementSpeed(d);
+
+            long end;
+
+            if (m_MoveRecords.Count > 0)
+              end = m_EndQueue + delay;
+            else
+              end = Core.TickCount + delay;
+
+            m_MoveRecords.Enqueue(MovementRecord.NewInstance(end));
+
+            m_EndQueue = end;
+          }
+
+          LastMoveTime = Core.TickCount;
+        }
+        else
+        {
+          return false;
+        }
+
+        DisruptiveAction();
+      }
+
+      Packets.SendMovementAck(m_NetState, this);
+
+      SetLocation(newLocation, false);
+      SetDirection(d);
+
+      if (m_Map != null)
+      {
+        IPooledEnumerable<IEntity> eable = m_Map.GetObjectsInRange(m_Location, Core.GlobalMaxUpdateRange);
+
+        foreach (IEntity o in eable)
+        {
+          if (o == this)
+            continue;
+
+          if (o is Mobile mob)
+          {
+            if (mob.NetState != null)
+              m_MoveClientList.Add(mob);
+            m_MoveList.Add(mob);
+          }
+          else if (o is Item item && item.HandlesOnMovement)
+            m_MoveList.Add(item);
+        }
+
+        eable.Free();
+
+        foreach (Mobile m in m_MoveClientList)
+        {
+          NetState ns = m.NetState;
+
+          if (ns != null && Utility.InUpdateRange(m_Location, m.m_Location) && m.CanSee(this))
+            Packets.SendMobileMoving(ns, this, Notoriety.Compute(m, this));
+        }
+
+        for (int i = 0; i < m_MoveList.Count; ++i)
+        {
+          IEntity o = m_MoveList[i];
+
+          if (o is Mobile mobile)
+            mobile.OnMovement(this, oldLocation);
+          else if (o is Item item)
+            item.OnMovement(this, oldLocation);
+        }
+
+        if (m_MoveList.Count > 0)
+          m_MoveList.Clear();
+
+        if (m_MoveClientList.Count > 0)
+          m_MoveClientList.Clear();
+      }
+
+      OnAfterMove(oldLocation);
+      return true;
+    }
+
+    public virtual void OnAfterMove(Point3D oldLocation)
+    {
+    }
+
+    public int ComputeMovementSpeed() => ComputeMovementSpeed(Direction, false);
+
+    public int ComputeMovementSpeed(Direction dir) => ComputeMovementSpeed(dir, true);
+
+    public virtual int ComputeMovementSpeed(Direction dir, bool checkTurning)
+    {
+      int delay;
+
+      if (Mounted)
+        delay = (dir & Direction.Running) != 0 ? RunMount : WalkMount;
+      else
+        delay = (dir & Direction.Running) != 0 ? RunFoot : WalkFoot;
+
+      return delay;
+    }
+
+    /// <summary>
+    ///   Overridable. Virtual event invoked when a Mobile <paramref name="m" /> moves off this Mobile.
+    /// </summary>
+    /// <returns>True if the move is allowed, false if not.</returns>
+    public virtual bool OnMoveOff(Mobile m) => true;
+
+    /// <summary>
+    ///   Overridable. Event invoked when a Mobile <paramref name="m" /> moves over this Mobile.
+    /// </summary>
+    /// <returns>True if the move is allowed, false if not.</returns>
+    public virtual bool OnMoveOver(Mobile m) => m_Map == null || Deleted || m.CheckShove(this);
+
+    public virtual bool CheckShove(Mobile shoved)
+    {
+      if ((m_Map.Rules & MapRules.FreeMovement) == 0)
+      {
+        if (!shoved.Alive || !Alive || shoved.IsDeadBondedPet || IsDeadBondedPet)
+          return true;
+        if (shoved.m_Hidden && shoved.m_AccessLevel > AccessLevel.Player)
+          return true;
+
+        if (!Pushing)
+        {
+          Pushing = true;
+
+          int number;
+
+          if (AccessLevel > AccessLevel.Player)
+          {
+            number = shoved.m_Hidden ? 1019041 : 1019040;
+          }
+          else
+          {
+            if (Stam == StamMax)
+            {
+              number = shoved.m_Hidden ? 1019043 : 1019042;
+              Stam -= 10;
+
+              RevealingAction();
+            }
+            else
+            {
+              return false;
+            }
+          }
+
+          SendLocalizedMessage(number);
+        }
+      }
+
+      return true;
+    }
+
+    /// <summary>
+    ///   Overridable. Virtual event invoked when the Mobile sees another Mobile, <paramref name="m" />, move.
+    /// </summary>
+    public virtual void OnMovement(Mobile m, Point3D oldLocation)
+    {
+    }
+
+    public virtual void CriminalAction(bool message)
+    {
+      if (Deleted)
+        return;
+
+      Criminal = true;
+
+      Region.OnCriminalAction(this, message);
+    }
+
+    public virtual bool IsSnoop(Mobile from) => from != this;
+
+    /// <summary>
+    ///   Overridable. Any call to <see cref="Resurrect" /> will silently fail if this method returns false.
+    ///   <seealso cref="Resurrect" />
+    /// </summary>
+    public virtual bool CheckResurrect()
+    {
+      return true;
+    }
+
+    /// <summary>
+    ///   Overridable. Event invoked before the Mobile is <see cref="Resurrect">resurrected</see>.
+    ///   <seealso cref="Resurrect" />
+    /// </summary>
+    public virtual void OnBeforeResurrect()
+    {
+    }
+
+    /// <summary>
+    ///   Overridable. Event invoked after the Mobile is <see cref="Resurrect">resurrected</see>.
+    ///   <seealso cref="Resurrect" />
+    /// </summary>
+    public virtual void OnAfterResurrect()
+    {
+    }
+
+    public virtual void Resurrect()
+    {
+      if (!Alive)
+      {
+        if (!Region.OnResurrect(this))
+          return;
+
+        if (!CheckResurrect())
+          return;
+
+        OnBeforeResurrect();
+
+        BankBox box = FindBankNoCreate();
+
+        if (box?.Opened == true)
+          box.Close();
+
+        Poison = null;
+
+        Warmode = false;
+
+        Hits = 10;
+        Stam = StamMax;
+        Mana = 0;
+
+        BodyMod = 0;
+        Body = Race.AliveBody(this);
+
+        ProcessDeltaQueue();
+
+        for (int i = Items.Count - 1; i >= 0; --i)
+        {
+          if (i >= Items.Count)
+            continue;
+
+          Item item = Items[i];
+
+          if (item.ItemID == 0x204E)
+            item.Delete();
+        }
+
+        SendIncomingPacket();
+        SendIncomingPacket();
+
+        OnAfterResurrect();
+
+        //Send( new DeathStatus( false ) );
+      }
+    }
+
+    public void DropHolding()
+    {
+      Item holding = m_Holding;
+
+      if (holding != null)
+      {
+        if (!holding.Deleted && holding.HeldBy == this && holding.Map == Map.Internal)
+          AddToBackpack(holding);
+
+        Holding = null;
+        holding.ClearBounce();
+      }
+    }
+
+    /// <summary>
+    ///   Overridable. Virtual event invoked before the Mobile is deleted.
+    /// </summary>
+    public virtual void OnDelete()
+    {
+      Spawner?.Remove(this);
+      Spawner = null;
+    }
+
+    public virtual bool CheckSpellCast(ISpell spell) => true;
+
+    /// <summary>
+    ///   Overridable. Virtual event invoked when the Mobile casts a <paramref name="spell" />.
+    /// </summary>
+    /// <param name="spell"></param>
+    public virtual void OnSpellCast(ISpell spell)
+    {
+    }
+
+    /// <summary>
+    ///   Overridable. Virtual event invoked after <see cref="TotalWeight" /> changes.
+    /// </summary>
+    public virtual void OnWeightChange(int oldValue)
+    {
+    }
+
+    /// <summary>
+    ///   Overridable. Virtual event invoked when the <see cref="Skill.Base" /> or <see cref="Skill.BaseFixedPoint" /> property of
+    ///   <paramref name="skill" /> changes.
+    /// </summary>
+    public virtual void OnSkillChange(SkillName skill, double oldBase)
+    {
+    }
+
+    /// <summary>
+    ///   Overridable. Invoked after the mobile is deleted. When overridden, be sure to call the base method.
+    /// </summary>
+    public virtual void OnAfterDelete()
+    {
+      StopAggrExpire();
+
+      CheckAggrExpire();
+
+      PoisonTimer?.Stop();
+
+      m_HitsTimer?.Stop();
+
+      m_StamTimer?.Stop();
+
+      m_ManaTimer?.Stop();
+
+      m_CombatTimer?.Stop();
+
+      m_ExpireCombatant?.Stop();
+
+      m_LogoutTimer?.Stop();
+
+      m_ExpireCriminal?.Stop();
+
+      m_WarmodeTimer?.Stop();
+
+      m_ParaTimer?.Stop();
+
+      m_FrozenTimer?.Stop();
+
+      m_AutoManifestTimer?.Stop();
+    }
+
+    public virtual bool AllowSkillUse(SkillName name) => true;
+
+    public virtual bool UseSkill(SkillName name) => Skills.UseSkill(this, name);
+
+    public virtual bool UseSkill(int skillID) => Skills.UseSkill(this, skillID);
+
+    public virtual DeathMoveResult GetParentMoveResultFor(Item item) => item.OnParentDeath(this);
+
+    public virtual DeathMoveResult GetInventoryMoveResultFor(Item item) => item.OnInventoryDeath(this);
+
+    public virtual void Kill()
+    {
+      if (!CanBeDamaged())
+        return;
+      if (!Alive || IsDeadBondedPet)
+        return;
+      if (Deleted)
+        return;
+      if (!Region.OnBeforeDeath(this))
+        return;
+      if (!OnBeforeDeath())
+        return;
+
+      BankBox box = FindBankNoCreate();
+
+      if (box?.Opened == true)
+        box.Close();
+
+      m_NetState?.CancelAllTrades();
+
+      m_Spell?.OnCasterKilled();
+      //m_Spell.Disturb( DisturbType.Kill );
+
+      m_Target?.Cancel(this, TargetCancelType.Canceled);
+
+      DisruptiveAction();
+
+      Warmode = false;
+
+      DropHolding();
+
+      Hits = 0;
+      Stam = 0;
+      Mana = 0;
+
+      Poison = null;
+      Combatant = null;
+
+      if (Paralyzed)
+      {
+        Paralyzed = false;
+
+        m_ParaTimer?.Stop();
+      }
+
+      if (Frozen)
+      {
+        Frozen = false;
+
+        m_FrozenTimer?.Stop();
+      }
+
+      List<Item> content = new List<Item>();
+      List<Item> equip = new List<Item>();
+      List<Item> moveToPack = new List<Item>();
+
+      List<Item> itemsCopy = new List<Item>(Items);
+
+      Container pack = Backpack;
+
+      for (int i = 0; i < itemsCopy.Count; ++i)
+      {
+        Item item = itemsCopy[i];
+
+        if (item == pack)
+          continue;
+
+        DeathMoveResult res = GetParentMoveResultFor(item);
+
+        switch (res)
+        {
+          case DeathMoveResult.MoveToCorpse:
+          {
+            content.Add(item);
+            equip.Add(item);
+            break;
+          }
+          case DeathMoveResult.MoveToBackpack:
+          {
+            moveToPack.Add(item);
+            break;
+          }
+        }
+      }
+
+      if (pack != null)
+      {
+        List<Item> packCopy = new List<Item>(pack.Items);
+
+        for (int i = 0; i < packCopy.Count; ++i)
+        {
+          Item item = packCopy[i];
+
+          DeathMoveResult res = GetInventoryMoveResultFor(item);
+
+          if (res == DeathMoveResult.MoveToCorpse)
+            content.Add(item);
+          else
+            moveToPack.Add(item);
+        }
+
+        for (int i = 0; i < moveToPack.Count; ++i)
+        {
+          Item item = moveToPack[i];
+
+          if (RetainPackLocsOnDeath && item.Parent == pack)
+            continue;
+
+          pack.DropItem(item);
+        }
+      }
+
+      HairInfo hair = null;
+      if (m_Hair != null)
+        hair = new HairInfo(m_Hair.ItemID, m_Hair.Hue);
+
+      FacialHairInfo facialhair = null;
+      if (m_FacialHair != null)
+        facialhair = new FacialHairInfo(m_FacialHair.ItemID, m_FacialHair.Hue);
+
+      Container c = CreateCorpseHandler?.Invoke(this, hair, facialhair, content, equip);
+
+      if (m_Map != null)
+      {
+        IPooledEnumerable<NetState> eable = m_Map.GetClientsInRange(m_Location);
+        Serial cSerial = c?.Serial ?? Serial.Zero;
+
+        foreach (NetState state in eable)
+          if (state != m_NetState)
+          {
+            if (animPacket == null)
+              animPacket = Packet.Acquire(new DeathAnimation(this, c));
+
+            if (!state.Mobile.CanSee(this))
+              Packets.SendRemoveEntity(state, Serial);
+          }
+
+        eable.Free();
+      }
+
+      Region.OnDeath(this);
+      OnDeath(c);
+    }
+
+    /// <summary>
+    ///   Overridable. Event invoked before the Mobile is <see cref="Kill">killed</see>.
+    ///   <seealso cref="Kill" />
+    ///   <seealso cref="OnDeath" />
+    /// </summary>
+    /// <returns>True to continue with death, false to override it.</returns>
+    public virtual bool OnBeforeDeath()
+    {
+      return true;
+    }
+
+    /// <summary>
+    ///   Overridable. Event invoked after the Mobile is <see cref="Kill">killed</see>. Primarily, this method is responsible for
+    ///   deleting an NPC or turning a PC into a ghost.
+    ///   <seealso cref="Kill" />
+    ///   <seealso cref="OnBeforeDeath" />
+    /// </summary>
+    public virtual void OnDeath(Container c)
+    {
+      int sound = GetDeathSound();
+
+      if (sound >= 0)
+        Effects.PlaySound(this, Map, sound);
+
+      if (!m_Player)
+        Delete();
+      else
+      {
+        Packets.SendDeathStatus_Dead(NetState);
+
+        Warmode = false;
+
+        BodyMod = 0;
+        //Body = this.Female ? 0x193 : 0x192;
+        Body = Race.GhostBody(this);
+
+        Item deathShroud = new Item(0x204E) { Movable = false, Layer = Layer.OuterTorso };
+
+        AddItem(deathShroud);
+
+        Items.Remove(deathShroud);
+        Items.Insert(0, deathShroud);
+
+        Poison = null;
+        Combatant = null;
+
+        Hits = 0;
+        Stam = 0;
+        Mana = 0;
+
+        EventSink.InvokePlayerDeath(new PlayerDeathEventArgs(this));
+
+        ProcessDeltaQueue();
+
+        Packets.SendDeathStatus_Alive(NetState);
+
+        CheckStatTimers();
+      }
+    }
+
+    public virtual bool CheckTarget(Mobile from, Target targ, object targeted) => true;
+
+    public virtual void Use(Item item)
+    {
+      if (item?.Deleted != false || item.QuestItem || Deleted)
+        return;
+
+      DisruptiveAction();
+
+      if (m_Spell?.OnCasterUsingObject(item) == false)
+        return;
+
+      IEntity root = item.RootParent;
+      bool okay = false;
+
+      if (!Utility.InUpdateRange(this, item.GetWorldLocation()))
+        item.OnDoubleClickOutOfRange(this);
+      else if (!CanSee(item))
+        item.OnDoubleClickCantSee(this);
+      else if (!item.IsAccessibleTo(this))
+      {
+        if (Region.Find(item.GetWorldLocation(), item.Map)?.SendInaccessibleMessage(item, this) != true)
+          item.OnDoubleClickNotAccessible(this);
+      }
+      else if (!CheckAlive(false))
+        item.OnDoubleClickDead(this);
+      else if (item.InSecureTrade)
+        item.OnDoubleClickSecureTrade(this);
+      else if (!AllowItemUse(item))
+      {
+      }
+      else if (!item.CheckItemUse(this, item))
+      {
+      }
+      else if (root is Mobile mobile && mobile.IsSnoop(this))
+        item.OnSnoop(this);
+      else
+        okay |= Region.OnDoubleClick(this, item);
+
+      if (okay)
+      {
+        // TODO: Is this correct?
+        if (!item.Deleted)
+          item.OnItemUsed(this, item);
+
+        // TODO: Is this correct?
+        if (!item.Deleted)
+          item.OnDoubleClick(this);
+      }
+    }
+
+    public virtual void Use(Mobile m)
+    {
+      if (m?.Deleted != false || Deleted)
+        return;
+
+      DisruptiveAction();
+
+      if (m_Spell?.OnCasterUsingObject(m) == false)
+        return;
+
+      if (!Utility.InUpdateRange(this, m))
+        m.OnDoubleClickOutOfRange(this);
+      else if (!CanSee(m))
+        m.OnDoubleClickCantSee(this);
+      else if (!CheckAlive(false))
+        m.OnDoubleClickDead(this);
+      else if (Region.OnDoubleClick(this, m) && !m.Deleted)
+        m.OnDoubleClick(this);
+    }
+
+    public virtual void Lift(Item item, int amount, out bool rejected, out LRReason reject)
+    {
+      rejected = true;
+      reject = LRReason.Unspecific;
+
+      if (item == null)
+        return;
+
+      Mobile from = this;
+      NetState state = m_NetState;
+
+      if (from.AccessLevel >= AccessLevel.GameMaster || Core.TickCount - from.NextActionTime >= 0)
+      {
+        if (from.CheckAlive())
+        {
+          from.DisruptiveAction();
+
+          if (from.Holding != null)
+            reject = LRReason.AreHolding;
+          else if (from.AccessLevel < AccessLevel.GameMaster && !from.InRange(item.GetWorldLocation(), 2))
+            reject = LRReason.OutOfRange;
+          else if (!from.CanSee(item) || !from.InLOS(item))
+            reject = LRReason.OutOfSight;
+          else if (!item.VerifyMove(from))
+            reject = LRReason.CannotLift;
+          else if (!item.IsAccessibleTo(from))
+            reject = LRReason.CannotLift;
+          else if (item.Nontransferable && amount != item.Amount)
+          {
+            if (item.QuestItem)
+              from.SendLocalizedMessage(1074868); // Stacks of quest items cannot be unstacked.
+
+            reject = LRReason.CannotLift;
+          }
+          else if (!item.CheckLift(from, item, ref reject))
+          {
+          }
+          else
+          {
+            IEntity root = item.RootParent;
+
+            if (root is Mobile mobile && !mobile.CheckNonlocalLift(from, item))
+              reject = LRReason.TryToSteal;
+            else if (!from.OnDragLift(item) || !item.OnDragLift(from))
+              reject = LRReason.Unspecific;
+            else if (!from.CheckAlive())
+              reject = LRReason.Unspecific;
+            else
+            {
+              item.SetLastMoved();
+
+              if (item.Spawner != null)
+              {
+                item.Spawner.Remove(item);
+                item.Spawner = null;
+              }
+
+              if (amount == 0)
+                amount = 1;
+
+              if (amount > item.Amount)
+                amount = item.Amount;
+
+              int oldAmount = item.Amount;
+              //item.Amount = amount; //Set in LiftItemDupe
+
+              if (amount < oldAmount)
+                LiftItemDupe(item, amount);
+              //item.Dupe( oldAmount - amount );
+
+              Map map = from.Map;
+
+              if (DragEffects && map != null && (root == null || root is Item))
+              {
+                IPooledEnumerable<NetState> eable = map.GetClientsInRange(from.Location);
+                Item rootItem = root as Item;
+                IEntity src = new Entity(rootItem?.Serial ?? Serial.Zero,
+                  rootItem?.Location ?? item.Location, map);
+
+                foreach (NetState ns in eable)
+                  if (ns.Mobile != from && ns.Mobile.CanSee(from) && ns.Mobile.InLOS(from) &&
+                      ns.Mobile.CanSee(root))
+                    Packets.SendDragEffect(ns, src, from, item.ItemID, item.Hue, amount);
+
+                eable.Free();
+              }
+
+              Point3D fixLoc = item.Location;
+              Map fixMap = item.Map;
+              bool shouldFix = item.Parent == null;
+
+              item.RecordBounce();
+              item.OnItemLifted(from, item);
+              item.Internalize();
+
+              from.Holding = item;
+
+              int liftSound = item.GetLiftSound(from);
+
+              if (liftSound != -1)
+                Packets.SendPlaySound(from.NetState, liftSound, from);
+
+              from.NextActionTime = Core.TickCount + ActionDelay;
+
+              if (shouldFix)
+                fixMap?.FixColumn(fixLoc.m_X, fixLoc.m_Y);
+
+              reject = LRReason.Unspecific;
+              rejected = false;
+            }
+          }
+        }
+        else
+          reject = LRReason.Unspecific;
+      }
+      else
+      {
+        SendActionMessage();
+        reject = LRReason.Unspecific;
+      }
+
+      if (rejected && state != null)
+      {
+        Packets.SendLiftRej(state, reject);
+
+        if (item.Deleted)
+          return;
+
+        if (item.Parent is Item)
+          Packets.SendContainerContentUpdate(state, item);
+        else if (item.Parent is Mobile)
+          Packets.SendEquipUpdate(state, item);
+        else
+          item.SendInfoTo(state);
+
+        if (ObjectPropertyList.Enabled && item.Parent != null)
+          item.PropertyList.Send(state);
+      }
+    }
+
+    public static Item LiftItemDupe(Item oldItem, int amount)
+    {
+      Item item;
+      try
+      {
+        // TODO: Kill this with a vengence...
+        item = (Item)Activator.CreateInstance(oldItem.GetType());
+      }
+      catch
+      {
+        Console.WriteLine(
+          "Warning: 0x{0:X}: Item must have a zero parameter constructor to be separated from a stack. '{1}'.",
+          oldItem.Serial.Value, oldItem.GetType().Name);
+        return null;
+      }
+
+      item.Visible = oldItem.Visible;
+      item.Movable = oldItem.Movable;
+      item.LootType = oldItem.LootType;
+      item.Direction = oldItem.Direction;
+      item.Hue = oldItem.Hue;
+      item.ItemID = oldItem.ItemID;
+      item.Location = oldItem.Location;
+      item.Layer = oldItem.Layer;
+      item.Name = oldItem.Name;
+      item.Weight = oldItem.Weight;
+
+      item.Amount = oldItem.Amount - amount;
+      item.Map = oldItem.Map;
+
+      oldItem.Amount = amount;
+      oldItem.OnAfterDuped(item);
+
+      if (oldItem.Parent is Mobile parentMobile)
+        parentMobile.AddItem(item);
+      else if (oldItem.Parent is Item parentItem)
+        parentItem.AddItem(item);
+
+      item.Delta(ItemDelta.Update);
+
+      return item;
+    }
+
+    public virtual void SendDropEffect(Item item)
+    {
+      if (DragEffects && !item.Deleted)
+      {
+        Map map = m_Map;
+        IEntity root = item.RootParent;
+
+        if (map != null && (root == null || root is Item))
+        {
+          IPooledEnumerable<NetState> eable = map.GetClientsInRange(m_Location);
+          Item rootItem = root as Item;
+          IEntity trg = new Entity(rootItem?.Serial ?? Serial.Zero, rootItem?.Location ?? item.Location, map);
+
+          foreach (NetState ns in eable)
+          {
+            if (ns.StygianAbyss)
+              continue;
+
+            if (ns.Mobile != this && ns.Mobile.CanSee(this) && ns.Mobile.InLOS(this) && ns.Mobile.CanSee(root))
+              Packets.SendDragEffect(ns, this, trg, item.ItemID, item.Hue, item.Amount);
+          }
+
+          eable.Free();
+        }
+      }
+    }
+
+    public virtual bool Drop(Item to, Point3D loc)
+    {
+      Mobile from = this;
+      Item item = from.Holding;
+
+      bool valid = item != null && item.HeldBy == from && item.Map == Map.Internal;
+
+      from.Holding = null;
+
+      if (!valid) return false;
+
+      bool bounced = true;
+
+      item.SetLastMoved();
+
+      if (to == null || !item.DropToItem(from, to, loc))
+        item.Bounce(from);
+      else
+        bounced = false;
+
+      item.ClearBounce();
+
+      if (!bounced)
+        SendDropEffect(item);
+
+      return !bounced;
+    }
+
+    public virtual bool Drop(Point3D loc)
+    {
+      Mobile from = this;
+      Item item = from.Holding;
+
+      bool valid = item != null && item.HeldBy == from && item.Map == Map.Internal;
+
+      from.Holding = null;
+
+      if (!valid) return false;
+
+      bool bounced = true;
+
+      item.SetLastMoved();
+
+      if (!item.DropToWorld(from, loc))
+        item.Bounce(from);
+      else
+        bounced = false;
+
+      item.ClearBounce();
+
+      if (!bounced)
+        SendDropEffect(item);
+
+      return !bounced;
+    }
+
+    public virtual bool Drop(Mobile to, Point3D loc)
+    {
+      Mobile from = this;
+      Item item = from.Holding;
+
+      bool valid = item != null && item.HeldBy == from && item.Map == Map.Internal;
+
+      from.Holding = null;
+
+      if (!valid) return false;
+
+      bool bounced = true;
+
+      item.SetLastMoved();
+
+      if (to == null || !item.DropToMobile(from, to, loc))
+        item.Bounce(from);
+      else
+        bounced = false;
+
+      item.ClearBounce();
+
+      if (!bounced)
+        SendDropEffect(item);
+
+      return !bounced;
+    }
+
+    public virtual bool MutateSpeech(List<Mobile> hears, ref string text, ref object context)
+    {
+      if (Alive)
+        return false;
+
+      StringBuilder sb = new StringBuilder(text.Length, text.Length);
+
+      for (int i = 0; i < text.Length; ++i)
+        if (text[i] != ' ')
+          sb.Append(GhostChars[Utility.Random(GhostChars.Length)]);
+        else
+          sb.Append(' ');
+
+      text = sb.ToString();
+      context = m_GhostMutateContext;
+      return true;
+    }
+
+    public virtual void Manifest(TimeSpan delay)
+    {
+      Warmode = true;
+
+      if (m_AutoManifestTimer == null)
+        m_AutoManifestTimer = new AutoManifestTimer(this, delay);
+      else
+        m_AutoManifestTimer.Stop();
+
+      m_AutoManifestTimer.Start();
+    }
+
+    public virtual bool CheckSpeechManifest()
+    {
+      if (Alive)
+        return false;
+
+      TimeSpan delay = AutoManifestTimeout;
+
+      if (delay > TimeSpan.Zero && (!Warmode || m_AutoManifestTimer != null))
+      {
+        Manifest(delay);
+        return true;
+      }
+
+      return false;
+    }
+
+    public virtual bool CheckHearsMutatedSpeech(Mobile m, object context)
+    {
+      if (context == m_GhostMutateContext)
+        return m.Alive && !m.CanHearGhosts;
+
+      return true;
+    }
+
+    private void AddSpeechItemsFrom(List<IEntity> list, Container cont)
+    {
+      for (int i = 0; i < cont.Items.Count; ++i)
+      {
+        Item item = cont.Items[i];
+
+        if (item.HandlesOnSpeech)
+          list.Add(item);
+
+        if (item is Container container)
+          AddSpeechItemsFrom(list, container);
+      }
+    }
+
+    public virtual void DoSpeech(string text, int[] keywords, MessageType type, int hue)
+    {
+      if (Deleted || CommandSystem.Handle(this, text, type))
+        return;
+
+      int range = 15;
+
+      switch (type)
+      {
+        case MessageType.Regular:
+          SpeechHue = hue;
+          break;
+        case MessageType.Emote:
+          EmoteHue = hue;
+          break;
+        case MessageType.Whisper:
+          WhisperHue = hue;
+          range = 1;
+          break;
+        case MessageType.Yell:
+          YellHue = hue;
+          range = 18;
+          break;
+        default:
+          type = MessageType.Regular;
+          break;
+      }
+
+      SpeechEventArgs regArgs = new SpeechEventArgs(this, text, type, hue, keywords);
+
+      EventSink.InvokeSpeech(regArgs);
+      Region.OnSpeech(regArgs);
+      OnSaid(regArgs);
+
+      if (regArgs.Blocked)
+        return;
+
+      text = regArgs.Speech;
+
+      if (string.IsNullOrEmpty(text))
+        return;
+
+      List<Mobile> hears = m_Hears;
+      List<IEntity> onSpeech = m_OnSpeech;
+
+      if (m_Map != null)
+      {
+        IPooledEnumerable<IEntity> eable = m_Map.GetObjectsInRange(m_Location, range);
+
+        foreach (IEntity o in eable)
+          if (o is Mobile heard)
+          {
+            if (!heard.CanSee(this) || !NoSpeechLOS && heard.Player && !heard.InLOS(this))
+              continue;
+
+            if (heard.m_NetState != null)
+              hears.Add(heard);
+
+            if (heard.HandlesOnSpeech(this))
+              onSpeech.Add(heard);
+
+            for (int i = 0; i < heard.Items.Count; ++i)
+            {
+              Item item = heard.Items[i];
+
+              if (item.HandlesOnSpeech)
+                onSpeech.Add(item);
+
+              if (item is Container container)
+                AddSpeechItemsFrom(onSpeech, container);
+            }
+          }
+          else if (o is Item item)
+          {
+            if (item.HandlesOnSpeech)
+              onSpeech.Add(item);
+
+            if (item is Container container)
+              AddSpeechItemsFrom(onSpeech, container);
+          }
+
+        eable.Free();
+
+        object mutateContext = null;
+        string mutatedText = text;
+        SpeechEventArgs mutatedArgs = null;
+
+        if (MutateSpeech(hears, ref mutatedText, ref mutateContext))
+          mutatedArgs = new SpeechEventArgs(this, mutatedText, type, hue, new int[0]);
+
+        CheckSpeechManifest();
+        ProcessDelta();
+
+        // TODO: Should this be sorted like onSpeech is below?
+        for (int i = 0; i < hears.Count; ++i)
+        {
+          Mobile heard = hears[i];
+
+          if (mutatedArgs == null || !CheckHearsMutatedSpeech(heard, mutateContext))
+          {
+            heard.OnSpeech(regArgs);
+
+            NetState ns = heard.NetState;
+            if (ns != null)
+              Packets.SendUnicodeMessage(ns, Serial, Body, type, hue, 3, Language, Name,
+                text);
+          }
+          else
+          {
+            heard.OnSpeech(mutatedArgs);
+
+            NetState ns = heard.NetState;
+            if (ns != null)
+              Packets.SendUnicodeMessage(ns, Serial, Body, type, hue, 3, Language, Name,
+                mutatedText);
+          }
+        }
+
+        if (onSpeech.Count > 1)
+          onSpeech.Sort(LocationComparer.GetInstance(this));
+
+        for (int i = 0; i < onSpeech.Count; ++i)
+        {
+          IEntity obj = onSpeech[i];
+
+          if (obj is Mobile heard)
+          {
+            if (mutatedArgs == null || !CheckHearsMutatedSpeech(heard, mutateContext))
+              heard.OnSpeech(regArgs);
+            else
+              heard.OnSpeech(mutatedArgs);
+          }
+          else
+            ((Item)obj).OnSpeech(regArgs);
+        }
+
+        if (m_Hears.Count > 0)
+          m_Hears.Clear();
+
+        if (m_OnSpeech.Count > 0)
+          m_OnSpeech.Clear();
+      }
+    }
+
+    public static Mobile GetDamagerFrom(DamageEntry de) => de?.Damager;
+
+    public Mobile FindMostRecentDamager(bool allowSelf) => GetDamagerFrom(FindMostRecentDamageEntry(allowSelf));
+
+    public DamageEntry FindMostRecentDamageEntry(bool allowSelf)
+    {
+      for (int i = DamageEntries.Count - 1; i >= 0; --i)
+      {
+        if (i >= DamageEntries.Count)
+          continue;
+
+        DamageEntry de = DamageEntries[i];
+
+        if (de.HasExpired)
+          DamageEntries.RemoveAt(i);
+        else if (allowSelf || de.Damager != this)
+          return de;
+      }
+
+      return null;
+    }
+
+    public Mobile FindLeastRecentDamager(bool allowSelf) => GetDamagerFrom(FindLeastRecentDamageEntry(allowSelf));
+
+    public DamageEntry FindLeastRecentDamageEntry(bool allowSelf)
+    {
+      for (int i = 0; i < DamageEntries.Count; ++i)
+      {
+        if (i < 0)
+          continue;
+
+        DamageEntry de = DamageEntries[i];
+
+        if (de.HasExpired)
+        {
+          DamageEntries.RemoveAt(i);
+          --i;
+        }
+        else if (allowSelf || de.Damager != this)
+        {
+          return de;
+        }
+      }
+
+      return null;
+    }
+
+    public Mobile FindMostTotalDamger(bool allowSelf) => GetDamagerFrom(FindMostTotalDamageEntry(allowSelf));
+
+    public DamageEntry FindMostTotalDamageEntry(bool allowSelf)
+    {
+      DamageEntry mostTotal = null;
+
+      for (int i = DamageEntries.Count - 1; i >= 0; --i)
+      {
+        if (i >= DamageEntries.Count)
+          continue;
+
+        DamageEntry de = DamageEntries[i];
+
+        if (de.HasExpired)
+          DamageEntries.RemoveAt(i);
+        else if ((allowSelf || de.Damager != this) && (mostTotal == null || de.DamageGiven > mostTotal.DamageGiven))
+          mostTotal = de;
+      }
+
+      return mostTotal;
+    }
+
+    public Mobile FindLeastTotalDamger(bool allowSelf) => GetDamagerFrom(FindLeastTotalDamageEntry(allowSelf));
+
+    public DamageEntry FindLeastTotalDamageEntry(bool allowSelf)
+    {
+      DamageEntry mostTotal = null;
+
+      for (int i = DamageEntries.Count - 1; i >= 0; --i)
+      {
+        if (i >= DamageEntries.Count)
+          continue;
+
+        DamageEntry de = DamageEntries[i];
+
+        if (de.HasExpired)
+          DamageEntries.RemoveAt(i);
+        else if ((allowSelf || de.Damager != this) && (mostTotal == null || de.DamageGiven < mostTotal.DamageGiven))
+          mostTotal = de;
+      }
+
+      return mostTotal;
+    }
+
+    public DamageEntry FindDamageEntryFor(Mobile m)
+    {
+      for (int i = DamageEntries.Count - 1; i >= 0; --i)
+      {
+        if (i >= DamageEntries.Count)
+          continue;
+
+        DamageEntry de = DamageEntries[i];
+
+        if (de.HasExpired)
+          DamageEntries.RemoveAt(i);
+        else if (de.Damager == m)
+          return de;
+      }
+
+      return null;
+    }
+
+    public virtual Mobile GetDamageMaster(Mobile damagee) => null;
+
+    public virtual DamageEntry RegisterDamage(int amount, Mobile from)
+    {
+      DamageEntry de = FindDamageEntryFor(from) ?? new DamageEntry(from);
+
+      de.DamageGiven += amount;
+      de.LastDamage = DateTime.UtcNow;
+
+      DamageEntries.Remove(de);
+      DamageEntries.Add(de);
+
+      Mobile master = from.GetDamageMaster(this);
+
+      if (master != null)
+      {
+        List<DamageEntry> list = de.Responsible ?? new List<DamageEntry>();
+
+        DamageEntry resp = list.FirstOrDefault(check => check.Damager == master);
+
+        if (resp == null)
+          list.Add(resp = new DamageEntry(master));
+
+        resp.DamageGiven += amount;
+        resp.LastDamage = DateTime.UtcNow;
+      }
+
+      return de;
+    }
+
+    /// <summary>
+    ///   Overridable. Virtual event invoked when the Mobile is <see cref="Damage">damaged</see>. It is called before
+    ///   <see cref="Hits">hit points</see> are lowered or the Mobile is <see cref="Kill">killed</see>.
+    ///   <seealso cref="Damage" />
+    ///   <seealso cref="Hits" />
+    ///   <seealso cref="Kill" />
+    /// </summary>
+    public virtual void OnDamage(int amount, Mobile from, bool willKill)
+    {
+    }
+
+    public virtual void Damage(int amount)
+    {
+      Damage(amount, null);
+    }
+
+    public virtual bool CanBeDamaged()
+    {
+    }
+
+    public virtual bool CanBeDamaged() => !m_Blessed;
+
+    public virtual void Damage(int amount, Mobile from = null, bool informMount = true)
+    {
+      if (!CanBeDamaged() || Deleted)
+        return;
+
+      if (!Region.OnDamage(this, ref amount))
+        return;
+
+      if (amount > 0)
+      {
+        int oldHits = Hits;
+        int newHits = oldHits - amount;
+
+        m_Spell?.OnCasterHurt();
+
+        //if ( m_Spell != null && m_Spell.State == SpellState.Casting )
+        //	m_Spell.Disturb( DisturbType.Hurt, false, true );
+
+        if (from != null)
+          RegisterDamage(amount, from);
+
+        DisruptiveAction();
+
+        Paralyzed = false;
+
+        switch (VisibleDamageType)
+        {
+          case VisibleDamageType.Related:
+          {
+            SendVisibleDamageRelated(from, amount);
+            break;
+          }
+          case VisibleDamageType.Everyone:
+          {
+            SendVisibleDamageEveryone(amount);
+            break;
+          }
+          case VisibleDamageType.Selective:
+          {
+            SendVisibleDamageSelective(from, amount);
+            break;
+          }
+        }
+
+        OnDamage(amount, from, newHits < 0);
+
+        IMount m = Mount;
+        if (informMount)
+          m?.OnRiderDamaged(amount, from, newHits < 0);
+
+        if (newHits < 0)
+        {
+          LastKiller = from;
+
+          Hits = 0;
+
+          if (oldHits >= 0)
+            Kill();
+        }
+        else
+          Hits = newHits;
+      }
+    }
+
+    public void SendVisibleDamageRelated(Mobile from, int amount)
+    {
+      if (amount <= 0)
+        return;
+
+      NetState ourState = m_NetState ?? GetDamageMaster(from)?.m_NetState;
+      NetState theirState = from?.m_NetState ?? from?.GetDamageMaster(this)?.m_NetState;
+
+      Packets.SendDamage(ourState, Serial, amount);
+
+      if (theirState != ourState)
+        Packets.SendDamage(theirState, Serial, amount);
+    }
+
+    public void SendVisibleDamageEveryone(int amount)
+    {
+      if (amount < 0)
+        return;
+
+      Map map = m_Map;
+
+      if (map == null)
+        return;
+
+      IPooledEnumerable<NetState> eable = map.GetClientsInRange(m_Location);
+
+      foreach (NetState ns in eable)
+        if (ns.Mobile.CanSee(this))
+          Packets.SendDamage(ns, Serial, amount);
+
+      eable.Free();
+    }
+
+    public void SendVisibleDamageSelective(Mobile from, int amount)
+    {
+      if (amount <= 0)
+        return;
+
+      Mobile damager = from;
+      Mobile damaged = this;
+
+      NetState ourState = m_NetState;
+      NetState theirState = from?.m_NetState;
+
+      if (ourState == null)
+      {
+        Mobile master = GetDamageMaster(from);
+
+        if (master != null)
+        {
+          damaged = master;
+          ourState = master.m_NetState;
+        }
+      }
+
+      if (!damaged.ShowVisibleDamage)
+        return;
+
+      if (theirState == null && from != null)
+      {
+        Mobile master = from.GetDamageMaster(this);
+
+        if (master != null)
+        {
+          damager = master;
+          theirState = master.m_NetState;
+        }
+      }
+
+      if (damaged.CanSeeVisibleDamage)
+        Packets.SendDamage(ourState, Serial, amount);
+
+      if (theirState != ourState && damager.CanSeeVisibleDamage)
+        Packets.SendDamage(theirState, Serial, amount);
+    }
+
+    public void Heal(int amount)
+    {
+      Heal(amount, this);
+    }
+
+    public void Heal(int amount, Mobile from, bool message = true)
+    {
+      if (!Alive || IsDeadBondedPet || !Region.OnHeal(this, ref amount))
+        return;
+
+      OnHeal(ref amount, from);
+
+      if (Hits + amount > HitsMax)
+        amount = HitsMax - Hits;
+
+      Hits += amount;
+
+      if (message && amount > 0)
+        Packets.SendMessageLocalizedAffix(m_NetState, Serial.MinusOne, -1, MessageType.Label, 0x3B2, 3, 1008158, "",
+          AffixType.Append | AffixType.System, amount.ToString());
+    }
+
+    public virtual void OnHeal(ref int amount, Mobile from)
+    {
+    }
+
+    public virtual void Deserialize(GenericReader reader)
+    {
+      int version = reader.ReadInt();
+
+      switch (version)
+      {
+        case 32:
+        {
+          // Removed StuckMenu
+          goto case 31;
+        }
+        case 31:
+        {
+          LastStrGain = reader.ReadDeltaTime();
+          LastIntGain = reader.ReadDeltaTime();
+          LastDexGain = reader.ReadDeltaTime();
+
+          goto case 30;
+        }
+        case 30:
+        {
+          byte hairflag = reader.ReadByte();
+
+          if ((hairflag & 0x01) != 0)
+            m_Hair = new HairInfo(reader);
+          if ((hairflag & 0x02) != 0)
+            m_FacialHair = new FacialHairInfo(reader);
+
+          goto case 29;
+        }
+        case 29:
+        {
+          m_Race = reader.ReadRace();
+          goto case 28;
+        }
+        case 28:
+        {
+          if (version <= 30)
+            LastStatGain = reader.ReadDeltaTime();
+
+          goto case 27;
+        }
+        case 27:
+        {
+          m_TithingPoints = reader.ReadInt();
+
+          goto case 26;
+        }
+        case 26:
+        case 25:
+        case 24:
+        {
+          Corpse = reader.ReadItem() as Container;
+
+          goto case 23;
+        }
+        case 23:
+        {
+          CreationTime = reader.ReadDateTime();
+
+          goto case 22;
+        }
+        case 22: // Just removed followers
+        case 21:
+        {
+          Stabled = reader.ReadStrongMobileList();
+
+          goto case 20;
+        }
+        case 20:
+        {
+          CantWalk = reader.ReadBool();
+
+          goto case 19;
+        }
+        case 19: // Just removed variables
+        case 18:
+        {
+          Virtues = new VirtueInfo(reader);
+
+          goto case 17;
+        }
+        case 17:
+        {
+          Thirst = reader.ReadInt();
+          BAC = reader.ReadInt();
+
+          goto case 16;
+        }
+        case 16:
+        {
+          m_ShortTermMurders = reader.ReadInt();
+
+          if (version <= 24)
+          {
+            reader.ReadDateTime();
+            reader.ReadDateTime();
+          }
+
+          goto case 15;
+        }
+        case 15:
+        {
+          if (version < 22)
+            reader.ReadInt(); // followers
+
+          m_FollowersMax = reader.ReadInt();
+
+          goto case 14;
+        }
+        case 14:
+        {
+          MagicDamageAbsorb = reader.ReadInt();
+
+          goto case 13;
+        }
+        case 13:
+        {
+          GuildFealty = reader.ReadMobile();
+
+          goto case 12;
+        }
+        case 12:
+        {
+          m_Guild = reader.ReadGuild();
+
+          goto case 11;
+        }
+        case 11:
+        {
+          m_DisplayGuildTitle = reader.ReadBool();
+
+          goto case 10;
+        }
+        case 10:
+        {
+          CanSwim = reader.ReadBool();
+
+          goto case 9;
+        }
+        case 9:
+        {
+          Squelched = reader.ReadBool();
+
+          goto case 8;
+        }
+        case 8:
+        {
+          m_Holding = reader.ReadItem();
+
+          goto case 7;
+        }
+        case 7:
+        {
+          m_VirtualArmor = reader.ReadInt();
+
+          goto case 6;
+        }
+        case 6:
+        {
+          BaseSoundID = reader.ReadInt();
+
+          goto case 5;
+        }
+        case 5:
+        {
+          DisarmReady = reader.ReadBool();
+          StunReady = reader.ReadBool();
+
+          goto case 4;
+        }
+        case 4:
+        {
+          if (version <= 25) Poison.Deserialize(reader);
+
+          goto case 3;
+        }
+        case 3:
+        {
+          m_StatCap = reader.ReadInt();
+
+          goto case 2;
+        }
+        case 2:
+        {
+          NameHue = reader.ReadInt();
+
+          goto case 1;
+        }
+        case 1:
+        {
+          m_Hunger = reader.ReadInt();
+
+          goto case 0;
+        }
+        case 0:
+        {
+          if (version < 21)
+            Stabled = new List<Mobile>();
+
+          if (version < 18)
+            Virtues = new VirtueInfo();
+
+          m_DisplayGuildTitle |= version < 11;
+
+          if (version < 3)
+            m_StatCap = 225;
+
+          if (version < 15)
+          {
+            m_Followers = 0;
+            m_FollowersMax = 5;
+          }
+
+          m_Location = reader.ReadPoint3D();
+          m_Body = new Body(reader.ReadInt());
+          m_Name = reader.ReadString();
+          m_GuildTitle = reader.ReadString();
+          m_Criminal = reader.ReadBool();
+          m_Kills = reader.ReadInt();
+          SpeechHue = reader.ReadInt();
+          EmoteHue = reader.ReadInt();
+          WhisperHue = reader.ReadInt();
+          YellHue = reader.ReadInt();
+          Language = reader.ReadString();
+          m_Female = reader.ReadBool();
+          m_Warmode = reader.ReadBool();
+          m_Hidden = reader.ReadBool();
+          m_Direction = (Direction)reader.ReadByte();
+          m_Hue = reader.ReadInt();
+          m_Str = reader.ReadInt();
+          m_Dex = reader.ReadInt();
+          m_Int = reader.ReadInt();
+          m_Hits = reader.ReadInt();
+          m_Stam = reader.ReadInt();
+          m_Mana = reader.ReadInt();
+          m_Map = reader.ReadMap();
+          m_Blessed = reader.ReadBool();
+          m_Fame = reader.ReadInt();
+          m_Karma = reader.ReadInt();
+          m_AccessLevel = (AccessLevel)reader.ReadByte();
+
+          Skills = new Skills(this, reader);
+
+          Items = reader.ReadStrongItemList();
+
+          m_Player = reader.ReadBool();
+          m_Title = reader.ReadString();
+          Profile = reader.ReadString();
+          ProfileLocked = reader.ReadBool();
+
+          if (version <= 18)
+          {
+            reader.ReadInt();
+            reader.ReadInt();
+            reader.ReadInt();
+          }
+
+          AutoPageNotify = reader.ReadBool();
+
+          LogoutLocation = reader.ReadPoint3D();
+          LogoutMap = reader.ReadMap();
+
+          m_StrLock = (StatLockType)reader.ReadByte();
+          m_DexLock = (StatLockType)reader.ReadByte();
+          m_IntLock = (StatLockType)reader.ReadByte();
+
+          StatMods = new List<StatMod>();
+          SkillMods = new List<SkillMod>();
+
+          if (version < 32)
+            if (reader.ReadBool())
+            {
+              int count = reader.ReadInt();
+              for (int i = 0; i < count; ++i) reader.ReadDateTime();
+            }
+
+          if (m_Player && m_Map != Map.Internal)
+          {
+            LogoutLocation = m_Location;
+            LogoutMap = m_Map;
+
+            m_Map = Map.Internal;
+          }
+
+          m_Map?.OnEnter(this);
+
+          if (m_Criminal)
+          {
+            m_ExpireCriminal ??= new ExpireCriminalTimer(this);
+            m_ExpireCriminal.Start();
+          }
+
+          if (ShouldCheckStatTimers)
+            CheckStatTimers();
+
+          if (!m_Player && m_Dex <= 100 && m_CombatTimer != null)
+            m_CombatTimer.Priority = TimerPriority.FiftyMS;
+          else if (m_CombatTimer != null)
+            m_CombatTimer.Priority = TimerPriority.EveryTick;
+
+          UpdateRegion();
+
+          UpdateResistances();
+
+          break;
+        }
+      }
+
+      if (!m_Player)
+        Utility.Intern(ref m_Name);
+
+      Utility.Intern(ref m_Title);
+      Utility.Intern(ref m_Language);
+
+      /*	//Moved into cleanup in scripts.
+      if ( version < 30 )
+        Timer.DelayCall( TimeSpan.Zero, new TimerCallback( ConvertHair ) );
+       * */
+    }
+
+    public void ConvertHair()
+    {
+      Item hair;
+
+      if ((hair = FindItemOnLayer(Layer.Hair)) != null)
+      {
+        HairItemID = hair.ItemID;
+        HairHue = hair.Hue;
+        hair.Delete();
+      }
+
+      if ((hair = FindItemOnLayer(Layer.FacialHair)) != null)
+      {
+        FacialHairItemID = hair.ItemID;
+        FacialHairHue = hair.Hue;
+        hair.Delete();
+      }
+    }
+
+    public virtual void CheckStatTimers()
+    {
+      if (Deleted)
+        return;
+
+      if (Hits < HitsMax)
+      {
+        if (CanRegenHits)
+        {
+          m_HitsTimer ??= new HitsTimer(this);
+          m_HitsTimer.Start();
+        }
+        else
+          m_HitsTimer?.Stop();
+      }
+      else
+        Hits = HitsMax;
+
+      if (Stam < StamMax)
+      {
+        if (CanRegenStam)
+        {
+          m_StamTimer ??= new StamTimer(this);
+          m_StamTimer.Start();
+        }
+        else
+          m_StamTimer?.Stop();
+      }
+      else
+        Stam = StamMax;
+
+      if (Mana < ManaMax)
+      {
+        if (CanRegenMana)
+        {
+          m_ManaTimer ??= new ManaTimer(this);
+          m_ManaTimer.Start();
+        }
+        else
+          m_ManaTimer?.Stop();
+      }
+      else
+        Mana = ManaMax;
+    }
+
+    public static string GetAccessLevelName(AccessLevel level) => m_AccessLevelNames[(int)level];
+
+    public virtual bool CanPaperdollBeOpenedBy(Mobile from) => Body.IsHuman || Body.IsGhost || IsBodyMod;
+
+    public virtual void GetChildContextMenuEntries(Mobile from, List<ContextMenuEntry> list, Item item)
+    {
+    }
+
+    public virtual void GetContextMenuEntries(Mobile from, List<ContextMenuEntry> list)
+    {
+      if (Deleted)
+        return;
+
+      if (CanPaperdollBeOpenedBy(from))
+        list.Add(new PaperdollEntry(this));
+
+      if (from == this && Backpack != null && CanSee(Backpack) && CheckAlive(false))
+        list.Add(new OpenBackpackEntry(this));
+    }
+
+    public void Internalize()
+    {
+      Map = Map.Internal;
+    }
+
+    /// <summary>
+    ///   Overridable. Virtual event invoked when <paramref name="item" /> is <see cref="AddItem">added</see> from the Mobile, such
+    ///   as when it is equipped.
+    ///   <seealso cref="Items" />
+    ///   <seealso cref="OnItemRemoved" />
+    /// </summary>
+    public virtual void OnItemAdded(Item item)
+    {
+    }
+
+    /// <summary>
+    ///   Overridable. Virtual event invoked when <paramref name="item" /> is <see cref="RemoveItem">removed</see> from the Mobile.
+    ///   <seealso cref="Items" />
+    ///   <seealso cref="OnItemAdded" />
+    /// </summary>
+    public virtual void OnItemRemoved(Item item)
+    {
+    }
+
+    /// <summary>
+    ///   Overridable. Virtual event invoked when <paramref name="item" /> is becomes a child of the Mobile; it's worn or contained
+    ///   at some level of the Mobile's <see cref="Mobile.Backpack">backpack</see> or <see cref="Mobile.BankBox">bank box</see>
+    ///   <seealso cref="OnSubItemRemoved" />
+    ///   <seealso cref="OnItemAdded" />
+    /// </summary>
+    public virtual void OnSubItemAdded(Item item)
+    {
+    }
+
+    /// <summary>
+    ///   Overridable. Virtual event invoked when <paramref name="item" /> is removed from the Mobile, its
+    ///   <see cref="Mobile.Backpack">backpack</see>, or its <see cref="Mobile.BankBox">bank box</see>.
+    ///   <seealso cref="OnSubItemAdded" />
+    ///   <seealso cref="OnItemRemoved" />
+    /// </summary>
+    public virtual void OnSubItemRemoved(Item item)
+    {
+    }
+
+    public virtual void OnItemBounceCleared(Item item)
+    {
+    }
+
+    public virtual void OnSubItemBounceCleared(Item item)
+    {
+    }
+
+    public void AddItem(Item item)
+    {
+      if (item?.Deleted != false)
+        return;
+
+      if (item.Parent == this)
+        return;
+      if (item.Parent is Mobile parentMobile)
+        parentMobile.RemoveItem(item);
+      else if (item.Parent is Item parentItem)
+        parentItem.RemoveItem(item);
+      else
+        item.SendRemovePacket();
+
+      item.Parent = this;
+      item.Map = m_Map;
+
+      Items.Add(item);
+
+      if (!item.IsVirtualItem)
+      {
+        UpdateTotal(item, TotalType.Gold, item.TotalGold);
+        UpdateTotal(item, TotalType.Items, item.TotalItems + 1);
+        UpdateTotal(item, TotalType.Weight, item.TotalWeight + item.PileWeight);
+      }
+
+      item.Delta(ItemDelta.Update);
+
+      item.OnAdded(this);
+      OnItemAdded(item);
+
+      if (item.PhysicalResistance != 0 || item.FireResistance != 0 || item.ColdResistance != 0 ||
+          item.PoisonResistance != 0 || item.EnergyResistance != 0)
+        UpdateResistances();
+    }
+
+    public void RemoveItem(Item item)
+    {
+      if (item == null || Items == null)
+        return;
+
+      if (Items.Contains(item))
+      {
+        item.SendRemovePacket();
+
+        //int oldCount = m_Items.Count;
+
+        Items.Remove(item);
+
+        if (!item.IsVirtualItem)
+        {
+          UpdateTotal(item, TotalType.Gold, -item.TotalGold);
+          UpdateTotal(item, TotalType.Items, -(item.TotalItems + 1));
+          UpdateTotal(item, TotalType.Weight, -(item.TotalWeight + item.PileWeight));
+        }
+
+        item.Parent = null;
+
+        item.OnRemoved(this);
+        OnItemRemoved(item);
+
+        if (item.PhysicalResistance != 0 || item.FireResistance != 0 || item.ColdResistance != 0 ||
+            item.PoisonResistance != 0 || item.EnergyResistance != 0)
+          UpdateResistances();
+      }
+    }
+
+    public virtual void Animate(int action, int frameCount, int repeatCount, bool forward, bool repeat, int delay)
+    {
+      Map map = m_Map;
+
+      if (map == null)
+        return;
+
+      ProcessDelta();
+
+      IPooledEnumerable<NetState> eable = map.GetClientsInRange(m_Location);
+
+      foreach (NetState state in eable)
+        if (state.Mobile.CanSee(this))
+        {
+          state.Mobile.ProcessDelta();
+
+          if (Body.IsGargoyle)
+          {
+            frameCount = 10;
+
+            if (Flying)
+            {
+              if (action >= 9 && action <= 11)
+                action = 71;
+              else if (action >= 12 && action <= 14)
+                action = 72;
+              else if (action == 20)
+                action = 77;
+              else if (action == 31)
+                action = 71;
+              else if (action == 34)
+                action = 78;
+              else if (action >= 200 && action <= 259)
+                action = 75;
+              else if (action >= 260 && action <= 270) action = 75;
+            }
+            else
+            {
+              if (action >= 200 && action <= 259)
+                action = 17;
+              else if (action >= 260 && action <= 270)
+                action = 16;
+            }
+          }
+
+          Packets.SendMobileAnimation(state, this, action, frameCount, repeatCount, forward, repeat, delay);
+        }
+
+      eable.Free();
+    }
+
+    public void SendSound(int soundID)
+    {
+      SendSound(soundID, this);
+    }
+
+    public void SendSound(int soundID, IPoint3D p)
+    {
+      if (soundID == -1)
+        return;
+
+      Packets.SendPlaySound(m_NetState, soundID, p);
+    }
+
+    public void PlaySound(int soundID)
+    {
+      if (soundID == -1 || m_Map == null)
+        return;
+
+      IPooledEnumerable<NetState> eable = m_Map.GetClientsInRange(m_Location);
+
+      foreach (NetState state in eable)
+        if (state.Mobile.CanSee(this))
+          Packets.SendPlaySound(m_NetState, soundID, this);
+
+      eable.Free();
+    }
+
+    public virtual void OnAccessLevelChanged(AccessLevel oldLevel)
+    {
+    }
+
+    public virtual void OnFameChange(int oldValue)
+    {
+    }
+
+    public virtual void OnKarmaChange(int oldValue)
+    {
+    }
+
+    // Mobile did something which should unhide him
+    public virtual void RevealingAction()
+    {
+      Hidden |= m_Hidden && m_AccessLevel == AccessLevel.Player;
+
+      DisruptiveAction(); // Anything that unhides you will also distrupt meditation
+    }
+
+    public void SendRemovePacket(bool everyone = true)
+    {
+      if (m_Map == null)
+        return;
+
+      IPooledEnumerable<NetState> eable = m_Map.GetClientsInRange(m_Location);
+
+      foreach (NetState state in eable)
+        if (state != m_NetState && (everyone || !state.Mobile.CanSee(this)))
+          Packets.SendRemoveEntity(state, Serial);
+
+      eable.Free();
+    }
+
+    public void ClearScreen()
+    {
+      if (m_Map == null || m_NetState == null)
+        return;
+
+      IPooledEnumerable<IEntity> eable = m_Map.GetObjectsInRange(m_Location, Core.GlobalMaxUpdateRange);
+
+      foreach (IEntity o in eable)
+        if (o is Mobile m)
+        {
+          if (m != this && Utility.InUpdateRange(m_Location, m.m_Location))
+            Packets.SendRemoveEntity(m_NetState, m.Serial);
+        }
+        else if (o is Item item)
+        {
+          if (InRange(item.Location, item.GetUpdateRange(this)))
+            Packets.SendRemoveEntity(m_NetState, item.Serial);
+        }
+
+      eable.Free();
+    }
+
+    public bool Send(Packet p)
+    {
+      return Send(p, false);
+    }
+
+    public bool Send(Packet p, bool throwOnOffline)
+    {
+      if (m_NetState != null)
+      {
+        m_NetState.Send(p);
+        return true;
+      }
+
+      if (throwOnOffline)
+        throw new MobileNotConnectedException(this, "Packet could not be sent.");
+
+      return false;
+    }
+
+    /// <summary>
+    ///   Overridable. Event invoked before the Mobile says something.
+    ///   <seealso cref="DoSpeech" />
+    /// </summary>
+    public virtual void OnSaid(SpeechEventArgs e)
+    {
+      if (Squelched)
+      {
+        if (Core.ML)
+          SendLocalizedMessage(500168); // You can not say anything, you have been muted.
+        else
+          SendMessage("You can not say anything, you have been squelched."); //Cliloc ITSELF changed during ML.
+
+        e.Blocked = true;
+      }
+
+      if (!e.Blocked)
+        RevealingAction();
+    }
+
+    public virtual bool HandlesOnSpeech(Mobile from) => false;
+
+    /// <summary>
+    ///   Overridable. Virtual event invoked when the Mobile hears speech. This event will only be invoked if
+    ///   <see cref="HandlesOnSpeech" /> returns true.
+    ///   <seealso cref="DoSpeech" />
+    /// </summary>
+    public virtual void OnSpeech(SpeechEventArgs e)
+    {
+    }
+
+    public void SendEverything()
+    {
+      NetState ns = m_NetState;
+
+      if (m_Map != null && ns != null)
+      {
+        IPooledEnumerable<IEntity> eable = m_Map.GetObjectsInRange(m_Location, Core.GlobalMaxUpdateRange);
+
+        foreach (IEntity o in eable)
+          if (o is Item item)
+          {
+            if (CanSee(item) && InRange(item.Location, item.GetUpdateRange(this)))
+              item.SendInfoTo(ns);
+          }
+          else if (o is Mobile m)
+          {
+            if (CanSee(m) && Utility.InUpdateRange(m_Location, m.m_Location))
+            {
+              Packets.SendMobileIncoming(ns, this, m);
+
+              if (ns.StygianAbyss)
+              {
+                if (m.Poisoned)
+                  Packets.SendHealthbarPoison(ns, m);
+
+                if (m.Blessed || m.YellowHealthbar)
+                  Packets.SendHealthbarYellow(ns, m);
+              }
+
+              if (m.IsDeadBondedPet)
+                Packets.SendBondStatus(ns, m.Serial, true);
+
+              if (ObjectPropertyList.Enabled)
+                m.PropertyList.SendOPLInfo(ns);
+            }
+          }
+
+        eable.Free();
+      }
+    }
+
+    public void UpdateRegion()
+    {
+      if (Deleted)
+        return;
+
+      Region newRegion = Region.Find(m_Location, m_Map);
+
+      if (newRegion != m_Region)
+      {
+        Region.OnRegionChange(this, m_Region, newRegion);
+
+        m_Region = newRegion;
+        OnRegionChange(m_Region, newRegion);
+      }
+    }
+
+    /// <summary>
+    ///   Overridable. Virtual event invoked when <see cref="Map" /> changes.
+    /// </summary>
+    protected virtual void OnMapChange(Map oldMap)
+    {
+    }
+
+
+    public void SetDirection(Direction dir)
+    {
+      m_Direction = dir;
+    }
+
+    public virtual byte GetSeason() => m_Map?.Season ?? 1;
+
+    public virtual int GetPacketFlags()
+    {
+      int flags = 0x0;
+
+      if (m_Paralyzed || m_Frozen)
+        flags |= 0x01;
+
+      if (m_Female)
+        flags |= 0x02;
+
+      if (m_Flying)
+        flags |= 0x04;
+
+      if (m_Blessed || m_YellowHealthbar)
+        flags |= 0x08;
+
+      if (m_Warmode)
+        flags |= 0x40;
+
+      if (m_Hidden)
+        flags |= 0x80;
+
+      return flags;
+    }
+
+    // Pre-7.0.0.0 Packet Flags
+    public virtual int GetOldPacketFlags()
+    {
+      int flags = 0x0;
+
+      if (m_Paralyzed || m_Frozen)
+        flags |= 0x01;
+
+      if (m_Female)
+        flags |= 0x02;
+
+      if (m_Poison != null)
+        flags |= 0x04;
+
+      if (m_Blessed || m_YellowHealthbar)
+        flags |= 0x08;
+
+      if (m_Warmode)
+        flags |= 0x40;
+
+      if (m_Hidden)
+        flags |= 0x80;
+
+      return flags;
+    }
+
+    public virtual void OnGenderChanged(bool oldFemale)
+    {
+    }
+
+    public virtual void ToggleFlying()
+    {
+    }
+
+    /// <summary>
+    ///   Overridable. Virtual event invoked after the Warmode property has changed.
+    /// </summary>
+    public virtual void OnWarmodeChanged()
+    {
+    }
+
+    public virtual void OnHiddenChanged()
+    {
+      AllowedStealthSteps = 0;
+
+      if (m_Map == null)
+        return;
+
+      IPooledEnumerable<NetState> eable = m_Map.GetClientsInRange(m_Location);
+
+      foreach (NetState state in eable)
+        if (!state.Mobile.CanSee(this))
+          Packets.SendRemoveEntity(state, Serial);
+        else
+        {
+          Packets.SendMobileIncoming(state, state.Mobile, this);
+
+          if (IsDeadBondedPet)
+            Packets.SendBondStatus(state, Serial, true);
+
+          if (ObjectPropertyList.Enabled) PropertyList.Send(state);
+        }
+
+      eable.Free();
+    }
+
+    public virtual void OnConnected()
+    {
+    }
+
+    public virtual void OnDisconnected()
+    {
+    }
+
+    public virtual void OnNetStateChanged()
+    {
+    }
+
+    public virtual bool CanSee(object o)
+    {
+      if (o is Item item)
+        return CanSee(item);
+
+      if (o is Mobile mobile)
+        return CanSee(mobile);
+
+      return true;
+    }
+
+    public virtual bool CanSee(Item item)
+    {
+      if (m_Map == Map.Internal)
+        return false;
+      if (item.Map == Map.Internal)
+        return false;
+
+      if (item.Parent != null)
+      {
+        if (item.Parent is Item parent)
+        {
+          if (!(CanSee(parent) && parent.IsChildVisibleTo(this, item)))
+            return false;
+        }
+        else if (item.Parent is Mobile mobile)
+        {
+          if (!CanSee(mobile))
+            return false;
+        }
+      }
+
+      if (item is BankBox box && m_AccessLevel <= AccessLevel.Counselor && (box.Owner != this || !box.Opened))
+        return false;
+
+      if (item is SecureTradeContainer container)
+      {
+        SecureTrade trade = container.Trade;
+
+        if (trade != null && trade.From.Mobile != this && trade.To.Mobile != this)
+          return false;
+      }
+
+      return !item.Deleted && item.Map == m_Map && (item.Visible || m_AccessLevel > AccessLevel.Counselor);
+    }
+
+    public virtual bool CanSee(Mobile m)
+    {
+      if (Deleted || m.Deleted || m_Map == Map.Internal || m.m_Map == Map.Internal)
+        return false;
+
+      return this == m || m.m_Map == m_Map &&
+             (!m.Hidden || m_AccessLevel != AccessLevel.Player &&
+              (m_AccessLevel >= m.AccessLevel || m_AccessLevel >= AccessLevel.Administrator)) &&
+             (m.Alive || Core.SE && Skills.SpiritSpeak.Value >= 100.0 || !Alive ||
+              m_AccessLevel > AccessLevel.Player || m.Warmode);
+    }
+
+    public virtual bool CanBeRenamedBy(Mobile from) => from.AccessLevel >= AccessLevel.GameMaster && from.m_AccessLevel > m_AccessLevel;
+
+    public virtual void OnGuildTitleChange(string oldTitle)
+    {
+    }
+
+    public virtual void OnAfterNameChange(string oldName, string newName)
+    {
+    }
+
+    public virtual void OnGuildChange(BaseGuild oldGuild)
+    {
+    }
+
+    public virtual int SafeBody(int body)
+    {
+      int delta = -1;
+
+      for (int i = 0; delta < 0 && i < m_InvalidBodies.Length; ++i)
+        delta = m_InvalidBodies[i] - body;
+
+      return delta != 0 ? body : 0;
+    }
+
+    public void ClearProperties()
+    {
+      m_PropertyList = null;
+    }
+
+    public void InvalidateProperties()
+    {
+      if (!ObjectPropertyList.Enabled)
+        return;
+
+      if (m_Map != null && m_Map != Map.Internal && !World.Loading)
+      {
+        ObjectPropertyList oldList = m_PropertyList;
+        ClearProperties();
+
+        if (oldList?.Hash != PropertyList.Hash)
+          Delta(MobileDelta.Properties);
+      }
+      else
+        ClearProperties();
+    }
+
+    public virtual void SetLocation(Point3D newLocation, bool isTeleport)
+    {
+      if (Deleted)
+        return;
+
+      Point3D oldLocation = m_Location;
+
+      if (oldLocation == newLocation)
+        return;
+
+      m_Location = newLocation;
+      UpdateRegion();
+
+      BankBox box = FindBankNoCreate();
+
+      if (box?.Opened == true)
+        box.Close();
+
+      m_NetState?.ValidateAllTrades();
+
+      m_Map?.OnMove(oldLocation, this);
+
+      if (isTeleport && m_NetState != null && (!m_NetState.HighSeas || !NoMoveHS))
+      {
+        m_NetState.Sequence = 0;
+
+        Packets.SendMobileUpdate(m_NetState, this);
+
+        ClearFastwalkStack();
+      }
+
+      Map map = m_Map;
+
+      if (map != null)
+      {
+        // First, send a remove message to everyone who can no longer see us. (inOldRange && !inNewRange)
+
+        IPooledEnumerable<NetState> eable = map.GetClientsInRange(oldLocation);
+
+        foreach (NetState ns in eable)
+          if (ns != m_NetState && !Utility.InUpdateRange(newLocation, ns.Mobile.Location))
+            Packets.SendRemoveEntity(ns, Serial);
+
+        eable.Free();
+
+        NetState ourState = m_NetState;
+
+        // Check to see if we are attached to a client
+        if (ourState != null)
+        {
+          IPooledEnumerable<IEntity> eeable = map.GetObjectsInRange(newLocation, Core.GlobalMaxUpdateRange);
+
+          // We are attached to a client, so it's a bit more complex. We need to send new items and people to ourself, and ourself to other clients
+
+          foreach (IEntity o in eeable)
+            if (o is Item item)
+            {
+              int range = item.GetUpdateRange(this);
+              Point3D loc = item.Location;
+
+              if (!Utility.InRange(oldLocation, loc, range) && Utility.InRange(newLocation, loc, range) &&
+                  CanSee(item))
+                item.SendInfoTo(ourState);
+            }
+            else if (o != this && o is Mobile m)
+            {
+              if (!Utility.InUpdateRange(newLocation, m.m_Location))
+                continue;
+
+              bool inOldRange = Utility.InUpdateRange(oldLocation, m.m_Location);
+
+              if (m.NetState != null &&
+                  (isTeleport && (!m.m_NetState.HighSeas || !NoMoveHS) || !inOldRange) && m.CanSee(this))
+              {
+                Packets.SendMobileIncoming(m.m_NetState, m, this);
+
+                if (m.m_NetState.StygianAbyss)
+                {
+                  Packets.SendHealthbarPoison(m.m_NetState, this);
+                  Packets.SendHealthbarYellow(m.m_NetState, this);
+                }
+
+                if (IsDeadBondedPet)
+                  Packets.SendBondStatus(NetState, Serial, true);
+
+                if (ObjectPropertyList.Enabled)
+                  PropertyList.Send(m.NetState);
+              }
+
+              if (inOldRange || !CanSee(m))
+                continue;
+
+              Packets.SendMobileIncoming(ourState, this, m);
+
+              if (ourState.StygianAbyss)
+              {
+                Packets.SendHealthbarPoison(ourState, m);
+                Packets.SendHealthbarYellow(ourState, m);
+              }
+
+              if (m.IsDeadBondedPet)
+                Packets.SendBondStatus(ourState, Serial, true);
+
+              if (ObjectPropertyList.Enabled)
+                m.PropertyList.Send(ourState);
+            }
+
+          eeable.Free();
+        }
+        else
+        {
+          eable = map.GetClientsInRange(newLocation);
+
+          // We're not attached to a client, so simply send an Incoming
+          foreach (NetState ns in eable)
+            if ((isTeleport && (!ns.HighSeas || !NoMoveHS) ||
+                 !Utility.InUpdateRange(oldLocation, ns.Mobile.Location)) && ns.Mobile.CanSee(this))
+            {
+              Packets.SendMobileIncoming(ns, ns.Mobile, this);
+
+              if (ns.StygianAbyss)
+              {
+                Packets.SendHealthbarPoison(ns, this);
+                Packets.SendHealthbarYellow(ns, this);
+              }
+
+              if (IsDeadBondedPet)
+                Packets.SendBondStatus(ns, Serial, true);
+
+              if (ObjectPropertyList.Enabled)
+                PropertyList.Send(ns);
+            }
+
+          eable.Free();
+        }
+      }
+
+      OnLocationChange(oldLocation);
+
+      Region.OnLocationChanged(this, oldLocation);
+    }
+
+    /// <summary>
+    ///   Overridable. Virtual event invoked when <see cref="Location" /> changes.
+    /// </summary>
+    protected virtual void OnLocationChange(Point3D oldLocation)
+    {
+    }
+
+    public bool HasFreeHand() => FindItemOnLayer(Layer.TwoHanded) == null;
+
+    public virtual IWeapon GetDefaultWeapon() => DefaultWeapon;
+
+    public BankBox FindBankNoCreate()
+    {
+      if (m_BankBox?.Deleted != false || m_BankBox.Parent != this)
+        m_BankBox = FindItemOnLayer(Layer.Bank) as BankBox;
+
+      return m_BankBox;
+    }
+
+    public Item FindItemOnLayer(Layer layer)
+    {
+      List<Item> eq = Items;
+      int count = eq.Count;
+
+      for (int i = 0; i < count; ++i)
+      {
+        Item item = eq[i];
+
+        if (!item.Deleted && item.Layer == layer) return item;
+      }
+
+      return null;
+    }
+
+    public void SendIncomingPacket()
+    {
+      if (m_Map == null)
+        return;
+
+      IPooledEnumerable<NetState> eable = m_Map.GetClientsInRange(m_Location);
+
+      foreach (NetState state in eable)
+        if (state.Mobile.CanSee(this))
+        {
+          Packets.SendMobileIncoming(state, state.Mobile, this);
+
+          if (state.StygianAbyss)
+          {
+            if (m_Poison != null)
+              Packets.SendHealthbarPoison(state, this);
+
+            if (m_Blessed || m_YellowHealthbar)
+              Packets.SendHealthbarYellow(state, this);
+          }
+
+          if (IsDeadBondedPet)
+            Packets.SendBondStatus(state, Serial, true);
+
+          if (ObjectPropertyList.Enabled)
+            PropertyList.Send(state);
+        }
+
+      eable.Free();
+    }
+
+    public bool PlaceInBackpack(Item item) =>
+      !item.Deleted && Backpack?.TryDropItem(this, item, false) == true;
+
+    public bool AddToBackpack(Item item)
+    {
+      if (item.Deleted)
+        return false;
+
+      if (PlaceInBackpack(item))
+        return true;
+
+      Point3D loc = m_Location;
+      Map map = m_Map;
+
+      if ((map == null || map == Map.Internal) && LogoutMap != null)
+      {
+        loc = LogoutLocation;
+        map = LogoutMap;
+      }
+
+      item.MoveToWorld(loc, map);
+      return false;
+    }
+
+    public virtual bool CheckLift(Mobile from, Item item, ref LRReason reject) => true;
+
+    public virtual bool CheckNonlocalLift(Mobile from, Item item) =>
+      from == this || from.AccessLevel > AccessLevel && from.AccessLevel >= AccessLevel.GameMaster;
+
+    public virtual bool CheckTrade(Mobile to, Item item, SecureTradeContainer cont, bool message, bool checkItems,
+      int plusItems, int plusWeight) => true;
+
+    public virtual bool OpenTrade(Mobile from, Item offer = null)
+    {
+      if (!from.Player || !Player || !from.Alive || !Alive) return false;
+
+      NetState ourState = m_NetState;
+      NetState theirState = from.m_NetState;
+
+      if (ourState == null || theirState == null) return false;
+
+      SecureTradeContainer cont = theirState.FindTradeContainer(this);
+
+      if (!from.CheckTrade(this, offer, cont, true, true, 0, 0)) return false;
+
+      cont ??= theirState.AddTrade(ourState);
+
+      if (offer != null) cont.DropItem(offer);
+
+      return true;
+    }
+
+    /// <summary>
+    ///   Overridable. Event invoked when a Mobile (<paramref name="from" />) drops an
+    ///   <see cref="Item">
+    ///     <paramref name="dropped" />
+    ///   </see>
+    ///   onto the Mobile.
+    /// </summary>
+    public virtual bool OnDragDrop(Mobile from, Item dropped)
+    {
+      if (from == this)
+      {
+        Container pack = Backpack;
+        return pack != null && dropped.DropToItem(from, pack, new Point3D(-1, -1, 0));
+      }
+
+      return from.InRange(Location, 2) && OpenTrade(from, dropped);
+    }
+
+    public virtual bool CheckEquip(Item item)
+    {
+      for (int i = 0; i < Items.Count; ++i)
+        if (Items[i].CheckConflictingLayer(this, item, item.Layer) ||
+            item.CheckConflictingLayer(this, Items[i], Items[i].Layer))
+          return false;
+
+      return true;
+    }
+
+    /// <summary>
+    ///   Overridable. Virtual event invoked when the Mobile attempts to wear <paramref name="item" />.
+    /// </summary>
+    /// <returns>True if the request is accepted, false if otherwise.</returns>
+    public virtual bool OnEquip(Item item)
+    {
+      // For some reason OSI allows equipping quest items, but they are unmarked in the process
+      if (item.QuestItem)
+      {
+        item.QuestItem = false;
+        SendLocalizedMessage(
+          1074769); // An item must be in your backpack (and not in a container within) to be toggled as a quest item.
+      }
+
+      return true;
+    }
+
+    /// <summary>
+    ///   Overridable. Virtual event invoked when the Mobile attempts to lift <paramref name="item" />.
+    /// </summary>
+    /// <returns>True if the lift is allowed, false if otherwise.</returns>
+    /// <example>
+    ///   The following example demonstrates usage. It will disallow any attempts to pick up a pick axe if the Mobile does not have
+    ///   enough strength.
+    ///   <code>
+    ///   public override bool OnDragLift( Item item )
+    ///   {
+    ///  		if ( item is Pickaxe &amp;&amp; this.Str &lt; 60 )
+    ///  		{
+    ///  			SendMessage( "That is too heavy for you to lift." );
+    ///  			return false;
+    ///  		}
+    ///
+    ///  		return base.OnDragLift( item );
+    ///   }</code>
+    /// </example>
+    public virtual bool OnDragLift(Item item)
+    {
+      return true;
+    }
+
+    /// <summary>
+    ///   Overridable. Virtual event invoked when the Mobile attempts to drop <paramref name="item" /> into a
+    ///   <see cref="Container">
+    ///     <paramref name="container" />
+    ///   </see>
+    ///   .
+    /// </summary>
+    /// <returns>True if the drop is allowed, false if otherwise.</returns>
+    public virtual bool OnDroppedItemInto(Item item, Container container, Point3D loc)
+    {
+      return true;
+    }
+
+    /// <summary>
+    ///   Overridable. Virtual event invoked when the Mobile attempts to drop <paramref name="item" /> directly onto another
+    ///   <see cref="Item" />, <paramref name="target" />. This is the case of stacking items.
+    /// </summary>
+    /// <returns>True if the drop is allowed, false if otherwise.</returns>
+    public virtual bool OnDroppedItemOnto(Item item, Item target)
+    {
+      return true;
+    }
+
+    /// <summary>
+    ///   Overridable. Virtual event invoked when the Mobile attempts to drop <paramref name="item" /> into another
+    ///   <see cref="Item" />, <paramref name="target" />. The target item is most likely a <see cref="Container" />.
+    /// </summary>
+    /// <returns>True if the drop is allowed, false if otherwise.</returns>
+    public virtual bool OnDroppedItemToItem(Item item, Item target, Point3D loc)
+    {
+      return true;
+    }
+
+    /// <summary>
+    ///   Overridable. Virtual event invoked when the Mobile attempts to give <paramref name="item" /> to a Mobile (
+    ///   <paramref name="target" />).
+    /// </summary>
+    /// <returns>True if the drop is allowed, false if otherwise.</returns>
+    public virtual bool OnDroppedItemToMobile(Item item, Mobile target)
+    {
+      return true;
+    }
+
+    /// <summary>
+    ///   Overridable. Virtual event invoked when the Mobile attempts to drop <paramref name="item" /> to the world at a
+    ///   <see cref="Point3D">
+    ///     <paramref name="location" />
+    ///   </see>
+    ///   .
+    /// </summary>
+    /// <returns>True if the drop is allowed, false if otherwise.</returns>
+    public virtual bool OnDroppedItemToWorld(Item item, Point3D location)
+    {
+      return true;
+    }
+
+    /// <summary>
+    ///   Overridable. Virtual event when <paramref name="from" /> successfully uses <paramref name="item" /> while it's on this
+    ///   Mobile.
+    ///   <seealso cref="Item.OnItemUsed" />
+    /// </summary>
+    public virtual void OnItemUsed(Mobile from, Item item)
+    {
+    }
+
+    public virtual bool CheckNonlocalDrop(Mobile from, Item item, Item target) =>
+      from == this || from.AccessLevel > AccessLevel && from.AccessLevel >= AccessLevel.GameMaster;
+
+    public virtual bool CheckItemUse(Mobile from, Item item) => true;
+
+    /// <summary>
+    ///   Overridable. Virtual event invoked when <paramref name="from" /> successfully lifts <paramref name="item" /> from this
+    ///   Mobile.
+    ///   <seealso cref="Item.OnItemLifted" />
+    /// </summary>
+    public virtual void OnItemLifted(Mobile from, Item item)
+    {
+    }
+
+    public virtual bool AllowItemUse(Item item) => true;
+
+    public virtual bool AllowEquipFrom(Mobile mob) => mob == this || mob.AccessLevel >= AccessLevel.GameMaster && mob.AccessLevel > AccessLevel;
+
+    public virtual bool EquipItem(Item item)
+    {
+      if (item?.Deleted != false || !item.CanEquip(this))
+        return false;
+
+      if (CheckEquip(item) && OnEquip(item) && item.OnEquip(this))
+      {
+        if (m_Spell?.OnCasterEquipping(item) == false)
+          return false;
+
+        //if ( m_Spell != null && m_Spell.State == SpellState.Casting )
+        //	m_Spell.Disturb( DisturbType.EquipRequest );
+
+        AddItem(item);
+        return true;
+      }
+
+      return false;
+    }
+
+    public void DefaultMobileInit()
+    {
+      m_StatCap = 225;
+      m_FollowersMax = 5;
+      Skills = new Skills(this);
+      Items = new List<Item>();
+      StatMods = new List<StatMod>();
+      SkillMods = new List<SkillMod>();
+      Map = Map.Internal;
+      AutoPageNotify = true;
+      Aggressors = new List<AggressorInfo>();
+      Aggressed = new List<AggressorInfo>();
+      Virtues = new VirtueInfo();
+      Stabled = new List<Mobile>();
+      DamageEntries = new List<DamageEntry>();
+
+      NextSkillTime = Core.TickCount;
+      CreationTime = DateTime.UtcNow;
+    }
+
+    public virtual void Delta(MobileDelta flag)
+    {
+      if (m_Map == null || m_Map == Map.Internal || Deleted)
+        return;
+
+      m_DeltaFlags |= flag;
+
+      if (!m_InDeltaQueue)
+      {
+        m_InDeltaQueue = true;
+
+        if (_processing)
+        {
+          m_DeltaQueueR.Enqueue(this);
+
+          try
+          {
+            using StreamWriter op = new StreamWriter("delta-recursion.log", true);
+            op.WriteLine("# {0}", DateTime.UtcNow);
+            op.WriteLine(new StackTrace());
+            op.WriteLine();
+          }
+          catch
+          {
+            // ignored
+          }
+        }
+        else
+          m_DeltaQueue.Enqueue(this);
+      }
+
+      Core.Set();
+    }
+
+    public static void ProcessDeltaQueue()
+    {
+      _processing = true;
+
+      if (m_DeltaQueue.Count >= 512)
+      {
+        ConcurrentQueue<Mobile> queue = new ConcurrentQueue<Mobile>();
+        queue = Interlocked.Exchange(ref m_DeltaQueue, queue);
+        do
+        {
+          Parallel.For(0, queue.Count,
+            _ =>
+            {
+              if (queue.TryDequeue(out Mobile m))
+                m.ProcessDelta();
+            });
+        } while (queue.Count > 0);
+      }
+      else
+        while (m_DeltaQueue.TryDequeue(out Mobile m))
+          m.ProcessDelta();
+
+      _processing = false;
+
+      while (m_DeltaQueueR.TryDequeue(out Mobile m))
+        m.ProcessDelta();
+    }
+
+    public virtual void OnKillsChange(int oldValue)
+    {
+    }
+
+    public bool CheckAlive(bool message = true)
+    {
+      if (Alive)
+        return true;
+
+      if (message)
+        LocalOverheadMessage(MessageType.Regular, 0x3B2, 1019048); // I am dead and cannot do that.
+
+      return false;
+    }
+
+    public void LaunchBrowser(string url)
+    {
+      m_NetState?.LaunchBrowser(url);
+    }
+
+    public void InitStats(int str, int dex, int intel)
+    {
+      m_Str = str;
+      m_Dex = dex;
+      m_Int = intel;
+
+      Hits = HitsMax;
+      Stam = StamMax;
+      Mana = ManaMax;
+
+      Delta(MobileDelta.Stat | MobileDelta.Hits | MobileDelta.Stam | MobileDelta.Mana);
+    }
+
+    public virtual void DisplayPaperdollTo(Mobile to)
+    {
+      EventSink.InvokePaperdollRequest(new PaperdollRequestEventArgs(to, this));
+    }
+
+    /// <summary>
+    ///   Overridable. Event invoked when the Mobile requests to open his own paperdoll via the 'Open Paperdoll' macro.
+    /// </summary>
+    public virtual void OnPaperdollRequest()
+    {
+      if (CanPaperdollBeOpenedBy(this))
+        DisplayPaperdollTo(this);
+    }
+
+    /// <summary>
+    ///   Overridable. Event invoked when <paramref name="from" /> wants to see this Mobile's stats.
+    /// </summary>
+    /// <param name="from"></param>
+    public virtual void OnStatsQuery(Mobile from)
+    {
+      if (from.Map == Map && Utility.InUpdateRange(this, from) && from.CanSee(this))
+        Packets.SendMobileStatus(from.NetState, from, this, m_NetState);
+
+      if (from == this)
+        Packets.SendStatLockInfo(m_NetState, this);
+
+      if (Party is IParty ip)
+        ip.OnStatsQuery(from, this);
+    }
+
+    /// <summary>
+    ///   Overridable. Event invoked when <paramref name="from" /> wants to see this Mobile's skills.
+    /// </summary>
+    public virtual void OnSkillsQuery(Mobile from)
+    {
+      if (from == this)
+        Packets.SendSkillsUpdate(m_NetState, Skills);
+    }
+
+    /// <summary>
+    ///   Overridable. Virtual event invoked when <see cref="Region" /> changes.
+    /// </summary>
+    public virtual void OnRegionChange(Region Old, Region New)
+    {
+    }
+
+    /// <summary>
+    ///   Overridable. Event invoked when the Mobile is single clicked.
+    /// </summary>
+    public virtual void OnSingleClick(Mobile from)
+    {
+      if (Deleted ||
+          AccessLevel == AccessLevel.Player && DisableHiddenSelfClick && Hidden && from == this)
+        return;
+
+      if (GuildClickMessage)
+      {
+        BaseGuild guild = m_Guild;
+
+        if (guild != null && (m_DisplayGuildTitle || m_Player && guild.Type != GuildType.Regular))
+        {
+          string title = GuildTitle?.Trim() ?? "";
+          string type;
+
+          if (guild.Type >= 0 && (int)guild.Type < m_GuildTypes.Length)
+            type = m_GuildTypes[(int)guild.Type];
+          else
+            type = "";
+
+          string text = string.Format(title.Length <= 0 ? "[{1}]{2}" : "[{0}, {1}]{2}", title, guild.Abbreviation,
+            type);
+
+          PrivateOverheadMessage(MessageType.Regular, SpeechHue, true, text, from.NetState);
+        }
+      }
+
+      int hue;
+
+      if (NameHue != -1)
+        hue = NameHue;
+      else if (AccessLevel > AccessLevel.Player)
+        hue = 11;
+      else
+        hue = Notoriety.GetHue(Notoriety.Compute(from, this));
+
+      string name = Name ?? string.Empty;
+
+      string prefix = "";
+
+      if (ShowFameTitle && (m_Player || m_Body.IsHuman) && m_Fame >= 10000)
+        prefix = m_Female ? "Lady" : "Lord";
+
+      string suffix = "";
+
+      if (ClickTitle && !string.IsNullOrEmpty(Title))
+        suffix = Title;
+
+      suffix = ApplyNameSuffix(suffix);
+
+      string val;
+
+      if (prefix.Length > 0 && suffix.Length > 0)
+        val = $"{prefix} {name} {suffix}";
+      else if (prefix.Length > 0)
+        val = $"{prefix} {name}";
+      else if (suffix.Length > 0)
+        val = $"{name} {suffix}";
+      else
+        val = name;
+
+      PrivateOverheadMessage(MessageType.Label, hue, AsciiClickMessage, val, from.NetState);
+    }
+
+    public bool CheckSkill(SkillName skill, double minSkill, double maxSkill) =>
+      SkillCheckLocationHandler?.Invoke(this, skill, minSkill, maxSkill) == true;
+
+    public bool CheckSkill(SkillName skill, double chance) =>
+      SkillCheckDirectLocationHandler?.Invoke(this, skill, chance) == true;
+
+    public bool CheckTargetSkill(SkillName skill, object target, double minSkill, double maxSkill) =>
+      SkillCheckTargetHandler?.Invoke(this, skill, target, minSkill, maxSkill) == true;
+
+    public bool CheckTargetSkill(SkillName skill, object target, double chance) =>
+      SkillCheckDirectTargetHandler?.Invoke(this, skill, target, chance) == true;
+
+    public virtual void DisruptiveAction()
+    {
+      if (Meditating)
+      {
+        Meditating = false;
+        SendLocalizedMessage(500134); // You stop meditating.
+      }
+    }
+
+    /// <summary>
+    ///   Overridable. Virtual event invoked when the sector this Mobile is in gets <see cref="Sector.Activate">activated</see>.
+    /// </summary>
+    public virtual void OnSectorActivate()
+    {
+    }
+
+    /// <summary>
+    ///   Overridable. Virtual event invoked when the sector this Mobile is in gets <see cref="Sector.Deactivate">deactivated</see>.
+    /// </summary>
+    public virtual void OnSectorDeactivate()
+    {
+    }
+
+    private class MovementRecord
+    {
+      private static Queue<MovementRecord> m_InstancePool = new Queue<MovementRecord>();
+      public long m_End;
+
+      private MovementRecord(long end) => m_End = end;
+
+      public static MovementRecord NewInstance(long end)
+      {
+        MovementRecord r;
+
+        if (m_InstancePool.Count > 0)
+        {
+          r = m_InstancePool.Dequeue();
+
+          r.m_End = end;
+        }
+        else
+        {
+          r = new MovementRecord(end);
+        }
+
+        return r;
+      }
+
+      public bool Expired()
+      {
+        bool v = Core.TickCount - m_End >= 0;
+
+        if (v)
+          m_InstancePool.Enqueue(this);
+
+        return v;
+      }
+    }
+
+    private class WarmodeTimer : Timer
+    {
+      private Mobile m_Mobile;
+
+      public WarmodeTimer(Mobile m, bool value)
+        : base(WarmodeSpamDelay)
+      {
+        m_Mobile = m;
+        Value = value;
+      }
+
+      public bool Value{ get; set; }
+
+      protected override void OnTick()
+      {
+        m_Mobile.Warmode = Value;
+        m_Mobile.m_WarmodeChanges = 0;
+
+        m_Mobile.m_WarmodeTimer = null;
+      }
+    }
+
+    private class SimpleTarget : Target
+    {
+      private TargetCallback m_Callback;
+
+      public SimpleTarget(int range, TargetFlags flags, bool allowGround, TargetCallback callback)
+        : base(range, allowGround, flags) =>
+        m_Callback = callback;
+
+      protected override void OnTarget(Mobile from, object targeted)
+      {
+        m_Callback?.Invoke(from, targeted);
+      }
+    }
+
+    private class SimpleStateTarget<T> : Target
+    {
+      private TargetStateCallback<T> m_Callback;
+      private T m_State;
+
+      public SimpleStateTarget(int range, TargetFlags flags, bool allowGround, TargetStateCallback<T> callback,
+        T state)
+        : base(range, allowGround, flags)
+      {
+        m_Callback = callback;
+        m_State = state;
+      }
+
+      protected override void OnTarget(Mobile from, object targeted)
+      {
+        m_Callback?.Invoke(from, targeted, m_State);
+      }
+    }
+
+    private class AutoManifestTimer : Timer
+    {
+      private Mobile m_Mobile;
+
+      public AutoManifestTimer(Mobile m, TimeSpan delay)
+        : base(delay) =>
+        m_Mobile = m;
+
+      protected override void OnTick()
+      {
+        if (!m_Mobile.Alive)
+          m_Mobile.Warmode = false;
+      }
+    }
+
+    private class LocationComparer : IComparer<IEntity>
+    {
+      private static LocationComparer m_Instance;
+
+      public LocationComparer(IEntity relativeTo) => RelativeTo = relativeTo;
+
+      public IEntity RelativeTo{ get; set; }
+
+      public int Compare(IEntity x, IEntity y) => GetDistance(x) - GetDistance(y);
+
+      public static LocationComparer GetInstance(IEntity relativeTo)
+      {
+        if (m_Instance == null)
+          m_Instance = new LocationComparer(relativeTo);
+        else
+          m_Instance.RelativeTo = relativeTo;
+
+        return m_Instance;
+      }
+
+      private int GetDistance(IEntity p)
+      {
+        int x = RelativeTo.X - p.X;
+        int y = RelativeTo.Y - p.Y;
+        int z = RelativeTo.Z - p.Z;
+
+        x *= 11;
+        y *= 11;
+
+        return x * x + y * y + z * z;
+      }
+    }
+
+    int IComparable<IEntity>.CompareTo(IEntity other) => other == null ? -1 : Serial.CompareTo(other.Serial);
+
+    public int CompareTo(Mobile other) => other == null ? -1 : Serial.CompareTo(other.Serial);
+
+    #region Handlers
+
+    public static AllowBeneficialHandler AllowBeneficialHandler{ get; set; }
+
+    public static AllowHarmfulHandler AllowHarmfulHandler{ get; set; }
+
+    public static SkillCheckTargetHandler SkillCheckTargetHandler{ get; set; }
+
+    public static SkillCheckLocationHandler SkillCheckLocationHandler{ get; set; }
+
+    public static SkillCheckDirectTargetHandler SkillCheckDirectTargetHandler{ get; set; }
+
+    public static SkillCheckDirectLocationHandler SkillCheckDirectLocationHandler{ get; set; }
+
+    public static AOSStatusHandler AOSStatusHandler{ get; set; }
+
+    #endregion
+
+    #region Regeneration
+
+    public static RegenRateHandler HitsRegenRateHandler{ get; set; }
+
+    public static TimeSpan DefaultHitsRate{ get; set; }
+
+    public static RegenRateHandler StamRegenRateHandler{ get; set; }
+
+    public static TimeSpan DefaultStamRate{ get; set; }
+
+    public static RegenRateHandler ManaRegenRateHandler{ get; set; }
+
+    public static TimeSpan DefaultManaRate{ get; set; }
+
+    public static TimeSpan GetHitsRegenRate(Mobile m)
+    {
+      if (HitsRegenRateHandler == null)
+        return DefaultHitsRate;
+      return HitsRegenRateHandler(m);
+    }
+
+    public static TimeSpan GetStamRegenRate(Mobile m)
+    {
+      if (StamRegenRateHandler == null)
+        return DefaultStamRate;
+      return StamRegenRateHandler(m);
+    }
+
+    public static TimeSpan GetManaRegenRate(Mobile m)
+    {
+      if (ManaRegenRateHandler == null)
+        return DefaultManaRate;
+      return ManaRegenRateHandler(m);
+    }
+
+    #endregion
+
+    #region Var declarations
+
+    private Map m_Map;
+    private Point3D m_Location;
+    private Direction m_Direction;
+    private Body m_Body;
+    private int m_Hue;
+    private Poison m_Poison;
+    private BaseGuild m_Guild;
+    private string m_GuildTitle;
+    private bool m_Criminal;
+    private string m_Name;
+    private int m_Kills, m_ShortTermMurders;
+    private string m_Language;
+    private NetState m_NetState;
+    private bool m_Female, m_Warmode, m_Hidden, m_Blessed, m_Flying;
+    private int m_StatCap;
+    private int m_Str, m_Dex, m_Int;
+    private int m_Hits, m_Stam, m_Mana;
+    private int m_Fame, m_Karma;
+    private AccessLevel m_AccessLevel;
+    private bool m_Player;
+    private string m_Title;
+    private int m_LightLevel;
+    private int m_TotalGold, m_TotalItems, m_TotalWeight;
+    private ISpell m_Spell;
+    private Target m_Target;
+    private Prompt m_Prompt;
+    private ContextMenu m_ContextMenu;
+    private Mobile m_Combatant;
+    private bool m_CanHearGhosts;
+    private int m_TithingPoints;
+    private bool m_DisplayGuildTitle;
+    private Timer m_ExpireCombatant;
+    private Timer m_ExpireCriminal;
+    private Timer m_ExpireAggrTimer;
+    private Timer m_LogoutTimer;
+    private Timer m_CombatTimer;
+    private Timer m_ManaTimer, m_HitsTimer, m_StamTimer;
+    private bool m_Paralyzed;
+    private ParalyzedTimer m_ParaTimer;
+    private bool m_Frozen;
+    private FrozenTimer m_FrozenTimer;
+    private int m_Hunger;
+    private Region m_Region;
+    private int m_VirtualArmor;
+    private int m_Followers, m_FollowersMax;
+    private List<object> _actions;
+    private Queue<MovementRecord> m_MoveRecords;
+    private int m_WarmodeChanges;
+    private DateTime m_NextWarmodeChange;
+    private WarmodeTimer m_WarmodeTimer;
+    private int m_VirtualArmorMod;
+    private Body m_BodyMod;
+    private Race m_Race;
+
+    #endregion
+
+    #region Timers
+
+    private class ManaTimer : Timer
+    {
+      private Mobile m_Owner;
+
+      public ManaTimer(Mobile m)
+        : base(GetManaRegenRate(m), GetManaRegenRate(m))
+      {
+        Priority = TimerPriority.FiftyMS;
+        m_Owner = m;
+      }
+
+      protected override void OnTick()
+      {
+        if (m_Owner.CanRegenMana) // m_Owner.Alive )
+          m_Owner.Mana++;
+
+        Delay = Interval = GetManaRegenRate(m_Owner);
+      }
+    }
+
+    private class HitsTimer : Timer
+    {
+      private Mobile m_Owner;
+
+      public HitsTimer(Mobile m)
+        : base(GetHitsRegenRate(m), GetHitsRegenRate(m))
+      {
+        Priority = TimerPriority.FiftyMS;
+        m_Owner = m;
+      }
+
+      protected override void OnTick()
+      {
+        if (m_Owner.CanRegenHits) // m_Owner.Alive && !m_Owner.Poisoned )
+          m_Owner.Hits++;
+
+        Delay = Interval = GetHitsRegenRate(m_Owner);
+      }
+    }
+
+    private class StamTimer : Timer
+    {
+      private Mobile m_Owner;
+
+      public StamTimer(Mobile m)
+        : base(GetStamRegenRate(m), GetStamRegenRate(m))
+      {
+        Priority = TimerPriority.FiftyMS;
+        m_Owner = m;
+      }
+
+      protected override void OnTick()
+      {
+        if (m_Owner.CanRegenStam) // m_Owner.Alive )
+          m_Owner.Stam++;
+
+        Delay = Interval = GetStamRegenRate(m_Owner);
+      }
+    }
+
+    private class LogoutTimer : Timer
+    {
+      private Mobile m_Mobile;
+
+      public LogoutTimer(Mobile m)
+        : base(TimeSpan.FromDays(1.0))
+      {
+        Priority = TimerPriority.OneSecond;
+        m_Mobile = m;
+      }
+
+      protected override void OnTick()
+      {
+        if (m_Mobile.m_Map != Map.Internal)
+        {
+          EventSink.InvokeLogout(new LogoutEventArgs(m_Mobile));
+
+          m_Mobile.LogoutLocation = m_Mobile.m_Location;
+          m_Mobile.LogoutMap = m_Mobile.m_Map;
+
+          m_Mobile.Internalize();
+        }
+      }
+    }
+
+    private class ParalyzedTimer : Timer
+    {
+      private Mobile m_Mobile;
+
+      public ParalyzedTimer(Mobile m, TimeSpan duration)
+        : base(duration)
+      {
+        Priority = TimerPriority.TwentyFiveMS;
+        m_Mobile = m;
+      }
+
+      protected override void OnTick()
+      {
+        m_Mobile.Paralyzed = false;
+      }
+    }
+
+    private class FrozenTimer : Timer
+    {
+      private Mobile m_Mobile;
+
+      public FrozenTimer(Mobile m, TimeSpan duration)
+        : base(duration)
+      {
+        Priority = TimerPriority.TwentyFiveMS;
+        m_Mobile = m;
+      }
+
+      protected override void OnTick()
+      {
+        m_Mobile.Frozen = false;
+      }
+    }
+
+    private class CombatTimer : Timer
+    {
+      private Mobile m_Mobile;
+
+      public CombatTimer(Mobile m) : base(TimeSpan.FromSeconds(0.0), TimeSpan.FromSeconds(0.01))
+      {
+        m_Mobile = m;
+
+        if (!m_Mobile.m_Player && m_Mobile.m_Dex <= 100)
+          Priority = TimerPriority.FiftyMS;
+      }
+
+      protected override void OnTick()
+      {
+        if (Core.TickCount - m_Mobile.NextCombatTime < 0)
+          return;
+
+        Mobile combatant = m_Mobile.Combatant;
+
+        // If no combatant, wrong map, one of us is a ghost, or cannot see, or deleted, then stop combat
+        if (combatant?.Deleted != false || m_Mobile.Deleted || combatant.m_Map != m_Mobile.m_Map ||
+            !combatant.Alive || !m_Mobile.Alive || !m_Mobile.CanSee(combatant) || combatant.IsDeadBondedPet ||
+            m_Mobile.IsDeadBondedPet)
+        {
+          m_Mobile.Combatant = null;
+          return;
+        }
+
+        IWeapon weapon = m_Mobile.Weapon;
+
+        if (!m_Mobile.InRange(combatant, weapon.MaxRange))
+          return;
+
+        if (m_Mobile.InLOS(combatant))
+        {
+          weapon.OnBeforeSwing(m_Mobile,
+            combatant); //OnBeforeSwing for checking in regards to being hidden and whatnot
+          m_Mobile.RevealingAction();
+          m_Mobile.NextCombatTime =
+            Core.TickCount + (int)weapon.OnSwing(m_Mobile, combatant).TotalMilliseconds;
+        }
+      }
+    }
+
+    private class ExpireCombatantTimer : Timer
+    {
+      private Mobile m_Mobile;
+
+      public ExpireCombatantTimer(Mobile m)
+        : base(TimeSpan.FromMinutes(1.0))
+      {
+        Priority = TimerPriority.FiveSeconds;
+        m_Mobile = m;
+      }
+
+      protected override void OnTick()
+      {
+        m_Mobile.Combatant = null;
+      }
+    }
+
+    public static TimeSpan ExpireCriminalDelay{ get; set; } = TimeSpan.FromMinutes(2.0);
+
+    private class ExpireCriminalTimer : Timer
+    {
+      private Mobile m_Mobile;
+
+      public ExpireCriminalTimer(Mobile m)
+        : base(ExpireCriminalDelay)
+      {
+        Priority = TimerPriority.FiveSeconds;
+        m_Mobile = m;
+      }
+
+      protected override void OnTick()
+      {
+        m_Mobile.Criminal = false;
+      }
+    }
+
+    private class ExpireAggressorsTimer : Timer
+    {
+      private Mobile m_Mobile;
+
+      public ExpireAggressorsTimer(Mobile m)
+        : base(TimeSpan.FromSeconds(5.0), TimeSpan.FromSeconds(5.0))
+      {
+        m_Mobile = m;
+        Priority = TimerPriority.FiveSeconds;
+      }
+
+      protected override void OnTick()
+      {
+        if (m_Mobile.Deleted || m_Mobile.Aggressors.Count == 0 && m_Mobile.Aggressed.Count == 0)
+          m_Mobile.StopAggrExpire();
+        else
+          m_Mobile.CheckAggrExpire();
+      }
+    }
+
+    #endregion
+
+    #region Prompts
+
+    private class SimplePrompt : Prompt
+    {
+      private PromptCallback m_Callback;
+      private bool m_CallbackHandlesCancel;
+      private PromptCallback m_CancelCallback;
+
+      public SimplePrompt(PromptCallback callback, PromptCallback cancelCallback)
+      {
+        m_Callback = callback;
+        m_CancelCallback = cancelCallback;
+      }
+
+      public SimplePrompt(PromptCallback callback, bool callbackHandlesCancel = false)
+      {
+        m_Callback = callback;
+        m_CallbackHandlesCancel = callbackHandlesCancel;
+      }
+
+      public override void OnResponse(Mobile from, string text)
+      {
+        m_Callback?.Invoke(from, text);
+      }
+
+      public override void OnCancel(Mobile from)
+      {
+        if (m_CallbackHandlesCancel && m_Callback != null)
+          m_Callback(from, "");
+        else
+          m_CancelCallback?.Invoke(from, "");
+      }
+    }
+
+    public Prompt BeginPrompt(PromptCallback callback, PromptCallback cancelCallback)
+    {
+      return Prompt = new SimplePrompt(callback, cancelCallback);
+    }
+
+    public Prompt BeginPrompt(PromptCallback callback, bool callbackHandlesCancel = false)
+    {
+      return Prompt = new SimplePrompt(callback, callbackHandlesCancel);
+    }
+
+    private class SimpleStatePrompt<T> : Prompt
+    {
+      private PromptStateCallback<T> m_Callback;
+      private PromptStateCallback<T> m_CancelCallback;
+
+      private T m_State;
+
+      public SimpleStatePrompt(PromptStateCallback<T> callback, PromptStateCallback<T> cancelCallback, T state)
+      {
+        m_Callback = callback;
+        m_CancelCallback = cancelCallback;
+        m_State = state;
+      }
+
+      public SimpleStatePrompt(PromptStateCallback<T> callback, bool callbackHandlesCancel, T state)
+      {
+        m_Callback = callback;
+        m_State = state;
+        m_CancelCallback = callbackHandlesCancel ? callback : null;
+      }
+
+      public SimpleStatePrompt(PromptStateCallback<T> callback, T state) : this(callback, false, state)
+      {
+      }
+
+      public override void OnResponse(Mobile from, string text)
+      {
+        m_Callback?.Invoke(from, text, m_State);
+      }
+
+      public override void OnCancel(Mobile from)
+      {
+        m_CancelCallback?.Invoke(from, "", m_State);
+      }
+    }
+
+    public Prompt BeginPrompt<T>(PromptStateCallback<T> callback, PromptStateCallback<T> cancelCallback, T state)
+    {
+      return Prompt = new SimpleStatePrompt<T>(callback, cancelCallback, state);
+    }
+
+    public Prompt BeginPrompt<T>(PromptStateCallback<T> callback, bool callbackHandlesCancel, T state)
+    {
+      return Prompt = new SimpleStatePrompt<T>(callback, callbackHandlesCancel, state);
+    }
+
+    public Prompt BeginPrompt<T>(PromptStateCallback<T> callback, T state) => BeginPrompt(callback, false, state);
+
+    public Prompt Prompt
+    {
+      get => m_Prompt;
+      set
+      {
+        Prompt oldPrompt = m_Prompt;
+        Prompt newPrompt = value;
+
+        if (oldPrompt == newPrompt)
+          return;
+
+        m_Prompt = null;
+
+        if (oldPrompt != null && newPrompt != null)
+          oldPrompt.OnCancel(this);
+
+        m_Prompt = newPrompt;
+
+        if (newPrompt != null)
+          Packets.SendUnicodePrompt(m_NetState, newPrompt.Serial);
+      }
+    }
+    #endregion
+
+    #region Get*Sound
+    public virtual int GetAngerSound()
+    {
+      if (BaseSoundID != 0)
+        return BaseSoundID;
+
+      return -1;
+    }
+
+    public virtual int GetIdleSound()
+    {
+      if (BaseSoundID != 0)
+        return BaseSoundID + 1;
+
+      return -1;
+    }
+
+    public virtual int GetAttackSound()
+    {
+      if (BaseSoundID != 0)
+        return BaseSoundID + 2;
+
+      return -1;
+    }
+
+    public virtual int GetHurtSound()
+    {
+      if (BaseSoundID != 0)
+        return BaseSoundID + 3;
+
+      return -1;
+    }
+
+    public virtual int GetDeathSound()
+    {
+      if (BaseSoundID != 0) return BaseSoundID + 4;
+
+      if (m_Body.IsHuman) return Utility.Random(m_Female ? 0x314 : 0x423, m_Female ? 4 : 5);
+      return -1;
+    }
+    #endregion
+
+    #region Get*InRange
+    public IPooledEnumerable<Item> GetItemsInRange(int range) => GetItemsInRange<Item>(range);
+
+    public IPooledEnumerable<T> GetItemsInRange<T>(int range) where T : Item =>
+      m_Map?.GetItemsInRange<T>(m_Location, range) ?? Map.NullEnumerable<T>.Instance;
+
+    public IPooledEnumerable<IEntity> GetObjectsInRange(int range) =>
+      m_Map?.GetObjectsInRange(m_Location, range) ?? Map.NullEnumerable<IEntity>.Instance;
+
+    public IPooledEnumerable<Mobile> GetMobilesInRange(int range) => GetMobilesInRange<Mobile>(range);
+
+    public IPooledEnumerable<T> GetMobilesInRange<T>(int range) where T : Mobile =>
+      m_Map?.GetMobilesInRange<T>(m_Location, range) ?? Map.NullEnumerable<T>.Instance;
+
+    public IPooledEnumerable<NetState> GetClientsInRange(int range) =>
+      m_Map.GetClientsInRange(m_Location, range) ?? Map.NullEnumerable<NetState>.Instance;
+    #endregion
+
+    #region Say/SayTo/Emote/Whisper/Yell
+    public void SayTo(Mobile to, bool ascii, string text)
+    {
+      PrivateOverheadMessage(MessageType.Regular, SpeechHue, ascii, text, to.NetState);
+    }
+
+    public void SayTo(Mobile to, string text)
+    {
+      SayTo(to, false, text);
+    }
+
+    public void SayTo(Mobile to, string format, params object[] args)
+    {
+      SayTo(to, false, string.Format(format, args));
+    }
+
+    public void SayTo(Mobile to, bool ascii, string format, params object[] args)
+    {
+      SayTo(to, ascii, string.Format(format, args));
+    }
+
+    public void SayTo(Mobile to, int number)
+    {
+      Packets.SendMessageLocalized(to?.NetState, Serial, Body, MessageType.Regular, SpeechHue, 3, number, Name);
+    }
+
+    public void SayTo(Mobile to, int number, string args)
+    {
+      Packets.SendMessageLocalized(to?.NetState, Serial, Body, MessageType.Regular, SpeechHue, 3, number, Name, args);
+    }
+
+    public void Say(bool ascii, string text)
+    {
+      PublicOverheadMessage(MessageType.Regular, SpeechHue, ascii, text);
+    }
+
+    public void Say(string text)
+    {
+      PublicOverheadMessage(MessageType.Regular, SpeechHue, false, text);
+    }
+
+    public void Say(string format, params object[] args)
+    {
+      Say(string.Format(format, args));
+    }
+
+    public void Say(int number, AffixType type, string affix, string args)
+    {
+      PublicOverheadMessage(MessageType.Regular, SpeechHue, number, type, affix, args);
+    }
+
+    public void Say(int number, string args = "")
+    {
+      PublicOverheadMessage(MessageType.Regular, SpeechHue, number, args);
+    }
+
+    public void Emote(string text)
+    {
+      PublicOverheadMessage(MessageType.Emote, EmoteHue, false, text);
+    }
+
+    public void Emote(string format, params object[] args)
+    {
+      Emote(string.Format(format, args));
+    }
+
+    public void Emote(int number, string args = "")
+    {
+      PublicOverheadMessage(MessageType.Emote, EmoteHue, number, args);
+    }
+
+    public void Whisper(string text)
+    {
+      PublicOverheadMessage(MessageType.Whisper, WhisperHue, false, text);
+    }
+
+    public void Whisper(string format, params object[] args)
+    {
+      Whisper(string.Format(format, args));
+    }
+
+    public void Whisper(int number, string args = "")
+    {
+      PublicOverheadMessage(MessageType.Whisper, WhisperHue, number, args);
+    }
+
+    public void Yell(string text)
+    {
+      PublicOverheadMessage(MessageType.Yell, YellHue, false, text);
+    }
+
+    public void Yell(string format, params object[] args)
+    {
+      Yell(string.Format(format, args));
+    }
+
+    public void Yell(int number, string args = "")
+    {
+      PublicOverheadMessage(MessageType.Yell, YellHue, number, args);
+    }
+    #endregion
+
+    #region Gumps/Menus
+    public void SendHuePicker(HuePicker p)
+    {
+      if (m_NetState != null)
+        p.SendTo(m_NetState);
+    }
+
+    public Gump FindGump<T>() where T : Gump => m_NetState?.Gumps.Find(g => g is T);
+
+    public bool CloseGump<T>() where T : Gump
+    {
+      if (m_NetState == null)
+        return false;
+
+      Gump gump = FindGump<T>();
+
+      if (gump != null)
+      {
+        Packets.SendCloseGump(m_NetState, gump.TypeID, 0);
+        m_NetState.RemoveGump(gump);
+        gump.OnServerClose(m_NetState);
+      }
+
+      return true;
+    }
+
+    public bool CloseAllGumps()
+    {
+      NetState ns = m_NetState;
+
+      if (ns == null)
+        return false;
+
+      List<Gump> gumps = new List<Gump>(ns.Gumps);
+
+      ns.ClearGumps();
+
+      foreach (Gump gump in gumps)
+      {
+        Packets.SendCloseGump(ns, gump.TypeID, 0);
+        gump.OnServerClose(ns);
+      }
+
+      return true;
+    }
+
+    public bool HasGump<T>() where T : Gump => FindGump<T>() != null;
+
+    public bool SendGump(Gump g)
+    {
+      if (m_NetState == null)
+        return false;
+
+      g.SendTo(m_NetState);
+      return true;
+    }
+
+    public bool SendMenu(IMenu m)
+    {
+      if (m_NetState == null)
+        return false;
+
+      m.SendTo(m_NetState);
+      return true;
+    }
+
+    #endregion
+
+    #region Beneficial Checks/Actions
+
+    public virtual bool CanBeBeneficial(Mobile target) => CanBeBeneficial(target, true, false);
+
+    public virtual bool CanBeBeneficial(Mobile target, bool message) => CanBeBeneficial(target, message, false);
+
+    public virtual bool CanBeBeneficial(Mobile target, bool message, bool allowDead)
+    {
+      if (target == null)
+        return false;
+
+      if (Deleted || target.Deleted || !Alive || IsDeadBondedPet ||
+          !allowDead && (!target.Alive || target.IsDeadBondedPet))
+      {
+        if (message)
+          SendLocalizedMessage(1001017); // You can not perform beneficial acts on your target.
+
+        return false;
+      }
+
+      if (target == this)
+        return true;
+
+      if ( /*m_Player &&*/ !Region.AllowBeneficial(this, target))
+      {
+        // TODO: Pets
+        //if ( !(target.m_Player || target.Body.IsHuman || target.Body.IsAnimal) )
+        //{
+        if (message)
+          SendLocalizedMessage(1001017); // You can not perform beneficial acts on your target.
+
+        return false;
+        //}
+      }
+
+      return true;
+    }
+
+    public virtual bool IsBeneficialCriminal(Mobile target)
+    {
+      if (this == target)
+        return false;
+
+      int n = Notoriety.Compute(this, target);
+
+      return n == Notoriety.Criminal || n == Notoriety.Murderer;
+    }
+
+    /// <summary>
+    ///   Overridable. Event invoked when the Mobile <see cref="DoBeneficial">does a beneficial action</see>.
+    /// </summary>
+    public virtual void OnBeneficialAction(Mobile target, bool isCriminal)
+    {
+      if (isCriminal)
+        CriminalAction(false);
+    }
+
+    public virtual void DoBeneficial(Mobile target)
+    {
+      if (target == null)
+        return;
+
+      OnBeneficialAction(target, IsBeneficialCriminal(target));
+
+      Region.OnBeneficialAction(this, target);
+      target.Region.OnGotBeneficialAction(this, target);
+    }
+
+    public virtual bool BeneficialCheck(Mobile target)
+    {
+      if (CanBeBeneficial(target, true))
+      {
+        DoBeneficial(target);
+        return true;
+      }
+
+      return false;
+    }
+
+    #endregion
+
+    #region Harmful Checks/Actions
+
+    public virtual bool CanBeHarmful(Mobile target) => CanBeHarmful(target, true);
+
+    public virtual bool CanBeHarmful(Mobile target, bool message) => CanBeHarmful(target, message, false);
+
+    public virtual bool CanBeHarmful(Mobile target, bool message, bool ignoreOurBlessedness)
+    {
+      if (target == null)
+        return false;
+
+      if (Deleted || !ignoreOurBlessedness && m_Blessed || target.Deleted || target.m_Blessed || !Alive ||
+          IsDeadBondedPet || !target.Alive || target.IsDeadBondedPet)
+      {
+        if (message)
+          SendLocalizedMessage(1001018); // You can not perform negative acts on your target.
+
+        return false;
+      }
+
+      if (target == this)
+        return true;
+
+      // TODO: Pets
+      if ( /*m_Player &&*/
+        !Region.AllowHarmful(this, target)
+      ) //(target.m_Player || target.Body.IsHuman) && !Region.AllowHarmful( this, target )  )
+      {
+        if (message)
+          SendLocalizedMessage(1001018); // You can not perform negative acts on your target.
+
+        return false;
+      }
+
+      return true;
+    }
+
+    public virtual bool IsHarmfulCriminal(Mobile target)
+    {
+      if (this == target)
+        return false;
+
+      return Notoriety.Compute(this, target) == Notoriety.Innocent;
+    }
+
+    /// <summary>
+    ///   Overridable. Event invoked when the Mobile <see cref="DoHarmful">does a harmful action</see>.
+    /// </summary>
+    public virtual void OnHarmfulAction(Mobile target, bool isCriminal)
+    {
+      if (isCriminal)
+        CriminalAction(false);
+    }
+
+    public virtual void DoHarmful(Mobile target)
+    {
+      DoHarmful(target, false);
+    }
+
+    public virtual void DoHarmful(Mobile target, bool indirect)
+    {
+      if (target == null || Deleted)
+        return;
+
+      bool isCriminal = IsHarmfulCriminal(target);
+
+      OnHarmfulAction(target, isCriminal);
+      target.AggressiveAction(this, isCriminal);
+
+      Region.OnDidHarmful(this, target);
+      target.Region.OnGotHarmful(this, target);
+
+      if (!indirect)
+        Combatant = target;
+
+      if (m_ExpireCombatant == null)
+        m_ExpireCombatant = new ExpireCombatantTimer(this);
+      else
+        m_ExpireCombatant.Stop();
+
+      m_ExpireCombatant.Start();
+    }
+
+    public virtual bool HarmfulCheck(Mobile target)
+    {
+      if (CanBeHarmful(target))
+      {
+        DoHarmful(target);
+        return true;
+      }
+
+      return false;
+    }
+
+    #endregion
+
+    #region Stats
+
+    /// <summary>
+    ///   Gets a list of all <see cref="StatMod">StatMod's</see> currently active for the Mobile.
+    /// </summary>
+    public List<StatMod> StatMods{ get; private set; }
+
+    public bool RemoveStatMod(string name)
+    {
+      for (int i = 0; i < StatMods.Count; ++i)
+      {
+        StatMod check = StatMods[i];
+
+        if (check.Name == name)
+        {
+          StatMods.RemoveAt(i);
+          CheckStatTimers();
+          Delta(MobileDelta.Stat | GetStatDelta(check.Type));
+          return true;
+        }
+      }
+
+      return false;
+    }
+
+    public StatMod GetStatMod(string name)
+    {
+      for (int i = 0; i < StatMods.Count; ++i)
+      {
+        StatMod check = StatMods[i];
+
+        if (check.Name == name)
+          return check;
+      }
+
+      return null;
+    }
+
+    public void AddStatMod(StatMod mod)
+    {
+      for (int i = 0; i < StatMods.Count; ++i)
+      {
+        StatMod check = StatMods[i];
+
+        if (check.Name == mod.Name)
+        {
+          Delta(MobileDelta.Stat | GetStatDelta(check.Type));
+          StatMods.RemoveAt(i);
+          break;
+        }
+      }
+
+      StatMods.Add(mod);
+      Delta(MobileDelta.Stat | GetStatDelta(mod.Type));
+      CheckStatTimers();
+    }
+
+    private MobileDelta GetStatDelta(StatType type)
+    {
+      MobileDelta delta = 0;
+
+      if ((type & StatType.Str) != 0)
+        delta |= MobileDelta.Hits;
+
+      if ((type & StatType.Dex) != 0)
+        delta |= MobileDelta.Stam;
+
+      if ((type & StatType.Int) != 0)
+        delta |= MobileDelta.Mana;
+
+      return delta;
+    }
+
+    /// <summary>
+    ///   Computes the total modified offset for the specified stat type. Expired <see cref="StatMod" /> instances are removed.
+    /// </summary>
+    public int GetStatOffset(StatType type)
+    {
+      int offset = 0;
+
+      for (int i = 0; i < StatMods.Count; ++i)
+      {
+        StatMod mod = StatMods[i];
+
+        if (mod.HasElapsed())
+        {
+          StatMods.RemoveAt(i);
+          Delta(MobileDelta.Stat | GetStatDelta(mod.Type));
+          CheckStatTimers();
+
+          --i;
+        }
+        else if ((mod.Type & type) != 0)
+        {
+          offset += mod.Offset;
+        }
+      }
+
+      return offset;
+    }
+
+    /// <summary>
+    ///   Overridable. Virtual event invoked when the <see cref="RawStr" /> changes.
+    ///   <seealso cref="RawStr" />
+    ///   <seealso cref="OnRawStatChange" />
+    /// </summary>
+    public virtual void OnRawStrChange(int oldValue)
+    {
+    }
+
+    /// <summary>
+    ///   Overridable. Virtual event invoked when <see cref="RawDex" /> changes.
+    ///   <seealso cref="RawDex" />
+    ///   <seealso cref="OnRawStatChange" />
+    /// </summary>
+    public virtual void OnRawDexChange(int oldValue)
+    {
+    }
+
+    /// <summary>
+    ///   Overridable. Virtual event invoked when the <see cref="RawInt" /> changes.
+    ///   <seealso cref="RawInt" />
+    ///   <seealso cref="OnRawStatChange" />
+    /// </summary>
+    public virtual void OnRawIntChange(int oldValue)
+    {
+    }
+
+    /// <summary>
+    ///   Overridable. Virtual event invoked when the <see cref="RawStr" />, <see cref="RawDex" />, or <see cref="RawInt" />
+    ///   changes.
+    ///   <seealso cref="OnRawStrChange" />
+    ///   <seealso cref="OnRawDexChange" />
+    ///   <seealso cref="OnRawIntChange" />
+    /// </summary>
+    public virtual void OnRawStatChange(StatType stat, int oldValue)
+    {
+    }
+
+    /// <summary>
+    ///   Gets or sets the base, unmodified, strength of the Mobile. Ranges from 1 to 65000, inclusive.
+    ///   <seealso cref="Str" />
+    ///   <seealso cref="StatMod" />
+    ///   <seealso cref="OnRawStrChange" />
+    ///   <seealso cref="OnRawStatChange" />
+    /// </summary>
+    [CommandProperty(AccessLevel.GameMaster)]
+    public int RawStr
+    {
+      get => m_Str;
+      set
+      {
+        if (value < 1)
+          value = 1;
+        else if (value > 65000)
+          value = 65000;
+
+        if (m_Str != value)
+        {
+          int oldValue = m_Str;
+
+          m_Str = value;
+          Delta(MobileDelta.Stat | MobileDelta.Hits);
+
+          if (Hits < HitsMax)
+          {
+            m_HitsTimer ??= new HitsTimer(this);
+            m_HitsTimer.Start();
+          }
+          else if (Hits > HitsMax) Hits = HitsMax;
+
+          OnRawStrChange(oldValue);
+          OnRawStatChange(StatType.Str, oldValue);
+        }
+      }
+    }
+
+    /// <summary>
+    ///   Gets or sets the effective strength of the Mobile. This is the sum of the <see cref="RawStr" /> plus any additional
+    ///   modifiers. Any attempts to set this value when under the influence of a <see cref="StatMod" /> will result in no change.
+    ///   It ranges from 1 to 65000, inclusive.
+    ///   <seealso cref="RawStr" />
+    ///   <seealso cref="StatMod" />
+    /// </summary>
+    [CommandProperty(AccessLevel.GameMaster)]
+    public virtual int Str
+    {
+      get
+      {
+        int value = m_Str + GetStatOffset(StatType.Str);
+
+        if (value < 1)
+          value = 1;
+        else if (value > 65000)
+          value = 65000;
+
+        return value;
+      }
+      set
+      {
+        if (StatMods.Count == 0)
+          RawStr = value;
+      }
+    }
+
+    /// <summary>
+    ///   Gets or sets the base, unmodified, dexterity of the Mobile. Ranges from 1 to 65000, inclusive.
+    ///   <seealso cref="Dex" />
+    ///   <seealso cref="StatMod" />
+    ///   <seealso cref="OnRawDexChange" />
+    ///   <seealso cref="OnRawStatChange" />
+    /// </summary>
+    [CommandProperty(AccessLevel.GameMaster)]
+    public int RawDex
+    {
+      get => m_Dex;
+      set
+      {
+        if (value < 1)
+          value = 1;
+        else if (value > 65000)
+          value = 65000;
+
+        if (m_Dex != value)
+        {
+          int oldValue = m_Dex;
+
+          m_Dex = value;
+          Delta(MobileDelta.Stat | MobileDelta.Stam);
+
+          if (Stam < StamMax)
+          {
+            m_StamTimer ??= new StamTimer(this);
+            m_StamTimer.Start();
+          }
+          else if (Stam > StamMax)
+            Stam = StamMax;
+
+          OnRawDexChange(oldValue);
+          OnRawStatChange(StatType.Dex, oldValue);
+        }
+      }
+    }
+
+    /// <summary>
+    ///   Gets or sets the effective dexterity of the Mobile. This is the sum of the <see cref="RawDex" /> plus any additional
+    ///   modifiers. Any attempts to set this value when under the influence of a <see cref="StatMod" /> will result in no change.
+    ///   It ranges from 1 to 65000, inclusive.
+    ///   <seealso cref="RawDex" />
+    ///   <seealso cref="StatMod" />
+    /// </summary>
+    [CommandProperty(AccessLevel.GameMaster)]
+    public virtual int Dex
+    {
+      get
+      {
+        int value = m_Dex + GetStatOffset(StatType.Dex);
+
+        if (value < 1)
+          value = 1;
+        else if (value > 65000)
+          value = 65000;
+
+        return value;
+      }
+      set
+      {
+        if (StatMods.Count == 0)
+          RawDex = value;
+      }
+    }
+
+    /// <summary>
+    ///   Gets or sets the base, unmodified, intelligence of the Mobile. Ranges from 1 to 65000, inclusive.
+    ///   <seealso cref="Int" />
+    ///   <seealso cref="StatMod" />
+    ///   <seealso cref="OnRawIntChange" />
+    ///   <seealso cref="OnRawStatChange" />
+    /// </summary>
+    [CommandProperty(AccessLevel.GameMaster)]
+    public int RawInt
+    {
+      get => m_Int;
+      set
+      {
+        if (value < 1)
+          value = 1;
+        else if (value > 65000)
+          value = 65000;
+
+        if (m_Int != value)
+        {
+          int oldValue = m_Int;
+
+          m_Int = value;
+          Delta(MobileDelta.Stat | MobileDelta.Mana);
+
+          if (Mana < ManaMax)
+          {
+            m_ManaTimer ??= new ManaTimer(this);
+            m_ManaTimer.Start();
+          }
+          else if (Mana > ManaMax)
+            Mana = ManaMax;
+
+          OnRawIntChange(oldValue);
+          OnRawStatChange(StatType.Int, oldValue);
+        }
+      }
+    }
+
+    /// <summary>
+    ///   Gets or sets the effective intelligence of the Mobile. This is the sum of the <see cref="RawInt" /> plus any additional
+    ///   modifiers. Any attempts to set this value when under the influence of a <see cref="StatMod" /> will result in no change.
+    ///   It ranges from 1 to 65000, inclusive.
+    ///   <seealso cref="RawInt" />
+    ///   <seealso cref="StatMod" />
+    /// </summary>
+    [CommandProperty(AccessLevel.GameMaster)]
+    public virtual int Int
+    {
+      get
+      {
+        int value = m_Int + GetStatOffset(StatType.Int);
+
+        if (value < 1)
+          value = 1;
+        else if (value > 65000)
+          value = 65000;
+
+        return value;
+      }
+      set
+      {
+        if (StatMods.Count == 0)
+          RawInt = value;
+      }
+    }
+
+    public virtual void OnHitsChange(int oldValue)
+    {
+    }
+
+    public virtual void OnStamChange(int oldValue)
+    {
+    }
+
+    public virtual void OnManaChange(int oldValue)
+    {
+    }
+
+    /// <summary>
+    ///   Gets or sets the current hit point of the Mobile. This value ranges from 0 to <see cref="HitsMax" />, inclusive. When set
+    ///   to the value of <see cref="HitsMax" />, the <see cref="AggressorInfo.CanReportMurder">CanReportMurder</see> flag of all
+    ///   aggressors is reset to false, and the list of damage entries is cleared.
+    /// </summary>
+    [CommandProperty(AccessLevel.GameMaster)]
+    public int Hits
+    {
+      get => m_Hits;
+      set
+      {
+        if (Deleted)
+          return;
+
+        if (value < 0)
+        {
+          value = 0;
+        }
+        else if (value >= HitsMax)
+        {
+          value = HitsMax;
+
+          m_HitsTimer?.Stop();
+
+          for (int i = 0; i < Aggressors.Count; i++) //reset reports on full HP
+            Aggressors[i].CanReportMurder = false;
+
+          if (DamageEntries.Count > 0)
+            DamageEntries.Clear(); // reset damage entries on full HP
+        }
+
+        if (value < HitsMax)
+        {
+          if (CanRegenHits)
+          {
+            m_HitsTimer ??= new HitsTimer(this);
+            m_HitsTimer.Start();
+          }
+          else
+            m_HitsTimer?.Stop();
+        }
+
+        if (m_Hits != value)
+        {
+          int oldValue = m_Hits;
+          m_Hits = value;
+          Delta(MobileDelta.Hits);
+          OnHitsChange(oldValue);
+        }
+      }
+    }
+
+    /// <summary>
+    ///   Overridable. Gets the maximum hit point of the Mobile. By default, this returns: <c>50 + (<see cref="Str" /> / 2)</c>
+    /// </summary>
+    [CommandProperty(AccessLevel.GameMaster)]
+    public virtual int HitsMax => 50 + Str / 2;
+
+    /// <summary>
+    ///   Gets or sets the current stamina of the Mobile. This value ranges from 0 to <see cref="StamMax" />, inclusive.
+    /// </summary>
+    [CommandProperty(AccessLevel.GameMaster)]
+    public int Stam
+    {
+      get => m_Stam;
+      set
+      {
+        if (Deleted)
+          return;
+
+        if (value < 0)
+          value = 0;
+        else if (value >= StamMax)
+        {
+          value = StamMax;
+
+          m_StamTimer?.Stop();
+        }
+
+        if (value < StamMax)
+        {
+          if (CanRegenStam)
+          {
+            m_StamTimer ??= new StamTimer(this);
+            m_StamTimer.Start();
+          }
+          else
+            m_StamTimer?.Stop();
+        }
+
+        if (m_Stam != value)
+        {
+          int oldValue = m_Stam;
+          m_Stam = value;
+          Delta(MobileDelta.Stam);
+          OnStamChange(oldValue);
+        }
+      }
+    }
+
+    /// <summary>
+    ///   Overridable. Gets the maximum stamina of the Mobile. By default, this returns:
+    ///   <c>
+    ///     <see cref="Dex" />
+    ///   </c>
+    /// </summary>
+    [CommandProperty(AccessLevel.GameMaster)]
+    public virtual int StamMax => Dex;
+
+    /// <summary>
+    ///   Gets or sets the current stamina of the Mobile. This value ranges from 0 to <see cref="ManaMax" />, inclusive.
+    /// </summary>
+    [CommandProperty(AccessLevel.GameMaster)]
+    public int Mana
+    {
+      get => m_Mana;
+      set
+      {
+        if (Deleted)
+          return;
+
+        if (value < 0)
+        {
+          value = 0;
+        }
+        else if (value >= ManaMax)
+        {
+          value = ManaMax;
+
+          m_ManaTimer?.Stop();
+
+          if (Meditating)
+          {
+            Meditating = false;
+            SendLocalizedMessage(501846); // You are at peace.
+          }
+        }
+
+        if (value < ManaMax)
+        {
+          if (CanRegenMana)
+          {
+            m_ManaTimer ??= new ManaTimer(this);
+            m_ManaTimer.Start();
+          }
+          else
+            m_ManaTimer?.Stop();
+        }
+
+        if (m_Mana != value)
+        {
+          int oldValue = m_Mana;
+          m_Mana = value;
+          Delta(MobileDelta.Mana);
+          OnManaChange(oldValue);
+        }
+      }
+    }
+
+    /// <summary>
+    ///   Overridable. Gets the maximum mana of the Mobile. By default, this returns:
+    ///   <c>
+    ///     <see cref="Int" />
+    ///   </c>
+    /// </summary>
+    [CommandProperty(AccessLevel.GameMaster)]
+    public virtual int ManaMax => Int;
+
+    #endregion
+
+    #region Poison/Curing
+
+    public Timer PoisonTimer{ get; private set; }
+
+    [CommandProperty(AccessLevel.GameMaster)]
+    public Poison Poison
+    {
+      get => m_Poison;
+      set
+      {
+        m_Poison = value;
+        Delta(MobileDelta.HealthbarPoison);
+
+        if (PoisonTimer != null)
+        {
+          PoisonTimer.Stop();
+          PoisonTimer = null;
+        }
+
+        if (m_Poison != null)
+        {
+          PoisonTimer = m_Poison.ConstructTimer(this);
+
+          PoisonTimer?.Start();
+        }
+
+        CheckStatTimers();
+      }
+    }
+
+    /// <summary>
+    ///   Overridable. Event invoked when a call to <see cref="ApplyPoison" /> failed because <see cref="CheckPoisonImmunity" />
+    ///   returned false: the Mobile was resistant to the poison. By default, this broadcasts an overhead message: * The poison
+    ///   seems to have no effect. *
+    ///   <seealso cref="CheckPoisonImmunity" />
+    ///   <seealso cref="ApplyPoison" />
+    ///   <seealso cref="Poison" />
+    /// </summary>
+    public virtual void OnPoisonImmunity(Mobile from, Poison poison)
+    {
+      PublicOverheadMessage(MessageType.Emote, 0x3B2, 1005534); // * The poison seems to have no effect. *
+    }
+
+    /// <summary>
+    ///   Overridable. Virtual event invoked when a call to <see cref="ApplyPoison" /> failed because
+    ///   <see cref="CheckHigherPoison" /> returned false: the Mobile was already poisoned by an equal or greater strength poison.
+    ///   <seealso cref="CheckHigherPoison" />
+    ///   <seealso cref="ApplyPoison" />
+    ///   <seealso cref="Poison" />
+    /// </summary>
+    public virtual void OnHigherPoison(Mobile from, Poison poison)
+    {
+    }
+
+    /// <summary>
+    ///   Overridable. Event invoked when a call to <see cref="ApplyPoison" /> succeeded. By default, this broadcasts an overhead
+    ///   message varying by the level of the poison. Example: * Zippy begins to spasm uncontrollably. *
+    ///   <seealso cref="ApplyPoison" />
+    ///   <seealso cref="Poison" />
+    /// </summary>
+    public virtual void OnPoisoned(Mobile from, Poison poison, Poison oldPoison)
+    {
+      if (poison != null)
+      {
+        LocalOverheadMessage(MessageType.Regular, 0x21, 1042857 + poison.Level * 2);
+        NonlocalOverheadMessage(MessageType.Regular, 0x21, 1042858 + poison.Level * 2, Name);
+      }
+    }
+
+    /// <summary>
+    ///   Overridable. Called from <see cref="ApplyPoison" />, this method checks if the Mobile is immune to some
+    ///   <see cref="Poison" />. If true, <see cref="OnPoisonImmunity" /> will be invoked and
+    ///   <see cref="ApplyPoisonResult.Immune" /> is returned.
+    ///   <seealso cref="OnPoisonImmunity" />
+    ///   <seealso cref="ApplyPoison" />
+    ///   <seealso cref="Poison" />
+    /// </summary>
+    public virtual bool CheckPoisonImmunity(Mobile from, Poison poison)
+    {
+      return false;
+    }
+
+    /// <summary>
+    ///   Overridable. Called from <see cref="ApplyPoison" />, this method checks if the Mobile is already poisoned by some
+    ///   <see cref="Poison" /> of equal or greater strength. If true, <see cref="OnHigherPoison" /> will be invoked and
+    ///   <see cref="ApplyPoisonResult.HigherPoisonActive" /> is returned.
+    ///   <seealso cref="OnHigherPoison" />
+    ///   <seealso cref="ApplyPoison" />
+    ///   <seealso cref="Poison" />
+    /// </summary>
+    public virtual bool CheckHigherPoison(Mobile from, Poison poison)
+    {
+      return m_Poison != null && m_Poison.Level >= poison.Level;
+    }
+
+    /// <summary>
+    ///   Overridable. Attempts to apply poison to the Mobile. Checks are made such that no
+    ///   <see cref="CheckHigherPoison">higher poison is active</see> and that the Mobile is not
+    ///   <see cref="CheckPoisonImmunity">immune to the poison</see>. Provided those assertions are true, the
+    ///   <paramref name="poison" /> is applied and <see cref="OnPoisoned" /> is invoked.
+    ///   <seealso cref="Poison" />
+    ///   <seealso cref="CurePoison" />
+    /// </summary>
+    /// <returns>
+    ///   One of four possible values:
+    ///   <list type="table">
+    ///     <item>
+    ///       <term>
+    ///         <see cref="ApplyPoisonResult.Cured">Cured</see>
+    ///       </term>
+    ///       <description>The <paramref name="poison" /> parameter was null and so <see cref="CurePoison" /> was invoked.</description>
+    ///     </item>
+    ///     <item>
+    ///       <term>
+    ///         <see cref="ApplyPoisonResult.HigherPoisonActive">HigherPoisonActive</see>
+    ///       </term>
+    ///       <description>The call to <see cref="CheckHigherPoison" /> returned false.</description>
+    ///     </item>
+    ///     <item>
+    ///       <term>
+    ///         <see cref="ApplyPoisonResult.Immune">Immune</see>
+    ///       </term>
+    ///       <description>The call to <see cref="CheckPoisonImmunity" /> returned false.</description>
+    ///     </item>
+    ///     <item>
+    ///       <term>
+    ///         <see cref="ApplyPoisonResult.Poisoned">Poisoned</see>
+    ///       </term>
+    ///       <description>The <paramref name="poison" /> was successfully applied.</description>
+    ///     </item>
+    ///   </list>
+    /// </returns>
+    public virtual ApplyPoisonResult ApplyPoison(Mobile from, Poison poison)
+    {
+      if (poison == null)
+      {
+        CurePoison(from);
+        return ApplyPoisonResult.Cured;
+      }
+
+      if (CheckHigherPoison(from, poison))
+      {
+        OnHigherPoison(from, poison);
+        return ApplyPoisonResult.HigherPoisonActive;
+      }
+
+      if (CheckPoisonImmunity(from, poison))
+      {
+        OnPoisonImmunity(from, poison);
+        return ApplyPoisonResult.Immune;
+      }
+
+      Poison oldPoison = m_Poison;
+      Poison = poison;
+
+      OnPoisoned(from, poison, oldPoison);
+
+      return ApplyPoisonResult.Poisoned;
+    }
+
+    /// <summary>
+    ///   Overridable. Called from <see cref="CurePoison" />, this method checks to see that the Mobile can be cured of
+    ///   <see cref="Poison" />
+    ///   <seealso cref="CurePoison" />
+    ///   <seealso cref="Poison" />
+    /// </summary>
+    public virtual bool CheckCure(Mobile from)
+    {
+      return true;
+    }
+
+    /// <summary>
+    ///   Overridable. Virtual event invoked when a call to <see cref="CurePoison" /> succeeded.
+    ///   <seealso cref="CurePoison" />
+    ///   <seealso cref="CheckCure" />
+    ///   <seealso cref="Poison" />
+    /// </summary>
+    public virtual void OnCured(Mobile from, Poison oldPoison)
+    {
+    }
+
+    /// <summary>
+    ///   Overridable. Virtual event invoked when a call to <see cref="CurePoison" /> failed.
+    ///   <seealso cref="CurePoison" />
+    ///   <seealso cref="CheckCure" />
+    ///   <seealso cref="Poison" />
+    /// </summary>
+    public virtual void OnFailedCure(Mobile from)
+    {
+    }
+
+    /// <summary>
+    ///   Overridable. Attempts to cure any poison that is currently active.
+    /// </summary>
+    /// <returns>True if poison was cured, false if otherwise.</returns>
+    public virtual bool CurePoison(Mobile from)
+    {
+      if (CheckCure(from))
+      {
+        Poison oldPoison = m_Poison;
+        Poison = null;
+
+        OnCured(from, oldPoison);
+
+        return true;
+      }
+
+      OnFailedCure(from);
+
+      return false;
+    }
+
+    #endregion
+
+    #region Hair
+
+    private HairInfo m_Hair;
+    private FacialHairInfo m_FacialHair;
+
+    [CommandProperty(AccessLevel.GameMaster)]
+    public int HairItemID
+    {
+      get => m_Hair?.ItemID ?? 0;
+      set
+      {
+        if (m_Hair == null && value > 0)
+          m_Hair = new HairInfo(value);
+        else if (value <= 0)
+          m_Hair = null;
+        else if (m_Hair != null)
+          m_Hair.ItemID = value;
+
+        Delta(MobileDelta.Hair);
+      }
+    }
+
+    //		[CommandProperty( AccessLevel.GameMaster )]
+    //		public int HairSerial { get { return HairInfo.FakeSerial( this ); } }
+
+    [CommandProperty(AccessLevel.GameMaster)]
+    public int FacialHairItemID
+    {
+      get => m_FacialHair?.ItemID ?? 0;
+      set
+      {
+        if (m_FacialHair == null && value > 0)
+          m_FacialHair = new FacialHairInfo(value);
+        else if (value <= 0)
+          m_FacialHair = null;
+        else if (m_FacialHair != null)
+          m_FacialHair.ItemID = value;
+
+        Delta(MobileDelta.FacialHair);
+      }
+    }
+
+    //		[CommandProperty( AccessLevel.GameMaster )]
+    //		public int FacialHairSerial { get { return FacialHairInfo.FakeSerial( this ); } }
+
+    [CommandProperty(AccessLevel.GameMaster)]
+    public int HairHue
+    {
+      get => m_Hair?.Hue ?? 0;
+      set
+      {
+        if (m_Hair != null)
+        {
+          m_Hair.Hue = value;
+          Delta(MobileDelta.Hair);
+        }
+      }
+    }
+
+    [CommandProperty(AccessLevel.GameMaster)]
+    public int FacialHairHue
+    {
+      get => m_FacialHair?.Hue ?? 0;
+      set
+      {
+        if (m_FacialHair != null)
+        {
+          m_FacialHair.Hue = value;
+          Delta(MobileDelta.FacialHair);
+        }
+      }
+    }
+
+    #endregion
+
+    #region Effects & Particles
+
+    public void MovingEffect(IEntity to, int itemID, int speed, int duration, bool fixedDirection, bool explodes,
+      int hue, int renderMode)
+    {
+      Effects.SendMovingEffect(this, to, itemID, speed, duration, fixedDirection, explodes, hue, renderMode);
+    }
+
+    public void MovingEffect(IEntity to, int itemID, int speed, int duration, bool fixedDirection, bool explodes)
+    {
+      Effects.SendMovingEffect(this, to, itemID, speed, duration, fixedDirection, explodes);
+    }
+
+    public void MovingParticles(IEntity to, int itemID, int speed, int duration, bool fixedDirection, bool explodes,
+      int hue, int renderMode, int effect, int explodeEffect, int explodeSound, EffectLayer layer, int unknown)
+    {
+      Effects.SendMovingParticles(this, to, itemID, speed, duration, fixedDirection, explodes, hue, renderMode, effect,
+        explodeEffect, explodeSound, layer, unknown);
+    }
+
+    public void MovingParticles(IEntity to, int itemID, int speed, int duration, bool fixedDirection, bool explodes,
+      int hue, int renderMode, int effect, int explodeEffect, int explodeSound, int unknown)
+    {
+      Effects.SendMovingParticles(this, to, itemID, speed, duration, fixedDirection, explodes, hue, renderMode, effect,
+        explodeEffect, explodeSound, (EffectLayer)255, unknown);
+    }
+
+    public void MovingParticles(IEntity to, int itemID, int speed, int duration, bool fixedDirection, bool explodes,
+      int effect, int explodeEffect, int explodeSound, int unknown)
+    {
+      Effects.SendMovingParticles(this, to, itemID, speed, duration, fixedDirection, explodes, effect, explodeEffect,
+        explodeSound, unknown);
+    }
+
+    public void MovingParticles(IEntity to, int itemID, int speed, int duration, bool fixedDirection, bool explodes,
+      int effect, int explodeEffect, int explodeSound)
+    {
+      Effects.SendMovingParticles(this, to, itemID, speed, duration, fixedDirection, explodes, 0, 0, effect,
+        explodeEffect, explodeSound, 0);
+    }
+
+    public void FixedEffect(int itemID, int speed, int duration, int hue, int renderMode)
+    {
+      Effects.SendTargetEffect(this, itemID, speed, duration, hue, renderMode);
+    }
+
+    public void FixedEffect(int itemID, int speed, int duration)
+    {
+      Effects.SendTargetEffect(this, itemID, speed, duration);
+    }
+
+    public void FixedParticles(int itemID, int speed, int duration, int effect, int hue, int renderMode,
+      EffectLayer layer, int unknown)
+    {
+      Effects.SendTargetParticles(this, itemID, speed, duration, hue, renderMode, effect, layer, unknown);
+    }
+
+    public void FixedParticles(int itemID, int speed, int duration, int effect, int hue, int renderMode,
+      EffectLayer layer)
+    {
+      Effects.SendTargetParticles(this, itemID, speed, duration, hue, renderMode, effect, layer, 0);
+    }
+
+    public void FixedParticles(int itemID, int speed, int duration, int effect, EffectLayer layer, int unknown)
+    {
+      Effects.SendTargetParticles(this, itemID, speed, duration, 0, 0, effect, layer, unknown);
+    }
+
+    public void FixedParticles(int itemID, int speed, int duration, int effect, EffectLayer layer)
+    {
+      Effects.SendTargetParticles(this, itemID, speed, duration, 0, 0, effect, layer, 0);
+    }
+
+    public void BoltEffect()
+    {
+      Effects.SendBoltEffect(this);
+    }
+
+    #endregion
+
+    #region GetDirectionTo[..]
+
+    public Direction GetDirectionTo(int x, int y)
+    {
+      int dx = m_Location.m_X - x;
+      int dy = m_Location.m_Y - y;
+
+      int rx = (dx - dy) * 44;
+      int ry = (dx + dy) * 44;
+
+      int ax = Math.Abs(rx);
+      int ay = Math.Abs(ry);
+
+      Direction ret;
+
+      if ((ay >> 1) - ax >= 0)
+        ret = ry > 0 ? Direction.Up : Direction.Down;
+      else if ((ax >> 1) - ay >= 0)
+        ret = rx > 0 ? Direction.Left : Direction.Right;
+      else if (rx >= 0 && ry >= 0)
+        ret = Direction.West;
+      else if (rx >= 0 && ry < 0)
+        ret = Direction.South;
+      else if (rx < 0 && ry < 0)
+        ret = Direction.East;
+      else
+        ret = Direction.North;
+
+      return ret;
+    }
+
+    public Direction GetDirectionTo(Point2D p) => GetDirectionTo(p.m_X, p.m_Y);
+
+    public Direction GetDirectionTo(Point3D p) => GetDirectionTo(p.m_X, p.m_Y);
+
+    public Direction GetDirectionTo(IPoint2D p) => p == null ? Direction.North : GetDirectionTo(p.X, p.Y);
+
+    #endregion
+
+    #region Overhead messages
+
+    public void PublicOverheadMessage(MessageType type, int hue, bool ascii, string text, bool noLineOfSight = true)
+    {
+      if (m_Map == null)
+        return;
+
+      IPooledEnumerable<NetState> eable = m_Map.GetClientsInRange(m_Location);
+
+      foreach (NetState state in eable)
+        if (state.Mobile.CanSee(this) && (noLineOfSight || state.Mobile.InLOS(this)))
+        {
+          if (ascii)
+            Packets.SendAsciiMessage(state, Serial, Body, type, hue, 3, Name, text);
+          else
+            Packets.SendUnicodeMessage(state, Serial, Body, type, hue, 3, Language, Name, text);
+        }
+
+      eable.Free();
+    }
+
+    public void PublicOverheadMessage(MessageType type, int hue, int number, string args = "", bool noLineOfSight = true)
+    {
+      if (m_Map == null)
+        return;
+
+      IPooledEnumerable<NetState> eable = m_Map.GetClientsInRange(m_Location);
+
+      foreach (NetState state in eable)
+        if (state.Mobile.CanSee(this) && (noLineOfSight || state.Mobile.InLOS(this)))
+          Packets.SendMessageLocalized(state, Serial, Body, type, hue, 3, number, Name, args);
+
+      eable.Free();
+    }
+
+    public void PublicOverheadMessage(MessageType type, int hue, int number, AffixType affixType, string affix,
+      string args = "", bool noLineOfSight = false)
+    {
+      if (m_Map == null)
+        return;
+
+      IPooledEnumerable<NetState> eable = m_Map.GetClientsInRange(m_Location);
+
+      foreach (NetState state in eable)
+        if (state.Mobile.CanSee(this) && (noLineOfSight || state.Mobile.InLOS(this)))
+          Packets.SendMessageLocalizedAffix(state, Serial, Body, type, hue, 3, number, Name, affixType,
+            affix, args);
+
+      eable.Free();
+    }
+
+    public void PrivateOverheadMessage(MessageType type, int hue, bool ascii, string text, NetState state)
+    {
+      if (state == null)
+        return;
+
+      if (ascii)
+        Packets.SendAsciiMessage(state, Serial, Body, type, hue, 3, Name, text);
+      else
+        Packets.SendUnicodeMessage(state, Serial, Body, type, hue, 3, Language, Name, text);
+    }
+
+    public void PrivateOverheadMessage(MessageType type, int hue, int number, NetState state)
+    {
+      PrivateOverheadMessage(type, hue, number, "", state);
+    }
+
+    public void PrivateOverheadMessage(MessageType type, int hue, int number, string args, NetState state)
+    {
+      Packets.SendMessageLocalized(state, Serial, Body, type, hue, 3, number, Name, args);
+    }
+
+    public void LocalOverheadMessage(MessageType type, int hue, bool ascii, string text)
+    {
+      if (m_NetState == null)
+        return;
+
+      if (ascii)
+        Packets.SendAsciiMessage(m_NetState, Serial, Body, type, hue, 3, Name, text);
+      else
+        Packets.SendUnicodeMessage(m_NetState, Serial, Body, type, hue, 3, Language, Name, text);
+    }
+
+    public void LocalOverheadMessage(MessageType type, int hue, int number, string args = "")
+    {
+      Packets.SendMessageLocalized(m_NetState, Serial, Body, type, hue, 3, number, Name, args);
+    }
+
+    public void NonlocalOverheadMessage(MessageType type, int hue, int number, string args = "")
+    {
+      if (m_Map == null)
+        return;
+
+      IPooledEnumerable<NetState> eable = m_Map.GetClientsInRange(m_Location);
+
+      foreach (NetState state in eable)
+        if (state != m_NetState && state.Mobile.CanSee(this))
+          Packets.SendMessageLocalized(state, Serial, Body, type, hue, 3, number, Name, args);
+
+      eable.Free();
+    }
+
+    public void NonlocalOverheadMessage(MessageType type, int hue, bool ascii, string text)
+    {
+      if (m_Map == null)
+        return;
+
+      IPooledEnumerable<NetState> eable = m_Map.GetClientsInRange(m_Location);
+
+      foreach (NetState state in eable)
+        if (state != m_NetState && state.Mobile.CanSee(this))
+        {
+          if (ascii)
+            Packets.SendAsciiMessage(state, Serial, Body, type, hue, 3, Name, text);
+          else
+            Packets.SendUnicodeMessage(state, Serial, Body, type, hue, 3, Language, Name, text);
+        }
+
+      eable.Free();
+    }
+
+    #endregion
+
+    #region SendLocalizedMessage
+
+    public void SendLocalizedMessage(int number, string args = "", int hue = 0x3B2)
+    {
+      if (hue == 0x3B2 && string.IsNullOrEmpty(args))
+        Packets.SendMessageLocalized(m_NetState, number);
+      else
+        Packets.SendMessageLocalized(m_NetState, Serial.MinusOne, -1, MessageType.Regular, hue, 3, number, "System", args);
+    }
+
+    public void SendLocalizedMessage(int number, bool append, string affix, string args = "", int hue = 0x3B2)
+    {
+      Packets.SendMessageLocalizedAffix(m_NetState, Serial.MinusOne, -1, MessageType.Regular, hue, 3, number, "System",
+        (append ? AffixType.Append : AffixType.Prepend) | AffixType.System, affix, args);
+    }
+    #endregion
+
+    #region Send[ASCII]Message
+    public void SendMessage(string text)
+    {
+      SendMessage(0x3B2, text);
+    }
+
+    public void SendMessage(string format, params object[] args)
+    {
+      SendMessage(0x3B2, string.Format(format, args));
+    }
+
+    public void SendMessage(int hue, string text)
+    {
+      Packets.SendUnicodeMessage(m_NetState, Serial.MinusOne, -1, MessageType.Regular, hue, 3, "ENU", "System", text);
+    }
+
+    public void SendMessage(int hue, string format, params object[] args)
+    {
+      SendMessage(hue, string.Format(format, args));
+    }
+
+    public void SendAsciiMessage(string text)
+    {
+      SendAsciiMessage(0x3B2, text);
+    }
+
+    public void SendAsciiMessage(string format, params object[] args)
+    {
+      SendAsciiMessage(0x3B2, string.Format(format, args));
+    }
+
+    public void SendAsciiMessage(int hue, string text)
+    {
+      Packets.SendAsciiMessage(m_NetState, Serial.MinusOne, -1, MessageType.Regular, hue, 3, "System", text);
+    }
+
+    public void SendAsciiMessage(int hue, string format, params object[] args)
+    {
+      SendAsciiMessage(hue, string.Format(format, args));
+    }
+    #endregion
+
+    #region InRange
+    public bool InRange(Point2D p, int range) =>
+      p.m_X >= m_Location.m_X - range
+      && p.m_X <= m_Location.m_X + range
+      && p.m_Y >= m_Location.m_Y - range
+      && p.m_Y <= m_Location.m_Y + range;
+
+    public bool InRange(Point3D p, int range) =>
+      p.m_X >= m_Location.m_X - range
+      && p.m_X <= m_Location.m_X + range
+      && p.m_Y >= m_Location.m_Y - range
+      && p.m_Y <= m_Location.m_Y + range;
+
+    public bool InRange(IPoint2D p, int range) =>
+      p.X >= m_Location.m_X - range
+      && p.X <= m_Location.m_X + range
+      && p.Y >= m_Location.m_Y - range
+      && p.Y <= m_Location.m_Y + range;
+    #endregion
+
+    #region OnDoubleClick[..]
+    /// <summary>
+    ///   Overridable. Event invoked when the Mobile is double clicked. By default, this method can either dismount or open the
+    ///   paperdoll.
+    ///   <seealso cref="CanPaperdollBeOpenedBy" />
+    ///   <seealso cref="DisplayPaperdollTo" />
+    /// </summary>
+    public virtual void OnDoubleClick(Mobile from)
+    {
+      if (this == from && (!DisableDismountInWarmode || !m_Warmode))
+      {
+        IMount mount = Mount;
+
+        if (mount != null)
+        {
+          mount.Rider = null;
+          return;
+        }
+      }
+
+      if (CanPaperdollBeOpenedBy(from))
+        DisplayPaperdollTo(from);
+    }
+
+    /// <summary>
+    ///   Overridable. Virtual event invoked when the Mobile is double clicked by someone who is over 18 tiles away.
+    ///   <seealso cref="OnDoubleClick" />
+    /// </summary>
+    public virtual void OnDoubleClickOutOfRange(Mobile from)
+    {
+    }
+
+    /// <summary>
+    ///   Overridable. Virtual event invoked when the Mobile is double clicked by someone who can no longer see the Mobile. This may
+    ///   happen, for example, using 'Last Object' after the Mobile has hidden.
+    ///   <seealso cref="OnDoubleClick" />
+    /// </summary>
+    public virtual void OnDoubleClickCantSee(Mobile from)
+    {
+    }
+
+    /// <summary>
+    ///   Overridable. Event invoked when the Mobile is double clicked by someone who is not alive. Similar to
+    ///   <see cref="OnDoubleClick" />, this method will show the paperdoll. It does not, however, provide any dismount
+    ///   functionality.
+    ///   <seealso cref="OnDoubleClick" />
+    /// </summary>
+    public virtual void OnDoubleClickDead(Mobile from)
+    {
+      if (CanPaperdollBeOpenedBy(from))
+        DisplayPaperdollTo(from);
+    }
+    #endregion
+
+    #region Armor
+    public Item ShieldArmor => FindItemOnLayer(Layer.TwoHanded);
+    public Item NeckArmor => FindItemOnLayer(Layer.Neck);
+    public Item HandArmor => FindItemOnLayer(Layer.Gloves);
+    public Item HeadArmor => FindItemOnLayer(Layer.Helm);
+    public Item ArmsArmor => FindItemOnLayer(Layer.Arms);
+    public Item LegsArmor => FindItemOnLayer(Layer.InnerLegs) ?? FindItemOnLayer(Layer.Pants);
+    public Item ChestArmor => FindItemOnLayer(Layer.InnerTorso) ?? FindItemOnLayer(Layer.Shirt);
+    public Item Talisman => FindItemOnLayer(Layer.Talisman);
+    #endregion
+  }
+}