/***************************************************************************
 *
 *   This program is free software; you can redistribute it and/or modify
 *   it under the terms of the GNU General Public License as published by
 *   the Free Software Foundation; either version 2 of the License, or
 *   (at your option) any later version.
 *
 ***************************************************************************/

using System;
using System.IO;
using System.Runtime.InteropServices;
using System.Security.Cryptography;
using System.Threading;
using System.Threading.Tasks;

namespace Server
{
  /// <summary>
  ///   Handles random number generation.
  /// </summary>
  public static class RandomImpl
  {
    private static readonly IRandomImpl _Random;

    static RandomImpl()
    {
      if (Core.Unix && File.Exists("rdrand.so"))
        _Random = new RDRandUnix();
      else if (File.Exists("rdrand.dll"))
        _Random = new RDRand64();

      if (_Random == null || _Random is IHardwareRNG rng && !rng.IsSupported())
        _Random = new CSPRandom();
    }

    public static bool IsHardwareRNG => _Random is IHardwareRNG;

    public static Type Type => _Random.GetType();

    public static int Next(int c) => _Random.Next(c);

    public static bool NextBool() => _Random.NextBool();

    public static void NextBytes(Span<byte> b) => _Random.NextBytes(b);

    public static double NextDouble() => _Random.NextDouble();
  }

  public interface IRandomImpl
  {
    int Next(int c);
    bool NextBool();
    void NextBytes(Span<byte> b);
    double NextDouble();
  }

  public interface IHardwareRNG
  {
    bool IsSupported();
  }

  public abstract class BaseRandom : IRandomImpl
  {
    internal abstract void GetBytes(Span<byte> b);
    internal abstract void GetBytes(byte[] b, int offset, int count);

    public virtual void NextBytes(Span<byte> b) => GetBytes(b);
    public virtual int Next(int c) => (int)(c * NextDouble());
    public virtual bool NextBool() => (NextByte() & 1) == 1;

    public virtual byte NextByte()
    {
      byte[] b = new byte[1];
      GetBytes(b, 0, 1);
      return b[0];
    }

    public virtual unsafe double NextDouble()
    {
      byte[] b = new byte[8];

      if (BitConverter.IsLittleEndian)
      {
        b[7] = 0;
        GetBytes(b, 0, 7);
      }
      else
      {
        b[0] = 0;
        GetBytes(b, 1, 7);
      }

      ulong r;
      fixed (byte* buf = b)
      {
        r = *(ulong*)&buf[0] >> 3;
      }

      /* double: 53 bits of significand precision
       * ulong.MaxValue >> 11 = 9007199254740991
       * 2^53 = 9007199254740992
       */

      return (double)r / 9007199254740992;
    }
  }

  public sealed class CSPRandom : BaseRandom
  {
    private static int BUFFER_SIZE = 0x4000;
    private static int LARGE_REQUEST = 0x40;
    private byte[] _Buffer = new byte[BUFFER_SIZE];
    private RNGCryptoServiceProvider _CSP = new RNGCryptoServiceProvider();

    private ManualResetEvent _filled = new ManualResetEvent(false);

    private int _Index;

    private object _sync = new object();

    private byte[] _Working = new byte[BUFFER_SIZE];

    public CSPRandom()
    {
      _CSP.GetBytes(_Working);
      Task.Run(Fill);
    }

    public override void NextBytes(Span<byte> b)
    {
      int c = b.Length;

      if (c >= LARGE_REQUEST)
      {
        lock (_sync)
        {
          _CSP.GetBytes(b);
        }

        return;
      }

      GetBytes(b);
    }

    private void CheckSwap(int c)
    {
      if (_Index + c < BUFFER_SIZE)
        return;

      _filled.WaitOne();

      byte[] b = _Working;
      _Working = _Buffer;
      _Buffer = b;
      _Index = 0;

      _filled.Reset();

      Task.Run(Fill);
    }

    private void Fill()
    {
      _CSP.GetBytes(_Buffer);
      _filled.Set();
    }

    internal override void GetBytes(Span<byte> b)
    {
      int c = b.Length;

      lock (_sync)
      {
        CheckSwap(c);
<<<<<<< HEAD
        _Working.CopyTo(b);
=======
        _Working.AsSpan(0, c).CopyTo(b);
>>>>>>> 64d59ce2
        _Index += c;
      }
    }

    internal override void GetBytes(byte[] b, int offset, int count)
    {
      GetBytes(b.AsSpan(offset, count));
    }

    public override byte NextByte()
    {
      lock (_sync)
      {
        CheckSwap(1);
        return _Working[_Index++];
      }
    }
  }

  public sealed class RDRandUnix : BaseRandom, IHardwareRNG
  {
    [DllImport("rdrand.so")]
    internal static extern RDRandError rdrand_32(ref uint rand, bool retry);

    [DllImport("rdrand.so")]
    internal static extern unsafe RDRandError rdrand_get_bytes(int n, byte* buffer);

    public bool IsSupported()
    {
      uint r = 0;
      return rdrand_32(ref r, true) == RDRandError.Success;
    }

    internal override unsafe void GetBytes(Span<byte> b)
    {
      fixed(byte* ptr = b)
        rdrand_get_bytes(b.Length, ptr);
    }

    internal override void GetBytes(byte[] b, int offset, int count)
    {
      GetBytes(b.AsSpan().Slice(offset, count));
    }
  }

  public sealed class RDRand64 : BaseRandom, IHardwareRNG
  {
    [DllImport("rdrand")]
    internal static extern RDRandError rdrand_64(ref ulong rand, bool retry);

    [DllImport("rdrand")]
    internal static extern unsafe RDRandError rdrand_get_bytes(int n, byte* buffer);

    public bool IsSupported()
    {
      ulong r = 0;
      return rdrand_64(ref r, true) == RDRandError.Success;
    }

    internal override unsafe void GetBytes(Span<byte> b)
    {
      fixed (byte* ptr = b)
        rdrand_get_bytes(b.Length, ptr);
    }

    internal override void GetBytes(byte[] b, int offset, int count)
    {
      GetBytes(b.AsSpan(offset, count));
    }
  }

  public enum RDRandError
  {
    Unknown = -4,
    Unsupported = -3,
    Supported = -2,
    NotReady = -1,

    Failure = 0,

    Success = 1
  }
}
<|MERGE_RESOLUTION|>--- conflicted
+++ resolved
@@ -1,264 +1,260 @@
-/***************************************************************************
- *
- *   This program is free software; you can redistribute it and/or modify
- *   it under the terms of the GNU General Public License as published by
- *   the Free Software Foundation; either version 2 of the License, or
- *   (at your option) any later version.
- *
- ***************************************************************************/
-
-using System;
-using System.IO;
-using System.Runtime.InteropServices;
-using System.Security.Cryptography;
-using System.Threading;
-using System.Threading.Tasks;
-
-namespace Server
-{
-  /// <summary>
-  ///   Handles random number generation.
-  /// </summary>
-  public static class RandomImpl
-  {
-    private static readonly IRandomImpl _Random;
-
-    static RandomImpl()
-    {
-      if (Core.Unix && File.Exists("rdrand.so"))
-        _Random = new RDRandUnix();
-      else if (File.Exists("rdrand.dll"))
-        _Random = new RDRand64();
-
-      if (_Random == null || _Random is IHardwareRNG rng && !rng.IsSupported())
-        _Random = new CSPRandom();
-    }
-
-    public static bool IsHardwareRNG => _Random is IHardwareRNG;
-
-    public static Type Type => _Random.GetType();
-
-    public static int Next(int c) => _Random.Next(c);
-
-    public static bool NextBool() => _Random.NextBool();
-
-    public static void NextBytes(Span<byte> b) => _Random.NextBytes(b);
-
-    public static double NextDouble() => _Random.NextDouble();
-  }
-
-  public interface IRandomImpl
-  {
-    int Next(int c);
-    bool NextBool();
-    void NextBytes(Span<byte> b);
-    double NextDouble();
-  }
-
-  public interface IHardwareRNG
-  {
-    bool IsSupported();
-  }
-
-  public abstract class BaseRandom : IRandomImpl
-  {
-    internal abstract void GetBytes(Span<byte> b);
-    internal abstract void GetBytes(byte[] b, int offset, int count);
-
-    public virtual void NextBytes(Span<byte> b) => GetBytes(b);
-    public virtual int Next(int c) => (int)(c * NextDouble());
-    public virtual bool NextBool() => (NextByte() & 1) == 1;
-
-    public virtual byte NextByte()
-    {
-      byte[] b = new byte[1];
-      GetBytes(b, 0, 1);
-      return b[0];
-    }
-
-    public virtual unsafe double NextDouble()
-    {
-      byte[] b = new byte[8];
-
-      if (BitConverter.IsLittleEndian)
-      {
-        b[7] = 0;
-        GetBytes(b, 0, 7);
-      }
-      else
-      {
-        b[0] = 0;
-        GetBytes(b, 1, 7);
-      }
-
-      ulong r;
-      fixed (byte* buf = b)
-      {
-        r = *(ulong*)&buf[0] >> 3;
-      }
-
-      /* double: 53 bits of significand precision
-       * ulong.MaxValue >> 11 = 9007199254740991
-       * 2^53 = 9007199254740992
-       */
-
-      return (double)r / 9007199254740992;
-    }
-  }
-
-  public sealed class CSPRandom : BaseRandom
-  {
-    private static int BUFFER_SIZE = 0x4000;
-    private static int LARGE_REQUEST = 0x40;
-    private byte[] _Buffer = new byte[BUFFER_SIZE];
-    private RNGCryptoServiceProvider _CSP = new RNGCryptoServiceProvider();
-
-    private ManualResetEvent _filled = new ManualResetEvent(false);
-
-    private int _Index;
-
-    private object _sync = new object();
-
-    private byte[] _Working = new byte[BUFFER_SIZE];
-
-    public CSPRandom()
-    {
-      _CSP.GetBytes(_Working);
-      Task.Run(Fill);
-    }
-
-    public override void NextBytes(Span<byte> b)
-    {
-      int c = b.Length;
-
-      if (c >= LARGE_REQUEST)
-      {
-        lock (_sync)
-        {
-          _CSP.GetBytes(b);
-        }
-
-        return;
-      }
-
-      GetBytes(b);
-    }
-
-    private void CheckSwap(int c)
-    {
-      if (_Index + c < BUFFER_SIZE)
-        return;
-
-      _filled.WaitOne();
-
-      byte[] b = _Working;
-      _Working = _Buffer;
-      _Buffer = b;
-      _Index = 0;
-
-      _filled.Reset();
-
-      Task.Run(Fill);
-    }
-
-    private void Fill()
-    {
-      _CSP.GetBytes(_Buffer);
-      _filled.Set();
-    }
-
-    internal override void GetBytes(Span<byte> b)
-    {
-      int c = b.Length;
-
-      lock (_sync)
-      {
-        CheckSwap(c);
-<<<<<<< HEAD
-        _Working.CopyTo(b);
-=======
-        _Working.AsSpan(0, c).CopyTo(b);
->>>>>>> 64d59ce2
-        _Index += c;
-      }
-    }
-
-    internal override void GetBytes(byte[] b, int offset, int count)
-    {
-      GetBytes(b.AsSpan(offset, count));
-    }
-
-    public override byte NextByte()
-    {
-      lock (_sync)
-      {
-        CheckSwap(1);
-        return _Working[_Index++];
-      }
-    }
-  }
-
-  public sealed class RDRandUnix : BaseRandom, IHardwareRNG
-  {
-    [DllImport("rdrand.so")]
-    internal static extern RDRandError rdrand_32(ref uint rand, bool retry);
-
-    [DllImport("rdrand.so")]
-    internal static extern unsafe RDRandError rdrand_get_bytes(int n, byte* buffer);
-
-    public bool IsSupported()
-    {
-      uint r = 0;
-      return rdrand_32(ref r, true) == RDRandError.Success;
-    }
-
-    internal override unsafe void GetBytes(Span<byte> b)
-    {
-      fixed(byte* ptr = b)
-        rdrand_get_bytes(b.Length, ptr);
-    }
-
-    internal override void GetBytes(byte[] b, int offset, int count)
-    {
-      GetBytes(b.AsSpan().Slice(offset, count));
-    }
-  }
-
-  public sealed class RDRand64 : BaseRandom, IHardwareRNG
-  {
-    [DllImport("rdrand")]
-    internal static extern RDRandError rdrand_64(ref ulong rand, bool retry);
-
-    [DllImport("rdrand")]
-    internal static extern unsafe RDRandError rdrand_get_bytes(int n, byte* buffer);
-
-    public bool IsSupported()
-    {
-      ulong r = 0;
-      return rdrand_64(ref r, true) == RDRandError.Success;
-    }
-
-    internal override unsafe void GetBytes(Span<byte> b)
-    {
-      fixed (byte* ptr = b)
-        rdrand_get_bytes(b.Length, ptr);
-    }
-
-    internal override void GetBytes(byte[] b, int offset, int count)
-    {
-      GetBytes(b.AsSpan(offset, count));
-    }
-  }
-
-  public enum RDRandError
-  {
-    Unknown = -4,
-    Unsupported = -3,
-    Supported = -2,
-    NotReady = -1,
-
-    Failure = 0,
-
-    Success = 1
-  }
-}
+/***************************************************************************
+ *
+ *   This program is free software; you can redistribute it and/or modify
+ *   it under the terms of the GNU General Public License as published by
+ *   the Free Software Foundation; either version 2 of the License, or
+ *   (at your option) any later version.
+ *
+ ***************************************************************************/
+
+using System;
+using System.IO;
+using System.Runtime.InteropServices;
+using System.Security.Cryptography;
+using System.Threading;
+using System.Threading.Tasks;
+
+namespace Server
+{
+  /// <summary>
+  ///   Handles random number generation.
+  /// </summary>
+  public static class RandomImpl
+  {
+    private static readonly IRandomImpl _Random;
+
+    static RandomImpl()
+    {
+      if (Core.Unix && File.Exists("rdrand.so"))
+        _Random = new RDRandUnix();
+      else if (File.Exists("rdrand.dll"))
+        _Random = new RDRand64();
+
+      if (_Random == null || _Random is IHardwareRNG rng && !rng.IsSupported())
+        _Random = new CSPRandom();
+    }
+
+    public static bool IsHardwareRNG => _Random is IHardwareRNG;
+
+    public static Type Type => _Random.GetType();
+
+    public static int Next(int c) => _Random.Next(c);
+
+    public static bool NextBool() => _Random.NextBool();
+
+    public static void NextBytes(Span<byte> b) => _Random.NextBytes(b);
+
+    public static double NextDouble() => _Random.NextDouble();
+  }
+
+  public interface IRandomImpl
+  {
+    int Next(int c);
+    bool NextBool();
+    void NextBytes(Span<byte> b);
+    double NextDouble();
+  }
+
+  public interface IHardwareRNG
+  {
+    bool IsSupported();
+  }
+
+  public abstract class BaseRandom : IRandomImpl
+  {
+    internal abstract void GetBytes(Span<byte> b);
+    internal abstract void GetBytes(byte[] b, int offset, int count);
+
+    public virtual void NextBytes(Span<byte> b) => GetBytes(b);
+    public virtual int Next(int c) => (int)(c * NextDouble());
+    public virtual bool NextBool() => (NextByte() & 1) == 1;
+
+    public virtual byte NextByte()
+    {
+      byte[] b = new byte[1];
+      GetBytes(b, 0, 1);
+      return b[0];
+    }
+
+    public virtual unsafe double NextDouble()
+    {
+      byte[] b = new byte[8];
+
+      if (BitConverter.IsLittleEndian)
+      {
+        b[7] = 0;
+        GetBytes(b, 0, 7);
+      }
+      else
+      {
+        b[0] = 0;
+        GetBytes(b, 1, 7);
+      }
+
+      ulong r;
+      fixed (byte* buf = b)
+      {
+        r = *(ulong*)&buf[0] >> 3;
+      }
+
+      /* double: 53 bits of significand precision
+       * ulong.MaxValue >> 11 = 9007199254740991
+       * 2^53 = 9007199254740992
+       */
+
+      return (double)r / 9007199254740992;
+    }
+  }
+
+  public sealed class CSPRandom : BaseRandom
+  {
+    private static int BUFFER_SIZE = 0x4000;
+    private static int LARGE_REQUEST = 0x40;
+    private byte[] _Buffer = new byte[BUFFER_SIZE];
+    private RNGCryptoServiceProvider _CSP = new RNGCryptoServiceProvider();
+
+    private ManualResetEvent _filled = new ManualResetEvent(false);
+
+    private int _Index;
+
+    private object _sync = new object();
+
+    private byte[] _Working = new byte[BUFFER_SIZE];
+
+    public CSPRandom()
+    {
+      _CSP.GetBytes(_Working);
+      Task.Run(Fill);
+    }
+
+    public override void NextBytes(Span<byte> b)
+    {
+      int c = b.Length;
+
+      if (c >= LARGE_REQUEST)
+      {
+        lock (_sync)
+        {
+          _CSP.GetBytes(b);
+        }
+
+        return;
+      }
+
+      GetBytes(b);
+    }
+
+    private void CheckSwap(int c)
+    {
+      if (_Index + c < BUFFER_SIZE)
+        return;
+
+      _filled.WaitOne();
+
+      byte[] b = _Working;
+      _Working = _Buffer;
+      _Buffer = b;
+      _Index = 0;
+
+      _filled.Reset();
+
+      Task.Run(Fill);
+    }
+
+    private void Fill()
+    {
+      _CSP.GetBytes(_Buffer);
+      _filled.Set();
+    }
+
+    internal override void GetBytes(Span<byte> b)
+    {
+      int c = b.Length;
+
+      lock (_sync)
+      {
+        CheckSwap(c);
+        _Working.AsSpan(0, c).CopyTo(b);
+        _Index += c;
+      }
+    }
+
+    internal override void GetBytes(byte[] b, int offset, int count)
+    {
+      GetBytes(b.AsSpan(offset, count));
+    }
+
+    public override byte NextByte()
+    {
+      lock (_sync)
+      {
+        CheckSwap(1);
+        return _Working[_Index++];
+      }
+    }
+  }
+
+  public sealed class RDRandUnix : BaseRandom, IHardwareRNG
+  {
+    [DllImport("rdrand.so")]
+    internal static extern RDRandError rdrand_32(ref uint rand, bool retry);
+
+    [DllImport("rdrand.so")]
+    internal static extern unsafe RDRandError rdrand_get_bytes(int n, byte* buffer);
+
+    public bool IsSupported()
+    {
+      uint r = 0;
+      return rdrand_32(ref r, true) == RDRandError.Success;
+    }
+
+    internal override unsafe void GetBytes(Span<byte> b)
+    {
+      fixed(byte* ptr = b)
+        rdrand_get_bytes(b.Length, ptr);
+    }
+
+    internal override void GetBytes(byte[] b, int offset, int count)
+    {
+      GetBytes(b.AsSpan().Slice(offset, count));
+    }
+  }
+
+  public sealed class RDRand64 : BaseRandom, IHardwareRNG
+  {
+    [DllImport("rdrand")]
+    internal static extern RDRandError rdrand_64(ref ulong rand, bool retry);
+
+    [DllImport("rdrand")]
+    internal static extern unsafe RDRandError rdrand_get_bytes(int n, byte* buffer);
+
+    public bool IsSupported()
+    {
+      ulong r = 0;
+      return rdrand_64(ref r, true) == RDRandError.Success;
+    }
+
+    internal override unsafe void GetBytes(Span<byte> b)
+    {
+      fixed (byte* ptr = b)
+        rdrand_get_bytes(b.Length, ptr);
+    }
+
+    internal override void GetBytes(byte[] b, int offset, int count)
+    {
+      GetBytes(b.AsSpan(offset, count));
+    }
+  }
+
+  public enum RDRandError
+  {
+    Unknown = -4,
+    Unsupported = -3,
+    Supported = -2,
+    NotReady = -1,
+
+    Failure = 0,
+
+    Success = 1
+  }
+}