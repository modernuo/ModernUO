using System;
using System.Collections.Generic;
using System.Linq;
using Server.Lootpack;
using Server.Mobiles;
using Server.Network;
using Server.Targeting;

namespace Server.Gumps
{
    public class AddGump : Gump
    {
        private static readonly Type typeofItem = typeof(Item);
        private static readonly Type typeofMobile = typeof(Mobile);
        private readonly int m_Page;
        private readonly Type[] m_SearchResults;
        private readonly string m_SearchString;
        private static bool m_OnlyMobiles = false;

        public AddGump(Mobile from, string searchString, int page, Type[] searchResults, bool explicitSearch,bool OnlyMobiles = false) : base(50, 50)
        {
            m_SearchString = searchString;
            m_SearchResults = searchResults;
            m_Page = page;
            m_OnlyMobiles = OnlyMobiles;
            from.CloseGump<AddGump>();

            AddPage(0);

            AddBackground(0, 0, 420, 280, 5054);

            AddImageTiled(10, 10, 400, 20, 2624);
            AddAlphaRegion(10, 10, 400, 20);
            AddImageTiled(41, 11, 184, 18, 0xBBC);
            AddImageTiled(42, 12, 182, 16, 2624);
            AddAlphaRegion(42, 12, 182, 16);

            AddButton(10, 9, 4011, 4013, 1);
            AddTextEntry(44, 10, 180, 20, 0x480, 0, searchString);

            AddHtmlLocalized(230, 10, 100, 20, 3010005, 0x7FFF);

            AddImageTiled(10, 40, 400, 200, 2624);
            AddAlphaRegion(10, 40, 400, 200);

            if (searchResults.Length > 0)
            {
                for (var i = page * 10; i < (page + 1) * 10 && i < searchResults.Length; ++i)
                {
                    var index = i % 10;

                    AddLabel(OnlyMobiles==true?74:44, 39 + index * 20, 0x480, searchResults[i].Name);
                    AddButton(10, 39 + index * 20, 4023, 4025, 4 + i);
                    if(OnlyMobiles)
                        AddButton(40, 39 + index * 20, 0xFA5, 0xFA7, 5 + searchResults.Length + i);
                }
            }
            else
            {
                AddLabel(15, 44, 0x480, explicitSearch ? "Nothing matched your search terms." : "No results to display.");
            }

            AddImageTiled(10, 250, 400, 20, 2624);
            AddAlphaRegion(10, 250, 400, 20);

            if (m_Page > 0)
            {
                AddButton(10, 249, 4014, 4016, 2);
            }
            else
            {
                AddImage(10, 249, 4014);
            }

            AddHtmlLocalized(44, 250, 170, 20, 1061028, m_Page > 0 ? 0x7FFF : 0x5EF7); // Previous page

            if ((m_Page + 1) * 10 < searchResults.Length)
            {
                AddButton(210, 249, 4005, 4007, 3);
            }
            else
            {
                AddImage(210, 249, 4005);
            }

            AddHtmlLocalized(
                244,
                250,
                170,
                20,
                1061027, // Next page
                (m_Page + 1) * 10 < searchResults.Length ? 0x7FFF : 0x5EF7
            );
        }

        public static void Initialize()
        {
            CommandSystem.Register("AddMenu", AccessLevel.GameMaster, AddMenu_OnCommand);
            CommandSystem.Register("MobMenu", AccessLevel.GameMaster, DropMenu_OnCommand);
        }
        private static void AddMenu_OnCommand(CommandEventArgs e) => Open(e, false);
        private static void DropMenu_OnCommand(CommandEventArgs e) => Open(e, true);

        private static void Open(CommandEventArgs e,bool OnlyMobile)
        {
            var val = e.ArgString.Trim();
            Type[] types;
            var explicitSearch = false;

            if (val.Length == 0)
            {
                types = Type.EmptyTypes;
            }
            else if (val.Length < 3)
            {
                e.Mobile.SendMessage("Invalid search string.");
                types = Type.EmptyTypes;
            }
            else
            {
<<<<<<< HEAD
                types = Match(val, OnlyMobile).ToArray();
=======
                types = Match(val);
>>>>>>> c2f853d8
                explicitSearch = true;
            }
            e.Mobile.SendGump(new AddGump(e.Mobile, val, 0, types, explicitSearch,OnlyMobile));
        }
        [Usage("AddMenu [searchString]"), Description(
             "Opens an add menu, with an optional initial search string. This menu allows you to search for Items or Mobiles and add them interactively."
         )]
        
       

        private static void Match(string match, Type[] types, HashSet<Type> results)
        {
            if (match.Length == 0)
            {
                return;
            }

            match = match.ToLower();

            for (var i = 0; i < types.Length; i++)
            {
                var t = types[i];

                if (!(typeofMobile.IsAssignableFrom(t) || typeofItem.IsAssignableFrom(t)) ||
                    !t.Name.InsensitiveContains(match) || results.Contains(t))
                {
                    continue;
                }

                var ctors = t.GetConstructors();

                for (var j = 0; j < ctors.Length; j++)
                {
                    var ctor = ctors[j];
                    var isEmptyCtor = true;
                    var paramsList = ctor.GetParameters();
                    for (var k = 0; k < paramsList.Length; k++)
                    {
                        if (!paramsList[k].HasDefaultValue)
                        {
                            isEmptyCtor = false;
                            break;
                        }
                    }

                    if (isEmptyCtor && ctors[j].IsDefined(typeof(ConstructibleAttribute), false))
                    {
                        results.Add(t);
                        break;
                    }
                }
            }
        }

<<<<<<< HEAD
        public static List<Type> Match(string match,bool onlyMobiles=false)
=======
        public static Type[] Match(string match)
>>>>>>> c2f853d8
        {
            var results = new HashSet<Type>();
            Type[] types;

            var asms = AssemblyHandler.Assemblies;

            for (var i = 0; i < asms.Length; ++i)
            {
                types = AssemblyHandler.GetTypeCache(asms[i]).Types;
                Match(match, types, results);
            }

            types = AssemblyHandler.GetTypeCache(Core.Assembly).Types;
            Match(match, types, results);

<<<<<<< HEAD
            results.Sort(new TypeNameComparer());
            if(m_OnlyMobiles) results = results.Where(_ => _.FullName.IndexOf("Mobiles")!=-1).ToList();
            return results;
=======
            if (results.Count == 0)
            {
                return Array.Empty<Type>();
            }

            var finalResults = new Type[results.Count];
            var index = 0;
            foreach (var t in results)
            {
                finalResults[index++] = t;
            }

            Array.Sort(finalResults, TypeNameComparer.Instance);
            return finalResults;
>>>>>>> c2f853d8
        }

        public override void OnResponse(NetState sender, RelayInfo info)
        {
            var from = sender.Mobile;

            switch (info.ButtonID)
            {
                case 1: // Search
                    {
                        var te = info.GetTextEntry(0);
                        var match = te?.Text.Trim() ?? "";

                        if (match.Length < 3)
                        {
                            from.SendMessage("Invalid search string.");
                            from.SendGump(new AddGump(from, match, m_Page, m_SearchResults, false, m_OnlyMobiles));
                        }
                        else
                        {
<<<<<<< HEAD
                            from.SendGump(new AddGump(from, match, 0, Match(match).ToArray(), true, m_OnlyMobiles));
=======
                            from.SendGump(new AddGump(from, match, 0, Match(match), true));
>>>>>>> c2f853d8
                        }

                        break;
                    }
                case 2: // Previous page
                    {
                        if (m_Page > 0)
                        {
                            from.SendGump(new AddGump(from, m_SearchString, m_Page - 1, m_SearchResults, true, m_OnlyMobiles));
                        }

                        break;
                    }
                case 3: // Next page
                    {
                        if ((m_Page + 1) * 10 < m_SearchResults.Length)
                        {
                            from.SendGump(new AddGump(from, m_SearchString, m_Page + 1, m_SearchResults, true, m_OnlyMobiles));
                        }

                        break;
                    }
                default:
                    {
                        var index = info.ButtonID - 4;
                        var index2 = info.ButtonID - m_SearchResults.Length - 5;

                        if (index >= 0 && index < m_SearchResults.Length)
                        {
                            if(m_OnlyMobiles)
                            {
                                var packName = m_SearchResults[index].Name;
                                var pck=packLoader.GetPackLootByName(packName);
                                if(pck != null) from.SendGump(new LootPackCreationGump(packName, pck));
                                else from.SendGump(new LootPackCreationGump(packName, null));
                            }
                            else
                            {
                                from.SendMessage("Where do you wish to place this object? <ESC> to cancel.");
                                from.Target = new InternalTarget(
                                    m_SearchResults[index],
                                    m_SearchResults,
                                    m_SearchString,
                                    m_Page
                                );
                            }
                          
                        }
                        else
                        {
                            if (m_OnlyMobiles && index2 >=0 && index2 < m_SearchResults.Length)
                            {
                                var packName = m_SearchResults[index2].Name;
                                var pck = packLoader.GetPackByName(packName);
                                if (pck == null)
                                {
                                    var statpack = PackWorker.GetStats(packName);
                                    if (statpack == null) return;
                                    from.SendGump(new LootPackItemEditor(from, statpack));
                                }
                                else
                                {
                                    pck.Stats.Name = packName;
                                    from.SendGump(new LootPackItemEditor(from, pck.Stats));
                                }
                            }
                        }

                        break;
                    }
            }
        }

        private class TypeNameComparer : IComparer<Type>
        {
            public static readonly TypeNameComparer Instance = new();
            public int Compare(Type x, Type y) => string.CompareOrdinal(x?.Name, y?.Name);
        }

        public class InternalTarget : Target
        {
            private readonly int m_Page;
            private readonly Type[] m_SearchResults;
            private readonly string m_SearchString;
            private readonly Type m_Type;

            public InternalTarget(Type type, Type[] searchResults, string searchString, int page) : base(
                -1,
                true,
                TargetFlags.None
            )
            {
                m_Type = type;
                m_SearchResults = searchResults;
                m_SearchString = searchString;
                m_Page = page;
            }

            protected override void OnTarget(Mobile from, object o)
            {
                if (o is IPoint3D p)
                {
                    p = p switch
                    {
                        Item item => item.GetWorldTop(),
                        Mobile m  => m.Location,
                        _         => p
                    };

                    Commands.Add.Invoke(from, new Point3D(p), new Point3D(p), new[] { m_Type.Name });

                    from.Target = new InternalTarget(m_Type, m_SearchResults, m_SearchString, m_Page);
                }
            }

            protected override void OnTargetCancel(Mobile from, TargetCancelType cancelType)
            {
                if (cancelType == TargetCancelType.Canceled)
                {
                    from.SendGump(new AddGump(from, m_SearchString, m_Page, m_SearchResults, true));
                }
            }
        }
    }
}<|MERGE_RESOLUTION|>--- conflicted
+++ resolved
@@ -118,11 +118,7 @@
             }
             else
             {
-<<<<<<< HEAD
-                types = Match(val, OnlyMobile).ToArray();
-=======
-                types = Match(val);
->>>>>>> c2f853d8
+                types = Match(val, OnlyMobile);
                 explicitSearch = true;
             }
             e.Mobile.SendGump(new AddGump(e.Mobile, val, 0, types, explicitSearch,OnlyMobile));
@@ -177,11 +173,7 @@
             }
         }
 
-<<<<<<< HEAD
-        public static List<Type> Match(string match,bool onlyMobiles=false)
-=======
-        public static Type[] Match(string match)
->>>>>>> c2f853d8
+        public static Type[] Match(string match,bool onlyMobiles=false)
         {
             var results = new HashSet<Type>();
             Type[] types;
@@ -197,26 +189,9 @@
             types = AssemblyHandler.GetTypeCache(Core.Assembly).Types;
             Match(match, types, results);
 
-<<<<<<< HEAD
             results.Sort(new TypeNameComparer());
-            if(m_OnlyMobiles) results = results.Where(_ => _.FullName.IndexOf("Mobiles")!=-1).ToList();
+            if(m_OnlyMobiles) results = results.Where(_ => _.FullName.IndexOf("Mobiles")!=-1).ToArray();
             return results;
-=======
-            if (results.Count == 0)
-            {
-                return Array.Empty<Type>();
-            }
-
-            var finalResults = new Type[results.Count];
-            var index = 0;
-            foreach (var t in results)
-            {
-                finalResults[index++] = t;
-            }
-
-            Array.Sort(finalResults, TypeNameComparer.Instance);
-            return finalResults;
->>>>>>> c2f853d8
         }
 
         public override void OnResponse(NetState sender, RelayInfo info)
@@ -237,11 +212,7 @@
                         }
                         else
                         {
-<<<<<<< HEAD
-                            from.SendGump(new AddGump(from, match, 0, Match(match).ToArray(), true, m_OnlyMobiles));
-=======
-                            from.SendGump(new AddGump(from, match, 0, Match(match), true));
->>>>>>> c2f853d8
+                            from.SendGump(new AddGump(from, match, 0, Match(match), true, m_OnlyMobiles));
                         }
 
                         break;
