using System;
using System.Reflection;
using Server.Commands;
using Server.Commands.Generic;
using Server.Gumps;
using Server.Targeting;
using CPA = Server.CommandPropertyAttribute;

namespace Server.Commands
{
    [Flags]
    public enum PropertyAccess
    {
        Read = 0x01,
        Write = 0x02,
        ReadWrite = Read | Write
    }

    public static class Properties
    {
        private static readonly Type typeofCPA = typeof(CPA);

        private static readonly Type typeofSerial = typeof(Serial);

        private static readonly Type typeofType = typeof(Type);

        private static readonly Type typeofChar = typeof(char);

        private static readonly Type typeofString = typeof(string);

        private static readonly Type typeofText = typeof(TextDefinition);

        private static readonly Type typeofTimeSpan = typeof(TimeSpan);
        private static readonly Type typeofParsable = typeof(ParsableAttribute);

        private static readonly Type[] m_ParseTypes = { typeof(string) };
        private static readonly object[] m_ParseParams = new object[1];

        private static readonly Type[] m_NumericTypes =
        {
            typeof(byte), typeof(sbyte),
            typeof(short), typeof(ushort),
            typeof(int), typeof(uint),
            typeof(long), typeof(ulong)
        };

        public static void Initialize()
        {
            CommandSystem.Register("Props", AccessLevel.Counselor, Props_OnCommand);
            CommandSystem.Register("GlobalProps", AccessLevel.Counselor, GlobalProps_OnCommand);
        }

        private static void GlobalProps_OnCommand(CommandEventArgs e)
        {
            e.Mobile.Target = new PropsTarget(true);
        }

        [Usage("Props [serial]"),
         Description("Opens a menu where you can view and edit all properties of a targeted (or specified) object.")]
        private static void Props_OnCommand(CommandEventArgs e)
        {
            if (e.Length == 1)
            {
                var ent = World.FindEntity(e.GetUInt32(0));

                if (ent == null)
                {
                    e.Mobile.SendMessage("No object with that serial was found.");
                }
                else if (!BaseCommand.IsAccessible(e.Mobile, ent))
                {
                    e.Mobile.SendLocalizedMessage(500447); // That is not accessible.
                }
                else
                {
                    e.Mobile.SendGump(new PropertiesGump(e.Mobile, ent));
                }
            }
            else
            {
                e.Mobile.Target = new PropsTarget();
            }
        }

        private static bool CIEqual(string l, string r) => l.InsensitiveEquals(r);

        public static CPA GetCPA(PropertyInfo p)
        {
            var attrs = p.GetCustomAttributes(typeofCPA, false);

            if (attrs.Length == 0)
            {
                return null;
            }

            return attrs[0] as CPA;
        }

        public static PropertyInfo[] GetPropertyInfoChain(
            Mobile from, Type type, string propertyString,
            PropertyAccess endAccess, ref string failReason
        )
        {
            var split = propertyString.Split('.');

            if (split.Length == 0)
            {
                return null;
            }

            var info = new PropertyInfo[split.Length];

            for (var i = 0; i < info.Length; ++i)
            {
                var propertyName = split[i];

                if (CIEqual(propertyName, "current"))
                {
                    continue;
                }

                var props = type.GetProperties(BindingFlags.Static | BindingFlags.Instance | BindingFlags.Public);

                var isFinal = i == info.Length - 1;

                var access = endAccess;

                if (!isFinal)
                {
                    access |= PropertyAccess.Read;
                }

                for (var j = 0; j < props.Length; ++j)
                {
                    var p = props[j];

                    if (CIEqual(p.Name, propertyName))
                    {
                        var attr = GetCPA(p);

                        if (attr == null)
                        {
                            failReason = $"Property '{propertyName}' not found.";
                            return null;
                        }

                        if ((access & PropertyAccess.Read) != 0 && from.AccessLevel < attr.ReadLevel)
                        {
                            failReason =
                                $"You must be at least {Mobile.GetAccessLevelName(attr.ReadLevel)} to get the property '{propertyName}'.";

                            return null;
                        }

                        if ((access & PropertyAccess.Write) != 0 && from.AccessLevel < attr.WriteLevel)
                        {
                            failReason =
                                $"You must be at least {Mobile.GetAccessLevelName(attr.WriteLevel)} to set the property '{propertyName}'.";

                            return null;
                        }

                        if ((access & PropertyAccess.Read) != 0 && !p.CanRead)
                        {
                            failReason = $"Property '{propertyName}' is write only.";
                            return null;
                        }

                        if ((access & PropertyAccess.Write) != 0 && (!p.CanWrite || attr.ReadOnly) && isFinal)
                        {
                            failReason = $"Property '{propertyName}' is read only.";
                            return null;
                        }

                        info[i] = p;
                        type = p.PropertyType;
                        break;
                    }
                }

                if (info[i] == null)
                {
                    failReason = $"Property '{propertyName}' not found.";
                    return null;
                }
            }

            return info;
        }

        public static PropertyInfo GetPropertyInfo(
            Mobile from, ref object obj, string propertyName, PropertyAccess access,
            ref string failReason
        )
        {
            var chain = GetPropertyInfoChain(from, obj.GetType(), propertyName, access, ref failReason);

            return chain == null ? null : GetPropertyInfo(ref obj, chain, ref failReason);
        }

        public static PropertyInfo GetPropertyInfo(ref object obj, PropertyInfo[] chain, ref string failReason)
        {
            if (chain == null || chain.Length == 0)
            {
                failReason = "Property chain is empty.";
                return null;
            }

            for (var i = 0; i < chain.Length - 1; ++i)
            {
                if (chain[i] == null)
                {
                    continue;
                }

                obj = chain[i].GetValue(obj, null);

                if (obj == null)
                {
                    failReason = $"Property '{chain[i]}' is null.";
                    return null;
                }
            }

            return chain[^1];
        }

        public static string GetValue(Mobile from, object o, string name)
        {
            var failReason = "";

            var chain = GetPropertyInfoChain(from, o.GetType(), name, PropertyAccess.Read, ref failReason);

            if (chain == null || chain.Length == 0)
            {
                return failReason;
            }

            var p = GetPropertyInfo(ref o, chain, ref failReason);

            return p == null ? failReason : InternalGetValue(o, p, chain);
        }

        public static string IncreaseValue(Mobile from, object o, string[] args)
        {
            // Type type = o.GetType();

            var realObjs = new object[args.Length / 2];
            var realProps = new PropertyInfo[args.Length / 2];
            var realValues = new int[args.Length / 2];

            var positive = false;
            var negative = false;

            for (var i = 0; i < realProps.Length; ++i)
            {
                var name = args[i * 2];

                try
                {
                    var valueString = args[1 + i * 2];

                    if (valueString.StartsWithOrdinal("0x"))
                    {
                        realValues[i] = Convert.ToInt32(valueString.Substring(2), 16);
                    }
                    else
                    {
                        realValues[i] = Convert.ToInt32(valueString);
                    }
                }
                catch
                {
                    return "Offset value could not be parsed.";
                }

                if (realValues[i] > 0)
                {
                    positive = true;
                }
                else if (realValues[i] < 0)
                {
                    negative = true;
                }
                else
                {
                    return "Zero is not a valid value to offset.";
                }

                string failReason = null;
                realObjs[i] = o;
                realProps[i] = GetPropertyInfo(from, ref realObjs[i], name, PropertyAccess.ReadWrite, ref failReason);

                if (failReason != null)
                {
                    return failReason;
                }

                if (realProps[i] == null)
                {
                    return "Property not found.";
                }
            }

            for (var i = 0; i < realProps.Length; ++i)
            {
                var obj = realProps[i].GetValue(realObjs[i], null);

                if (!(obj is IConvertible))
                {
                    return "Property is not IConvertable.";
                }

                try
                {
                    var v = (long)Convert.ChangeType(obj, TypeCode.Int64);
                    v += realValues[i];

                    realProps[i].SetValue(realObjs[i], Convert.ChangeType(v, realProps[i].PropertyType), null);
                }
                catch
                {
                    return "Value could not be converted";
                }
            }

            if (realProps.Length == 1)
            {
                if (positive)
                {
                    return "The property has been increased.";
                }

                return "The property has been decreased.";
            }

            if (positive && negative)
            {
                return "The properties have been changed.";
            }

            if (positive)
            {
                return "The properties have been increased.";
            }

            return "The properties have been decreased.";
        }

        private static string InternalGetValue(object o, PropertyInfo p, PropertyInfo[] chain = null)
        {
            var type = p.PropertyType;

            var value = p.GetValue(o, null);
            string toString;

            if (value == null)
            {
                toString = "null";
            }
            else if (IsNumeric(type))
            {
                toString = $"{value} (0x{value:X})";
            }
            else if (IsChar(type))
            {
                toString = $"'{value}' ({(int)value} [0x{(int)value:X}])";
            }
            else if (IsString(type))
            {
                toString = (string)value == "null" ? @"@""null""" : $"\"{value}\"";
            }
            else if (IsText(type))
            {
                toString = ((TextDefinition)value).Format(false);
            }
            else
            {
                toString = value.ToString();
            }

            if (chain == null)
            {
                return $"{p.Name} = {toString}";
            }

            var concat = new string[chain.Length * 2 + 1];

            for (var i = 0; i < chain.Length; ++i)
            {
                concat[i * 2 + 0] = chain[i].Name;
                concat[i * 2 + 1] = i < chain.Length - 1 ? "." : " = ";
            }

            concat[^1] = toString;

            return string.Concat(concat);
        }

        public static string SetValue(Mobile from, object o, string name, string value)
        {
            var logObject = o;

            var failReason = "";
            var p = GetPropertyInfo(from, ref o, name, PropertyAccess.Write, ref failReason);

            return p == null ? failReason : InternalSetValue(from, logObject, o, p, name, value, true);
        }

        private static bool IsSerial(Type t) => t == typeofSerial;

        private static bool IsType(Type t) => t == typeofType;

        private static bool IsChar(Type t) => t == typeofChar;

        private static bool IsString(Type t) => t == typeofString;

        private static bool IsText(Type t) => t == typeofText;

        private static bool IsEnum(Type t) => t.IsEnum;

        private static bool IsParsable(Type t) => t == typeofTimeSpan || t.IsDefined(typeofParsable, false);

        private static object Parse(object o, Type t, string value)
        {
            var method = t.GetMethod("Parse", m_ParseTypes);

            m_ParseParams[0] = value;

            return method?.Invoke(o, m_ParseParams);
        }

        private static bool IsNumeric(Type t) => Array.IndexOf(m_NumericTypes, t) >= 0;

        public static string ConstructFromString(Type type, object obj, string value, ref object constructed)
        {
            object toSet;
            var isSerial = IsSerial(type);

            if (isSerial) // mutate into int32
            {
                type = m_NumericTypes[4];
            }

            if (value == "(-null-)" && !type.IsValueType)
            {
                value = null;
            }

            if (IsEnum(type))
            {
                try
                {
                    toSet = Enum.Parse(type, value ?? "", true);
                }
                catch
                {
                    return "That is not a valid enumeration member.";
                }
            }
            else if (IsType(type))
            {
                try
                {
                    toSet = AssemblyHandler.FindTypeByName(value);

                    if (toSet == null)
                    {
                        return "No type with that name was found.";
                    }
                }
                catch
                {
                    return "No type with that name was found.";
                }
            }
            else if (IsParsable(type))
            {
                try
                {
                    toSet = Parse(obj, type, value);
                }
                catch
                {
                    return "That is not properly formatted.";
                }
            }
            else if (value == null)
            {
                toSet = null;
            }
            else if (value.StartsWithOrdinal("0x") && IsNumeric(type))
            {
                try
                {
                    toSet = Convert.ChangeType(Convert.ToUInt64(value.Substring(2), 16), type);
                }
                catch
                {
                    return "That is not properly formatted.";
                }
            }
            else
            {
                try
                {
                    toSet = Convert.ChangeType(value, type);
                }
                catch
                {
                    return "That is not properly formatted.";
                }
            }

            if (isSerial) // mutate back
            {
                toSet = (Serial)(toSet ?? Serial.MinusOne);
            }

            constructed = toSet;
            return null;
        }

        public static string SetDirect(
            Mobile from, object logObject, object obj, PropertyInfo prop, string givenName,
            object toSet, bool shouldLog
        )
        {
            try
            {
                if (toSet is AccessLevel newLevel)
                {
                    var reqLevel = AccessLevel.Administrator;

                    if (newLevel == AccessLevel.Administrator)
                    {
                        reqLevel = AccessLevel.Developer;
                    }
                    else if (newLevel >= AccessLevel.Developer)
                    {
                        reqLevel = AccessLevel.Owner;
                    }

                    if (from.AccessLevel < reqLevel)
                    {
                        return "You do not have access to that level.";
                    }
                }

                if (shouldLog)
                {
                    CommandLogging.LogChangeProperty(
                        from,
                        logObject,
                        givenName,
                        toSet?.ToString() ?? "(-null-)"
                    );
                }

                prop.SetValue(obj, toSet, null);
                return "Property has been set.";
            }
            catch
            {
                return "An exception was caught, the property may not be set.";
            }
        }

        public static string SetDirect(object obj, PropertyInfo prop, object toSet)
        {
            try
            {
                if (toSet is AccessLevel)
                {
                    return "You do not have access to that level.";
                }

                prop.SetValue(obj, toSet, null);
                return "Property has been set.";
            }
            catch
            {
                return "An exception was caught, the property may not be set.";
            }
        }

        public static string InternalSetValue(
            Mobile from, object logobj, object o, PropertyInfo p, string pname,
            string value, bool shouldLog
        )
        {
            object toSet = null;
            var result = ConstructFromString(p.PropertyType, o, value, ref toSet);

            return result ?? SetDirect(from, logobj, o, p, pname, toSet, shouldLog);
        }

        public static string InternalSetValue(object o, PropertyInfo p, string value)
        {
            object toSet = null;
            var result = ConstructFromString(p.PropertyType, o, value, ref toSet);

            return result ?? SetDirect(o, p, toSet);
        }

<<<<<<< HEAD
       
        private class PropsTarget : Target
        {
            bool iEdit;
            public PropsTarget(bool iEdit = false) : base(-1, true, TargetFlags.None)
            {
                this.iEdit = iEdit;
            }
=======

        private class PropsTarget : Target
        {
            private readonly bool _canEdit;

            public PropsTarget(bool canEdit = false) : base(-1, true, TargetFlags.None) => _canEdit = canEdit;
>>>>>>> 1879e223

            protected override void OnTarget(Mobile from, object o)
            {
                if (!BaseCommand.IsAccessible(from, o))
                {
                    from.SendLocalizedMessage(500447); // That is not accessible.
                    return;
                }

                if (!_canEdit)
                {
<<<<<<< HEAD
                    if (iEdit)
                    {
                        if (o is Mobile mbl && !mbl.Player)
                        {
                            from.SendGump(new GlobalPropsGump(from, o));
                        }
                        else
                        {
                            from.SendLocalizedMessage(500447); // That is not accessible.
                        }
                    }
                    else from.SendGump(new PropertiesGump(from, o));
=======
                    from.SendGump(new PropertiesGump(from, o));
                    return;
                }

                if (o is Mobile { Player: false })
                {
                    from.SendGump(new GlobalPropsGump(from, o));
                }
                else
                {
                    from.SendLocalizedMessage(500447); // That is not accessible.
>>>>>>> 1879e223
                }
            }
        }
    }
}

namespace Server
{
    public abstract class PropertyException : Exception
    {
        protected Property m_Property;

        public PropertyException(Property property, string message)
            : base(message) =>
            m_Property = property;

        public Property Property => m_Property;
    }

    public abstract class BindingException : PropertyException
    {
        public BindingException(Property property, string message)
            : base(property, message)
        {
        }
    }

    public sealed class NotYetBoundException : BindingException
    {
        public NotYetBoundException(Property property)
            : base(property, "Property has not yet been bound.")
        {
        }
    }

    public sealed class AlreadyBoundException : BindingException
    {
        public AlreadyBoundException(Property property)
            : base(property, "Property has already been bound.")
        {
        }
    }

    public sealed class UnknownPropertyException : BindingException
    {
        public UnknownPropertyException(Property property, string current)
            : base(property, $"Property '{current}' not found.")
        {
        }
    }

    public sealed class ReadOnlyException : BindingException
    {
        public ReadOnlyException(Property property)
            : base(property, "Property is read-only.")
        {
        }
    }

    public sealed class WriteOnlyException : BindingException
    {
        public WriteOnlyException(Property property)
            : base(property, "Property is write-only.")
        {
        }
    }

    public abstract class AccessException : PropertyException
    {
        public AccessException(Property property, string message)
            : base(property, message)
        {
        }
    }

    public sealed class InternalAccessException : AccessException
    {
        public InternalAccessException(Property property)
            : base(property, "Property is internal.")
        {
        }
    }

    public abstract class ClearanceException : AccessException
    {
        public ClearanceException(Property property, AccessLevel playerAccess, AccessLevel neededAccess, string accessType)
            : base(
                property,
                $"You must be at least {Mobile.GetAccessLevelName(neededAccess)} to {accessType} this property."
            )
        {
        }

        public AccessLevel PlayerAccess { get; set; }
        public AccessLevel NeededAccess { get; set; }
    }

    public sealed class ReadAccessException : ClearanceException
    {
        public ReadAccessException(Property property, AccessLevel playerAccess, AccessLevel neededAccess)
            : base(property, playerAccess, neededAccess, "read")
        {
        }
    }

    public sealed class WriteAccessException : ClearanceException
    {
        public WriteAccessException(Property property, AccessLevel playerAccess, AccessLevel neededAccess)
            : base(property, playerAccess, neededAccess, "write")
        {
        }
    }

    public sealed class Property
    {
        private PropertyInfo[] m_Chain;

        public Property(string binding) => Binding = binding;

        public Property(PropertyInfo[] chain) => m_Chain = chain;

        public string Binding { get; }

        public bool IsBound => m_Chain != null;

        public PropertyAccess Access { get; private set; }

        private void NotYetBound() => throw new NotYetBoundException(this);

        public PropertyInfo[] Chain
        {
            get
            {
                if (!IsBound)
                {
                    NotYetBound();
                }

                return m_Chain;
            }
        }

        public Type Type
        {
            get
            {
                if (!IsBound)
                {
                    NotYetBound();
                }

                return m_Chain[^1].PropertyType;
            }
        }

        public bool CheckAccess(Mobile from)
        {
            if (!IsBound)
            {
                throw new NotYetBoundException(this);
            }

            for (var i = 0; i < m_Chain.Length; ++i)
            {
                var prop = m_Chain[i];

                var isFinal = i == m_Chain.Length - 1;

                var access = Access;

                if (!isFinal)
                {
                    access |= PropertyAccess.Read;
                }

                var security = Properties.GetCPA(prop);

                if (security == null)
                {
                    throw new InternalAccessException(this);
                }

                if ((access & PropertyAccess.Read) != 0 && from.AccessLevel < security.ReadLevel)
                {
                    throw new ReadAccessException(this, from.AccessLevel, security.ReadLevel);
                }

                if ((access & PropertyAccess.Write) != 0 && (from.AccessLevel < security.WriteLevel || security.ReadOnly))
                {
                    throw new WriteAccessException(this, from.AccessLevel, security.ReadLevel);
                }
            }

            return true;
        }

        public void BindTo(Type objectType, PropertyAccess desiredAccess)
        {
            if (IsBound)
            {
                throw new AlreadyBoundException(this);
            }

            var split = Binding.Split('.');

            var chain = new PropertyInfo[split.Length];

            for (var i = 0; i < split.Length; ++i)
            {
                var isFinal = i == chain.Length - 1;

                chain[i] = objectType.GetProperty(
                    split[i],
                    BindingFlags.Instance | BindingFlags.Public | BindingFlags.IgnoreCase
                );

                if (chain[i] == null)
                {
                    throw new UnknownPropertyException(this, split[i]);
                }

                objectType = chain[i].PropertyType;

                var access = desiredAccess;

                if (!isFinal)
                {
                    access |= PropertyAccess.Read;
                }

                if ((access & PropertyAccess.Read) != 0 && !chain[i].CanRead)
                {
                    throw new WriteOnlyException(this);
                }

                if ((access & PropertyAccess.Write) != 0 && !chain[i].CanWrite)
                {
                    throw new ReadOnlyException(this);
                }
            }

            Access = desiredAccess;
            m_Chain = chain;
        }

        public override string ToString()
        {
            if (!IsBound)
            {
                return Binding;
            }

            var toJoin = new string[m_Chain.Length];

            for (var i = 0; i < toJoin.Length; ++i)
            {
                toJoin[i] = m_Chain[i].Name;
            }

            return string.Join(".", toJoin);
        }

        public static Property Parse(Type type, string binding, PropertyAccess access)
        {
            var prop = new Property(binding);

            prop.BindTo(type, access);

            return prop;
        }
    }
}<|MERGE_RESOLUTION|>--- conflicted
+++ resolved
@@ -603,23 +603,12 @@
             return result ?? SetDirect(o, p, toSet);
         }
 
-<<<<<<< HEAD
-       
+
         private class PropsTarget : Target
         {
-            bool iEdit;
-            public PropsTarget(bool iEdit = false) : base(-1, true, TargetFlags.None)
-            {
-                this.iEdit = iEdit;
-            }
-=======
-
-        private class PropsTarget : Target
-        {
             private readonly bool _canEdit;
 
             public PropsTarget(bool canEdit = false) : base(-1, true, TargetFlags.None) => _canEdit = canEdit;
->>>>>>> 1879e223
 
             protected override void OnTarget(Mobile from, object o)
             {
@@ -631,20 +620,6 @@
 
                 if (!_canEdit)
                 {
-<<<<<<< HEAD
-                    if (iEdit)
-                    {
-                        if (o is Mobile mbl && !mbl.Player)
-                        {
-                            from.SendGump(new GlobalPropsGump(from, o));
-                        }
-                        else
-                        {
-                            from.SendLocalizedMessage(500447); // That is not accessible.
-                        }
-                    }
-                    else from.SendGump(new PropertiesGump(from, o));
-=======
                     from.SendGump(new PropertiesGump(from, o));
                     return;
                 }
@@ -656,7 +631,6 @@
                 else
                 {
                     from.SendLocalizedMessage(500447); // That is not accessible.
->>>>>>> 1879e223
                 }
             }
         }
