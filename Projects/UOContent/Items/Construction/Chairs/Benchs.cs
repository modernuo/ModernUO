--- conflicted
+++ resolved
@@ -1,13 +1,9 @@
 namespace Server.Items
 {
     [Furniture]
+    [Serializable(0, false)]
     [Flippable(0xB2D, 0xB2C)]
-<<<<<<< HEAD
-    [Serializable(0, false)]
-    public partial class WoodenBench : Item
-=======
     public class WoodenBench : Item
->>>>>>> 55107867
     {
         [Constructible]
         public WoodenBench() : base(0xB2D) => Weight = 6;
