using System;
using System.Collections.Generic;
using Server.Collections;
using Server.Engines.Craft;
using Server.Ethics;
using Server.Factions;
using Server.Mobiles;
using Server.Network;
using Server.SkillHandlers;
using Server.Spells;
using Server.Spells.Bushido;
using Server.Spells.Chivalry;
using Server.Spells.Necromancy;
using Server.Spells.Ninjitsu;
using Server.Spells.Sixth;
using Server.Spells.Spellweaving;

namespace Server.Items
{
    public interface ISlayer
    {
        SlayerName Slayer { get; set; }
        SlayerName Slayer2 { get; set; }
    }

    public abstract class BaseWeapon : Item, IWeapon, IFactionItem, ICraftable, ISlayer, IDurability
    {
        private WeaponAccuracyLevel m_AccuracyLevel;
        private WeaponAnimation m_Animation;
        private Mobile m_Crafter;

        /* Weapon internals work differently now (Mar 13 2003)
         *
         * The attributes defined below default to -1.
         * If the value is -1, the corresponding virtual 'Aos/Old' property is used.
         * If not, the attribute value itself is used. Here's the list:
         *  - MinDamage
         *  - MaxDamage
         *  - Speed
         *  - HitSound
         *  - MissSound
         *  - StrRequirement, DexRequirement, IntRequirement
         *  - WeaponType
         *  - WeaponAnimation
         *  - MaxRange
         */

        // Instance values. These values are unique to each weapon.
        private WeaponDamageLevel m_DamageLevel;
        private WeaponDurabilityLevel m_DurabilityLevel;
        private string m_EngravedText;

        private FactionItem m_FactionState;
        private int m_Hits;
        private int m_HitSound, m_MissSound;
        private bool m_Identified;
        private int m_MaxHits;
        private int m_MaxRange;
        private int m_MinDamage, m_MaxDamage;
        private Poison m_Poison;
        private int m_PoisonCharges;
        private WeaponQuality m_Quality;
        private CraftResource m_Resource;
        private SkillName m_Skill;
        private SkillMod m_SkillMod, m_MageMod;
        private SlayerName m_Slayer;
        private SlayerName m_Slayer2;
        private float m_Speed;

        // Overridable values. These values are provided to override the defaults which get defined in the individual weapon scripts.
        private int m_StrReq, m_DexReq, m_IntReq;
        private WeaponType m_Type;

        public BaseWeapon(int itemID) : base(itemID)
        {
            Layer = (Layer)ItemData.Quality;

            m_Quality = WeaponQuality.Regular;
            m_StrReq = -1;
            m_DexReq = -1;
            m_IntReq = -1;
            m_MinDamage = -1;
            m_MaxDamage = -1;
            m_HitSound = -1;
            m_MissSound = -1;
            m_Speed = -1;
            m_MaxRange = -1;
            m_Skill = (SkillName)(-1);
            m_Type = (WeaponType)(-1);
            m_Animation = (WeaponAnimation)(-1);

            m_Hits = m_MaxHits = Utility.RandomMinMax(InitMinHits, InitMaxHits);

            m_Resource = CraftResource.Iron;

            Attributes = new AosAttributes(this);
            WeaponAttributes = new AosWeaponAttributes(this);
            SkillBonuses = new AosSkillBonuses(this);
            AosElementDamages = new AosElementAttributes(this);
        }

        public BaseWeapon(Serial serial) : base(serial)
        {
        }

        [CommandProperty(AccessLevel.GameMaster)]
        public string EngravedText
        {
            get => m_EngravedText;
            set
            {
                m_EngravedText = value;
                InvalidateProperties();
            }
        }

        public virtual bool UseSkillMod => !Core.AOS;

        public static bool InDoubleStrike { get; set; }

        public virtual int VirtualDamageBonus => 0;

        [Hue]
        [CommandProperty(AccessLevel.GameMaster)]
        public override int Hue
        {
            get => base.Hue;
            set
            {
                base.Hue = value;
                InvalidateProperties();
            }
        }

        public virtual int ArtifactRarity => 0;

        public static BaseWeapon Fists { get; set; }

        public virtual WeaponAbility PrimaryAbility => null;
        public virtual WeaponAbility SecondaryAbility => null;

        public virtual int DefMaxRange => 1;
        public virtual int DefHitSound => 0;
        public virtual int DefMissSound => 0;
        public virtual SkillName DefSkill => SkillName.Swords;
        public virtual WeaponType DefType => WeaponType.Slashing;
        public virtual WeaponAnimation DefAnimation => WeaponAnimation.Slash1H;

        public virtual int AosStrengthReq => 0;
        public virtual int AosDexterityReq => 0;
        public virtual int AosIntelligenceReq => 0;
        public virtual int AosMinDamage => 0;
        public virtual int AosMaxDamage => 0;
        public virtual int AosSpeed => 0;
        public virtual float MlSpeed => 0.0f;
        public virtual int AosMaxRange => DefMaxRange;
        public virtual int AosHitSound => DefHitSound;
        public virtual int AosMissSound => DefMissSound;
        public virtual SkillName AosSkill => DefSkill;
        public virtual WeaponType AosType => DefType;
        public virtual WeaponAnimation AosAnimation => DefAnimation;

        public virtual int OldStrengthReq => 0;
        public virtual int OldDexterityReq => 0;
        public virtual int OldIntelligenceReq => 0;
        public virtual int OldMinDamage => 0;
        public virtual int OldMaxDamage => 0;
        public virtual int OldSpeed => 0;
        public virtual int OldMaxRange => DefMaxRange;
        public virtual int OldHitSound => DefHitSound;
        public virtual int OldMissSound => DefMissSound;
        public virtual SkillName OldSkill => DefSkill;
        public virtual WeaponType OldType => DefType;
        public virtual WeaponAnimation OldAnimation => DefAnimation;

        public override int PhysicalResistance => WeaponAttributes.ResistPhysicalBonus;
        public override int FireResistance => WeaponAttributes.ResistFireBonus;
        public override int ColdResistance => WeaponAttributes.ResistColdBonus;
        public override int PoisonResistance => WeaponAttributes.ResistPoisonBonus;
        public override int EnergyResistance => WeaponAttributes.ResistEnergyBonus;

        public virtual SkillName AccuracySkill => SkillName.Tactics;

        [CommandProperty(AccessLevel.GameMaster, canModify: true)]
        public AosAttributes Attributes { get; private set; }

        [CommandProperty(AccessLevel.GameMaster, canModify: true)]
        public AosWeaponAttributes WeaponAttributes { get; private set; }

        [CommandProperty(AccessLevel.GameMaster, canModify: true)]
        public AosSkillBonuses SkillBonuses { get; private set; }

        [CommandProperty(AccessLevel.GameMaster, canModify: true)]
        public AosElementAttributes AosElementDamages { get; private set; }

        [CommandProperty(AccessLevel.GameMaster)]
        public bool Cursed { get; set; }

        [CommandProperty(AccessLevel.GameMaster)]
        public bool Consecrated { get; set; }

        [CommandProperty(AccessLevel.GameMaster)]
        public bool Identified
        {
            get => m_Identified;
            set
            {
                m_Identified = value;
                InvalidateProperties();
            }
        }

        [CommandProperty(AccessLevel.GameMaster)]
        public int PoisonCharges
        {
            get => m_PoisonCharges;
            set
            {
                m_PoisonCharges = value;
                InvalidateProperties();
            }
        }

        [CommandProperty(AccessLevel.GameMaster)]
        public Poison Poison
        {
            get => m_Poison;
            set
            {
                m_Poison = value;
                InvalidateProperties();
            }
        }

        [CommandProperty(AccessLevel.GameMaster)]
        public WeaponQuality Quality
        {
            get => m_Quality;
            set
            {
                UnscaleDurability();
                m_Quality = value;
                ScaleDurability();
                InvalidateProperties();
            }
        }

        [CommandProperty(AccessLevel.GameMaster)]
        public Mobile Crafter
        {
            get => m_Crafter;
            set
            {
                m_Crafter = value;
                InvalidateProperties();
            }
        }

        [CommandProperty(AccessLevel.GameMaster)]
        public CraftResource Resource
        {
            get => m_Resource;
            set
            {
                UnscaleDurability();
                m_Resource = value;
                Hue = CraftResources.GetHue(m_Resource);
                InvalidateProperties();
                ScaleDurability();
            }
        }

        [CommandProperty(AccessLevel.GameMaster)]
        public WeaponDamageLevel DamageLevel
        {
            get => m_DamageLevel;
            set
            {
                m_DamageLevel = value;
                InvalidateProperties();
            }
        }

        [CommandProperty(AccessLevel.GameMaster)]
        public WeaponDurabilityLevel DurabilityLevel
        {
            get => m_DurabilityLevel;
            set
            {
                UnscaleDurability();
                m_DurabilityLevel = value;
                InvalidateProperties();
                ScaleDurability();
            }
        }

        [CommandProperty(AccessLevel.GameMaster)]
        public bool PlayerConstructed { get; set; }

        [CommandProperty(AccessLevel.GameMaster)]
        public WeaponAnimation Animation
        {
            get => m_Animation == (WeaponAnimation)(-1) ? Core.AOS ? AosAnimation : OldAnimation : m_Animation;
            set => m_Animation = value;
        }

        [CommandProperty(AccessLevel.GameMaster)]
        public WeaponType Type
        {
            get => m_Type == (WeaponType)(-1) ? Core.AOS ? AosType : OldType : m_Type;
            set => m_Type = value;
        }

        [CommandProperty(AccessLevel.GameMaster)]
        public SkillName Skill
        {
            get => m_Skill == (SkillName)(-1) ? Core.AOS ? AosSkill : OldSkill : m_Skill;
            set
            {
                m_Skill = value;
                InvalidateProperties();
            }
        }

        [CommandProperty(AccessLevel.GameMaster)]
        public int HitSound
        {
            get => m_HitSound == -1 ? Core.AOS ? AosHitSound : OldHitSound : m_HitSound;
            set => m_HitSound = value;
        }

        [CommandProperty(AccessLevel.GameMaster)]
        public int MissSound
        {
            get => m_MissSound == -1 ? Core.AOS ? AosMissSound : OldMissSound : m_MissSound;
            set => m_MissSound = value;
        }

        [CommandProperty(AccessLevel.GameMaster)]
        public int MinDamage
        {
            get => m_MinDamage == -1 ? Core.AOS ? AosMinDamage : OldMinDamage : m_MinDamage;
            set
            {
                m_MinDamage = value;
                InvalidateProperties();
            }
        }

        [CommandProperty(AccessLevel.GameMaster)]
        public int MaxDamage
        {
            get => m_MaxDamage == -1 ? Core.AOS ? AosMaxDamage : OldMaxDamage : m_MaxDamage;
            set
            {
                m_MaxDamage = value;
                InvalidateProperties();
            }
        }

        [CommandProperty(AccessLevel.GameMaster)]
        public float Speed
        {
            get
            {
                if (m_Speed != -1)
                {
                    return m_Speed;
                }

                if (Core.ML)
                {
                    return MlSpeed;
                }

                if (Core.AOS)
                {
                    return AosSpeed;
                }

                return OldSpeed;
            }
            set
            {
                m_Speed = value;
                InvalidateProperties();
            }
        }

        [CommandProperty(AccessLevel.GameMaster)]
        public int StrRequirement
        {
            get => m_StrReq == -1 ? Core.AOS ? AosStrengthReq : OldStrengthReq : m_StrReq;
            set
            {
                m_StrReq = value;
                InvalidateProperties();
            }
        }

        [CommandProperty(AccessLevel.GameMaster)]
        public int DexRequirement
        {
            get => m_DexReq == -1 ? Core.AOS ? AosDexterityReq : OldDexterityReq : m_DexReq;
            set => m_DexReq = value;
        }

        [CommandProperty(AccessLevel.GameMaster)]
        public int IntRequirement
        {
            get => m_IntReq == -1 ? Core.AOS ? AosIntelligenceReq : OldIntelligenceReq : m_IntReq;
            set => m_IntReq = value;
        }

        [CommandProperty(AccessLevel.GameMaster)]
        public WeaponAccuracyLevel AccuracyLevel
        {
            get => m_AccuracyLevel;
            set
            {
                if (m_AccuracyLevel != value)
                {
                    m_AccuracyLevel = value;

                    if (UseSkillMod)
                    {
                        if (m_AccuracyLevel == WeaponAccuracyLevel.Regular)
                        {
                            m_SkillMod?.Remove();

                            m_SkillMod = null;
                        }
                        else if (m_SkillMod == null && Parent is Mobile mobile)
                        {
                            m_SkillMod = new DefaultSkillMod(AccuracySkill, true, (int)m_AccuracyLevel * 5);
                            mobile.AddSkillMod(m_SkillMod);
                        }
                        else if (m_SkillMod != null)
                        {
                            m_SkillMod.Value = (int)m_AccuracyLevel * 5;
                        }
                    }

                    InvalidateProperties();
                }
            }
        }

        public int OnCraft(
            int quality, bool makersMark, Mobile from, CraftSystem craftSystem, Type typeRes, BaseTool tool,
            CraftItem craftItem, int resHue
        )
        {
            Quality = (WeaponQuality)quality;

            if (makersMark)
            {
                Crafter = from;
            }

            PlayerConstructed = true;

            var resourceType = typeRes ?? craftItem.Resources[0].ItemType;

            if (Core.AOS)
            {
                Resource = CraftResources.GetFromType(resourceType);

                var context = craftSystem.GetContext(from);

                if (context?.DoNotColor == true)
                {
                    Hue = 0;
                }

                if (tool is BaseRunicTool runicTool)
                {
                    runicTool.ApplyAttributesTo(this);
                }

                if (Quality == WeaponQuality.Exceptional)
                {
                    if (Attributes.WeaponDamage > 35)
                    {
                        Attributes.WeaponDamage -= 20;
                    }
                    else
                    {
                        Attributes.WeaponDamage = 15;
                    }

                    if (Core.ML)
                    {
                        Attributes.WeaponDamage += (int)(from.Skills.ArmsLore.Value / 20);

                        if (Attributes.WeaponDamage > 50)
                        {
                            Attributes.WeaponDamage = 50;
                        }

                        from.CheckSkill(SkillName.ArmsLore, 0, 100);
                    }
                }
            }
            else if (tool is BaseRunicTool runicTool)
            {
                var thisResource = CraftResources.GetFromType(resourceType);

                if (thisResource == runicTool.Resource)
                {
                    Resource = thisResource;

                    var context = craftSystem.GetContext(from);

                    if (context?.DoNotColor == true)
                    {
                        Hue = 0;
                    }

                    switch (thisResource)
                    {
                        case CraftResource.DullCopper:
                            {
                                Identified = true;
                                DurabilityLevel = WeaponDurabilityLevel.Durable;
                                AccuracyLevel = WeaponAccuracyLevel.Accurate;
                                break;
                            }
                        case CraftResource.ShadowIron:
                            {
                                Identified = true;
                                DurabilityLevel = WeaponDurabilityLevel.Durable;
                                DamageLevel = WeaponDamageLevel.Ruin;
                                break;
                            }
                        case CraftResource.Copper:
                            {
                                Identified = true;
                                DurabilityLevel = WeaponDurabilityLevel.Fortified;
                                DamageLevel = WeaponDamageLevel.Ruin;
                                AccuracyLevel = WeaponAccuracyLevel.Surpassingly;
                                break;
                            }
                        case CraftResource.Bronze:
                            {
                                Identified = true;
                                DurabilityLevel = WeaponDurabilityLevel.Fortified;
                                DamageLevel = WeaponDamageLevel.Might;
                                AccuracyLevel = WeaponAccuracyLevel.Surpassingly;
                                break;
                            }
                        case CraftResource.Gold:
                            {
                                Identified = true;
                                DurabilityLevel = WeaponDurabilityLevel.Indestructible;
                                DamageLevel = WeaponDamageLevel.Force;
                                AccuracyLevel = WeaponAccuracyLevel.Eminently;
                                break;
                            }
                        case CraftResource.Agapite:
                            {
                                Identified = true;
                                DurabilityLevel = WeaponDurabilityLevel.Indestructible;
                                DamageLevel = WeaponDamageLevel.Power;
                                AccuracyLevel = WeaponAccuracyLevel.Eminently;
                                break;
                            }
                        case CraftResource.Verite:
                            {
                                Identified = true;
                                DurabilityLevel = WeaponDurabilityLevel.Indestructible;
                                DamageLevel = WeaponDamageLevel.Power;
                                AccuracyLevel = WeaponAccuracyLevel.Exceedingly;
                                break;
                            }
                        case CraftResource.Valorite:
                            {
                                Identified = true;
                                DurabilityLevel = WeaponDurabilityLevel.Indestructible;
                                DamageLevel = WeaponDamageLevel.Vanq;
                                AccuracyLevel = WeaponAccuracyLevel.Supremely;
                                break;
                            }
                    }
                }
            }

            return quality;
        }

        public virtual void UnscaleDurability()
        {
            var scale = 100 + GetDurabilityBonus();

            m_Hits = (m_Hits * 100 + (scale - 1)) / scale;
            m_MaxHits = (m_MaxHits * 100 + (scale - 1)) / scale;
            InvalidateProperties();
        }

        public virtual void ScaleDurability()
        {
            var scale = 100 + GetDurabilityBonus();

            m_Hits = (m_Hits * scale + 99) / 100;
            m_MaxHits = (m_MaxHits * scale + 99) / 100;
            InvalidateProperties();
        }

        public virtual int InitMinHits => 0;
        public virtual int InitMaxHits => 0;

        public virtual bool CanFortify => true;

        [CommandProperty(AccessLevel.GameMaster)]
        public int HitPoints
        {
            get => m_Hits;
            set
            {
                if (m_Hits == value)
                {
                    return;
                }

                if (value > m_MaxHits)
                {
                    value = m_MaxHits;
                }

                m_Hits = value;

                InvalidateProperties();
            }
        }

        [CommandProperty(AccessLevel.GameMaster)]
        public int MaxHitPoints
        {
            get => m_MaxHits;
            set
            {
                m_MaxHits = value;
                InvalidateProperties();
            }
        }

        public FactionItem FactionItemState
        {
            get => m_FactionState;
            set
            {
                m_FactionState = value;

                if (m_FactionState == null)
                {
                    Hue = CraftResources.GetHue(Resource);
                }

                LootType = m_FactionState == null ? LootType.Regular : LootType.Blessed;
            }
        }

        [CommandProperty(AccessLevel.GameMaster)]
        public SlayerName Slayer
        {
            get => m_Slayer;
            set
            {
                m_Slayer = value;
                InvalidateProperties();
            }
        }

        [CommandProperty(AccessLevel.GameMaster)]
        public SlayerName Slayer2
        {
            get => m_Slayer2;
            set
            {
                m_Slayer2 = value;
                InvalidateProperties();
            }
        }

        public virtual void OnBeforeSwing(Mobile attacker, Mobile defender)
        {
            if (WeaponAbility.GetCurrentAbility(attacker)?.OnBeforeSwing(attacker, defender) == false)
            {
                WeaponAbility.ClearCurrentAbility(attacker);
            }

            if (SpecialMove.GetCurrentMove(attacker)?.OnBeforeSwing(attacker, defender) == false)
            {
                SpecialMove.ClearCurrentMove(attacker);
            }
        }

        public virtual void GetStatusDamage(Mobile from, out int min, out int max)
        {
            GetBaseDamageRange(from, out var baseMin, out var baseMax);

            if (Core.AOS)
            {
                min = Math.Max((int)ScaleDamageAOS(from, baseMin, false), 1);
                max = Math.Max((int)ScaleDamageAOS(from, baseMax, false), 1);
            }
            else
            {
                min = Math.Max((int)ScaleDamageOld(from, baseMin, false), 1);
                max = Math.Max((int)ScaleDamageOld(from, baseMax, false), 1);
            }
        }

        public virtual TimeSpan OnSwing(Mobile attacker, Mobile defender, double damageBonus = 1.0)
        {
            var canSwing = true;

            if (Core.AOS)
            {
                canSwing = !attacker.Paralyzed && !attacker.Frozen;

                if (canSwing)
                {
                    canSwing = attacker.Spell is not Spell sp || !sp.IsCasting || !sp.BlocksMovement;
                }

                if (canSwing)
                {
                    canSwing = attacker is not PlayerMobile p || p.PeacedUntil <= Core.Now;
                }
            }

            if ((attacker as PlayerMobile)?.DuelContext?.CheckItemEquip(attacker, this) == false)
            {
                canSwing = false;
            }

            if (canSwing && attacker.HarmfulCheck(defender))
            {
                attacker.DisruptiveAction();

                attacker.NetState?.SendSwing(attacker.Serial, defender.Serial);

                if (attacker is BaseCreature bc)
                {
                    var ab = bc.GetWeaponAbility();

                    if (ab != null)
                    {
                        if (bc.WeaponAbilityChance > Utility.RandomDouble())
                        {
                            WeaponAbility.SetCurrentAbility(bc, ab);
                        }
                        else
                        {
                            WeaponAbility.ClearCurrentAbility(bc);
                        }
                    }
                }

                if (CheckHit(attacker, defender))
                {
                    OnHit(attacker, defender, damageBonus);
                }
                else
                {
                    OnMiss(attacker, defender);
                }
            }

            return GetDelay(attacker);
        }

        [CommandProperty(AccessLevel.GameMaster)]
        public int MaxRange
        {
            get => m_MaxRange == -1 ? Core.AOS ? AosMaxRange : OldMaxRange : m_MaxRange;
            set
            {
                m_MaxRange = value;
                InvalidateProperties();
            }
        }

        public override void OnAfterDuped(Item newItem)
        {
            if (newItem is not BaseWeapon weap)
            {
                return;
            }

            weap.Attributes = new AosAttributes(newItem, Attributes);
            weap.AosElementDamages = new AosElementAttributes(newItem, AosElementDamages);
            weap.SkillBonuses = new AosSkillBonuses(newItem, SkillBonuses);
            weap.WeaponAttributes = new AosWeaponAttributes(newItem, WeaponAttributes);
        }

        public int GetDurabilityBonus()
        {
            var bonus = m_Quality == WeaponQuality.Exceptional ? 20 : 0;

            bonus += m_DurabilityLevel switch
            {
                WeaponDurabilityLevel.Durable        => 20,
                WeaponDurabilityLevel.Substantial    => 50,
                WeaponDurabilityLevel.Massive        => 70,
                WeaponDurabilityLevel.Fortified      => 100,
                WeaponDurabilityLevel.Indestructible => 120,
                _                                    => 0
            };

            if (Core.AOS)
            {
                bonus += WeaponAttributes.DurabilityBonus;

                var resInfo = CraftResources.GetInfo(m_Resource);
                CraftAttributeInfo attrInfo = null;

                if (resInfo != null)
                {
                    attrInfo = resInfo.AttributeInfo;
                }

                if (attrInfo != null)
                {
                    bonus += attrInfo.WeaponDurability;
                }
            }

            return bonus;
        }

        public int GetLowerStatReq()
        {
            if (!Core.AOS)
            {
                return 0;
            }

            var v = WeaponAttributes.LowerStatReq;

            var attrInfo = CraftResources.GetInfo(m_Resource)?.AttributeInfo;

            if (attrInfo != null)
            {
                v += attrInfo.WeaponLowerRequirements;
            }

            if (v > 100)
            {
                v = 100;
            }

            return v;
        }

        public static void BlockEquip(Mobile m, TimeSpan duration)
        {
            if (m.BeginAction<BaseWeapon>())
            {
                new ResetEquipTimer(m, duration).Start();
            }
        }

        public override bool CheckConflictingLayer(Mobile m, Item item, Layer layer)
        {
            if (base.CheckConflictingLayer(m, item, layer))
            {
                return true;
            }

            if (Layer == Layer.TwoHanded && layer == Layer.OneHanded)
            {
                m.SendLocalizedMessage(500214); // You already have something in both hands.
                return true;
            }

            if (Layer == Layer.OneHanded && layer == Layer.TwoHanded && item is not BaseShield &&
                item is not BaseEquipableLight)
            {
                m.SendLocalizedMessage(500215); // You can only wield one weapon at a time.
                return true;
            }

            return false;
        }

        public override bool AllowSecureTrade(Mobile from, Mobile to, Mobile newOwner, bool accepted) =>
            Ethic.CheckTrade(from, to, newOwner, this) &&
            base.AllowSecureTrade(from, to, newOwner, accepted);

        public override bool CanEquip(Mobile from)
        {
            if (!Ethic.CheckEquip(from, this))
            {
                return false;
            }

            if (!CheckRace(from))
            {
                return false;
            }

            if (from.Dex < DexRequirement)
            {
                from.SendMessage("You are not nimble enough to equip that.");
                return false;
            }

            if (from.Str < AOS.Scale(StrRequirement, 100 - GetLowerStatReq()))
            {
                from.SendLocalizedMessage(500213); // You are not strong enough to equip that.
                return false;
            }

            if (from.Int < IntRequirement)
            {
                from.SendMessage("You are not smart enough to equip that.");
                return false;
            }

            return from.CanBeginAction<BaseWeapon>() && base.CanEquip(from);
        }

        public override bool OnEquip(Mobile from)
        {
            var strBonus = Attributes.BonusStr;
            var dexBonus = Attributes.BonusDex;
            var intBonus = Attributes.BonusInt;

            if (strBonus != 0 || dexBonus != 0 || intBonus != 0)
            {
                var m = from;

                var modName = Serial.ToString();

                if (strBonus != 0)
                {
                    m.AddStatMod(new StatMod(StatType.Str, $"{modName}Str", strBonus, TimeSpan.Zero));
                }

                if (dexBonus != 0)
                {
                    m.AddStatMod(new StatMod(StatType.Dex, $"{modName}Dex", dexBonus, TimeSpan.Zero));
                }

                if (intBonus != 0)
                {
                    m.AddStatMod(new StatMod(StatType.Int, $"{modName}Int", intBonus, TimeSpan.Zero));
                }
            }

            from.NextCombatTime = Core.TickCount + (int)GetDelay(from).TotalMilliseconds;

            if (UseSkillMod && m_AccuracyLevel != WeaponAccuracyLevel.Regular)
            {
                m_SkillMod?.Remove();

                m_SkillMod = new DefaultSkillMod(AccuracySkill, true, (int)m_AccuracyLevel * 5);
                from.AddSkillMod(m_SkillMod);
            }

            if (Core.AOS && WeaponAttributes.MageWeapon != 0 && WeaponAttributes.MageWeapon != 30)
            {
                m_MageMod?.Remove();

                m_MageMod = new DefaultSkillMod(SkillName.Magery, true, -30 + WeaponAttributes.MageWeapon);
                from.AddSkillMod(m_MageMod);
            }

            return true;
        }

        public override void OnAdded(IEntity parent)
        {
            base.OnAdded(parent);

            if (parent is Mobile from)
            {
                if (Core.AOS)
                {
                    SkillBonuses.AddTo(from);
                }

                from.CheckStatTimers();
                from.Delta(MobileDelta.WeaponDamage);
            }
        }

        public override void OnRemoved(IEntity parent)
        {
            if (parent is Mobile m)
            {
                var weapon = m.Weapon as BaseWeapon;

                var modName = Serial.ToString();

                m.RemoveStatMod($"{modName}Str");
                m.RemoveStatMod($"{modName}Dex");
                m.RemoveStatMod($"{modName}Int");

                if (weapon != null)
                {
                    m.NextCombatTime = Core.TickCount + (int)weapon.GetDelay(m).TotalMilliseconds;
                }

                if (UseSkillMod && m_SkillMod != null)
                {
                    m_SkillMod.Remove();
                    m_SkillMod = null;
                }

                if (m_MageMod != null)
                {
                    m_MageMod.Remove();
                    m_MageMod = null;
                }

                if (Core.AOS)
                {
                    SkillBonuses.Remove();
                }

                ImmolatingWeaponSpell.StopImmolating(this);
                ForceOfNature.Remove(m);

                m.CheckStatTimers();

                m.Delta(MobileDelta.WeaponDamage);
            }
        }

        public virtual SkillName GetUsedSkill(Mobile m, bool checkSkillAttrs)
        {
            SkillName sk;

            if (checkSkillAttrs && WeaponAttributes.UseBestSkill != 0)
            {
                var swrd = m.Skills.Swords.Value;
                var fenc = m.Skills.Fencing.Value;
                var mcng = m.Skills.Macing.Value;
                double val;

                sk = SkillName.Swords;
                val = swrd;

                if (fenc > val)
                {
                    sk = SkillName.Fencing;
                    val = fenc;
                }

                if (mcng > val)
                {
                    sk = SkillName.Macing;
                }
            }
            else if (WeaponAttributes.MageWeapon != 0)
            {
                if (m.Skills.Magery.Value > m.Skills[Skill].Value)
                {
                    sk = SkillName.Magery;
                }
                else
                {
                    sk = Skill;
                }
            }
            else
            {
                sk = Skill;

                if (sk != SkillName.Wrestling && !m.Player && !m.Body.IsHuman &&
                    m.Skills.Wrestling.Value > m.Skills[sk].Value)
                {
                    sk = SkillName.Wrestling;
                }
            }

            return sk;
        }

        public virtual double GetAttackSkillValue(Mobile attacker, Mobile defender) =>
            attacker.Skills[GetUsedSkill(attacker, true)].Value;

        public virtual double GetDefendSkillValue(Mobile attacker, Mobile defender) =>
            defender.Skills[GetUsedSkill(defender, true)].Value;

        private static bool CheckAnimal(Mobile m, Type type) => AnimalForm.UnderTransformation(m, type);

        public virtual bool CheckHit(Mobile attacker, Mobile defender)
        {
            var atkWeapon = attacker.Weapon as BaseWeapon;
            var defWeapon = defender.Weapon as BaseWeapon;

            var atkSkill = attacker.Skills[atkWeapon?.Skill ?? SkillName.Wrestling];

            var atkValue = atkWeapon?.GetAttackSkillValue(attacker, defender) ?? 0.0;
            var defValue = defWeapon?.GetDefendSkillValue(attacker, defender) ?? 0.0;

            double ourValue, theirValue;

            var bonus = GetHitChanceBonus();

            if (Core.AOS)
            {
                if (atkValue <= -20.0)
                {
                    atkValue = -19.9;
                }

                if (defValue <= -20.0)
                {
                    defValue = -19.9;
                }

                bonus += AosAttributes.GetValue(attacker, AosAttribute.AttackChance);

                if (DivineFurySpell.UnderEffect(attacker))
                {
                    bonus += 10; // attacker gets 10% bonus when they're under divine fury
                }

                if (CheckAnimal(attacker, typeof(GreyWolf)) || CheckAnimal(attacker, typeof(BakeKitsune)))
                {
                    bonus += 20; // attacker gets 20% bonus when under Wolf or Bake Kitsune form
                }

                if (HitLower.IsUnderAttackEffect(attacker))
                {
                    bonus -= 25; // Under Hit Lower Attack effect -> 25% malus
                }

                var ability = WeaponAbility.GetCurrentAbility(attacker);

                if (ability != null)
                {
                    bonus += ability.AccuracyBonus;
                }

                var move = SpecialMove.GetCurrentMove(attacker);

                if (move != null)
                {
                    bonus += move.GetAccuracyBonus(attacker);
                }

                // Max Hit Chance Increase = 45%
                if (bonus > 45)
                {
                    bonus = 45;
                }

                ourValue = (atkValue + 20.0) * (100 + bonus);

                bonus = AosAttributes.GetValue(defender, AosAttribute.DefendChance);

                var info = ForceArrow.GetInfo(attacker, defender);

                if (info != null && info.Defender == defender)
                {
                    bonus -= info.DefenseChanceMalus;
                }

                if (DivineFurySpell.UnderEffect(defender))
                {
                    bonus -= 20; // defender loses 20% bonus when they're under divine fury
                }

                if (HitLower.IsUnderDefenseEffect(defender))
                {
                    bonus -= 25; // Under Hit Lower Defense effect -> 25% malus
                }

                var blockBonus = 0;

                if (Block.GetBonus(defender, ref blockBonus))
                {
                    bonus += blockBonus;
                }

                var surpriseMalus = 0;

                if (SurpriseAttack.GetMalus(defender, ref surpriseMalus))
                {
                    bonus -= surpriseMalus;
                }

                var discordanceEffect = 0;

                // Defender loses -0/-28% if under the effect of Discordance.
                if (Discordance.GetEffect(attacker, ref discordanceEffect))
                {
                    bonus -= discordanceEffect;
                }

                // Defense Chance Increase = 45%
                if (bonus > 45)
                {
                    bonus = 45;
                }

                theirValue = (defValue + 20.0) * (100 + bonus);

                bonus = 0;
            }
            else
            {
                ourValue = Math.Max(0.1, atkValue + 50.0);
                theirValue = Math.Max(0.1, defValue + 50.0);
            }

            var chance = ourValue / (theirValue * 2.0) * 1.0 + (double)bonus / 100;

            if (Core.AOS && chance < 0.02)
            {
                chance = 0.02;
            }

            return attacker.CheckSkill(atkSkill.SkillName, chance);
        }

        public virtual TimeSpan GetDelay(Mobile m)
        {
            double speed = Speed;

            if (speed == 0)
            {
                return TimeSpan.FromHours(1.0);
            }

            double delayInSeconds;

            if (Core.SE)
            {
                /*
                 * This is likely true for Core.AOS as well... both guides report the same
                 * formula, and both are wrong.
                 * The old formula left in for AOS for legacy & because we aren't quite 100%
                 * Sure that AOS has THIS formula
                 */
                var bonus = AosAttributes.GetValue(m, AosAttribute.WeaponSpeed);

                if (DivineFurySpell.UnderEffect(m))
                {
                    bonus += 10;
                }

                // Bonus granted by successful use of Honorable Execution.
                bonus += HonorableExecution.GetSwingBonus(m);

                if (DualWield.Registry.TryGetValue(m, out var duelWield))
                {
                    bonus += duelWield.BonusSwingSpeed;
                }

                if (Feint.Registry.TryGetValue(m, out var feint))
                {
                    bonus -= feint.SwingSpeedReduction;
                }

                var context = TransformationSpellHelper.GetContext(m);

                if (context?.Spell is ReaperFormSpell spell)
                {
                    bonus += spell.SwingSpeedBonus;
                }

                var discordanceEffect = 0;

                // Discordance gives a malus of -0/-28% to swing speed.
                if (Discordance.GetEffect(m, ref discordanceEffect))
                {
                    bonus -= discordanceEffect;
                }

                if (EssenceOfWindSpell.IsDebuffed(m))
                {
                    bonus -= EssenceOfWindSpell.GetSSIMalus(m);
                }

                if (bonus > 60)
                {
                    bonus = 60;
                }

                double ticks;

                if (Core.ML)
                {
                    var stamTicks = m.Stam / 30;

                    ticks = speed * 4;
                    ticks = Math.Floor((ticks - stamTicks) * (100.0 / (100 + bonus)));
                }
                else
                {
                    speed = Math.Floor(speed * (bonus + 100.0) / 100.0);

                    if (speed <= 0)
                    {
                        speed = 1;
                    }

                    ticks = Math.Floor(80000.0 / ((m.Stam + 100) * speed) - 2);
                }

                // Swing speed currently capped at one swing every 1.25 seconds (5 ticks).
                if (ticks < 5)
                {
                    ticks = 5;
                }

                delayInSeconds = ticks * 0.25;
            }
            else if (Core.AOS)
            {
                var v = (m.Stam + 100) * (int)speed;

                var bonus = AosAttributes.GetValue(m, AosAttribute.WeaponSpeed);

                if (DivineFurySpell.UnderEffect(m))
                {
                    bonus += 10;
                }

                var discordanceEffect = 0;

                // Discordance gives a malus of -0/-28% to swing speed.
                if (Discordance.GetEffect(m, ref discordanceEffect))
                {
                    bonus -= discordanceEffect;
                }

                v += AOS.Scale(v, bonus);

                if (v <= 0)
                {
                    v = 1;
                }

                delayInSeconds = Math.Floor(40000.0 / v) * 0.5;

                // Maximum swing rate capped at one swing per second
                // OSI dev said that it has and is supposed to be 1.25
                if (delayInSeconds < 1.25)
                {
                    delayInSeconds = 1.25;
                }
            }
            else
            {
                var v = (m.Stam + 100) * (int)speed;

                if (v <= 0)
                {
                    v = 1;
                }

                delayInSeconds = 15000.0 / v;
            }

            return TimeSpan.FromSeconds(delayInSeconds);
        }

        public static bool CheckParry(Mobile defender)
        {
            if (defender == null)
            {
                return false;
            }

            var shield = defender.FindItemOnLayer(Layer.TwoHanded) as BaseShield;

            var parry = defender.Skills.Parry.Value;
            var bushidoNonRacial = defender.Skills.Bushido.NonRacialValue;
            var bushido = defender.Skills.Bushido.Value;
            double chance;

            if (shield != null)
            {
                // As per OSI, no genitive effect from the Racial stuffs, ie, 120 parry and '0' bushido with humans
                chance = Math.Max((parry - bushidoNonRacial) / 400.0, 0);

                // Parry/Bushido over 100 grants a 5% bonus.
                if (parry >= 100.0 || bushido >= 100.0)
                {
                    chance += 0.05;
                }

                // Evasion grants a variable bonus post ML. 50% prior.
                if (Evasion.IsEvading(defender))
                {
                    chance *= Evasion.GetParryScalar(defender);
                }

                // Low dexterity lowers the chance.
                if (defender.Dex < 80)
                {
                    chance = chance * (20 + defender.Dex) / 100;
                }

                return defender.CheckSkill(SkillName.Parry, chance);
            }

            if (defender.Weapon is Server.Items.Fists or BaseRanged)
            {
                return false;
            }

            var weapon = defender.Weapon as BaseWeapon;

            var divisor = weapon?.Layer == Layer.OneHanded ? 48000.0 : 41140.0;

            chance = parry * bushido / divisor;

            var aosChance = parry / 800.0;

            // Parry or Bushido over 100 grant a 5% bonus.
            if (parry >= 100.0)
            {
                chance += 0.05;
                aosChance += 0.05;
            }
            else if (bushido >= 100.0)
            {
                chance += 0.05;
            }

            // Evasion grants a variable bonus post ML. 50% prior.
            if (Evasion.IsEvading(defender))
            {
                chance *= Evasion.GetParryScalar(defender);
            }

            // Low dexterity lowers the chance.
            if (defender.Dex < 80)
            {
                chance = chance * (20 + defender.Dex) / 100;
            }

            if (chance > aosChance)
            {
                return defender.CheckSkill(SkillName.Parry, chance);
            }

            // Only skillcheck if wielding a shield & there's no effect from Bushido
            return aosChance > Utility.RandomDouble();
        }

        public virtual int AbsorbDamageAOS(Mobile attacker, Mobile defender, int damage)
        {
            var blocked = false;

            if (defender.Player || defender.Body.IsHuman)
            {
                blocked = CheckParry(defender);

                if (blocked)
                {
                    defender.FixedEffect(0x37B9, 10, 16);
                    damage = 0;

                    // Successful block removes the Honorable Execution penalty.
                    HonorableExecution.RemovePenalty(defender);

                    if (CounterAttack.IsCountering(defender))
                    {
                        if (defender.Weapon is BaseWeapon weapon)
                        {
                            defender.FixedParticles(0x3779, 1, 15, 0x158B, 0x0, 0x3, EffectLayer.Waist);
                            weapon.OnSwing(defender, attacker);
                        }

                        CounterAttack.StopCountering(defender);
                    }

                    if (Confidence.IsConfident(defender))
                    {
                        // Your confidence reassures you as you successfully block your opponent's blow.
                        defender.SendLocalizedMessage(1063117);

                        var bushido = defender.Skills.Bushido.Value;

                        defender.Hits += Utility.RandomMinMax(1, (int)(bushido / 12));
                        defender.Stam += Utility.RandomMinMax(1, (int)(bushido / 5));
                    }

                    var shield = defender.FindItemOnLayer(Layer.TwoHanded) as BaseShield;

                    shield?.OnHit(this, damage);
                }
            }

            if (!blocked)
            {
                var positionChance = Utility.RandomDouble();

                Item armorItem = positionChance switch
                {
                    < 0.07 => defender.NeckArmor,
                    < 0.14 => defender.HandArmor,
                    < 0.28 => defender.ArmsArmor,
                    < 0.43 => defender.HeadArmor,
                    < 0.65 => defender.LegsArmor,
                    _      => defender.ChestArmor
                };

                if (armorItem is IWearableDurability armor)
                {
                    armor.OnHit(this, damage); // call OnHit to lose durability
                }
            }

            return damage;
        }

        public virtual int AbsorbDamage(Mobile attacker, Mobile defender, int damage)
        {
            if (Core.AOS)
            {
                return AbsorbDamageAOS(attacker, defender, damage);
            }

            if (defender.FindItemOnLayer(Layer.TwoHanded) is BaseShield shield)
            {
                damage = shield.OnHit(this, damage);
            }

            var chance = Utility.RandomDouble();

            Item armorItem = chance switch
            {
                < 0.07 => defender.NeckArmor,
                < 0.14 => defender.HandArmor,
                < 0.28 => defender.ArmsArmor,
                < 0.43 => defender.HeadArmor,
                < 0.65 => defender.LegsArmor,
                _      => defender.ChestArmor
            };

            if (armorItem is IWearableDurability armor)
            {
                damage = armor.OnHit(this, damage);
            }

            var virtualArmor = defender.VirtualArmor + defender.VirtualArmorMod;

            if (virtualArmor > 0)
            {
                double scalar = chance switch
                {
                    < 0.14 => 0.07,
                    < 0.28 => 0.14,
                    < 0.43 => 0.15,
                    < 0.65 => 0.22,
                    _      => 0.35
                };

                var from = (int)(virtualArmor * scalar) / 2;
                var to = (int)(virtualArmor * scalar);

                damage -= Utility.Random(from, to - from + 1);
            }

            return damage;
        }

        public virtual int GetPackInstinctBonus(Mobile attacker, Mobile defender)
        {
            if (attacker.Player || defender.Player)
            {
                return 0;
            }

            if (attacker is not BaseCreature bc || bc.PackInstinct == PackInstinct.None || !bc.Controlled && !bc.Summoned)
            {
                return 0;
            }

            var master = bc.ControlMaster ?? bc.SummonMaster;

            if (master == null)
            {
                return 0;
            }

            var eable = defender.GetMobilesInRange<BaseCreature>(1);
            var inPack = 1;
            foreach (var m in eable)
            {
                if (m != attacker && (m.PackInstinct & bc.PackInstinct) != 0 && (m.Controlled || m.Summoned) &&
                    master == (m.ControlMaster ?? m.SummonMaster) && m.Combatant == defender)
                {
                    inPack++;
                }
            }

            eable.Free();

            return inPack switch
            {
                >= 5 => 100,
                4    => 75,
                3    => 50,
                2    => 25,
                _    => 0
            };
        }

        public virtual void OnHit(Mobile attacker, Mobile defender, double damageBonus = 1.0)
        {
            if (MirrorImage.HasClone(defender) && defender.Skills.Ninjitsu.Value / 150.0 > Utility.RandomDouble())
            {
                var eable = defender.GetMobilesInRange<Clone>(4);
                foreach (var m in eable)
                {
                    if (m?.Summoned == true && m.SummonMaster == defender)
                    {
                        // Your attack has been diverted to a nearby mirror image of your target!
                        attacker.SendLocalizedMessage(1063141);
                        // You manage to divert the attack onto one of your nearby mirror images.
                        defender.SendLocalizedMessage(1063140);

                        /*
                         * TODO: What happens if the Clone parries a blow?
                         * And what about if the attacker is using Honorable Execution
                         * and kills it?
                         */

                        defender = m;
                        break;
                    }
                }

                eable.Free();
            }

            PlaySwingAnimation(attacker);
            PlayHurtAnimation(defender);

            attacker.PlaySound(GetHitAttackSound(attacker, defender));
            defender.PlaySound(GetHitDefendSound(attacker, defender));

            var damage = ComputeDamage(attacker, defender);

            /*
             * The following damage bonuses multiply damage by a factor.
             * Capped at x3 (300%).
             */
            var percentageBonus = 0;

            var a = WeaponAbility.GetCurrentAbility(attacker);
            var move = SpecialMove.GetCurrentMove(attacker);

            if (a != null)
            {
                percentageBonus += (int)(a.DamageScalar * 100) - 100;
            }

            if (move != null)
            {
                percentageBonus += (int)(move.GetDamageScalar(attacker, defender) * 100) - 100;
            }

            percentageBonus += (int)(ForceOfNature.GetDamageScalar(attacker, defender) * 100) - 100;

            percentageBonus += (int)(damageBonus * 100) - 100;

            var cs = CheckSlayers(attacker, defender);

            if (cs != CheckSlayerResult.None)
            {
                if (cs == CheckSlayerResult.Slayer)
                {
                    defender.FixedEffect(0x37B9, 10, 5);
                }

                percentageBonus += 100;
            }

            if (!attacker.Player)
            {
                if (defender is PlayerMobile pm && pm.EnemyOfOneType != null && pm.EnemyOfOneType != attacker.GetType())
                {
                    percentageBonus += 100;
                }
            }
            else if (!defender.Player)
            {
                if (attacker is PlayerMobile pm)
                {
                    if (pm.WaitingForEnemy)
                    {
                        pm.EnemyOfOneType = defender.GetType();
                        pm.WaitingForEnemy = false;
                    }

                    if (pm.EnemyOfOneType == defender.GetType())
                    {
                        defender.FixedEffect(0x37B9, 10, 5, 1160, 0);

                        percentageBonus += 50;
                    }
                }
            }

            var packInstinctBonus = GetPackInstinctBonus(attacker, defender);

            if (packInstinctBonus != 0)
            {
                percentageBonus += packInstinctBonus;
            }

            if (InDoubleStrike)
            {
                percentageBonus -= 10;
            }

            var context = TransformationSpellHelper.GetContext(defender);

            if ((m_Slayer == SlayerName.Silver || m_Slayer2 == SlayerName.Silver) && context?.Spell is NecromancerSpell &&
                context.Type != typeof(HorrificBeastSpell))
            {
                percentageBonus += 25;
            }

            if (attacker is PlayerMobile pmAttacker && !(Core.ML && defender is PlayerMobile))
            {
                if (pmAttacker.HonorActive && pmAttacker.InRange(defender, 1))
                {
                    percentageBonus += 25;
                }

                if (pmAttacker.SentHonorContext != null && pmAttacker.SentHonorContext.Target == defender)
                {
                    percentageBonus += pmAttacker.SentHonorContext.PerfectionDamageBonus;
                }
            }

            if (attacker.Talisman is BaseTalisman talisman && talisman.Killer != null)
            {
                percentageBonus += talisman.Killer.DamageBonus(defender);
            }

            percentageBonus = Math.Min(percentageBonus, 300);

            damage = AOS.Scale(damage, 100 + percentageBonus);

            var bcAtt = attacker as BaseCreature;
            var bcDef = defender as BaseCreature;

            bcAtt?.AlterMeleeDamageTo(defender, ref damage);
            bcDef?.AlterMeleeDamageFrom(attacker, ref damage);

            damage = AbsorbDamage(attacker, defender, damage);

            if (!Core.AOS && damage < 1)
            {
                damage = 1;
            }
            // Parried
            else if (Core.AOS && damage == 0 && a?.Validate(attacker) == true)
            {
                /*&& a.CheckMana( attacker, true )*/
                // Parried special moves have no mana cost
                a = null;
                WeaponAbility.ClearCurrentAbility(attacker);
                attacker.SendLocalizedMessage(1061140); // Your attack was parried!
            }

            AddBlood(attacker, defender, damage);

            GetDamageTypes(
                attacker,
                out var phys,
                out var fire,
                out var cold,
                out var pois,
                out var nrgy,
                out var chaos,
                out var direct
            );

            if (Core.ML && this is BaseRanged && attacker.FindItemOnLayer(Layer.Cloak) is BaseQuiver quiver)
            {
                quiver.AlterBowDamage(ref phys, ref fire, ref cold, ref pois, ref nrgy, ref chaos, ref direct);
            }

            if (Consecrated)
            {
                phys = defender.PhysicalResistance;
                fire = defender.FireResistance;
                cold = defender.ColdResistance;
                pois = defender.PoisonResistance;
                nrgy = defender.EnergyResistance;

                int low = phys, type = 0;

                if (fire < low)
                {
                    low = fire;
                    type = 1;
                }

                if (cold < low)
                {
                    low = cold;
                    type = 2;
                }

                if (pois < low)
                {
                    low = pois;
                    type = 3;
                }

                if (nrgy < low)
                {
                    type = 4;
                }

                phys = fire = cold = pois = nrgy = chaos = direct = 0;

                if (type == 0)
                {
                    phys = 100;
                }
                else if (type == 1)
                {
                    fire = 100;
                }
                else if (type == 2)
                {
                    cold = 100;
                }
                else if (type == 3)
                {
                    pois = 100;
                }
                else
                {
                    nrgy = 100;
                }
            }

            // TODO: Scale damage, alongside the leech effects below, to weapon speed.
            if (ImmolatingWeaponSpell.IsImmolating(this) && damage > 0)
            {
                ImmolatingWeaponSpell.DoEffect(this, defender);
            }

            if (a?.OnBeforeDamage(attacker, defender) == false)
            {
                WeaponAbility.ClearCurrentAbility(attacker);
                a = null;
            }

            if (move?.OnBeforeDamage(attacker, defender) == false)
            {
                SpecialMove.ClearCurrentMove(attacker);
                move = null;
            }

            var ignoreArmor = a is ArmorIgnore ||
                              move?.IgnoreArmor(attacker) == true ||
                              Bladeweave.BladeWeaving(attacker, out var bladeweavingAbi) &&
                              bladeweavingAbi is ArmorIgnore;

            var damageGiven = AOS.Damage(
                defender,
                attacker,
                damage,
                ignoreArmor,
                phys,
                fire,
                cold,
                pois,
                nrgy,
                chaos,
                direct,
                false,
                this is BaseRanged
            );

            var propertyBonus = move?.GetPropertyBonus(attacker) ?? 1.0;

            if (Core.AOS)
            {
                var lifeLeech = 0;
                var stamLeech = 0;
                var manaLeech = 0;

                if ((int)(AosWeaponAttributes.GetValue(attacker, AosWeaponAttribute.HitLeechHits) * propertyBonus) >
                    Utility.Random(100))
                {
                    lifeLeech += 30; // HitLeechHits% chance to leech 30% of damage as hit points
                }

                if ((int)(AosWeaponAttributes.GetValue(attacker, AosWeaponAttribute.HitLeechStam) * propertyBonus) >
                    Utility.Random(100))
                {
                    stamLeech += 100; // HitLeechStam% chance to leech 100% of damage as stamina
                }

                if ((int)(AosWeaponAttributes.GetValue(attacker, AosWeaponAttribute.HitLeechMana) * propertyBonus) >
                    Utility.Random(100))
                {
                    manaLeech += 40; // HitLeechMana% chance to leech 40% of damage as mana
                }

                if (Cursed)
                {
                    lifeLeech += 50; // Additional 50% life leech for cursed weapons (necro spell)
                }

                context = TransformationSpellHelper.GetContext(attacker);

                if (context?.Type == typeof(VampiricEmbraceSpell))
                {
                    lifeLeech += 20; // Vampiric embrace gives an additional 20% life leech
                }

                if (context?.Type == typeof(WraithFormSpell))
                {
<<<<<<< HEAD
                    var wraithLeech = 5 + (int)(15 * attacker.Skills.SpiritSpeak.Value / 100);
=======
                    // Wraith form gives an additional 5-20% mana leech
                    wraithLeech = 5 + (int)(15 * attacker.Skills.SpiritSpeak.Value / 100);
>>>>>>> bea20f36

                    // Mana leeched by the Wraith Form spell is actually stolen, not just leeched.
                    defender.Mana -= AOS.Scale(damageGiven, wraithLeech);

                    manaLeech += wraithLeech;
                }

                if (lifeLeech != 0)
                {
                    attacker.Hits += AOS.Scale(damageGiven, lifeLeech);
                }

                if (stamLeech != 0)
                {
                    attacker.Stam += AOS.Scale(damageGiven, stamLeech);
                }

                if (manaLeech != 0)
                {
                    attacker.Mana += AOS.Scale(damageGiven, manaLeech);
                }

                if (lifeLeech != 0 || stamLeech != 0 || manaLeech != 0)
                {
                    attacker.PlaySound(0x44D);
                }
            }

<<<<<<< HEAD
            if (m_MaxHits > 0 && (MaxRange <= 1 && defender is Slime or AcidElemental ||
                                  Utility.RandomDouble() < .04)) // Stratics says 50% chance, seems more like 4%..
=======
            // Stratics says 50% chance, seems more like 4%..
            if (m_MaxHits > 0 && MaxRange <= 1 && defender is Slime or AcidElemental |Utility.RandomDouble() < .04)
>>>>>>> bea20f36
            {
                if (MaxRange <= 1 && defender is Slime or AcidElemental)
                {
                    attacker.LocalOverheadMessage(MessageType.Regular, 0x3B2, 500263); // *Acid blood scars your weapon!*
                }

                if (Core.AOS && WeaponAttributes.SelfRepair > Utility.Random(10))
                {
                    HitPoints += 2;
                }
                else if (m_Hits > 0)
                {
                    --HitPoints;
                }
                else if (m_MaxHits > 1)
                {
                    --MaxHitPoints;

                    if (Parent is Mobile mobile)
                    {
<<<<<<< HEAD
                        mobile.LocalOverheadMessage(
                            MessageType.Regular,
                            0x3B2,
                            1061121 // Your equipment is severely damaged.
                        );
=======
                        // Your equipment is severely damaged.
                        mobile.LocalOverheadMessage(MessageType.Regular, 0x3B2, 1061121);
>>>>>>> bea20f36
                    }
                }
                else
                {
                    Delete();
                }
            }

            if (attacker is VampireBatFamiliar bc)
            {
                var caster = bc.ControlMaster ?? bc.SummonMaster;

                if (caster != null && caster.Map == bc.Map && caster.InRange(bc, 2))
                {
                    caster.Hits += damage;
                }
                else
                {
                    bc.Hits += damage;
                }
            }

            if (Core.AOS)
            {
                var physChance =
                    (int)(AosWeaponAttributes.GetValue(attacker, AosWeaponAttribute.HitPhysicalArea) * propertyBonus);

                var fireChance =
                    (int)(AosWeaponAttributes.GetValue(attacker, AosWeaponAttribute.HitFireArea) * propertyBonus);

                var coldChance =
                    (int)(AosWeaponAttributes.GetValue(attacker, AosWeaponAttribute.HitColdArea) * propertyBonus);

                var poisChance =
                    (int)(AosWeaponAttributes.GetValue(attacker, AosWeaponAttribute.HitPoisonArea) * propertyBonus);

                var nrgyChance =
                    (int)(AosWeaponAttributes.GetValue(attacker, AosWeaponAttribute.HitEnergyArea) * propertyBonus);

                if (physChance != 0 && physChance > Utility.Random(100))
                {
                    DoAreaAttack(attacker, defender, 0x10E, 50, 100, 0, 0, 0, 0);
                }

                if (fireChance != 0 && fireChance > Utility.Random(100))
                {
                    DoAreaAttack(attacker, defender, 0x11D, 1160, 0, 100, 0, 0, 0);
                }

                if (coldChance != 0 && coldChance > Utility.Random(100))
                {
                    DoAreaAttack(attacker, defender, 0x0FC, 2100, 0, 0, 100, 0, 0);
                }

                if (poisChance != 0 && poisChance > Utility.Random(100))
                {
                    DoAreaAttack(attacker, defender, 0x205, 1166, 0, 0, 0, 100, 0);
                }

                if (nrgyChance != 0 && nrgyChance > Utility.Random(100))
                {
                    DoAreaAttack(attacker, defender, 0x1F1, 120, 0, 0, 0, 0, 100);
                }

                var maChance =
                    (int)(AosWeaponAttributes.GetValue(attacker, AosWeaponAttribute.HitMagicArrow) * propertyBonus);
                var harmChance = (int)(AosWeaponAttributes.GetValue(attacker, AosWeaponAttribute.HitHarm) * propertyBonus);
                var fireballChance =
                    (int)(AosWeaponAttributes.GetValue(attacker, AosWeaponAttribute.HitFireball) * propertyBonus);
                var lightningChance =
                    (int)(AosWeaponAttributes.GetValue(attacker, AosWeaponAttribute.HitLightning) * propertyBonus);
                var dispelChance =
                    (int)(AosWeaponAttributes.GetValue(attacker, AosWeaponAttribute.HitDispel) * propertyBonus);

                if (maChance != 0 && maChance > Utility.Random(100))
                {
                    DoMagicArrow(attacker, defender);
                }

                if (harmChance != 0 && harmChance > Utility.Random(100))
                {
                    DoHarm(attacker, defender);
                }

                if (fireballChance != 0 && fireballChance > Utility.Random(100))
                {
                    DoFireball(attacker, defender);
                }

                if (lightningChance != 0 && lightningChance > Utility.Random(100))
                {
                    DoLightning(attacker, defender);
                }

                if (dispelChance != 0 && dispelChance > Utility.Random(100))
                {
                    DoDispel(attacker, defender);
                }

                var laChance =
                    (int)(AosWeaponAttributes.GetValue(attacker, AosWeaponAttribute.HitLowerAttack) * propertyBonus);
                var ldChance =
                    (int)(AosWeaponAttributes.GetValue(attacker, AosWeaponAttribute.HitLowerDefend) * propertyBonus);

                if (laChance != 0 && laChance > Utility.Random(100))
                {
                    DoLowerAttack(attacker, defender);
                }

                if (ldChance != 0 && ldChance > Utility.Random(100))
                {
                    DoLowerDefense(attacker, defender);
                }
            }

            bcAtt?.OnGaveMeleeAttack(defender);
            bcDef?.OnGotMeleeAttack(attacker);

            a?.OnHit(attacker, defender, damage);
            move?.OnHit(attacker, defender, damage);

            ForceOfNature.OnHit(attacker, defender);

            if (defender is IHonorTarget it)
            {
                it.ReceivedHonorContext?.OnTargetHit(attacker);
            }

            if (this is not BaseRanged)
            {
                if (AnimalForm.UnderTransformation(attacker, typeof(GiantSerpent)))
                {
                    defender.ApplyPoison(attacker, Poison.Lesser);
                }

                if (AnimalForm.UnderTransformation(defender, typeof(BullFrog)))
                {
                    attacker.ApplyPoison(defender, Poison.Regular);
                }
            }
        }

        public virtual double GetAosDamage(Mobile attacker, int bonus, uint dice, uint sides)
        {
            var damage = Utility.Dice(dice, sides, bonus) * 100;

            // Inscription bonus
            var inscribeSkill = attacker.Skills.Inscribe.Fixed;

            var damageBonus = inscribeSkill / 200;

            if (inscribeSkill >= 1000)
            {
                damageBonus += 5;
            }

            if (attacker.Player)
            {
                // Int bonus
                damageBonus += attacker.Int / 10;

                // SDI bonus
                damageBonus += AosAttributes.GetValue(attacker, AosAttribute.SpellDamage);

                if (PsychicAttack.Registry.TryGetValue(attacker,out var timer))
                {
                    damageBonus -= timer.SpellDamageMalus;
                }

                var context = TransformationSpellHelper.GetContext(attacker);

                if (context?.Spell is ReaperFormSpell spell)
                {
                    damageBonus += spell.SpellDamageBonus;
                }
            }

            damage = AOS.Scale(damage, 100 + damageBonus);

            return damage / 100.0;
        }

        public virtual CheckSlayerResult CheckSlayers(Mobile attacker, Mobile defender)
        {
            var atkWeapon = attacker.Weapon as BaseWeapon;
            var atkSlayer = SlayerGroup.GetEntryByName(atkWeapon?.Slayer ?? SlayerName.None);
            var atkSlayer2 = SlayerGroup.GetEntryByName(atkWeapon?.Slayer2 ?? SlayerName.None);

            if (atkWeapon is ButchersWarCleaver && TalismanSlayer.Slays(TalismanSlayerName.Bovine, defender))
            {
                return CheckSlayerResult.Slayer;
            }

            if (atkSlayer?.Slays(defender) == true || atkSlayer2?.Slays(defender) == true)
            {
                return CheckSlayerResult.Slayer;
            }

            if (attacker.Talisman is BaseTalisman talisman && TalismanSlayer.Slays(talisman.Slayer, defender))
            {
                return CheckSlayerResult.Slayer;
            }

            if (!Core.SE)
            {
                var defISlayer = Spellbook.FindEquippedSpellbook(defender) ?? defender.Weapon as ISlayer;

                if (defISlayer != null)
                {
                    var defSlayer = SlayerGroup.GetEntryByName(defISlayer.Slayer);
                    var defSlayer2 = SlayerGroup.GetEntryByName(defISlayer.Slayer2);

                    if (defSlayer?.Group.OppositionSuperSlays(attacker) == true ||
                        defSlayer2?.Group.OppositionSuperSlays(attacker) == true)
                    {
                        return CheckSlayerResult.Opposition;
                    }
                }
            }

            return CheckSlayerResult.None;
        }

        public virtual void AddBlood(Mobile attacker, Mobile defender, int damage)
        {
            if (damage <= 0)
            {
                return;
            }

            new Blood().MoveToWorld(defender.Location, defender.Map);

            var extraBlood = Core.SE ? Utility.RandomMinMax(3, 4) : Utility.RandomMinMax(0, 1);

            for (var i = 0; i < extraBlood; i++)
            {
                new Blood().MoveToWorld(
                    new Point3D(
                        defender.X + Utility.RandomMinMax(-1, 1),
                        defender.Y + Utility.RandomMinMax(-1, 1),
                        defender.Z
                    ),
                    defender.Map
                );
            }
        }

        public virtual void GetDamageTypes(
            Mobile wielder, out int phys, out int fire, out int cold, out int pois,
            out int nrgy, out int chaos, out int direct
        )
        {
            if (wielder is BaseCreature bc)
            {
                phys = bc.PhysicalDamage;
                fire = bc.FireDamage;
                cold = bc.ColdDamage;
                pois = bc.PoisonDamage;
                nrgy = bc.EnergyDamage;
                chaos = bc.ChaosDamage;
                direct = bc.DirectDamage;
            }
            else
            {
                fire = AosElementDamages.Fire;
                cold = AosElementDamages.Cold;
                pois = AosElementDamages.Poison;
                nrgy = AosElementDamages.Energy;
                chaos = AosElementDamages.Chaos;
                direct = AosElementDamages.Direct;

                phys = 100 - fire - cold - pois - nrgy - chaos - direct;

                var attrInfo = CraftResources.GetInfo(m_Resource)?.AttributeInfo;

                if (attrInfo != null)
                {
                    var left = phys;

                    left = ApplyCraftAttributeElementDamage(attrInfo.WeaponColdDamage, ref cold, left);
                    left = ApplyCraftAttributeElementDamage(attrInfo.WeaponEnergyDamage, ref nrgy, left);
                    left = ApplyCraftAttributeElementDamage(attrInfo.WeaponFireDamage, ref fire, left);
                    left = ApplyCraftAttributeElementDamage(attrInfo.WeaponPoisonDamage, ref pois, left);
                    left = ApplyCraftAttributeElementDamage(attrInfo.WeaponChaosDamage, ref chaos, left);
                    left = ApplyCraftAttributeElementDamage(attrInfo.WeaponDirectDamage, ref direct, left);

                    phys = left;
                }
            }
        }

        private int ApplyCraftAttributeElementDamage(int attrDamage, ref int element, int totalRemaining)
        {
            if (totalRemaining <= 0)
            {
                return 0;
            }

            if (attrDamage <= 0)
            {
                return totalRemaining;
            }

            var appliedDamage = attrDamage;

            if (appliedDamage + element > 100)
            {
                appliedDamage = 100 - element;
            }

            if (appliedDamage > totalRemaining)
            {
                appliedDamage = totalRemaining;
            }

            element += appliedDamage;

            return totalRemaining - appliedDamage;
        }

        public virtual void OnMiss(Mobile attacker, Mobile defender)
        {
            PlaySwingAnimation(attacker);
            attacker.PlaySound(GetMissAttackSound(attacker, defender));
            defender.PlaySound(GetMissDefendSound(attacker, defender));

            WeaponAbility.GetCurrentAbility(attacker)?.OnMiss(attacker, defender);
            SpecialMove.GetCurrentMove(attacker)?.OnMiss(attacker, defender);

            if (defender is IHonorTarget target)
            {
                target.ReceivedHonorContext?.OnTargetMissed(attacker);
            }
        }

        public virtual void GetBaseDamageRange(Mobile attacker, out int min, out int max)
        {
            if (attacker is BaseCreature c)
            {
                if (c.DamageMin >= 0)
                {
                    min = c.DamageMin;
                    max = c.DamageMax;
                    return;
                }

                if (this is Fists && !c.Body.IsHuman)
                {
                    min = c.Str / 28;
                    max = c.Str / 28;
                    return;
                }
            }

            min = MinDamage;
            max = MaxDamage;
        }

        public virtual double GetBaseDamage(Mobile attacker)
        {
            GetBaseDamageRange(attacker, out var min, out var max);

            var damage = Utility.RandomMinMax(min, max);

            if (Core.AOS)
            {
                return damage;
            }

            /* Apply damage level offset
             * : Regular : 0
             * : Ruin    : 1
             * : Might   : 3
             * : Force   : 5
             * : Power   : 7
             * : Vanq    : 9
             */
            if (m_DamageLevel != WeaponDamageLevel.Regular)
            {
                damage += 2 * (int)m_DamageLevel - 1;
            }

            return damage;
        }

        public virtual double GetBonus(double value, double scalar, double threshold, double offset)
        {
            var bonus = value * scalar;

            if (value >= threshold)
            {
                bonus += offset;
            }

            return bonus / 100;
        }

        public virtual int GetHitChanceBonus()
        {
            if (!Core.AOS)
            {
                return 0;
            }

            return m_AccuracyLevel switch
            {
                WeaponAccuracyLevel.Accurate     => 2,
                WeaponAccuracyLevel.Surpassingly => 4,
                WeaponAccuracyLevel.Eminently    => 6,
                WeaponAccuracyLevel.Exceedingly  => 8,
                WeaponAccuracyLevel.Supremely    => 10,
                _                                => 0
            };
        }

        public virtual int GetDamageBonus()
        {
            var bonus = VirtualDamageBonus;

            bonus += m_Quality switch
            {
                WeaponQuality.Low         => -20,
                WeaponQuality.Exceptional => 20,
                _                         => 0
            };

            return bonus + m_DamageLevel switch
            {
                WeaponDamageLevel.Ruin  => 15,
                WeaponDamageLevel.Might => 20,
                WeaponDamageLevel.Force => 25,
                WeaponDamageLevel.Power => 30,
                WeaponDamageLevel.Vanq  => 35,
                _                       => bonus
            };
        }

        public virtual double ScaleDamageAOS(Mobile attacker, double damage, bool checkSkills)
        {
            if (checkSkills)
            {
                // Passively check tactics for gain
                attacker.CheckSkill(SkillName.Tactics, 0.0, attacker.Skills.Tactics.Cap);

                // Passively check Anatomy for gain
                attacker.CheckSkill(SkillName.Anatomy, 0.0, attacker.Skills.Anatomy.Cap);

                if (Type == WeaponType.Axe)
                {
                    // Passively check Lumberjacking for gain
                    attacker.CheckSkill(SkillName.Lumberjacking, 0.0, 100.0);
                }
            }

            /*
             * These are the bonuses given by the physical characteristics of the mobile.
             * No caps apply.
             */
            var strengthBonus = GetBonus(attacker.Str, 0.300, 100.0, 5.00);
            var anatomyBonus = GetBonus(attacker.Skills.Anatomy.Value, 0.500, 100.0, 5.00);
            var tacticsBonus = GetBonus(attacker.Skills.Tactics.Value, 0.625, 100.0, 6.25);
            var lumberBonus = GetBonus(attacker.Skills.Lumberjacking.Value, 0.200, 100.0, 10.00);

            if (Type != WeaponType.Axe)
            {
                lumberBonus = 0.0;
            }

            /*
             * The following are damage modifiers whose effect shows on the status bar.
             * Capped at 100% total.
             */
            var damageBonus = AosAttributes.GetValue(attacker, AosAttribute.WeaponDamage);

            // Horrific Beast transformation gives a +25% bonus to damage.
            if (TransformationSpellHelper.UnderTransformation(attacker, typeof(HorrificBeastSpell)))
            {
                damageBonus += 25;
            }

            // Divine Fury gives a +10% bonus to damage.
            if (DivineFurySpell.UnderEffect(attacker))
            {
                damageBonus += 10;
            }

            var defenseMasteryMalus = 0;

            // Defense Mastery gives a -50%/-80% malus to damage.
            if (DefenseMastery.GetMalus(attacker, ref defenseMasteryMalus))
            {
                damageBonus -= defenseMasteryMalus;
            }

            var discordanceEffect = 0;

            // Discordance gives a -2%/-48% malus to damage.
            if (Discordance.GetEffect(attacker, ref discordanceEffect))
            {
                damageBonus -= discordanceEffect * 2;
            }

            if (damageBonus > 100)
            {
                damageBonus = 100;
            }

            var totalBonus = strengthBonus + anatomyBonus + tacticsBonus + lumberBonus +
                             (GetDamageBonus() + damageBonus) / 100.0;

            return damage + (int)(damage * totalBonus);
        }

        public virtual int ComputeDamageAOS(Mobile attacker, Mobile defender) =>
            (int)ScaleDamageAOS(attacker, GetBaseDamage(attacker), true);

        public virtual double ScaleDamageOld(Mobile attacker, double damage, bool checkSkills)
        {
            if (checkSkills)
            {
                // Passively check tactics for gain
                attacker.CheckSkill(SkillName.Tactics, 0.0, attacker.Skills.Tactics.Cap);

                // Passively check Anatomy for gain
                attacker.CheckSkill(SkillName.Anatomy, 0.0, attacker.Skills.Anatomy.Cap);

                if (Type == WeaponType.Axe)
                {
                    // Passively check Lumberjacking for gain
                    attacker.CheckSkill(SkillName.Lumberjacking, 0.0, 100.0);
                }
            }

            /* Compute tactics modifier
             * :   0.0 = 50% loss
             * :  50.0 = unchanged
             * : 100.0 = 50% bonus
             */
            damage += damage * ((attacker.Skills.Tactics.Value - 50.0) / 100.0);

            /* Compute strength modifier
             * : 1% bonus for every 5 strength
             */
            var modifiers = attacker.Str / 5.0 / 100.0;

            /* Compute anatomy modifier
             * : 1% bonus for every 5 points of anatomy
             * : +10% bonus at Grandmaster or higher
             */
            var anatomyValue = attacker.Skills.Anatomy.Value;
            modifiers += anatomyValue / 5.0 / 100.0;

            if (anatomyValue >= 100.0)
            {
                modifiers += 0.1;
            }

            /* Compute lumberjacking bonus
             * : 1% bonus for every 5 points of lumberjacking
             * : +10% bonus at Grandmaster or higher
             */
            if (Type == WeaponType.Axe)
            {
                var lumberValue = attacker.Skills.Lumberjacking.Value;

                modifiers += lumberValue / 5.0 / 100.0;

                if (lumberValue >= 100.0)
                {
                    modifiers += 0.1;
                }
            }

            // New quality bonus:
            if (m_Quality != WeaponQuality.Regular)
            {
                modifiers += ((int)m_Quality - 1) * 0.2;
            }

            // Virtual damage bonus:
            if (VirtualDamageBonus != 0)
            {
                modifiers += VirtualDamageBonus / 100.0;
            }

            // Apply bonuses
            damage += damage * modifiers;

            return ScaleDamageByDurability((int)damage);
        }

        public virtual int ScaleDamageByDurability(int damage)
        {
            var scale = 100;

            if (m_MaxHits > 0 && m_Hits < m_MaxHits)
            {
                scale = 50 + 50 * m_Hits / m_MaxHits;
            }

            return AOS.Scale(damage, scale);
        }

        public virtual int ComputeDamage(Mobile attacker, Mobile defender)
        {
            if (Core.AOS)
            {
                return ComputeDamageAOS(attacker, defender);
            }

            var damage = (int)ScaleDamageOld(attacker, GetBaseDamage(attacker), true);

            // pre-AOS, halve damage if the defender is a player or the attacker is not a player
            if (defender is PlayerMobile || attacker is not PlayerMobile)
            {
                damage /= 2;
            }

            return damage;
        }

        public virtual void PlayHurtAnimation(Mobile from)
        {
            if (from.Mounted)
            {
                return;
            }

            int action;
            int frames;

            switch (from.Body.Type)
            {
                case BodyType.Sea:
                case BodyType.Animal:
                    {
                        action = 7;
                        frames = 5;
                        break;
                    }
                case BodyType.Monster:
                    {
                        action = 10;
                        frames = 4;
                        break;
                    }
                case BodyType.Human:
                    {
                        action = 20;
                        frames = 5;
                        break;
                    }
                default:
                    {
                        return;
                    }
            }

            from.Animate(action, frames, 1, true, false, 0);
        }

        public virtual void PlaySwingAnimation(Mobile from)
        {
            int action;

            switch (from.Body.Type)
            {
                case BodyType.Sea:
                case BodyType.Animal:
                    {
                        action = Utility.Random(5, 2);
                        break;
                    }
                case BodyType.Monster:
                    {
                        switch (Animation)
                        {
                            default:
                                {
                                    action = Utility.Random(4, 3);
                                    break;
                                }
                            case WeaponAnimation.ShootBow:
                                {
                                    return; // 7
                                }
                            case WeaponAnimation.ShootXBow:
                                {
                                    return; // 8
                                }
                        }

                        break;
                    }
                case BodyType.Human:
                    {
                        if (!from.Mounted)
                        {
                            action = (int)Animation;
                        }
                        else
                        {
                            action = Animation switch
                            {
                                WeaponAnimation.Wrestle   => 26,
                                WeaponAnimation.Bash1H    => 26,
                                WeaponAnimation.Pierce1H  => 26,
                                WeaponAnimation.Slash1H   => 26,
                                WeaponAnimation.Bash2H    => 29,
                                WeaponAnimation.Pierce2H  => 29,
                                WeaponAnimation.Slash2H   => 29,
                                WeaponAnimation.ShootBow  => 27,
                                WeaponAnimation.ShootXBow => 28,
                                _                         => 26
                            };
                        }

                        break;
                    }
                default:
                    {
                        return;
                    }
            }

            from.Animate(action, 7, 1, true, false, 0);
        }

        private string GetNameString() => Name ?? $"#{LabelNumber}";

        public int GetElementalDamageHue()
        {
            GetDamageTypes(null, out _, out var fire, out var cold, out var pois, out var nrgy, out _, out _);

            var currentMax = 50;
            var hue = 0;

            // Order is Cold, Energy, Fire, Poison, Physical
            if (pois >= currentMax)
            {
                hue = 1267 + (pois - 50) / 10;
                currentMax = pois;
            }

            if (fire >= currentMax)
            {
                hue = 1255 + (fire - 50) / 10;
                currentMax = fire;
            }

            if (nrgy >= currentMax)
            {
                hue = 1273 + (nrgy - 50) / 10;
                currentMax = nrgy;
            }

            if (cold >= currentMax)
            {
                hue = 1261 + (cold - 50) / 10;
            }

            return hue;
        }

        public override void AddNameProperty(ObjectPropertyList list)
        {
            var oreType = m_Resource switch
            {
                CraftResource.DullCopper    => 1053108,
                CraftResource.ShadowIron    => 1053107,
                CraftResource.Copper        => 1053106,
                CraftResource.Bronze        => 1053105,
                CraftResource.Gold          => 1053104,
                CraftResource.Agapite       => 1053103,
                CraftResource.Verite        => 1053102,
                CraftResource.Valorite      => 1053101,
                CraftResource.SpinedLeather => 1061118,
                CraftResource.HornedLeather => 1061117,
                CraftResource.BarbedLeather => 1061116,
                CraftResource.RedScales     => 1060814,
                CraftResource.YellowScales  => 1060818,
                CraftResource.BlackScales   => 1060820,
                CraftResource.GreenScales   => 1060819,
                CraftResource.WhiteScales   => 1060821,
                CraftResource.BlueScales    => 1060815,
                _                           => 0
            };

            if (oreType != 0)
            {
                list.Add(1053099, "#{0}\t{1}", oreType, GetNameString()); // ~1_oretype~ ~2_armortype~
            }
            else if (Name == null)
            {
                list.Add(LabelNumber);
            }
            else
            {
                list.Add(Name);
            }

            /*
             * Want to move this to the engraving tool, let the non-harmful
             * formatting show, and remove CLILOCs embedded: more like OSI
             * did with the books that had markup, etc.
             *
             * This will have a negative effect on a few event things in-game
             * as is.
             *
             * If we cant find a more OSI-ish way to clean it up, we can
             * easily put this back, and use it in the deserialize
             * method and engraving tool, to make it perm cleaned up.
             */

            if (!string.IsNullOrEmpty(m_EngravedText))
            {
                list.Add(1062613, m_EngravedText);
            }

            /* list.Add( 1062613, Utility.FixHtml( m_EngravedText ) ); */
        }

        public override bool AllowEquippedCast(Mobile from) =>
            base.AllowEquippedCast(from) || Attributes.SpellChanneling != 0;

        public virtual int GetLuckBonus() => CraftResources.GetInfo(m_Resource)?.AttributeInfo?.WeaponLuck ?? 0;

        public override void GetProperties(ObjectPropertyList list)
        {
            base.GetProperties(list);

            if (m_Crafter != null)
            {
                list.Add(1050043, m_Crafter.Name); // crafted by ~1_NAME~
            }

            if (m_FactionState != null)
            {
                list.Add(1041350); // faction item
            }

            SkillBonuses?.GetProperties(list);

            if (m_Quality == WeaponQuality.Exceptional)
            {
                list.Add(1060636); // exceptional
            }

            if (RequiredRaces == Race.AllowElvesOnly)
            {
                list.Add(1075086); // Elves Only
            }

            if (RequiredRaces == Race.AllowGargoylesOnly)
            {
                list.Add(1111709); // Gargoyles Only
            }

            if (ArtifactRarity > 0)
            {
                list.Add(1061078, ArtifactRarity.ToString()); // artifact rarity ~1_val~
            }

            if (this is IUsesRemaining usesRemaining && usesRemaining.ShowUsesRemaining)
            {
                list.Add(1060584, usesRemaining.UsesRemaining.ToString()); // uses remaining: ~1_val~
            }

            if (m_Poison != null && m_PoisonCharges > 0)
            {
                list.Add(1062412 + m_Poison.Level, m_PoisonCharges.ToString());
            }

            if (m_Slayer != SlayerName.None)
            {
                var entry = SlayerGroup.GetEntryByName(m_Slayer);
                if (entry != null)
                {
                    list.Add(entry.Title);
                }
            }

            if (m_Slayer2 != SlayerName.None)
            {
                var entry = SlayerGroup.GetEntryByName(m_Slayer2);
                if (entry != null)
                {
                    list.Add(entry.Title);
                }
            }

            AddResistanceProperties(list);

            int prop;

            var ranged = this as BaseRanged;

            if (Core.ML && ranged?.Balanced == true)
            {
                list.Add(1072792); // Balanced
            }

            if (WeaponAttributes.UseBestSkill != 0)
            {
                list.Add(1060400); // use best weapon skill
            }

            if ((prop = GetDamageBonus() + Attributes.WeaponDamage) != 0)
            {
                list.Add(1060401, prop.ToString()); // damage increase ~1_val~%
            }

            if ((prop = Attributes.DefendChance) != 0)
            {
                list.Add(1060408, prop.ToString()); // defense chance increase ~1_val~%
            }

            if ((prop = Attributes.EnhancePotions) != 0)
            {
                list.Add(1060411, prop.ToString()); // enhance potions ~1_val~%
            }

            if ((prop = Attributes.CastRecovery) != 0)
            {
                list.Add(1060412, prop.ToString()); // faster cast recovery ~1_val~
            }

            if ((prop = Attributes.CastSpeed) != 0)
            {
                list.Add(1060413, prop.ToString()); // faster casting ~1_val~
            }

            if ((prop = GetHitChanceBonus() + Attributes.AttackChance) != 0)
            {
                list.Add(1060415, prop.ToString()); // hit chance increase ~1_val~%
            }

            if ((prop = WeaponAttributes.HitColdArea) != 0)
            {
                list.Add(1060416, prop.ToString()); // hit cold area ~1_val~%
            }

            if ((prop = WeaponAttributes.HitDispel) != 0)
            {
                list.Add(1060417, prop.ToString()); // hit dispel ~1_val~%
            }

            if ((prop = WeaponAttributes.HitEnergyArea) != 0)
            {
                list.Add(1060418, prop.ToString()); // hit energy area ~1_val~%
            }

            if ((prop = WeaponAttributes.HitFireArea) != 0)
            {
                list.Add(1060419, prop.ToString()); // hit fire area ~1_val~%
            }

            if ((prop = WeaponAttributes.HitFireball) != 0)
            {
                list.Add(1060420, prop.ToString()); // hit fireball ~1_val~%
            }

            if ((prop = WeaponAttributes.HitHarm) != 0)
            {
                list.Add(1060421, prop.ToString()); // hit harm ~1_val~%
            }

            if ((prop = WeaponAttributes.HitLeechHits) != 0)
            {
                list.Add(1060422, prop.ToString()); // hit life leech ~1_val~%
            }

            if ((prop = WeaponAttributes.HitLightning) != 0)
            {
                list.Add(1060423, prop.ToString()); // hit lightning ~1_val~%
            }

            if ((prop = WeaponAttributes.HitLowerAttack) != 0)
            {
                list.Add(1060424, prop.ToString()); // hit lower attack ~1_val~%
            }

            if ((prop = WeaponAttributes.HitLowerDefend) != 0)
            {
                list.Add(1060425, prop.ToString()); // hit lower defense ~1_val~%
            }

            if ((prop = WeaponAttributes.HitMagicArrow) != 0)
            {
                list.Add(1060426, prop.ToString()); // hit magic arrow ~1_val~%
            }

            if ((prop = WeaponAttributes.HitLeechMana) != 0)
            {
                list.Add(1060427, prop.ToString()); // hit mana leech ~1_val~%
            }

            if ((prop = WeaponAttributes.HitPhysicalArea) != 0)
            {
                list.Add(1060428, prop.ToString()); // hit physical area ~1_val~%
            }

            if ((prop = WeaponAttributes.HitPoisonArea) != 0)
            {
                list.Add(1060429, prop.ToString()); // hit poison area ~1_val~%
            }

            if ((prop = WeaponAttributes.HitLeechStam) != 0)
            {
                list.Add(1060430, prop.ToString()); // hit stamina leech ~1_val~%
            }

            if (ImmolatingWeaponSpell.IsImmolating(this))
            {
                list.Add(1111917); // Immolated
            }

            if (Core.ML && (ranged?.Velocity ?? 0) != 0)
            {
                list.Add(1072793, prop.ToString()); // Velocity ~1_val~%
            }

            if ((prop = Attributes.BonusDex) != 0)
            {
                list.Add(1060409, prop.ToString()); // dexterity bonus ~1_val~
            }

            if ((prop = Attributes.BonusHits) != 0)
            {
                list.Add(1060431, prop.ToString()); // hit point increase ~1_val~
            }

            if ((prop = Attributes.BonusInt) != 0)
            {
                list.Add(1060432, prop.ToString()); // intelligence bonus ~1_val~
            }

            if ((prop = Attributes.LowerManaCost) != 0)
            {
                list.Add(1060433, prop.ToString()); // lower mana cost ~1_val~%
            }

            if ((prop = Attributes.LowerRegCost) != 0)
            {
                list.Add(1060434, prop.ToString()); // lower reagent cost ~1_val~%
            }

            if ((prop = GetLowerStatReq()) != 0)
            {
                list.Add(1060435, prop.ToString()); // lower requirements ~1_val~%
            }

            if ((prop = GetLuckBonus() + Attributes.Luck) != 0)
            {
                list.Add(1060436, prop.ToString()); // luck ~1_val~
            }

            if ((prop = WeaponAttributes.MageWeapon) != 0)
            {
                list.Add(1060438, (30 - prop).ToString()); // mage weapon -~1_val~ skill
            }

            if ((prop = Attributes.BonusMana) != 0)
            {
                list.Add(1060439, prop.ToString()); // mana increase ~1_val~
            }

            if ((prop = Attributes.RegenMana) != 0)
            {
                list.Add(1060440, prop.ToString()); // mana regeneration ~1_val~
            }

            if (Attributes.NightSight != 0)
            {
                list.Add(1060441); // night sight
            }

            if ((prop = Attributes.ReflectPhysical) != 0)
            {
                list.Add(1060442, prop.ToString()); // reflect physical damage ~1_val~%
            }

            if ((prop = Attributes.RegenStam) != 0)
            {
                list.Add(1060443, prop.ToString()); // stamina regeneration ~1_val~
            }

            if ((prop = Attributes.RegenHits) != 0)
            {
                list.Add(1060444, prop.ToString()); // hit point regeneration ~1_val~
            }

            if ((prop = WeaponAttributes.SelfRepair) != 0)
            {
                list.Add(1060450, prop.ToString()); // self repair ~1_val~
            }

            if (Attributes.SpellChanneling != 0)
            {
                list.Add(1060482); // spell channeling
            }

            if ((prop = Attributes.SpellDamage) != 0)
            {
                list.Add(1060483, prop.ToString()); // spell damage increase ~1_val~%
            }

            if ((prop = Attributes.BonusStam) != 0)
            {
                list.Add(1060484, prop.ToString()); // stamina increase ~1_val~
            }

            if ((prop = Attributes.BonusStr) != 0)
            {
                list.Add(1060485, prop.ToString()); // strength bonus ~1_val~
            }

            if ((prop = Attributes.WeaponSpeed) != 0)
            {
                list.Add(1060486, prop.ToString()); // swing speed increase ~1_val~%
            }

            if (Core.ML && (prop = Attributes.IncreasedKarmaLoss) != 0)
            {
                list.Add(1075210, prop.ToString()); // Increased Karma Loss ~1val~%
            }

            GetDamageTypes(
                null,
                out var phys,
                out var fire,
                out var cold,
                out var pois,
                out var nrgy,
                out var chaos,
                out var direct
            );

            if (phys != 0)
            {
                list.Add(1060403, phys.ToString()); // physical damage ~1_val~%
            }

            if (fire != 0)
            {
                list.Add(1060405, fire.ToString()); // fire damage ~1_val~%
            }

            if (cold != 0)
            {
                list.Add(1060404, cold.ToString()); // cold damage ~1_val~%
            }

            if (pois != 0)
            {
                list.Add(1060406, pois.ToString()); // poison damage ~1_val~%
            }

            if (nrgy != 0)
            {
                list.Add(1060407, nrgy.ToString()); // energy damage ~1_val
            }

            if (Core.ML && chaos != 0)
            {
                list.Add(1072846, chaos.ToString()); // chaos damage ~1_val~%
            }

            if (Core.ML && direct != 0)
            {
                list.Add(1079978, direct.ToString()); // Direct Damage: ~1_PERCENT~%
            }

            list.Add(1061168, "{0}\t{1}", MinDamage.ToString(), MaxDamage.ToString()); // weapon damage ~1_val~ - ~2_val~

            if (Core.ML)
            {
                list.Add(1061167, $"{Speed}s"); // weapon speed ~1_val~
            }
            else
            {
                list.Add(1061167, Speed.ToString());
            }

            if (MaxRange > 1)
            {
                list.Add(1061169, MaxRange.ToString()); // range ~1_val~
            }

            var strReq = AOS.Scale(StrRequirement, 100 - GetLowerStatReq());

            if (strReq > 0)
            {
                list.Add(1061170, strReq.ToString()); // strength requirement ~1_val~
            }

            if (Layer == Layer.TwoHanded)
            {
                list.Add(1061171); // two-handed weapon
            }
            else
            {
                list.Add(1061824); // one-handed weapon
            }

            if (Core.SE || WeaponAttributes.UseBestSkill == 0)
            {
                switch (Skill)
                {
                    case SkillName.Swords:
                        {
                            list.Add(1061172); // skill required: swordsmanship
                            break;
                        }
                    case SkillName.Macing:
                        {
                            list.Add(1061173); // skill required: mace fighting
                            break;
                        }
                    case SkillName.Fencing:
                        {
                            list.Add(1061174); // skill required: fencing
                            break;
                        }
                    case SkillName.Archery:
                        {
                            list.Add(1061175); // skill required: archery
                            break;
                        }
                }
            }

            if (m_Hits >= 0 && m_MaxHits > 0)
            {
                list.Add(1060639, "{0}\t{1}", m_Hits, m_MaxHits); // durability ~1_val~ / ~2_val~
            }
        }

        public override void OnSingleClick(Mobile from)
        {
            var attrs = new List<EquipInfoAttribute>();

            if (DisplayLootType)
            {
                if (LootType == LootType.Blessed)
                {
                    attrs.Add(new EquipInfoAttribute(1038021)); // blessed
                }
                else if (LootType == LootType.Cursed)
                {
                    attrs.Add(new EquipInfoAttribute(1049643)); // cursed
                }
            }

            if (m_FactionState != null)
            {
                attrs.Add(new EquipInfoAttribute(1041350)); // faction item
            }

            if (m_Quality == WeaponQuality.Exceptional)
            {
                attrs.Add(new EquipInfoAttribute(1018305 - (int)m_Quality));
            }

            if (m_Identified || from.AccessLevel >= AccessLevel.GameMaster)
            {
                if (m_Slayer != SlayerName.None)
                {
                    var entry = SlayerGroup.GetEntryByName(m_Slayer);
                    if (entry != null)
                    {
                        attrs.Add(new EquipInfoAttribute(entry.Title));
                    }
                }

                if (m_Slayer2 != SlayerName.None)
                {
                    var entry = SlayerGroup.GetEntryByName(m_Slayer2);
                    if (entry != null)
                    {
                        attrs.Add(new EquipInfoAttribute(entry.Title));
                    }
                }

                if (m_DurabilityLevel != WeaponDurabilityLevel.Regular)
                {
                    attrs.Add(new EquipInfoAttribute(1038000 + (int)m_DurabilityLevel));
                }

                if (m_DamageLevel != WeaponDamageLevel.Regular)
                {
                    attrs.Add(new EquipInfoAttribute(1038015 + (int)m_DamageLevel));
                }

                if (m_AccuracyLevel != WeaponAccuracyLevel.Regular)
                {
                    attrs.Add(new EquipInfoAttribute(1038010 + (int)m_AccuracyLevel));
                }
            }
            else if (m_Slayer != SlayerName.None || m_Slayer2 != SlayerName.None ||
                     m_DurabilityLevel != WeaponDurabilityLevel.Regular || m_DamageLevel != WeaponDamageLevel.Regular ||
                     m_AccuracyLevel != WeaponAccuracyLevel.Regular)
            {
                attrs.Add(new EquipInfoAttribute(1038000)); // Unidentified
            }

            if (m_Poison != null && m_PoisonCharges > 0)
            {
                attrs.Add(new EquipInfoAttribute(1017383, m_PoisonCharges));
            }

            int number;

            if (Name == null)
            {
                number = LabelNumber;
            }
            else
            {
                LabelTo(from, Name);
                number = 1041000;
            }

            if (attrs.Count == 0 && Crafter == null && Name != null)
            {
                return;
            }

            from.NetState?.SendDisplayEquipmentInfo(Serial, number, m_Crafter?.RawName, false, attrs);
        }

        public virtual int GetHitAttackSound(Mobile attacker, Mobile defender)
        {
            var sound = attacker.GetAttackSound();
            return sound == -1 ? HitSound : sound;
        }

        public virtual int GetHitDefendSound(Mobile attacker, Mobile defender) => defender.GetHurtSound();

        public virtual int GetMissAttackSound(Mobile attacker, Mobile defender) =>
            attacker.GetAttackSound() == -1 ? MissSound : -1;

        public virtual int GetMissDefendSound(Mobile attacker, Mobile defender) => -1;

        public virtual void DoMagicArrow(Mobile attacker, Mobile defender)
        {
            if (!attacker.CanBeHarmful(defender, false))
            {
                return;
            }

            attacker.DoHarmful(defender);

            var damage = GetAosDamage(attacker, 10, 1, 4);

            attacker.MovingParticles(defender, 0x36E4, 5, 0, false, true, 3006, 4006, 0);
            attacker.PlaySound(0x1E5);

            SpellHelper.Damage(TimeSpan.FromSeconds(1.0), defender, attacker, damage, 0, 100, 0, 0, 0);
        }

        public virtual void DoHarm(Mobile attacker, Mobile defender)
        {
            if (!attacker.CanBeHarmful(defender, false))
            {
                return;
            }

            attacker.DoHarmful(defender);

            var damage = GetAosDamage(attacker, 17, 1, 5);

            if (!defender.InRange(attacker, 2))
            {
                damage *= 0.25; // 1/4 damage at > 2 tile range
            }
            else if (!defender.InRange(attacker, 1))
            {
                damage *= 0.50; // 1/2 damage at 2 tile range
            }

            defender.FixedParticles(0x374A, 10, 30, 5013, 1153, 2, EffectLayer.Waist);
            defender.PlaySound(0x0FC);

            SpellHelper.Damage(TimeSpan.Zero, defender, attacker, damage, 0, 0, 100, 0, 0);
        }

        public virtual void DoFireball(Mobile attacker, Mobile defender)
        {
            if (!attacker.CanBeHarmful(defender, false))
            {
                return;
            }

            attacker.DoHarmful(defender);

            var damage = GetAosDamage(attacker, 19, 1, 5);

            attacker.MovingParticles(defender, 0x36D4, 7, 0, false, true, 9502, 4019, 0x160);
            attacker.PlaySound(0x15E);

            SpellHelper.Damage(TimeSpan.FromSeconds(1.0), defender, attacker, damage, 0, 100, 0, 0, 0);
        }

        public virtual void DoLightning(Mobile attacker, Mobile defender)
        {
            if (!attacker.CanBeHarmful(defender, false))
            {
                return;
            }

            attacker.DoHarmful(defender);

            var damage = GetAosDamage(attacker, 23, 1, 4);

            defender.BoltEffect(0);

            SpellHelper.Damage(TimeSpan.Zero, defender, attacker, damage, 0, 0, 0, 0, 100);
        }

        public virtual void DoDispel(Mobile attacker, Mobile defender)
        {
            var dispellable = false;

            if (defender is BaseCreature creature)
            {
                dispellable = creature.Summoned && !creature.IsAnimatedDead;
            }

            if (!dispellable)
            {
                return;
            }

            if (!attacker.CanBeHarmful(defender, false))
            {
                return;
            }

            attacker.DoHarmful(defender);

            MagerySpell sp = new DispelSpell(attacker);

            if (sp.CheckResisted(defender))
            {
                defender.FixedEffect(0x3779, 10, 20);
            }
            else
            {
                Effects.SendLocationParticles(
                    EffectItem.Create(defender.Location, defender.Map, EffectItem.DefaultDuration),
                    0x3728,
                    8,
                    20,
                    5042
                );
                Effects.PlaySound(defender, 0x201);

                defender.Delete();
            }
        }

        public virtual void DoLowerAttack(Mobile from, Mobile defender)
        {
            if (HitLower.ApplyAttack(defender))
            {
                defender.PlaySound(0x28E);
                Effects.SendTargetEffect(defender, 0x37BE, 1, 4, 0xA, 3);
            }
        }

        public virtual void DoLowerDefense(Mobile from, Mobile defender)
        {
            if (HitLower.ApplyDefense(defender))
            {
                defender.PlaySound(0x28E);
                Effects.SendTargetEffect(defender, 0x37BE, 1, 4, 0x23, 3);
            }
        }

        public virtual void DoAreaAttack(
            Mobile from, Mobile defender, int sound, int hue, int phys, int fire, int cold,
            int pois, int nrgy
        )
        {
            var map = from.Map;

            if (map == null)
            {
                return;
            }

            var range = Core.ML ? 5 : 10;

            var eable = from.GetMobilesInRange(range);
            using var queue = PooledRefQueue<Mobile>.Create();
            foreach (var m in eable)
            {
                if (from != m && defender != m && SpellHelper.ValidIndirectTarget(from, m)
                    && from.CanBeHarmful(m, false) && (!Core.ML || from.InLOS(m)))
                {
                    queue.Enqueue(m);
                }
            }
            eable.Free();

            if (queue.Count == 0)
            {
                return;
            }

            Effects.PlaySound(from.Location, map, sound);

            while (queue.Count > 0)
            {
                var m = queue.Dequeue();

                var scalar = Core.ML ? 1.0 : (11 - from.GetDistanceToSqrt(m)) / 10;

                if (scalar <= 0)
                {
                    continue;
                }

                var damage = GetBaseDamage(from);

                if (scalar < 1.0)
                {
                    damage *= (11 - from.GetDistanceToSqrt(m)) / 10;
                }

                from.DoHarmful(m, true);
                m.FixedEffect(0x3779, 1, 15, hue, 0);
                AOS.Damage(m, from, (int)damage, phys, fire, cold, pois, nrgy);
            }
        }

        private static void SetSaveFlag(ref SaveFlag flags, SaveFlag toSet, bool setIf)
        {
            if (setIf)
            {
                flags |= toSet;
            }
        }

        private static bool GetSaveFlag(SaveFlag flags, SaveFlag toGet) => (flags & toGet) != 0;

        public override void Serialize(IGenericWriter writer)
        {
            base.Serialize(writer);

            writer.Write(9); // version

            var flags = SaveFlag.None;

            SetSaveFlag(ref flags, SaveFlag.DamageLevel, m_DamageLevel != WeaponDamageLevel.Regular);
            SetSaveFlag(ref flags, SaveFlag.AccuracyLevel, m_AccuracyLevel != WeaponAccuracyLevel.Regular);
            SetSaveFlag(ref flags, SaveFlag.DurabilityLevel, m_DurabilityLevel != WeaponDurabilityLevel.Regular);
            SetSaveFlag(ref flags, SaveFlag.Quality, m_Quality != WeaponQuality.Regular);
            SetSaveFlag(ref flags, SaveFlag.Hits, m_Hits != 0);
            SetSaveFlag(ref flags, SaveFlag.MaxHits, m_MaxHits != 0);
            SetSaveFlag(ref flags, SaveFlag.Slayer, m_Slayer != SlayerName.None);
            SetSaveFlag(ref flags, SaveFlag.Poison, m_Poison != null);
            SetSaveFlag(ref flags, SaveFlag.PoisonCharges, m_PoisonCharges != 0);
            SetSaveFlag(ref flags, SaveFlag.Crafter, m_Crafter != null);
            SetSaveFlag(ref flags, SaveFlag.Identified, m_Identified);
            SetSaveFlag(ref flags, SaveFlag.StrReq, m_StrReq != -1);
            SetSaveFlag(ref flags, SaveFlag.DexReq, m_DexReq != -1);
            SetSaveFlag(ref flags, SaveFlag.IntReq, m_IntReq != -1);
            SetSaveFlag(ref flags, SaveFlag.MinDamage, m_MinDamage != -1);
            SetSaveFlag(ref flags, SaveFlag.MaxDamage, m_MaxDamage != -1);
            SetSaveFlag(ref flags, SaveFlag.HitSound, m_HitSound != -1);
            SetSaveFlag(ref flags, SaveFlag.MissSound, m_MissSound != -1);
            SetSaveFlag(ref flags, SaveFlag.Speed, m_Speed != -1);
            SetSaveFlag(ref flags, SaveFlag.MaxRange, m_MaxRange != -1);
            SetSaveFlag(ref flags, SaveFlag.Skill, m_Skill != (SkillName)(-1));
            SetSaveFlag(ref flags, SaveFlag.Type, m_Type != (WeaponType)(-1));
            SetSaveFlag(ref flags, SaveFlag.Animation, m_Animation != (WeaponAnimation)(-1));
            SetSaveFlag(ref flags, SaveFlag.Resource, m_Resource != CraftResource.Iron);
            SetSaveFlag(ref flags, SaveFlag.xAttributes, !Attributes.IsEmpty);
            SetSaveFlag(ref flags, SaveFlag.xWeaponAttributes, !WeaponAttributes.IsEmpty);
            SetSaveFlag(ref flags, SaveFlag.PlayerConstructed, PlayerConstructed);
            SetSaveFlag(ref flags, SaveFlag.SkillBonuses, !SkillBonuses.IsEmpty);
            SetSaveFlag(ref flags, SaveFlag.Slayer2, m_Slayer2 != SlayerName.None);
            SetSaveFlag(ref flags, SaveFlag.ElementalDamages, !AosElementDamages.IsEmpty);
            SetSaveFlag(ref flags, SaveFlag.EngravedText, !string.IsNullOrEmpty(m_EngravedText));

            writer.Write((int)flags);

            if (GetSaveFlag(flags, SaveFlag.DamageLevel))
            {
                writer.Write((int)m_DamageLevel);
            }

            if (GetSaveFlag(flags, SaveFlag.AccuracyLevel))
            {
                writer.Write((int)m_AccuracyLevel);
            }

            if (GetSaveFlag(flags, SaveFlag.DurabilityLevel))
            {
                writer.Write((int)m_DurabilityLevel);
            }

            if (GetSaveFlag(flags, SaveFlag.Quality))
            {
                writer.Write((int)m_Quality);
            }

            if (GetSaveFlag(flags, SaveFlag.Hits))
            {
                writer.Write(m_Hits);
            }

            if (GetSaveFlag(flags, SaveFlag.MaxHits))
            {
                writer.Write(m_MaxHits);
            }

            if (GetSaveFlag(flags, SaveFlag.Slayer))
            {
                writer.Write((int)m_Slayer);
            }

            if (GetSaveFlag(flags, SaveFlag.Poison))
            {
                Poison.Serialize(m_Poison, writer);
            }

            if (GetSaveFlag(flags, SaveFlag.PoisonCharges))
            {
                writer.Write(m_PoisonCharges);
            }

            if (GetSaveFlag(flags, SaveFlag.Crafter))
            {
                writer.Write(m_Crafter);
            }

            if (GetSaveFlag(flags, SaveFlag.StrReq))
            {
                writer.Write(m_StrReq);
            }

            if (GetSaveFlag(flags, SaveFlag.DexReq))
            {
                writer.Write(m_DexReq);
            }

            if (GetSaveFlag(flags, SaveFlag.IntReq))
            {
                writer.Write(m_IntReq);
            }

            if (GetSaveFlag(flags, SaveFlag.MinDamage))
            {
                writer.Write(m_MinDamage);
            }

            if (GetSaveFlag(flags, SaveFlag.MaxDamage))
            {
                writer.Write(m_MaxDamage);
            }

            if (GetSaveFlag(flags, SaveFlag.HitSound))
            {
                writer.Write(m_HitSound);
            }

            if (GetSaveFlag(flags, SaveFlag.MissSound))
            {
                writer.Write(m_MissSound);
            }

            if (GetSaveFlag(flags, SaveFlag.Speed))
            {
                writer.Write(m_Speed);
            }

            if (GetSaveFlag(flags, SaveFlag.MaxRange))
            {
                writer.Write(m_MaxRange);
            }

            if (GetSaveFlag(flags, SaveFlag.Skill))
            {
                writer.Write((int)m_Skill);
            }

            if (GetSaveFlag(flags, SaveFlag.Type))
            {
                writer.Write((int)m_Type);
            }

            if (GetSaveFlag(flags, SaveFlag.Animation))
            {
                writer.Write((int)m_Animation);
            }

            if (GetSaveFlag(flags, SaveFlag.Resource))
            {
                writer.Write((int)m_Resource);
            }

            if (GetSaveFlag(flags, SaveFlag.xAttributes))
            {
                Attributes.Serialize(writer);
            }

            if (GetSaveFlag(flags, SaveFlag.xWeaponAttributes))
            {
                WeaponAttributes.Serialize(writer);
            }

            if (GetSaveFlag(flags, SaveFlag.SkillBonuses))
            {
                SkillBonuses.Serialize(writer);
            }

            if (GetSaveFlag(flags, SaveFlag.Slayer2))
            {
                writer.Write((int)m_Slayer2);
            }

            if (GetSaveFlag(flags, SaveFlag.ElementalDamages))
            {
                AosElementDamages.Serialize(writer);
            }

            if (GetSaveFlag(flags, SaveFlag.EngravedText))
            {
                writer.Write(m_EngravedText);
            }
        }

        public override void Deserialize(IGenericReader reader)
        {
            base.Deserialize(reader);

            var version = reader.ReadInt();

            var parentMobile = Parent as Mobile;

            switch (version)
            {
                case 9:
                case 8:
                case 7:
                case 6:
                case 5:
                    {
                        var flags = (SaveFlag)reader.ReadInt();

                        if (GetSaveFlag(flags, SaveFlag.DamageLevel))
                        {
                            m_DamageLevel = (WeaponDamageLevel)reader.ReadInt();

                            if (m_DamageLevel > WeaponDamageLevel.Vanq)
                            {
                                m_DamageLevel = WeaponDamageLevel.Ruin;
                            }
                        }

                        if (GetSaveFlag(flags, SaveFlag.AccuracyLevel))
                        {
                            m_AccuracyLevel = (WeaponAccuracyLevel)reader.ReadInt();

                            if (m_AccuracyLevel > WeaponAccuracyLevel.Supremely)
                            {
                                m_AccuracyLevel = WeaponAccuracyLevel.Accurate;
                            }
                        }

                        if (GetSaveFlag(flags, SaveFlag.DurabilityLevel))
                        {
                            m_DurabilityLevel = (WeaponDurabilityLevel)reader.ReadInt();

                            if (m_DurabilityLevel > WeaponDurabilityLevel.Indestructible)
                            {
                                m_DurabilityLevel = WeaponDurabilityLevel.Durable;
                            }
                        }

                        if (GetSaveFlag(flags, SaveFlag.Quality))
                        {
                            m_Quality = (WeaponQuality)reader.ReadInt();
                        }
                        else
                        {
                            m_Quality = WeaponQuality.Regular;
                        }

                        if (GetSaveFlag(flags, SaveFlag.Hits))
                        {
                            m_Hits = reader.ReadInt();
                        }

                        if (GetSaveFlag(flags, SaveFlag.MaxHits))
                        {
                            m_MaxHits = reader.ReadInt();
                        }

                        if (GetSaveFlag(flags, SaveFlag.Slayer))
                        {
                            m_Slayer = (SlayerName)reader.ReadInt();
                        }

                        if (GetSaveFlag(flags, SaveFlag.Poison))
                        {
                            m_Poison = Poison.Deserialize(reader);
                        }

                        if (GetSaveFlag(flags, SaveFlag.PoisonCharges))
                        {
                            m_PoisonCharges = reader.ReadInt();
                        }

                        if (GetSaveFlag(flags, SaveFlag.Crafter))
                        {
                            m_Crafter = reader.ReadEntity<Mobile>();
                        }

                        if (GetSaveFlag(flags, SaveFlag.Identified))
                        {
                            m_Identified = version >= 6 || reader.ReadBool();
                        }

                        if (GetSaveFlag(flags, SaveFlag.StrReq))
                        {
                            m_StrReq = reader.ReadInt();
                        }
                        else
                        {
                            m_StrReq = -1;
                        }

                        if (GetSaveFlag(flags, SaveFlag.DexReq))
                        {
                            m_DexReq = reader.ReadInt();
                        }
                        else
                        {
                            m_DexReq = -1;
                        }

                        if (GetSaveFlag(flags, SaveFlag.IntReq))
                        {
                            m_IntReq = reader.ReadInt();
                        }
                        else
                        {
                            m_IntReq = -1;
                        }

                        if (GetSaveFlag(flags, SaveFlag.MinDamage))
                        {
                            m_MinDamage = reader.ReadInt();
                        }
                        else
                        {
                            m_MinDamage = -1;
                        }

                        if (GetSaveFlag(flags, SaveFlag.MaxDamage))
                        {
                            m_MaxDamage = reader.ReadInt();
                        }
                        else
                        {
                            m_MaxDamage = -1;
                        }

                        if (GetSaveFlag(flags, SaveFlag.HitSound))
                        {
                            m_HitSound = reader.ReadInt();
                        }
                        else
                        {
                            m_HitSound = -1;
                        }

                        if (GetSaveFlag(flags, SaveFlag.MissSound))
                        {
                            m_MissSound = reader.ReadInt();
                        }
                        else
                        {
                            m_MissSound = -1;
                        }

                        if (GetSaveFlag(flags, SaveFlag.Speed))
                        {
                            if (version < 9)
                            {
                                m_Speed = reader.ReadInt();
                            }
                            else
                            {
                                m_Speed = reader.ReadFloat();
                            }
                        }
                        else
                        {
                            m_Speed = -1;
                        }

                        if (GetSaveFlag(flags, SaveFlag.MaxRange))
                        {
                            m_MaxRange = reader.ReadInt();
                        }
                        else
                        {
                            m_MaxRange = -1;
                        }

                        if (GetSaveFlag(flags, SaveFlag.Skill))
                        {
                            m_Skill = (SkillName)reader.ReadInt();
                        }
                        else
                        {
                            m_Skill = (SkillName)(-1);
                        }

                        if (GetSaveFlag(flags, SaveFlag.Type))
                        {
                            m_Type = (WeaponType)reader.ReadInt();
                        }
                        else
                        {
                            m_Type = (WeaponType)(-1);
                        }

                        if (GetSaveFlag(flags, SaveFlag.Animation))
                        {
                            m_Animation = (WeaponAnimation)reader.ReadInt();
                        }
                        else
                        {
                            m_Animation = (WeaponAnimation)(-1);
                        }

                        if (GetSaveFlag(flags, SaveFlag.Resource))
                        {
                            m_Resource = (CraftResource)reader.ReadInt();
                        }
                        else
                        {
                            m_Resource = CraftResource.Iron;
                        }

                        Attributes = new AosAttributes(this);

                        if (GetSaveFlag(flags, SaveFlag.xAttributes))
                        {
                            Attributes.Deserialize(reader);
                        }

                        WeaponAttributes = new AosWeaponAttributes(this);

                        if (GetSaveFlag(flags, SaveFlag.xWeaponAttributes))
                        {
                            WeaponAttributes.Deserialize(reader);
                        }

                        if (UseSkillMod && m_AccuracyLevel != WeaponAccuracyLevel.Regular && parentMobile != null)
                        {
                            m_SkillMod = new DefaultSkillMod(AccuracySkill, true, (int)m_AccuracyLevel * 5);
                            parentMobile.AddSkillMod(m_SkillMod);
                        }

                        if (version < 7 && WeaponAttributes.MageWeapon != 0)
                        {
                            WeaponAttributes.MageWeapon = 30 - WeaponAttributes.MageWeapon;
                        }

                        if (Core.AOS && WeaponAttributes.MageWeapon != 0 && WeaponAttributes.MageWeapon != 30 &&
                            parentMobile != null)
                        {
                            m_MageMod = new DefaultSkillMod(SkillName.Magery, true, -30 + WeaponAttributes.MageWeapon);
                            parentMobile.AddSkillMod(m_MageMod);
                        }

                        if (GetSaveFlag(flags, SaveFlag.PlayerConstructed))
                        {
                            PlayerConstructed = true;
                        }

                        SkillBonuses = new AosSkillBonuses(this);

                        if (GetSaveFlag(flags, SaveFlag.SkillBonuses))
                        {
                            SkillBonuses.Deserialize(reader);
                        }

                        if (GetSaveFlag(flags, SaveFlag.Slayer2))
                        {
                            m_Slayer2 = (SlayerName)reader.ReadInt();
                        }

                        AosElementDamages = new AosElementAttributes(this);

                        if (GetSaveFlag(flags, SaveFlag.ElementalDamages))
                        {
                            AosElementDamages.Deserialize(reader);
                        }

                        if (GetSaveFlag(flags, SaveFlag.EngravedText))
                        {
                            m_EngravedText = reader.ReadString();
                        }

                        break;
                    }
                case 4:
                    {
                        m_Slayer = (SlayerName)reader.ReadInt();

                        goto case 3;
                    }
                case 3:
                    {
                        m_StrReq = reader.ReadInt();
                        m_DexReq = reader.ReadInt();
                        m_IntReq = reader.ReadInt();

                        goto case 2;
                    }
                case 2:
                    {
                        m_Identified = reader.ReadBool();

                        goto case 1;
                    }
                case 1:
                    {
                        m_MaxRange = reader.ReadInt();

                        goto case 0;
                    }
                case 0:
                    {
                        if (version == 0)
                        {
                            m_MaxRange = 1; // default
                        }

                        // version < 5
                        m_Resource = CraftResource.Iron;
                        Attributes = new AosAttributes(this);
                        WeaponAttributes = new AosWeaponAttributes(this);
                        AosElementDamages = new AosElementAttributes(this);
                        SkillBonuses = new AosSkillBonuses(this);

                        m_MinDamage = reader.ReadInt();
                        m_MaxDamage = reader.ReadInt();

                        m_Speed = reader.ReadInt();

                        m_HitSound = reader.ReadInt();
                        m_MissSound = reader.ReadInt();

                        m_Skill = (SkillName)reader.ReadInt();
                        m_Type = (WeaponType)reader.ReadInt();
                        m_Animation = (WeaponAnimation)reader.ReadInt();
                        m_DamageLevel = (WeaponDamageLevel)reader.ReadInt();
                        m_AccuracyLevel = (WeaponAccuracyLevel)reader.ReadInt();
                        m_DurabilityLevel = (WeaponDurabilityLevel)reader.ReadInt();
                        m_Quality = (WeaponQuality)reader.ReadInt();

                        m_Crafter = reader.ReadEntity<Mobile>();

                        m_Poison = Poison.Deserialize(reader);
                        m_PoisonCharges = reader.ReadInt();

                        if (m_StrReq == OldStrengthReq)
                        {
                            m_StrReq = -1;
                        }

                        if (m_DexReq == OldDexterityReq)
                        {
                            m_DexReq = -1;
                        }

                        if (m_IntReq == OldIntelligenceReq)
                        {
                            m_IntReq = -1;
                        }

                        if (m_MinDamage == OldMinDamage)
                        {
                            m_MinDamage = -1;
                        }

                        if (m_MaxDamage == OldMaxDamage)
                        {
                            m_MaxDamage = -1;
                        }

                        if (m_HitSound == OldHitSound)
                        {
                            m_HitSound = -1;
                        }

                        if (m_MissSound == OldMissSound)
                        {
                            m_MissSound = -1;
                        }

                        if (m_Speed == OldSpeed)
                        {
                            m_Speed = -1;
                        }

                        if (m_MaxRange == OldMaxRange)
                        {
                            m_MaxRange = -1;
                        }

                        if (m_Skill == OldSkill)
                        {
                            m_Skill = (SkillName)(-1);
                        }

                        if (m_Type == OldType)
                        {
                            m_Type = (WeaponType)(-1);
                        }

                        if (m_Animation == OldAnimation)
                        {
                            m_Animation = (WeaponAnimation)(-1);
                        }

                        if (UseSkillMod && m_AccuracyLevel != WeaponAccuracyLevel.Regular && parentMobile != null)
                        {
                            m_SkillMod = new DefaultSkillMod(AccuracySkill, true, (int)m_AccuracyLevel * 5);
                            parentMobile.AddSkillMod(m_SkillMod);
                        }

                        break;
                    }
            }

            if (Core.AOS && parentMobile != null)
            {
                SkillBonuses.AddTo(parentMobile);
            }

            var strBonus = Attributes.BonusStr;
            var dexBonus = Attributes.BonusDex;
            var intBonus = Attributes.BonusInt;

            if (parentMobile != null && (strBonus != 0 || dexBonus != 0 || intBonus != 0))
            {
                var modName = Serial.ToString();

                if (strBonus != 0)
                {
                    parentMobile.AddStatMod(new StatMod(StatType.Str, $"{modName}Str", strBonus, TimeSpan.Zero));
                }

                if (dexBonus != 0)
                {
                    parentMobile.AddStatMod(new StatMod(StatType.Dex, $"{modName}Dex", dexBonus, TimeSpan.Zero));
                }

                if (intBonus != 0)
                {
                    parentMobile.AddStatMod(new StatMod(StatType.Int, $"{modName}Int", intBonus, TimeSpan.Zero));
                }
            }

            parentMobile?.CheckStatTimers();

            if (m_Hits <= 0 && m_MaxHits <= 0)
            {
                m_Hits = m_MaxHits = Utility.RandomMinMax(InitMinHits, InitMaxHits);
            }

            if (version < 6)
            {
                PlayerConstructed = true; // we don't know, so, assume it's crafted
            }
        }

        private class ResetEquipTimer : Timer
        {
            private readonly Mobile m_Mobile;

            public ResetEquipTimer(Mobile m, TimeSpan duration) : base(duration) => m_Mobile = m;

            protected override void OnTick()
            {
                m_Mobile.EndAction<BaseWeapon>();
            }
        }

        [Flags]
        private enum SaveFlag
        {
            None = 0x00000000,
            DamageLevel = 0x00000001,
            AccuracyLevel = 0x00000002,
            DurabilityLevel = 0x00000004,
            Quality = 0x00000008,
            Hits = 0x00000010,
            MaxHits = 0x00000020,
            Slayer = 0x00000040,
            Poison = 0x00000080,
            PoisonCharges = 0x00000100,
            Crafter = 0x00000200,
            Identified = 0x00000400,
            StrReq = 0x00000800,
            DexReq = 0x00001000,
            IntReq = 0x00002000,
            MinDamage = 0x00004000,
            MaxDamage = 0x00008000,
            HitSound = 0x00010000,
            MissSound = 0x00020000,
            Speed = 0x00040000,
            MaxRange = 0x00080000,
            Skill = 0x00100000,
            Type = 0x00200000,
            Animation = 0x00400000,
            Resource = 0x00800000,
            xAttributes = 0x01000000,
            xWeaponAttributes = 0x02000000,
            PlayerConstructed = 0x04000000,
            SkillBonuses = 0x08000000,
            Slayer2 = 0x10000000,
            ElementalDamages = 0x20000000,
            EngravedText = 0x40000000
        }
    }

    public enum CheckSlayerResult
    {
        None,
        Slayer,
        Opposition
    }
}<|MERGE_RESOLUTION|>--- conflicted
+++ resolved
@@ -1923,12 +1923,8 @@
 
                 if (context?.Type == typeof(WraithFormSpell))
                 {
-<<<<<<< HEAD
+                    // Wraith form gives an additional 5-20% mana leech
                     var wraithLeech = 5 + (int)(15 * attacker.Skills.SpiritSpeak.Value / 100);
-=======
-                    // Wraith form gives an additional 5-20% mana leech
-                    wraithLeech = 5 + (int)(15 * attacker.Skills.SpiritSpeak.Value / 100);
->>>>>>> bea20f36
 
                     // Mana leeched by the Wraith Form spell is actually stolen, not just leeched.
                     defender.Mana -= AOS.Scale(damageGiven, wraithLeech);
@@ -1957,13 +1953,8 @@
                 }
             }
 
-<<<<<<< HEAD
-            if (m_MaxHits > 0 && (MaxRange <= 1 && defender is Slime or AcidElemental ||
-                                  Utility.RandomDouble() < .04)) // Stratics says 50% chance, seems more like 4%..
-=======
             // Stratics says 50% chance, seems more like 4%..
             if (m_MaxHits > 0 && MaxRange <= 1 && defender is Slime or AcidElemental |Utility.RandomDouble() < .04)
->>>>>>> bea20f36
             {
                 if (MaxRange <= 1 && defender is Slime or AcidElemental)
                 {
@@ -1984,16 +1975,8 @@
 
                     if (Parent is Mobile mobile)
                     {
-<<<<<<< HEAD
-                        mobile.LocalOverheadMessage(
-                            MessageType.Regular,
-                            0x3B2,
-                            1061121 // Your equipment is severely damaged.
-                        );
-=======
                         // Your equipment is severely damaged.
                         mobile.LocalOverheadMessage(MessageType.Regular, 0x3B2, 1061121);
->>>>>>> bea20f36
                     }
                 }
                 else
