--- conflicted
+++ resolved
@@ -806,11 +806,7 @@
                 WeaponDurabilityLevel.Durable        => 20,
                 WeaponDurabilityLevel.Substantial    => 50,
                 WeaponDurabilityLevel.Massive        => 70,
-<<<<<<< HEAD
-                WeaponDurabilityLevel.Fortified       => 100,
-=======
                 WeaponDurabilityLevel.Fortified      => 100,
->>>>>>> dbd4d6f1
                 WeaponDurabilityLevel.Indestructible => 120,
                 _                                    => 0
             };
