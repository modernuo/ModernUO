using System;
using System.Collections.Generic;
using ModernUO.Serialization;
using Server.Engines.Plants;
using Server.Engines.Quests;
using Server.Engines.Quests.Hag;
using Server.Engines.Quests.Matriarch;
using Server.Mobiles;
using Server.Multis;
using Server.Network;
using Server.Targeting;

namespace Server.Items;

public enum BeverageType
{
    Ale,
    Cider,
    Liquor,
    Milk,
    Wine,
    Water
}

public interface IHasQuantity
{
    int Quantity { get; set; }
}

public interface IWaterSource : IHasQuantity
{
}

// TODO: Flippable attributes
[SerializationGenerator(0, false)]
[TypeAlias("Server.Items.BottleAle", "Server.Items.BottleLiquor", "Server.Items.BottleWine")]
public partial class BeverageBottle : BaseBeverage
{
    [Constructible]
    public BeverageBottle(BeverageType type) : base(type) => Weight = 1.0;

    public override int BaseLabelNumber => 1042959; // a bottle of Ale
    public override int MaxQuantity => 5;
    public override bool Fillable => false;

    public override int ComputeItemID()
    {
        if (!IsEmpty)
        {
            switch (Content)
            {
                case BeverageType.Ale:    return 0x99F;
                case BeverageType.Cider:  return 0x99F;
                case BeverageType.Liquor: return 0x99B;
                case BeverageType.Milk:   return 0x99B;
                case BeverageType.Wine:   return 0x9C7;
                case BeverageType.Water:  return 0x99B;
            }
        }

        return 0;
    }
}

[SerializationGenerator(0, false)]
public partial class Jug : BaseBeverage
{
    [Constructible]
    public Jug(BeverageType type) : base(type) => Weight = 1.0;

    public override int BaseLabelNumber => 1042965; // a jug of Ale
    public override int MaxQuantity => 10;
    public override bool Fillable => false;

    public override int ComputeItemID() => !IsEmpty ? 0x9C8 : 0;
}

[SerializationGenerator(0, false)]
public partial class CeramicMug : BaseBeverage
{
    [Constructible]
    public CeramicMug() => Weight = 1.0;

    [Constructible]
    public CeramicMug(BeverageType type) : base(type) => Weight = 1.0;

    public override int BaseLabelNumber => 1042982; // a ceramic mug of Ale
    public override int MaxQuantity => 1;

    public override int ComputeItemID() => ItemID is (< 0x995 or > 0x999) and not 0x9CA ? 0x995 : ItemID;
}

[SerializationGenerator(0, false)]
public partial class PewterMug : BaseBeverage
{
    [Constructible]
    public PewterMug() => Weight = 1.0;

    [Constructible]
    public PewterMug(BeverageType type) : base(type) => Weight = 1.0;

    public override int BaseLabelNumber => 1042994; // a pewter mug with Ale
    public override int MaxQuantity => 1;

    public override int ComputeItemID() => ItemID is >= 0xFFF and <= 0x1002 ? ItemID : 0xFFF;
}

[SerializationGenerator(0, false)]
public partial class Goblet : BaseBeverage
{
    [Constructible]
    public Goblet() => Weight = 1.0;

    [Constructible]
    public Goblet(BeverageType type) : base(type) => Weight = 1.0;

    public override int BaseLabelNumber => 1043000; // a goblet of Ale
    public override int MaxQuantity => 1;

    public override int ComputeItemID() => ItemID is 0x99A or 0x9B3 or 0x9BF or 0x9CB ? ItemID : 0x99A;
}

[TypeAlias(
    "Server.Items.MugAle",
    "Server.Items.GlassCider",
    "Server.Items.GlassLiquor",
    "Server.Items.GlassMilk",
    "Server.Items.GlassWine",
    "Server.Items.GlassWater"
)]
[SerializationGenerator(0, false)]
public partial class GlassMug : BaseBeverage
{
    [Constructible]
    public GlassMug() => Weight = 1.0;

    [Constructible]
    public GlassMug(BeverageType type) : base(type) => Weight = 1.0;

    public override int EmptyLabelNumber => 1022456; // mug
    public override int BaseLabelNumber => 1042976;  // a mug of Ale
    public override int MaxQuantity => 5;

    public override int ComputeItemID()
    {
        if (IsEmpty)
        {
            return ItemID >= 0x1F81 && ItemID <= 0x1F84 ? ItemID : 0x1F81;
        }

        return Content switch
        {
            BeverageType.Ale    => ItemID == 0x9EF ? 0x9EF : 0x9EE,
            BeverageType.Cider  => ItemID >= 0x1F7D && ItemID <= 0x1F80 ? ItemID : 0x1F7D,
            BeverageType.Liquor => ItemID >= 0x1F85 && ItemID <= 0x1F88 ? ItemID : 0x1F85,
            BeverageType.Milk   => ItemID >= 0x1F89 && ItemID <= 0x1F8C ? ItemID : 0x1F89,
            BeverageType.Wine   => ItemID >= 0x1F8D && ItemID <= 0x1F90 ? ItemID : 0x1F8D,
            BeverageType.Water  => ItemID >= 0x1F91 && ItemID <= 0x1F94 ? ItemID : 0x1F91,
            _                   => 0
        };
    }
}

[TypeAlias(
    "Server.Items.PitcherAle",
    "Server.Items.PitcherCider",
    "Server.Items.PitcherLiquor",
    "Server.Items.PitcherMilk",
    "Server.Items.PitcherWine",
    "Server.Items.PitcherWater",
    "Server.Items.GlassPitcher"
)]
[SerializationGenerator(0, false)]
public partial class Pitcher : BaseBeverage
{
    [Constructible]
    public Pitcher() => Weight = 2.0;

    [Constructible]
    public Pitcher(BeverageType type) : base(type) => Weight = 2.0;

    public override int BaseLabelNumber => 1048128; // a Pitcher of Ale
    public override int MaxQuantity => 5;

    public override int ComputeItemID()
    {
        if (IsEmpty)
        {
            return ItemID is 0x9A7 or 0xFF7 ? ItemID : 0xFF6;
        }

        return Content switch
        {
            BeverageType.Ale    => ItemID == 0x1F96 ? ItemID : 0x1F95,
            BeverageType.Cider  => ItemID == 0x1F98 ? ItemID : 0x1F97,
            BeverageType.Liquor => ItemID == 0x1F9A ? ItemID : 0x1F99,
            BeverageType.Milk   => ItemID == 0x9AD ? ItemID : 0x9F0,
            BeverageType.Wine   => ItemID == 0x1F9C ? ItemID : 0x1F9B,
            BeverageType.Water  => ItemID is 0xFF8 or 0xFF9 or 0x1F9E ? ItemID : 0x1F9D,
            _                   => 0
        };
    }
}

[SerializationGenerator(0)]
public abstract partial class BaseBeverage : Item, IHasQuantity
{
    private static readonly int[] m_SwampTiles =
    {
        0x9C4, 0x9EB,
        0x3D65, 0x3D65,
        0x3DC0, 0x3DD9,
        0x3DDB, 0x3DDC,
        0x3DDE, 0x3EF0,
        0x3FF6, 0x3FF6,
        0x3FFC, 0x3FFE
    };

    private static readonly Dictionary<Mobile, Timer> m_Table = new();

    private BeverageType m_Content;
    private int m_Quantity;

    public BaseBeverage() => ItemID = ComputeItemID();

    public BaseBeverage(BeverageType type)
    {
        m_Content = type;
        m_Quantity = MaxQuantity;
        ItemID = ComputeItemID();
    }

    public override int LabelNumber
    {
        get
        {
            var num = BaseLabelNumber;

            if (IsEmpty || num == 0)
            {
                return EmptyLabelNumber;
            }

            return BaseLabelNumber + (int)m_Content;
        }
    }

    public virtual bool ShowQuantity => MaxQuantity > 1;
    public virtual bool Fillable => true;
    public virtual bool Pourable => true;

    public virtual int EmptyLabelNumber => base.LabelNumber;
    public virtual int BaseLabelNumber => 0;

    public abstract int MaxQuantity { get; }

    [CommandProperty(AccessLevel.GameMaster)]
    public bool IsEmpty => m_Quantity <= 0;

    [CommandProperty(AccessLevel.GameMaster)]
    public bool ContainsAlchohol => !IsEmpty && m_Content != BeverageType.Milk && m_Content != BeverageType.Water;

    [CommandProperty(AccessLevel.GameMaster)]
    public bool IsFull => m_Quantity >= MaxQuantity;

    [CommandProperty(AccessLevel.GameMaster)]
    public Poison Poison { get; set; }

    [CommandProperty(AccessLevel.GameMaster)]
    public Mobile Poisoner { get; set; }

    [CommandProperty(AccessLevel.GameMaster)]
    public BeverageType Content
    {
        get => m_Content;
        set
        {
            m_Content = value;

            InvalidateProperties();

            var itemID = ComputeItemID();

            if (itemID > 0)
            {
                ItemID = itemID;
            }
            else
            {
                Delete();
            }
        }
    }

    [CommandProperty(AccessLevel.GameMaster)]
    public int Quantity
    {
        get => m_Quantity;
        set
        {
            m_Quantity = Math.Clamp(value, 0, MaxQuantity);

            InvalidateProperties();

            var itemID = ComputeItemID();

            if (itemID > 0)
            {
                ItemID = itemID;
            }
            else
            {
                Delete();
            }
        }
    }

    public abstract int ComputeItemID();

    public virtual int GetQuantityDescription()
    {
        return (m_Quantity * 100 / MaxQuantity) switch
        {
            <= 0  => 1042975,
            <= 33 => 1042974,
            <= 66 => 1042973,
            _     => 1042972
        };
    }

    public override void GetProperties(ObjectPropertyList list)
    {
        base.GetProperties(list);

        if (ShowQuantity)
        {
            list.Add(GetQuantityDescription());
        }
    }

    public override void OnSingleClick(Mobile from)
    {
        base.OnSingleClick(from);

        if (ShowQuantity)
        {
            LabelTo(from, GetQuantityDescription());
        }
    }

    public virtual bool ValidateUse(Mobile from, bool message)
    {
        if (Deleted)
        {
            return false;
        }

        if (!Movable && !Fillable)
        {
            var house = BaseHouse.FindHouseAt(this);

            if (house?.HasLockedDownItem(this) != true)
            {
                if (message)
                {
                    from.SendLocalizedMessage(502946, "", 0x59); // That belongs to someone else.
                }

                return false;
            }
        }

        if (from.Map != Map || !from.InRange(GetWorldLocation(), 2) || !from.InLOS(this))
        {
            if (message)
            {
                from.LocalOverheadMessage(MessageType.Regular, 0x3B2, 1019045); // I can't reach that.
            }

            return false;
        }

        return true;
    }

    public virtual void Fill_OnTarget(Mobile from, object targ)
    {
        if (!IsEmpty || !Fillable || !ValidateUse(from, false))
        {
            return;
        }

        if (targ is BaseBeverage bev)
        {
            if (bev.IsEmpty || !bev.ValidateUse(from, true))
            {
                return;
            }

            Content = bev.Content;
            Poison = bev.Poison;
            Poisoner = bev.Poisoner;

            if (bev.Quantity > MaxQuantity)
            {
                Quantity = MaxQuantity;
                bev.Quantity -= MaxQuantity;
            }
            else
            {
                Quantity += bev.Quantity;
                bev.Quantity = 0;
            }
        }
        else if (targ is BaseWaterContainer bwc)
        {
            if (Quantity == 0 || Content == BeverageType.Water && !IsFull)
            {
                var iNeed = Math.Min(MaxQuantity - Quantity, bwc.Quantity);

                if (iNeed > 0 && !bwc.IsEmpty && !IsFull)
                {
                    bwc.Quantity -= iNeed;
                    Quantity += iNeed;
                    Content = BeverageType.Water;

                    from.PlaySound(0x4E);
                }
            }
        }
        else if (targ is Item item)
        {
            var src = item as IWaterSource;

            if (src == null && item is AddonComponent component)
            {
                src = component.Addon as IWaterSource;
            }

            if (src is not { Quantity: > 0 })
            {
                return;
            }

            if (from.Map != item.Map || !from.InRange(item.GetWorldLocation(), 2) || !from.InLOS(item))
            {
                from.LocalOverheadMessage(MessageType.Regular, 0x3B2, 1019045); // I can't reach that.
                return;
            }

            Content = BeverageType.Water;
            Poison = null;
            Poisoner = null;

            if (src.Quantity > MaxQuantity)
            {
                Quantity = MaxQuantity;
                src.Quantity -= MaxQuantity;
            }
            else
            {
                Quantity += src.Quantity;
                src.Quantity = 0;
            }

            from.SendLocalizedMessage(1010089); // You fill the container with water.
        }
        else if (targ is Cow cow)
        {
            if (cow.TryMilk(from))
            {
                Content = BeverageType.Milk;
                Quantity = MaxQuantity;
                from.SendLocalizedMessage(1080197); // You fill the container with milk.
            }
        }
        else if (targ is LandTarget target)
        {
            var tileID = target.TileID;

            if (from is PlayerMobile player)
            {
                var qs = player.Quest;

                if (qs is not WitchApprenticeQuest)
                {
                    return;
                }

                var obj = qs.FindObjective<FindIngredientObjective>();

                if (obj?.Completed == true && obj.Ingredient == Ingredient.SwampWater)
                {
                    var contains = false;

                    for (var i = 0; !contains && i < m_SwampTiles.Length; i += 2)
                    {
                        contains = tileID >= m_SwampTiles[i] && tileID <= m_SwampTiles[i + 1];
                    }

                    if (contains)
                    {
                        Delete();

                        player.SendLocalizedMessage(
                            1055035
                        ); // You dip the container into the disgusting swamp water, collecting enough for the Hag's vile stew.
                        obj.Complete();
                    }
                }
            }
        }
    }

    public virtual void Pour_OnTarget(Mobile from, object targ)
    {
        if (IsEmpty || !Pourable || !ValidateUse(from, false))
        {
            return;
        }

        if (targ is BaseBeverage bev)
        {
            if (!bev.ValidateUse(from, true))
            {
                return;
            }

            if (bev.IsFull && bev.Content == Content)
            {
                from.SendLocalizedMessage(500848); // Couldn't pour it there.  It was already full.
            }
            else if (!bev.IsEmpty)
            {
                from.SendLocalizedMessage(500846); // Can't pour it there.
            }
            else
            {
                bev.Content = Content;
                bev.Poison = Poison;
                bev.Poisoner = Poisoner;

                if (Quantity > bev.MaxQuantity)
                {
                    bev.Quantity = bev.MaxQuantity;
                    Quantity -= bev.MaxQuantity;
                }
                else
                {
                    bev.Quantity += Quantity;
                    Quantity = 0;
                }

                from.PlaySound(0x4E);
            }
        }
        else if (from == targ)
        {
            if (from.Thirst < 20)
            {
                from.Thirst += 1;
            }

            if (ContainsAlchohol)
            {
                var bac = Content switch
                {
                    BeverageType.Ale    => 1,
                    BeverageType.Wine   => 2,
                    BeverageType.Cider  => 3,
                    BeverageType.Liquor => 4,
                    _                   => 0
                };

                from.BAC = Math.Min(from.BAC + bac, 60);

                CheckHeaveTimer(from);
            }

            from.PlaySound(Utility.RandomList(0x30, 0x2D6));

            if (Poison != null)
            {
                from.ApplyPoison(Poisoner, Poison);
            }

            --Quantity;
        }
        else if (targ is BaseWaterContainer bwc)
        {
            if (Content != BeverageType.Water)
            {
                from.SendLocalizedMessage(500842); // Can't pour that in there.
            }
            else if (bwc.Items.Count != 0)
            {
                from.SendLocalizedMessage(500841); // That has something in it.
            }
            else
            {
                var itNeeds = Math.Min(bwc.MaxQuantity - bwc.Quantity, Quantity);

                if (itNeeds > 0)
                {
                    bwc.Quantity += itNeeds;
                    Quantity -= itNeeds;

                    from.PlaySound(0x4E);
                }
            }
        }
        else if (targ is PlantItem item)
        {
            item.Pour(from, this);
        }
        else if (targ is AddonComponent component &&
                 component.Addon is WaterVatEast or WaterVatSouth &&
                 Content == BeverageType.Water)
        {
            if (from is PlayerMobile player)
            {
                if (player.Quest is SolenMatriarchQuest qs)
                {
                    QuestObjective obj = qs.FindObjective<GatherWaterObjective>();

                    if (obj?.Completed == false)
                    {
                        var vat = component.Addon;

                        if (vat.X > 5784 && vat.X < 5814 && vat.Y > 1903 && vat.Y < 1934 &&
                            (qs.RedSolen && vat.Map == Map.Trammel || !qs.RedSolen && vat.Map == Map.Felucca))
                        {
                            if (obj.CurProgress + Quantity > obj.MaxProgress)
                            {
                                var delta = obj.MaxProgress - obj.CurProgress;

                                Quantity -= delta;
                                obj.CurProgress = obj.MaxProgress;
                            }
                            else
                            {
                                obj.CurProgress += Quantity;
                                Quantity = 0;
                            }
                        }
                    }
                }
            }
        }
        else
        {
            from.SendLocalizedMessage(500846); // Can't pour it there.
        }
    }

    public override void OnDoubleClick(Mobile from)
    {
        if (IsEmpty)
        {
            if (!Fillable || !ValidateUse(from, true))
            {
                return;
            }

            from.BeginTarget(-1, true, TargetFlags.None, Fill_OnTarget);
            SendLocalizedMessageTo(from, 500837); // Fill from what?
        }
        else if (Pourable && ValidateUse(from, true))
        {
            from.BeginTarget(-1, true, TargetFlags.None, Pour_OnTarget);
            from.SendLocalizedMessage(1010086); // What do you want to use this on?
        }
    }

    public static bool ConsumeTotal(Container pack, BeverageType content, int quantity) =>
        ConsumeTotal(pack, typeof(BaseBeverage), content, quantity);

    public static bool ConsumeTotal(Container pack, Type itemType, BeverageType content, int quantity)
    {
        var items = pack.FindItemsByType(itemType);

        // First pass, compute total
        var total = 0;

        for (var i = 0; i < items.Length; ++i)
        {
            if (items[i] is BaseBeverage bev && bev.Content == content && !bev.IsEmpty)
            {
                total += bev.Quantity;
            }
        }

        if (total >= quantity)
        {
            // We've enough, so consume it

            var need = quantity;

            for (var i = 0; i < items.Length; ++i)
            {
                if (items[i] is not BaseBeverage bev || bev.Content != content || bev.IsEmpty)
                {
                    continue;
                }

                var theirQuantity = bev.Quantity;

                if (theirQuantity < need)
                {
                    bev.Quantity = 0;
                    need -= theirQuantity;
                }
                else
                {
                    bev.Quantity -= need;
                    return true;
                }
            }
        }

        return false;
    }

    public override void Serialize(IGenericWriter writer)
    {
        base.Serialize(writer);

        writer.Write(1); // version

<<<<<<< HEAD
        writer.Write(Poisoner);
        writer.Write(Poison);
=======
            writer.Write(Poison);
            writer.Write((int)m_Content);
            writer.Write(m_Quantity);
        }
>>>>>>> fc3d9b92

        writer.Write((int)m_Content);
        writer.Write(m_Quantity);
    }

    public override void Deserialize(IGenericReader reader)
    {
        base.Deserialize(reader);

        var version = reader.ReadInt();

        Poisoner = reader.ReadEntity<Mobile>();
        Poison = Poison.Deserialize(reader);
        m_Content = (BeverageType)reader.ReadInt();
        m_Quantity = reader.ReadInt();
    }

    public static void Initialize()
    {
        EventSink.Login += EventSink_Login;
    }

    private static void EventSink_Login(Mobile m)
    {
        CheckHeaveTimer(m);
    }

    public static void CheckHeaveTimer(Mobile from)
    {
        if (from.BAC > 0 && from.Map != Map.Internal && !from.Deleted)
        {
            if (m_Table.ContainsKey(from))
            {
                return;
            }

            if (from.BAC > 60)
            {
<<<<<<< HEAD
                from.BAC = 60;
=======
                case 1:
                    {
                        Poisoner = reader.ReadEntity<Mobile>();
                        goto case 0;
                    }
                case 0:
                    {
                        Poison = reader.ReadPoison();
                        m_Content = (BeverageType)reader.ReadInt();
                        m_Quantity = reader.ReadInt();
                        break;
                    }
>>>>>>> fc3d9b92
            }

            m_Table[from] = new HeaveTimer(from).Start();
        }
        else if (m_Table.Remove(from, out var t))
        {
            t.Stop();

            from.SendLocalizedMessage(500850); // You feel sober.
        }
    }

    private class HeaveTimer : Timer
    {
        private readonly Mobile m_Drunk;

        public HeaveTimer(Mobile drunk)
            : base(TimeSpan.FromSeconds(5.0), TimeSpan.FromSeconds(5.0))
        {
            m_Drunk = drunk;
        }

        protected override void OnTick()
        {
            if (m_Drunk.Deleted || m_Drunk.Map == Map.Internal)
            {
                Stop();
                m_Table.Remove(m_Drunk);
            }
            else if (m_Drunk.Alive)
            {
                if (m_Drunk.BAC > 60)
                {
                    m_Drunk.BAC = 60;
                }

                // chance to get sober
                if (Utility.Random(100) < 10)
                {
                    --m_Drunk.BAC;
                }

                // lose some stats
                m_Drunk.Stam -= 1;
                m_Drunk.Mana -= 1;

                if (Utility.Random(1, 4) == 1)
                {
                    if (!m_Drunk.Mounted)
                    {
                        // turn in a random direction
                        m_Drunk.Direction = (Direction)Utility.Random(8);

                        // heave
                        m_Drunk.Animate(32, 5, 1, true, false, 0);
                    }

                    // *hic*
                    m_Drunk.PublicOverheadMessage(MessageType.Regular, 0x3B2, 500849);
                }

                if (m_Drunk.BAC <= 0)
                {
                    Stop();
                    m_Table.Remove(m_Drunk);

                    m_Drunk.SendLocalizedMessage(500850); // You feel sober.
                }
            }
        }
    }
}<|MERGE_RESOLUTION|>--- conflicted
+++ resolved
@@ -727,15 +727,8 @@
 
         writer.Write(1); // version
 
-<<<<<<< HEAD
         writer.Write(Poisoner);
         writer.Write(Poison);
-=======
-            writer.Write(Poison);
-            writer.Write((int)m_Content);
-            writer.Write(m_Quantity);
-        }
->>>>>>> fc3d9b92
 
         writer.Write((int)m_Content);
         writer.Write(m_Quantity);
@@ -748,7 +741,7 @@
         var version = reader.ReadInt();
 
         Poisoner = reader.ReadEntity<Mobile>();
-        Poison = Poison.Deserialize(reader);
+        Poison = reader.ReadPoison();
         m_Content = (BeverageType)reader.ReadInt();
         m_Quantity = reader.ReadInt();
     }
@@ -774,22 +767,7 @@
 
             if (from.BAC > 60)
             {
-<<<<<<< HEAD
                 from.BAC = 60;
-=======
-                case 1:
-                    {
-                        Poisoner = reader.ReadEntity<Mobile>();
-                        goto case 0;
-                    }
-                case 0:
-                    {
-                        Poison = reader.ReadPoison();
-                        m_Content = (BeverageType)reader.ReadInt();
-                        m_Quantity = reader.ReadInt();
-                        break;
-                    }
->>>>>>> fc3d9b92
             }
 
             m_Table[from] = new HeaveTimer(from).Start();
