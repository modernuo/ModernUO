using System;
using System.Collections.Generic;
using Server.Engines.Craft;
using Server.Ethics;
using Server.Factions;
using Server.Network;
using Server.Utilities;
using AMA = Server.Items.ArmorMeditationAllowance;
using AMT = Server.Items.ArmorMaterialType;

namespace Server.Items
{
    [Serializable(8, false)]
    public abstract partial class BaseArmor : Item, IScissorable, IFactionItem, ICraftable, IWearableDurability
    {
        [SerializableField(0, setter: "private")]
        [SerializableFieldAttr("[CommandProperty(AccessLevel.GameMaster, canModify: true)]")]
        private AosAttributes _attributes;

        [SerializableFieldSaveFlag(0)]
        private bool ShouldSerializeAosAttributes() => !_attributes.IsEmpty;

        [SerializableFieldDefault(0)]
        private AosAttributes AttributesDefaultValue() => new(this);

        [SerializableField(1, setter: "private")]
        [SerializableFieldAttr("[CommandProperty(AccessLevel.GameMaster, canModify: true)]")]
        private AosArmorAttributes _armorAttributes;

        [SerializableFieldSaveFlag(1)]
        private bool ShouldSerializeArmorAttributes() => !_armorAttributes.IsEmpty;

        [SerializableFieldDefault(1)]
        private AosArmorAttributes ArmorAttributesDefaultValue() => new(this);

        [EncodedInt]
        [InvalidateProperties]
        [SerializableField(2)]
        [SerializableFieldAttr("[CommandProperty(AccessLevel.GameMaster)]")]
        private int _physicalBonus;

        [SerializableFieldSaveFlag(2)]
        private bool ShouldSerializePhysicalBonus() => _physicalBonus != 0;

        [EncodedInt]
        [InvalidateProperties]
        [SerializableField(3)]
        [SerializableFieldAttr("[CommandProperty(AccessLevel.GameMaster)]")]
        private int _fireBonus;

        [SerializableFieldSaveFlag(3)]
        private bool ShouldSerializeFireBonus() => _fireBonus != 0;

        [EncodedInt]
        [InvalidateProperties]
        [SerializableField(4)]
        [SerializableFieldAttr("[CommandProperty(AccessLevel.GameMaster)]")]
        private int _coldBonus;

        [SerializableFieldSaveFlag(4)]
        private bool ShouldSerializeColdBonus() => _coldBonus != 0;

        [EncodedInt]
        [InvalidateProperties]
        [SerializableField(5)]
        [SerializableFieldAttr("[CommandProperty(AccessLevel.GameMaster)]")]
        private int _poisonBonus;

        [SerializableFieldSaveFlag(5)]
        private bool ShouldSerializePoisonBonus() => _poisonBonus != 0;

        [EncodedInt]
        [InvalidateProperties]
        [SerializableField(6)]
        [SerializableFieldAttr("[CommandProperty(AccessLevel.GameMaster)]")]
        private int _energyBonus;

        [SerializableFieldSaveFlag(6)]
        private bool ShouldSerializeEnergyBonus() => _energyBonus != 0;

        [SerializableField(7)]
        [SerializableFieldAttr("[CommandProperty(AccessLevel.GameMaster)]")]
        private bool _identified;

        [SerializableFieldSaveFlag(7)]
        private bool ShouldSerializeIdentified() => _identified;

        [EncodedInt]
        [SerializableField(8)]
        [SerializableFieldAttr("[CommandProperty(AccessLevel.GameMaster)]")]
        private int _maxHitPoints;

        [SerializableFieldSaveFlag(8)]
        private bool ShouldSerializeMaxHitPoints() => _maxHitPoints != 0;

        // Field 9
        private int _hitPoints;

        [InvalidateProperties]
        [SerializableField(10)]
        [SerializableFieldAttr("[CommandProperty(AccessLevel.GameMaster)]")]
        private Mobile _crafter;

        [SerializableFieldSaveFlag(10)]
        private bool ShouldSerializeCrafter() => _crafter != null;

        // Field 11
        private ArmorQuality _quality = ArmorQuality.Regular;

        // Field 12
        private ArmorDurabilityLevel _durability = ArmorDurabilityLevel.Regular;

        // Field 13
        private ArmorProtectionLevel _protection = ArmorProtectionLevel.Regular;

        // Field 14
        private CraftResource _resource;

        // Field 15
        private int _armorBase = -1;

        // Field 16
        private int _strBonus = -1;

        // Field 17
        private int _dexBonus = -1;

        // Field 18
        private int _intBonus = -1;

        // Field 19
        private int _strReq = -1;

        // Field 20
        private int _dexReq = -1;

        // Field 21
        private int _intReq = -1;

        // Field 22
        private AMA _meditate = (AMA)(-1);

        [SerializableField(23, setter: "private")]
        [SerializableFieldAttr("[CommandProperty(AccessLevel.GameMaster, canModify: true)]")]
        public AosSkillBonuses _skillBonuses;

        [SerializableFieldSaveFlag(23)]
        private bool ShouldSerializeSkillBonuses() => !_skillBonuses.IsEmpty;

        [SerializableFieldDefault(23)]
        private AosSkillBonuses SkillBonusesDefaultValue() => new(this);

        [SerializableField(24)]
        [SerializableFieldAttr("[CommandProperty(AccessLevel.GameMaster)]")]
        public bool _playerConstructed;

        [SerializableFieldSaveFlag(24)]
        private bool ShouldSerializePlayerConstructed() => _playerConstructed;

        private FactionItem m_FactionState;

        public BaseArmor(int itemID) : base(itemID)
        {
            _crafter = null;

            _resource = DefaultResource;
            Hue = CraftResources.GetHue(_resource);

            _hitPoints = _maxHitPoints = Utility.RandomMinMax(InitMinHits, InitMaxHits);

            Layer = (Layer)ItemData.Quality;

            Attributes = new AosAttributes(this);
            ArmorAttributes = new AosArmorAttributes(this);
            SkillBonuses = new AosSkillBonuses(this);
        }

        public virtual bool AllowMaleWearer => true;
        public virtual bool AllowFemaleWearer => true;

        public abstract AMT MaterialType { get; }

        public virtual int RevertArmorBase => ArmorBase;
        public virtual int ArmorBase => 0;

        public virtual AMA DefMedAllowance => AMA.None;
        public virtual AMA AosMedAllowance => DefMedAllowance;
        public virtual AMA OldMedAllowance => DefMedAllowance;

        public virtual int AosStrBonus => 0;
        public virtual int AosDexBonus => 0;
        public virtual int AosIntBonus => 0;
        public virtual int AosStrReq => 0;
        public virtual int AosDexReq => 0;
        public virtual int AosIntReq => 0;

        public virtual int OldStrBonus => 0;
        public virtual int OldDexBonus => 0;
        public virtual int OldIntBonus => 0;
        public virtual int OldStrReq => 0;
        public virtual int OldDexReq => 0;
        public virtual int OldIntReq => 0;

        [SerializableField(11)]
        [CommandProperty(AccessLevel.GameMaster)]
        public ArmorQuality Quality
        {
            get => _quality;
            set
            {
                if (World.Loading)
                {
                    _quality = value;
                    return;
                }

                UnscaleDurability();
                _quality = value;
                ScaleDurability();
            }
        }

        [SerializableFieldSaveFlag(11)]
        private bool ShouldSerializeArmorQuality() => _quality != ArmorQuality.Regular;

        [SerializableField(12)]
        [CommandProperty(AccessLevel.GameMaster)]
        public ArmorDurabilityLevel Durability
        {
            get => _durability;
            set
            {
                if (World.Loading)
                {
                    _durability = value;
                    return;
                }

                UnscaleDurability();
                _durability = value;
                ScaleDurability();
            }
        }

        [SerializableFieldSaveFlag(12)]
        private bool ShouldSerializeDurability() => _durability != ArmorDurabilityLevel.Regular;

        [SerializableField(13)]
        [CommandProperty(AccessLevel.GameMaster)]
        public ArmorProtectionLevel ProtectionLevel
        {
            get => _protection;
            set
            {
                if (_protection != value)
                {
                    _protection = value;

                    Invalidate();
                    InvalidateProperties();

                    (Parent as Mobile)?.UpdateResistances();
                    this.MarkDirty();
                }
            }
        }

        [SerializableFieldSaveFlag(13)]
        private bool ShouldSerializeProtectionLevel() => _protection != ArmorProtectionLevel.Regular;

        [SerializableField(14)]
        [CommandProperty(AccessLevel.GameMaster)]
        public CraftResource Resource
        {
            get => _resource;
            set
            {
                if (_resource != value)
                {
                    if (!World.Loading)
                    {
                        UnscaleDurability();
                    }


                    _resource = value;

                    if (CraftItem.RetainsColor(GetType()))
                    {
                        Hue = CraftResources.GetHue(_resource);
                    }

                    Invalidate();
                    (Parent as Mobile)?.UpdateResistances();
                    if (!World.Loading)
                    {
                        ScaleDurability();
                    }
                }
            }
        }

        [SerializableFieldSaveFlag(14)]
        private bool ShouldSerializeResource() => _resource != DefaultResource;

        [SerializableFieldDefault(14)]
        private CraftResource ResourceDefaultValue() => DefaultResource;

        [EncodedInt]
        [SerializableField(15)]
        [CommandProperty(AccessLevel.GameMaster)]
        public int BaseArmorRating
        {
            get => _armorBase == -1 ? ArmorBase : _armorBase;
            set
            {
                _armorBase = value;
                Invalidate();
                this.MarkDirty();
            }
        }

        [SerializableFieldSaveFlag(15)]
        private bool ShouldSerializeArmorBase() => _armorBase != -1;

        [SerializableFieldDefault(15)]
        private int ArmorBaseDefaultValue() => -1;

        public double BaseArmorRatingScaled => BaseArmorRating * ArmorScalar;

        public virtual double ArmorRating
        {
            get
            {
                var ar = BaseArmorRating;

                if (_protection != ArmorProtectionLevel.Regular)
                {
                    ar += 10 + 5 * (int)_protection;
                }

                ar += _resource switch
                {
                    CraftResource.DullCopper    => 2,
                    CraftResource.ShadowIron    => 4,
                    CraftResource.Copper        => 6,
                    CraftResource.Bronze        => 8,
                    CraftResource.Gold          => 10,
                    CraftResource.Agapite       => 12,
                    CraftResource.Verite        => 14,
                    CraftResource.Valorite      => 16,
                    CraftResource.SpinedLeather => 10,
                    CraftResource.HornedLeather => 13,
                    CraftResource.BarbedLeather => 16,
                    _                           => 0
                };

                ar += -8 + 8 * (int)_quality;
                return ScaleArmorByDurability(ar);
            }
        }

        public double ArmorRatingScaled => ArmorRating * ArmorScalar;

        [EncodedInt]
        [SerializableField(16)]
        [CommandProperty(AccessLevel.GameMaster)]
        public int StrBonus
        {
            get => _strBonus == -1 ? Core.AOS ? AosStrBonus : OldStrBonus : _strBonus;
            set
            {
                _strBonus = value;
                InvalidateProperties();
                this.MarkDirty();
            }
        }

        [SerializableFieldSaveFlag(16)]
        private bool ShouldSerializeStrBonus() => _strBonus != -1;

        [SerializableFieldDefault(16)]
        private int StrBonusDefaultValue() => -1;

        [EncodedInt]
        [SerializableField(17)]
        [CommandProperty(AccessLevel.GameMaster)]
        public int DexBonus
        {
            get => _dexBonus == -1 ? Core.AOS ? AosDexBonus : OldDexBonus : _dexBonus;
            set
            {
                _dexBonus = value;
                InvalidateProperties();
                this.MarkDirty();
            }
        }

        [SerializableFieldSaveFlag(17)]
        private bool ShouldSerializeDexBonus() => _dexBonus != -1;

        [SerializableFieldDefault(17)]
        private int DexBonusDefaultValue() => -1;

        [EncodedInt]
        [SerializableField(18)]
        [CommandProperty(AccessLevel.GameMaster)]
        public int IntBonus
        {
            get => _intBonus == -1 ? Core.AOS ? AosIntBonus : OldIntBonus : _intBonus;
            set
            {
                _intBonus = value;
                InvalidateProperties();
                this.MarkDirty();
            }
        }

        [SerializableFieldSaveFlag(18)]
        private bool ShouldSerializeIntBonus() => _intBonus != -1;

        [SerializableFieldDefault(18)]
        private int IntBonusDefaultValue() => -1;

        [EncodedInt]
        [SerializableField(19)]
        [CommandProperty(AccessLevel.GameMaster)]
        public int StrRequirement
        {
            get => _strReq == -1 ? Core.AOS ? AosStrReq : OldStrReq : _strReq;
            set
            {
                _strReq = value;
                InvalidateProperties();
                this.MarkDirty();
            }
        }

        [SerializableFieldSaveFlag(19)]
        private bool ShouldSerializeStrReq() => _strReq != -1;

        [SerializableFieldDefault(19)]
        private int StrReqDefaultValue() => -1;

        [EncodedInt]
        [SerializableField(20)]
        [CommandProperty(AccessLevel.GameMaster)]
        public int DexRequirement
        {
            get => _dexReq == -1 ? Core.AOS ? AosDexReq : OldDexReq : _dexReq;
            set
            {
                _dexReq = value;
                InvalidateProperties();
                this.MarkDirty();
            }
        }

        [SerializableFieldSaveFlag(20)]
        private bool ShouldSerializeDexReq() => _dexReq != -1;

        [SerializableFieldDefault(20)]
        private int DexReqDefaultValue() => -1;

        [EncodedInt]
        [SerializableField(21)]
        [CommandProperty(AccessLevel.GameMaster)]
        public int IntRequirement
        {
            get => _intReq == -1 ? Core.AOS ? AosIntReq : OldIntReq : _intReq;
            set
            {
                _intReq = value;
                InvalidateProperties();
                this.MarkDirty();
            }
        }

        [SerializableFieldSaveFlag(21)]
        private bool ShouldSerializeIntReq() => _intReq != -1;

        [SerializableFieldDefault(21)]
        private int IntReqDefaultValue() => -1;

        [SerializableField(22)]
        [CommandProperty(AccessLevel.GameMaster)]
        public AMA MeditationAllowance
        {
            get => _meditate < AMA.All ? Core.AOS ? AosMedAllowance : OldMedAllowance : _meditate;
            set
            {
                _meditate = value;
                this.MarkDirty();
            }
        }

        [SerializableFieldSaveFlag(22)]
        private bool ShouldSerializeMeditationAllowance() => _meditate >= AMA.All;

        public virtual double ArmorScalar
        {
            get
            {
                var pos = (int)BodyPosition;

                if (pos >= 0 && pos < ArmorScalars.Length)
                {
                    return ArmorScalars[pos];
                }

                return 1.0;
            }
        }

        public virtual int ArtifactRarity => 0;

        public virtual int BasePhysicalResistance => 0;
        public virtual int BaseFireResistance => 0;
        public virtual int BaseColdResistance => 0;
        public virtual int BasePoisonResistance => 0;
        public virtual int BaseEnergyResistance => 0;

        public override int PhysicalResistance => BasePhysicalResistance + GetProtOffset() +
                                                  GetResourceAttrs().ArmorPhysicalResist + _physicalBonus;

        public override int FireResistance =>
            BaseFireResistance + GetProtOffset() + GetResourceAttrs().ArmorFireResist + _fireBonus;

        public override int ColdResistance =>
            BaseColdResistance + GetProtOffset() + GetResourceAttrs().ArmorColdResist + _coldBonus;

        public override int PoisonResistance =>
            BasePoisonResistance + GetProtOffset() + GetResourceAttrs().ArmorPoisonResist + _poisonBonus;

        public override int EnergyResistance =>
            BaseEnergyResistance + GetProtOffset() + GetResourceAttrs().ArmorEnergyResist + _energyBonus;

        [CommandProperty(AccessLevel.GameMaster)]
        public ArmorBodyType BodyPosition =>
            Layer switch
            {
                Layer.Neck       => ArmorBodyType.Gorget,
                Layer.TwoHanded  => ArmorBodyType.Shield,
                Layer.Gloves     => ArmorBodyType.Gloves,
                Layer.Helm       => ArmorBodyType.Helmet,
                Layer.Arms       => ArmorBodyType.Arms,
                Layer.InnerLegs  => ArmorBodyType.Legs,
                Layer.OuterLegs  => ArmorBodyType.Legs,
                Layer.Pants      => ArmorBodyType.Legs,
                Layer.InnerTorso => ArmorBodyType.Chest,
                Layer.OuterTorso => ArmorBodyType.Chest,
                Layer.Shirt      => ArmorBodyType.Chest,
                _                => ArmorBodyType.Gorget
            };

        public static double[] ArmorScalars { get; set; } = { 0.07, 0.07, 0.14, 0.15, 0.22, 0.35 };

        public virtual CraftResource DefaultResource => CraftResource.Iron;


        [Hue]
        [CommandProperty(AccessLevel.GameMaster)]
        public override int Hue
        {
            get => base.Hue;
            set
            {
                base.Hue = value;
                InvalidateProperties();
            }
        }

        public int OnCraft(
            int quality, bool makersMark, Mobile from, CraftSystem craftSystem, Type typeRes, BaseTool tool,
            CraftItem craftItem, int resHue
        )
        {
            Quality = (ArmorQuality)quality;

            if (makersMark)
            {
                Crafter = from;
            }

            var resourceType = typeRes ?? craftItem.Resources[0].ItemType;

            Resource = CraftResources.GetFromType(resourceType);
            PlayerConstructed = true;

            var context = craftSystem.GetContext(from);

            if (context?.DoNotColor == true)
            {
                Hue = 0;
            }

            if (Quality == ArmorQuality.Exceptional)
            {
                if (!(Core.ML && this is BaseShield)
                ) // Guessed Core.ML removed exceptional resist bonuses from crafted shields
                {
                    DistributeBonuses(
                        tool is BaseRunicTool ? 6 :
                        Core.SE ? 15 : 14
                    ); // Not sure since when, but right now 15 points are added, not 14.
                }

                if (Core.ML && !(this is BaseShield))
                {
                    var bonus = (int)(from.Skills.ArmsLore.Value / 20);

                    for (var i = 0; i < bonus; i++)
                    {
                        switch (Utility.Random(5))
                        {
                            case 0:
                                PhysicalBonus++;
                                break;
                            case 1:
                                FireBonus++;
                                break;
                            case 2:
                                ColdBonus++;
                                break;
                            case 3:
                                EnergyBonus++;
                                break;
                            case 4:
                                PoisonBonus++;
                                break;
                        }
                    }

                    from.CheckSkill(SkillName.ArmsLore, 0, 100);
                }
            }

            if (Core.AOS)
            {
                (tool as BaseRunicTool)?.ApplyAttributesTo(this);
            }

            return quality;
        }

        public FactionItem FactionItemState
        {
            get => m_FactionState;
            set
            {
                m_FactionState = value;

                if (m_FactionState == null)
                {
                    Hue = CraftResources.GetHue(Resource);
                }

                LootType = m_FactionState == null ? LootType.Regular : LootType.Blessed;
            }
        }

        public bool Scissor(Mobile from, Scissors scissors)
        {
            if (!IsChildOf(from.Backpack))
            {
                from.SendLocalizedMessage(502437); // Items you wish to cut must be in your backpack.
                return false;
            }

            if (Ethic.IsImbued(this))
            {
                from.SendLocalizedMessage(502440); // Scissors can not be used on that to produce anything.
                return false;
            }

            var system = DefTailoring.CraftSystem;

            var item = system.CraftItems.SearchFor(GetType());

            if (item?.Resources.Count == 1 && item.Resources[0].Amount >= 2)
            {
                try
                {
                    var res = CraftResources.GetInfo(_resource).ResourceTypes[0].CreateInstance<Item>();

                    ScissorHelper(from, res, PlayerConstructed ? item.Resources[0].Amount / 2 : 1);
                    return true;
                }
                catch
                {
                    // ignored
                }
            }

            from.SendLocalizedMessage(502440); // Scissors can not be used on that to produce anything.
            return false;
        }

        public virtual bool CanFortify => true;

        [EncodedInt]
        [SerializableField(9)]
        [CommandProperty(AccessLevel.GameMaster)]
        public int HitPoints
        {
            get => _hitPoints;
            set
            {
                if (value != _hitPoints && MaxHitPoints > 0)
                {
                    _hitPoints = value;

                    if (_hitPoints < 0)
                    {
                        Delete();
                        return;
                    }

                    if (_hitPoints > MaxHitPoints)
                    {
                        _hitPoints = MaxHitPoints;
                    }

                    InvalidateProperties();
                    this.MarkDirty();
                }
            }
        }

        [SerializableFieldSaveFlag(9)]
        private bool ShouldSerializeHitPoints() => _hitPoints != 0;

        public virtual int InitMinHits => 0;
        public virtual int InitMaxHits => 0;

        public void UnscaleDurability()
        {
            var scale = 100 + GetDurabilityBonus();

            _maxHitPoints = (_maxHitPoints * 100 + (scale - 1)) / scale;
            _hitPoints = (_hitPoints * 100 + (scale - 1)) / scale;
            InvalidateProperties();
            this.MarkDirty();
        }

        public void ScaleDurability()
        {
            var scale = 100 + GetDurabilityBonus();

            _maxHitPoints = (_maxHitPoints * scale + 99) / 100;
            _hitPoints = (_hitPoints * scale + 99) / 100;
            InvalidateProperties();
            this.MarkDirty();
        }

        public virtual int OnHit(BaseWeapon weapon, int damageTaken)
        {
            var halfar = ArmorRating / 2.0;
            var absorbed = (int)(halfar + halfar * Utility.RandomDouble());

            // Don't go below zero
            damageTaken = Math.Min(absorbed, damageTaken);

            if (absorbed < 2)
            {
                absorbed = 2;
            }

            if (Utility.Random(100) < 25) // 25% chance to lower durability
            {
                if (Core.AOS && ArmorAttributes.SelfRepair > Utility.Random(10))
                {
                    HitPoints += 2;
                }
                else
                {
                    int wear;

                    if (weapon.Type == WeaponType.Bashing)
                    {
                        wear = absorbed / 2;
                    }
                    else
                    {
                        wear = Utility.Random(2);
                    }

                    if (wear > 0 && _maxHitPoints > 0)
                    {
                        if (_hitPoints >= wear)
                        {
                            HitPoints -= wear;
                            wear = 0;
                        }
                        else
                        {
                            wear -= HitPoints;
                            HitPoints = 0;
                        }

                        if (wear > 0)
                        {
                            if (_maxHitPoints > wear)
                            {
                                MaxHitPoints -= wear;

                                if (Parent is Mobile mobile)
                                {
                                    mobile.LocalOverheadMessage(
                                        MessageType.Regular,
                                        0x3B2,
                                        1061121
                                    ); // Your equipment is severely damaged.
                                }
                            }
                            else
                            {
                                Delete();
                            }
                        }
                    }
                }
            }

            return damageTaken;
        }

        public override void OnAfterDuped(Item newItem)
        {
            if (!(newItem is BaseArmor armor))
            {
                return;
            }

            armor.Attributes = new AosAttributes(newItem, Attributes);
            armor.ArmorAttributes = new AosArmorAttributes(newItem, ArmorAttributes);
            armor.SkillBonuses = new AosSkillBonuses(newItem, SkillBonuses);
        }

        public int ComputeStatReq(StatType type)
        {
            int v = type switch
            {
                StatType.Str => StrRequirement,
                StatType.Dex => DexRequirement,
                _            => IntRequirement
            };

            return AOS.Scale(v, 100 - GetLowerStatReq());
        }

        public int ComputeStatBonus(StatType type)
        {
            return type switch
            {
                StatType.Str => StrBonus + Attributes.BonusStr,
                StatType.Dex => DexBonus + Attributes.BonusDex,
                _            => IntBonus + Attributes.BonusInt
            };
        }

        public void DistributeBonuses(int amount)
        {
            for (var i = 0; i < amount; ++i)
            {
                switch (Utility.Random(5))
                {
                    case 0:
                        ++PhysicalBonus;
                        break;
                    case 1:
                        ++FireBonus;
                        break;
                    case 2:
                        ++ColdBonus;
                        break;
                    case 3:
                        ++PoisonBonus;
                        break;
                    case 4:
                        ++EnergyBonus;
                        break;
                }
            }

            InvalidateProperties();
        }

        public CraftAttributeInfo GetResourceAttrs() =>
            CraftResources.GetInfo(_resource)?.AttributeInfo ?? CraftAttributeInfo.Blank;

        public int GetProtOffset()
        {
            return _protection switch
            {
                ArmorProtectionLevel.Guarding        => 1,
                ArmorProtectionLevel.Hardening       => 2,
                ArmorProtectionLevel.Fortification    => 3,
                ArmorProtectionLevel.Invulnerability => 4,
                _                                    => 0
            };
        }

        public int GetDurabilityBonus()
        {
            var bonus = _quality == ArmorQuality.Exceptional ? 20 : 0;

            bonus += _durability switch
            {
                ArmorDurabilityLevel.Durable        => 20,
                ArmorDurabilityLevel.Substantial    => 50,
                ArmorDurabilityLevel.Massive        => 70,
<<<<<<< HEAD
                ArmorDurabilityLevel.Fortified       => 100,
=======
                ArmorDurabilityLevel.Fortified      => 100,
>>>>>>> dbd4d6f1
                ArmorDurabilityLevel.Indestructible => 120,
                _                                   => 0
            };

            if (Core.AOS)
            {
                bonus += ArmorAttributes.DurabilityBonus;

                var resInfo = CraftResources.GetInfo(_resource);
                CraftAttributeInfo attrInfo = null;

                if (resInfo != null)
                {
                    attrInfo = resInfo.AttributeInfo;
                }

                if (attrInfo != null)
                {
                    bonus += attrInfo.ArmorDurability;
                }
            }

            return bonus;
        }

        public static void ValidateMobile(Mobile m)
        {
            for (var i = m.Items.Count - 1; i >= 0; --i)
            {
                if (i >= m.Items.Count)
                {
                    continue;
                }

                var item = m.Items[i];

                if (item is BaseArmor armor)
                {
                    if (!armor.CheckRace(m))
                    {
                        m.AddToBackpack(armor);
                    }
                    else if (!armor.AllowMaleWearer && !m.Female && m.AccessLevel < AccessLevel.GameMaster)
                    {
                        if (armor.AllowFemaleWearer)
                        {
                            m.SendLocalizedMessage(1010388); // Only females can wear this.
                        }
                        else
                        {
                            m.SendMessage("You may not wear this.");
                        }

                        m.AddToBackpack(armor);
                    }
                    else if (!armor.AllowFemaleWearer && m.Female && m.AccessLevel < AccessLevel.GameMaster)
                    {
                        if (armor.AllowMaleWearer)
                        {
                            m.SendLocalizedMessage(1063343); // Only males can wear this.
                        }
                        else
                        {
                            m.SendMessage("You may not wear this.");
                        }

                        m.AddToBackpack(armor);
                    }
                }
            }
        }

        public int GetLowerStatReq()
        {
            if (!Core.AOS)
            {
                return 0;
            }

            var v = ArmorAttributes.LowerStatReq;

            var info = CraftResources.GetInfo(_resource);

            var attrInfo = info?.AttributeInfo;

            if (attrInfo != null)
            {
                v += attrInfo.ArmorLowerRequirements;
            }

            if (v > 100)
            {
                v = 100;
            }

            return v;
        }

        public override void OnAdded(IEntity parent)
        {
            if (parent is Mobile from)
            {
                if (Core.AOS)
                {
                    SkillBonuses.AddTo(from);
                }

                from.Delta(MobileDelta.Armor); // Tell them armor rating has changed
            }
        }

        public virtual double ScaleArmorByDurability(double armor)
        {
            var scale = 100;

            if (_maxHitPoints > 0 && _hitPoints < _maxHitPoints)
            {
                scale = 50 + 50 * _hitPoints / _maxHitPoints;
            }

            return armor * scale / 100;
        }

        protected void Invalidate()
        {
            (Parent as Mobile)?.Delta(MobileDelta.Armor); // Tell them armor rating has changed
        }

        private static bool GetSaveFlag(OldSaveFlag flags, OldSaveFlag toGet) => (flags & toGet) != 0;

        [AfterDeserialization]
        private void AfterDeserialization()
        {
            var m = Parent as Mobile;

            if (Core.AOS && m != null)
            {
                SkillBonuses.AddTo(m);
            }

            if (_resource == CraftResource.None)
            {
                _resource = DefaultResource;
            }

            var strBonus = ComputeStatBonus(StatType.Str);
            var dexBonus = ComputeStatBonus(StatType.Dex);
            var intBonus = ComputeStatBonus(StatType.Int);

            if (m != null && (strBonus != 0 || dexBonus != 0 || intBonus != 0))
            {
                var modName = Serial.ToString();

                if (strBonus != 0)
                {
                    m.AddStatMod(new StatMod(StatType.Str, $"{modName}Str", strBonus, TimeSpan.Zero));
                }

                if (dexBonus != 0)
                {
                    m.AddStatMod(new StatMod(StatType.Dex, $"{modName}Dex", dexBonus, TimeSpan.Zero));
                }

                if (intBonus != 0)
                {
                    m.AddStatMod(new StatMod(StatType.Int, $"{modName}Int", intBonus, TimeSpan.Zero));
                }
            }

            m?.CheckStatTimers();
        }

        private void Deserialize(IGenericReader reader, int version)
        {
            var flags = (OldSaveFlag)reader.ReadEncodedInt();

            Attributes = new AosAttributes(this);

            if (GetSaveFlag(flags, OldSaveFlag.Attributes))
            {
                Attributes.Deserialize(reader);
            }

            ArmorAttributes = new AosArmorAttributes(this);

            if (GetSaveFlag(flags, OldSaveFlag.ArmorAttributes))
            {
                ArmorAttributes.Deserialize(reader);
            }

            if (GetSaveFlag(flags, OldSaveFlag.PhysicalBonus))
            {
                _physicalBonus = reader.ReadEncodedInt();
            }

            if (GetSaveFlag(flags, OldSaveFlag.FireBonus))
            {
                _fireBonus = reader.ReadEncodedInt();
            }

            if (GetSaveFlag(flags, OldSaveFlag.ColdBonus))
            {
                _coldBonus = reader.ReadEncodedInt();
            }

            if (GetSaveFlag(flags, OldSaveFlag.PoisonBonus))
            {
                _poisonBonus = reader.ReadEncodedInt();
            }

            if (GetSaveFlag(flags, OldSaveFlag.EnergyBonus))
            {
                _energyBonus = reader.ReadEncodedInt();
            }

            _identified = GetSaveFlag(flags, OldSaveFlag.Identified);

            if (GetSaveFlag(flags, OldSaveFlag.MaxHitPoints))
            {
                _maxHitPoints = reader.ReadEncodedInt();
            }

            if (GetSaveFlag(flags, OldSaveFlag.HitPoints))
            {
                _hitPoints = reader.ReadEncodedInt();
            }

            if (GetSaveFlag(flags, OldSaveFlag.Crafter))
            {
                _crafter = reader.ReadEntity<Mobile>();
            }

            if (GetSaveFlag(flags, OldSaveFlag.Quality))
            {
                _quality = (ArmorQuality)reader.ReadEncodedInt();
            }
            else
            {
                _quality = ArmorQuality.Regular;
            }

            if (GetSaveFlag(flags, OldSaveFlag.Durability))
            {
                _durability = (ArmorDurabilityLevel)reader.ReadEncodedInt();
            }

            if (GetSaveFlag(flags, OldSaveFlag.Protection))
            {
                _protection = (ArmorProtectionLevel)reader.ReadEncodedInt();
            }

            if (GetSaveFlag(flags, OldSaveFlag.Resource))
            {
                _resource = (CraftResource)reader.ReadEncodedInt();
            }

            if (GetSaveFlag(flags, OldSaveFlag.BaseArmor))
            {
                _armorBase = reader.ReadEncodedInt();
            }

            if (GetSaveFlag(flags, OldSaveFlag.StrBonus))
            {
                _strBonus = reader.ReadEncodedInt();
            }

            if (GetSaveFlag(flags, OldSaveFlag.DexBonus))
            {
                _dexBonus = reader.ReadEncodedInt();
            }

            if (GetSaveFlag(flags, OldSaveFlag.IntBonus))
            {
                _intBonus = reader.ReadEncodedInt();
            }

            if (GetSaveFlag(flags, OldSaveFlag.StrReq))
            {
                _strReq = reader.ReadEncodedInt();
            }

            if (GetSaveFlag(flags, OldSaveFlag.DexReq))
            {
                _dexReq = reader.ReadEncodedInt();
            }

            if (GetSaveFlag(flags, OldSaveFlag.IntReq))
            {
                _intReq = reader.ReadEncodedInt();
            }

            if (GetSaveFlag(flags, OldSaveFlag.MedAllowance))
            {
                _meditate = (AMA)reader.ReadEncodedInt();
            }

            SkillBonuses = new AosSkillBonuses(this);

            if (GetSaveFlag(flags, OldSaveFlag.SkillBonuses))
            {
                SkillBonuses.Deserialize(reader);
            }

            if (GetSaveFlag(flags, OldSaveFlag.PlayerConstructed))
            {
                PlayerConstructed = true;
            }
        }

        public override bool AllowSecureTrade(Mobile from, Mobile to, Mobile newOwner, bool accepted)
        {
            if (!Ethic.CheckTrade(from, to, newOwner, this))
            {
                return false;
            }

            return base.AllowSecureTrade(from, to, newOwner, accepted);
        }

        public override bool CanEquip(Mobile from)
        {
            if (!Ethic.CheckEquip(from, this))
            {
                return false;
            }

            if (from.AccessLevel < AccessLevel.GameMaster)
            {
                if (!CheckRace(from))
                {
                    return false;
                }

                if (!AllowMaleWearer && !from.Female)
                {
                    if (AllowFemaleWearer)
                    {
                        from.SendLocalizedMessage(1010388); // Only females can wear this.
                    }
                    else
                    {
                        from.SendMessage("You may not wear this.");
                    }

                    return false;
                }

                if (!AllowFemaleWearer && from.Female)
                {
                    if (AllowMaleWearer)
                    {
                        from.SendLocalizedMessage(1063343); // Only males can wear this.
                    }
                    else
                    {
                        from.SendMessage("You may not wear this.");
                    }

                    return false;
                }

                int strBonus = ComputeStatBonus(StatType.Str), strReq = ComputeStatReq(StatType.Str);
                int dexBonus = ComputeStatBonus(StatType.Dex), dexReq = ComputeStatReq(StatType.Dex);
                int intBonus = ComputeStatBonus(StatType.Int), intReq = ComputeStatReq(StatType.Int);

                if (from.Dex < dexReq || from.Dex + dexBonus < 1)
                {
                    from.SendLocalizedMessage(502077); // You do not have enough dexterity to equip this item.
                    return false;
                }

                if (from.Str < strReq || from.Str + strBonus < 1)
                {
                    from.SendLocalizedMessage(500213); // You are not strong enough to equip that.
                    return false;
                }

                if (from.Int < intReq || from.Int + intBonus < 1)
                {
                    from.SendMessage("You are not smart enough to equip that.");
                    return false;
                }
            }

            return base.CanEquip(from);
        }

        public override bool CheckPropertyConflict(Mobile m)
        {
            if (base.CheckPropertyConflict(m))
            {
                return true;
            }

            return Layer switch
            {
                Layer.Pants => m.FindItemOnLayer(Layer.InnerLegs) != null,
                Layer.Shirt => m.FindItemOnLayer(Layer.InnerTorso) != null,
                _           => false
            };
        }

        public override bool OnEquip(Mobile from)
        {
            from.CheckStatTimers();

            var strBonus = ComputeStatBonus(StatType.Str);
            var dexBonus = ComputeStatBonus(StatType.Dex);
            var intBonus = ComputeStatBonus(StatType.Int);

            if (strBonus != 0 || dexBonus != 0 || intBonus != 0)
            {
                var modName = Serial.ToString();

                if (strBonus != 0)
                {
                    from.AddStatMod(new StatMod(StatType.Str, $"{modName}Str", strBonus, TimeSpan.Zero));
                }

                if (dexBonus != 0)
                {
                    from.AddStatMod(new StatMod(StatType.Dex, $"{modName}Dex", dexBonus, TimeSpan.Zero));
                }

                if (intBonus != 0)
                {
                    from.AddStatMod(new StatMod(StatType.Int, $"{modName}Int", intBonus, TimeSpan.Zero));
                }
            }

            return base.OnEquip(from);
        }

        public override void OnRemoved(IEntity parent)
        {
            if (parent is Mobile m)
            {
                var modName = Serial.ToString();

                m.RemoveStatMod($"{modName}Str");
                m.RemoveStatMod($"{modName}Dex");
                m.RemoveStatMod($"{modName}Int");

                if (Core.AOS)
                {
                    SkillBonuses.Remove();
                }

                m.Delta(MobileDelta.Armor); // Tell them armor rating has changed
                m.CheckStatTimers();
            }

            base.OnRemoved(parent);
        }

        private string GetNameString() => Name ?? $"#{LabelNumber}";

        public override void AddNameProperty(ObjectPropertyList list)
        {
            var oreType = _resource switch
            {
                CraftResource.DullCopper    => 1053108,
                CraftResource.ShadowIron    => 1053107,
                CraftResource.Copper        => 1053106,
                CraftResource.Bronze        => 1053105,
                CraftResource.Gold          => 1053104,
                CraftResource.Agapite       => 1053103,
                CraftResource.Verite        => 1053102,
                CraftResource.Valorite      => 1053101,
                CraftResource.SpinedLeather => 1061118,
                CraftResource.HornedLeather => 1061117,
                CraftResource.BarbedLeather => 1061116,
                CraftResource.RedScales     => 1060814,
                CraftResource.YellowScales  => 1060818,
                CraftResource.BlackScales   => 1060820,
                CraftResource.GreenScales   => 1060819,
                CraftResource.WhiteScales   => 1060821,
                CraftResource.BlueScales    => 1060815,
                _                           => 0
            };

            if (_quality == ArmorQuality.Exceptional)
            {
                if (oreType != 0)
                {
                    list.Add(1053100, "#{0}\t{1}", oreType, GetNameString()); // exceptional ~1_oretype~ ~2_armortype~
                }
                else
                {
                    list.Add(1050040, GetNameString()); // exceptional ~1_ITEMNAME~
                }
            }
            else
            {
                if (oreType != 0)
                {
                    list.Add(1053099, "#{0}\t{1}", oreType, GetNameString()); // ~1_oretype~ ~2_armortype~
                }
                else if (Name == null)
                {
                    list.Add(LabelNumber);
                }
                else
                {
                    list.Add(Name);
                }
            }
        }

        public override bool AllowEquippedCast(Mobile from)
        {
            if (base.AllowEquippedCast(from))
            {
                return true;
            }

            return Attributes.SpellChanneling != 0;
        }

        public virtual int GetLuckBonus() => CraftResources.GetInfo(_resource)?.AttributeInfo?.ArmorLuck ?? 0;

        public override void GetProperties(ObjectPropertyList list)
        {
            base.GetProperties(list);

            if (_crafter != null)
            {
                list.Add(1050043, _crafter.Name); // crafted by ~1_NAME~
            }

            if (m_FactionState != null)
            {
                list.Add(1041350); // faction item
            }

            if (RequiredRaces == Race.AllowElvesOnly)
            {
                list.Add(1075086); // Elves Only
            }

            if (RequiredRaces == Race.AllowGargoylesOnly)
            {
                list.Add(1111709); // Gargoyles Only
            }

            SkillBonuses.GetProperties(list);

            int prop;

            if ((prop = ArtifactRarity) > 0)
            {
                list.Add(1061078, prop.ToString()); // artifact rarity ~1_val~
            }

            if ((prop = Attributes.WeaponDamage) != 0)
            {
                list.Add(1060401, prop.ToString()); // damage increase ~1_val~%
            }

            if ((prop = Attributes.DefendChance) != 0)
            {
                list.Add(1060408, prop.ToString()); // defense chance increase ~1_val~%
            }

            if ((prop = Attributes.BonusDex) != 0)
            {
                list.Add(1060409, prop.ToString()); // dexterity bonus ~1_val~
            }

            if ((prop = Attributes.EnhancePotions) != 0)
            {
                list.Add(1060411, prop.ToString()); // enhance potions ~1_val~%
            }

            if ((prop = Attributes.CastRecovery) != 0)
            {
                list.Add(1060412, prop.ToString()); // faster cast recovery ~1_val~
            }

            if ((prop = Attributes.CastSpeed) != 0)
            {
                list.Add(1060413, prop.ToString()); // faster casting ~1_val~
            }

            if ((prop = Attributes.AttackChance) != 0)
            {
                list.Add(1060415, prop.ToString()); // hit chance increase ~1_val~%
            }

            if ((prop = Attributes.BonusHits) != 0)
            {
                list.Add(1060431, prop.ToString()); // hit point increase ~1_val~
            }

            if ((prop = Attributes.BonusInt) != 0)
            {
                list.Add(1060432, prop.ToString()); // intelligence bonus ~1_val~
            }

            if ((prop = Attributes.LowerManaCost) != 0)
            {
                list.Add(1060433, prop.ToString()); // lower mana cost ~1_val~%
            }

            if ((prop = Attributes.LowerRegCost) != 0)
            {
                list.Add(1060434, prop.ToString()); // lower reagent cost ~1_val~%
            }

            if ((prop = GetLowerStatReq()) != 0)
            {
                list.Add(1060435, prop.ToString()); // lower requirements ~1_val~%
            }

            if ((prop = GetLuckBonus() + Attributes.Luck) != 0)
            {
                list.Add(1060436, prop.ToString()); // luck ~1_val~
            }

            if (ArmorAttributes.MageArmor != 0)
            {
                list.Add(1060437); // mage armor
            }

            if ((prop = Attributes.BonusMana) != 0)
            {
                list.Add(1060439, prop.ToString()); // mana increase ~1_val~
            }

            if ((prop = Attributes.RegenMana) != 0)
            {
                list.Add(1060440, prop.ToString()); // mana regeneration ~1_val~
            }

            if (Attributes.NightSight != 0)
            {
                list.Add(1060441); // night sight
            }

            if ((prop = Attributes.ReflectPhysical) != 0)
            {
                list.Add(1060442, prop.ToString()); // reflect physical damage ~1_val~%
            }

            if ((prop = Attributes.RegenStam) != 0)
            {
                list.Add(1060443, prop.ToString()); // stamina regeneration ~1_val~
            }

            if ((prop = Attributes.RegenHits) != 0)
            {
                list.Add(1060444, prop.ToString()); // hit point regeneration ~1_val~
            }

            if ((prop = ArmorAttributes.SelfRepair) != 0)
            {
                list.Add(1060450, prop.ToString()); // self repair ~1_val~
            }

            if (Attributes.SpellChanneling != 0)
            {
                list.Add(1060482); // spell channeling
            }

            if ((prop = Attributes.SpellDamage) != 0)
            {
                list.Add(1060483, prop.ToString()); // spell damage increase ~1_val~%
            }

            if ((prop = Attributes.BonusStam) != 0)
            {
                list.Add(1060484, prop.ToString()); // stamina increase ~1_val~
            }

            if ((prop = Attributes.BonusStr) != 0)
            {
                list.Add(1060485, prop.ToString()); // strength bonus ~1_val~
            }

            if ((prop = Attributes.WeaponSpeed) != 0)
            {
                list.Add(1060486, prop.ToString()); // swing speed increase ~1_val~%
            }

            if (Core.ML && (prop = Attributes.IncreasedKarmaLoss) != 0)
            {
                list.Add(1075210, prop.ToString()); // Increased Karma Loss ~1val~%
            }

            AddResistanceProperties(list);

            if ((prop = GetDurabilityBonus()) > 0)
            {
                list.Add(1060410, prop.ToString()); // durability ~1_val~%
            }

            if ((prop = ComputeStatReq(StatType.Str)) > 0)
            {
                list.Add(1061170, prop.ToString()); // strength requirement ~1_val~
            }

            if (_hitPoints >= 0 && _maxHitPoints > 0)
            {
                list.Add(1060639, "{0}\t{1}", _hitPoints, _maxHitPoints); // durability ~1_val~ / ~2_val~
            }
        }

        public override void OnSingleClick(Mobile from)
        {
            var attrs = new List<EquipInfoAttribute>();

            if (DisplayLootType)
            {
                if (LootType == LootType.Blessed)
                {
                    attrs.Add(new EquipInfoAttribute(1038021)); // blessed
                }
                else if (LootType == LootType.Cursed)
                {
                    attrs.Add(new EquipInfoAttribute(1049643)); // cursed
                }
            }

            if (m_FactionState != null)
            {
                attrs.Add(new EquipInfoAttribute(1041350)); // faction item
            }

            if (_quality == ArmorQuality.Exceptional)
            {
                attrs.Add(new EquipInfoAttribute(1018305 - (int)_quality));
            }

            if (_identified || from.AccessLevel >= AccessLevel.GameMaster)
            {
                if (_durability != ArmorDurabilityLevel.Regular)
                {
                    attrs.Add(new EquipInfoAttribute(1038000 + (int)_durability));
                }

                if (_protection > ArmorProtectionLevel.Regular && _protection <= ArmorProtectionLevel.Invulnerability)
                {
                    attrs.Add(new EquipInfoAttribute(1038005 + (int)_protection));
                }
            }
            else if (_durability != ArmorDurabilityLevel.Regular || _protection > ArmorProtectionLevel.Regular &&
                _protection <= ArmorProtectionLevel.Invulnerability)
            {
                attrs.Add(new EquipInfoAttribute(1038000)); // Unidentified
            }

            int number;

            if (Name == null)
            {
                number = LabelNumber;
            }
            else
            {
                LabelTo(from, Name);
                number = 1041000;
            }

            if (attrs.Count == 0 && Crafter == null && Name != null)
            {
                return;
            }

            from.NetState.SendDisplayEquipmentInfo(Serial, number, _crafter?.RawName, false, attrs);
        }

        [Flags]
        private enum OldSaveFlag
        {
            None = 0x00000000,
            Attributes = 0x00000001,
            ArmorAttributes = 0x00000002,
            PhysicalBonus = 0x00000004,
            FireBonus = 0x00000008,
            ColdBonus = 0x00000010,
            PoisonBonus = 0x00000020,
            EnergyBonus = 0x00000040,
            Identified = 0x00000080,
            MaxHitPoints = 0x00000100,
            HitPoints = 0x00000200,
            Crafter = 0x00000400,
            Quality = 0x00000800,
            Durability = 0x00001000,
            Protection = 0x00002000,
            Resource = 0x00004000,
            BaseArmor = 0x00008000,
            StrBonus = 0x00010000,
            DexBonus = 0x00020000,
            IntBonus = 0x00040000,
            StrReq = 0x00080000,
            DexReq = 0x00100000,
            IntReq = 0x00200000,
            MedAllowance = 0x00400000,
            SkillBonuses = 0x00800000,
            PlayerConstructed = 0x01000000
        }
    }
}<|MERGE_RESOLUTION|>--- conflicted
+++ resolved
@@ -895,7 +895,7 @@
             {
                 ArmorProtectionLevel.Guarding        => 1,
                 ArmorProtectionLevel.Hardening       => 2,
-                ArmorProtectionLevel.Fortification    => 3,
+                ArmorProtectionLevel.Fortification   => 3,
                 ArmorProtectionLevel.Invulnerability => 4,
                 _                                    => 0
             };
@@ -910,11 +910,7 @@
                 ArmorDurabilityLevel.Durable        => 20,
                 ArmorDurabilityLevel.Substantial    => 50,
                 ArmorDurabilityLevel.Massive        => 70,
-<<<<<<< HEAD
-                ArmorDurabilityLevel.Fortified       => 100,
-=======
                 ArmorDurabilityLevel.Fortified      => 100,
->>>>>>> dbd4d6f1
                 ArmorDurabilityLevel.Indestructible => 120,
                 _                                   => 0
             };
