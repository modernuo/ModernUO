using System;
using System.Collections.Generic;
using System.Text;
using ModernUO.Serialization;
using Server.Engines.Craft;
using Server.Ethics;
using Server.Factions;
using Server.Network;
using AMA = Server.Items.ArmorMeditationAllowance;
using AMT = Server.Items.ArmorMaterialType;

namespace Server.Items
{
    [SerializationGenerator(9, false)]
    public abstract partial class BaseArmor : Item, IScissorable, IFactionItem, ICraftable, IWearableDurability, IAosItem
    {
        [SerializedIgnoreDupe]
        [SerializableField(0, setter: "private")]
        [SerializedCommandProperty(AccessLevel.GameMaster, canModify: true)]
        private AosAttributes _attributes;

        [SerializableFieldSaveFlag(0)]
        private bool ShouldSerializeAosAttributes() => !_attributes.IsEmpty;

        [SerializableFieldDefault(0)]
        private AosAttributes AttributesDefaultValue() => new(this);

        [SerializedIgnoreDupe]
        [SerializableField(1, setter: "private")]
        [SerializedCommandProperty(AccessLevel.GameMaster, canModify: true)]
        private AosArmorAttributes _armorAttributes;

        [SerializableFieldSaveFlag(1)]
        private bool ShouldSerializeArmorAttributes() => !_armorAttributes.IsEmpty;

        [SerializableFieldDefault(1)]
        private AosArmorAttributes ArmorAttributesDefaultValue() => new(this);

        [EncodedInt]
        [InvalidateProperties]
        [SerializableField(2)]
        [SerializedCommandProperty(AccessLevel.GameMaster)]
        private int _physicalBonus;

        [SerializableFieldSaveFlag(2)]
        private bool ShouldSerializePhysicalBonus() => _physicalBonus != 0;

        [EncodedInt]
        [InvalidateProperties]
        [SerializableField(3)]
        [SerializedCommandProperty(AccessLevel.GameMaster)]
        private int _fireBonus;

        [SerializableFieldSaveFlag(3)]
        private bool ShouldSerializeFireBonus() => _fireBonus != 0;

        [EncodedInt]
        [InvalidateProperties]
        [SerializableField(4)]
        [SerializedCommandProperty(AccessLevel.GameMaster)]
        private int _coldBonus;

        [SerializableFieldSaveFlag(4)]
        private bool ShouldSerializeColdBonus() => _coldBonus != 0;

        [EncodedInt]
        [InvalidateProperties]
        [SerializableField(5)]
        [SerializedCommandProperty(AccessLevel.GameMaster)]
        private int _poisonBonus;

        [SerializableFieldSaveFlag(5)]
        private bool ShouldSerializePoisonBonus() => _poisonBonus != 0;

        [EncodedInt]
        [InvalidateProperties]
        [SerializableField(6)]
        [SerializedCommandProperty(AccessLevel.GameMaster)]
        private int _energyBonus;

        [SerializableFieldSaveFlag(6)]
        private bool ShouldSerializeEnergyBonus() => _energyBonus != 0;

        [SerializableField(7)]
        [SerializedCommandProperty(AccessLevel.GameMaster)]
        private bool _identified;

        [SerializableFieldSaveFlag(7)]
        private bool ShouldSerializeIdentified() => _identified;

        [EncodedInt]
        [SerializableField(8)]
        [SerializedCommandProperty(AccessLevel.GameMaster)]
        private int _maxHitPoints;

        [SerializableFieldSaveFlag(8)]
        private bool ShouldSerializeMaxHitPoints() => _maxHitPoints != 0;

        [InvalidateProperties]
        [SerializableField(10)]
        [SerializedCommandProperty(AccessLevel.GameMaster)]
        private string _crafter;

        [SerializableFieldSaveFlag(10)]
        private bool ShouldSerializeCrafter() => _crafter != null;

        [SerializableFieldSaveFlag(14)]
        private bool ShouldSerializeResource() => _resource != DefaultResource;

        // Field 15
        private int _armorBase = -1;

        // Field 16
        private int _strBonus = -1;

        // Field 17
        private int _dexBonus = -1;

        // Field 18
        private int _intBonus = -1;

        // Field 19
        private int _strReq = -1;

        // Field 20
        private int _dexReq = -1;

        // Field 21
        private int _intReq = -1;

        // Field 22
        private AMA _meditate = (AMA)(-1);

        [SerializedIgnoreDupe]
        [SerializableField(23, setter: "private")]
        [SerializedCommandProperty(AccessLevel.GameMaster, canModify: true)]
        public AosSkillBonuses _skillBonuses;

        [SerializableFieldSaveFlag(23)]
        private bool ShouldSerializeSkillBonuses() => !_skillBonuses.IsEmpty;

        [SerializableFieldDefault(23)]
        private AosSkillBonuses SkillBonusesDefaultValue() => new(this);

        [SerializableField(24)]
        [SerializedCommandProperty(AccessLevel.GameMaster)]
        public bool _playerConstructed;

        [SerializableFieldSaveFlag(24)]
        private bool ShouldSerializePlayerConstructed() => _playerConstructed;

        private FactionItem m_FactionState;

        public BaseArmor(int itemID) : base(itemID)
        {
            _crafter = null;

            _quality = ArmorQuality.Regular;
            _resource = DefaultResource;
            Hue = CraftResources.GetHue(_resource);

            _hitPoints = _maxHitPoints = Utility.RandomMinMax(InitMinHits, InitMaxHits);

            Layer = (Layer)ItemData.Quality;

            Attributes = new AosAttributes(this);
            ArmorAttributes = new AosArmorAttributes(this);
            SkillBonuses = new AosSkillBonuses(this);
        }

        public virtual bool AllowMaleWearer => true;
        public virtual bool AllowFemaleWearer => true;

        public abstract AMT MaterialType { get; }

        public virtual int RevertArmorBase => ArmorBase;
        public virtual int ArmorBase => 0;

        public virtual AMA DefMedAllowance => AMA.None;
        public virtual AMA AosMedAllowance => DefMedAllowance;
        public virtual AMA OldMedAllowance => DefMedAllowance;

        public virtual int AosStrBonus => 0;
        public virtual int AosDexBonus => 0;
        public virtual int AosIntBonus => 0;
        public virtual int AosStrReq => 0;
        public virtual int AosDexReq => 0;
        public virtual int AosIntReq => 0;

        public virtual int OldStrBonus => 0;
        public virtual int OldDexBonus => 0;
        public virtual int OldIntBonus => 0;
        public virtual int OldStrReq => 0;
        public virtual int OldDexReq => 0;
        public virtual int OldIntReq => 0;

        [SerializableProperty(11)]
        [CommandProperty(AccessLevel.GameMaster)]
        public ArmorQuality Quality
        {
            get => _quality;
            set
            {
                UnscaleDurability();
                _quality = value;
                ScaleDurability();
            }
        }

        [SerializableFieldSaveFlag(11)]
        private bool ShouldSerializeArmorQuality() => _quality != ArmorQuality.Regular;

        [SerializableFieldDefault(11)]
        private ArmorQuality QualityDefaultValue() => ArmorQuality.Regular;

        [SerializableProperty(12)]
        [CommandProperty(AccessLevel.GameMaster)]
        public ArmorDurabilityLevel Durability
        {
            get => _durability;
            set
            {
                UnscaleDurability();
                _durability = value;
                ScaleDurability();
            }
        }

        [SerializableFieldSaveFlag(12)]
        private bool ShouldSerializeDurability() => _durability != ArmorDurabilityLevel.Regular;

        [SerializableProperty(13)]
        [CommandProperty(AccessLevel.GameMaster)]
        public ArmorProtectionLevel ProtectionLevel
        {
            get => _protectionLevel;
            set
            {
                if (_protectionLevel != value)
                {
                    _protectionLevel = value;

                    Invalidate();
                    InvalidateProperties();

                    (Parent as Mobile)?.UpdateResistances();
                    this.MarkDirty();
                }
            }
        }

        [SerializableFieldSaveFlag(13)]
        private bool ShouldSerializeProtectionLevel() => _protectionLevel != ArmorProtectionLevel.Regular;

        [SerializableProperty(14)]
        [CommandProperty(AccessLevel.GameMaster)]
        public CraftResource Resource
        {
            get => _resource;
            set
            {
                if (_resource != value)
                {
                    UnscaleDurability();

                    _resource = value;

                    if (CraftItem.RetainsColor(GetType()))
                    {
                        Hue = CraftResources.GetHue(_resource);
                    }

                    Invalidate();
                    (Parent as Mobile)?.UpdateResistances();

                    ScaleDurability();
                }
            }
        }

        [SerializableFieldDefault(14)]
        private CraftResource ResourceDefaultValue() => DefaultResource;

        [EncodedInt]
        [SerializableProperty(15, useField: nameof(_armorBase))]
        [CommandProperty(AccessLevel.GameMaster)]
        public int BaseArmorRating
        {
            get => _armorBase == -1 ? ArmorBase : _armorBase;
            set
            {
                _armorBase = value;
                Invalidate();
                this.MarkDirty();
            }
        }

        [SerializableFieldSaveFlag(15)]
        private bool ShouldSerializeArmorBase() => _armorBase != -1;

        [SerializableFieldDefault(15)]
        private int ArmorBaseDefaultValue() => -1;

        public double BaseArmorRatingScaled => BaseArmorRating * ArmorScalar;

        public virtual double ArmorRating
        {
            get
            {
                var ar = BaseArmorRating;

                if (_protectionLevel != ArmorProtectionLevel.Regular)
                {
                    ar += 10 + 5 * (int)_protectionLevel;
                }

                ar += _resource switch
                {
                    CraftResource.DullCopper    => 2,
                    CraftResource.ShadowIron    => 4,
                    CraftResource.Copper        => 6,
                    CraftResource.Bronze        => 8,
                    CraftResource.Gold          => 10,
                    CraftResource.Agapite       => 12,
                    CraftResource.Verite        => 14,
                    CraftResource.Valorite      => 16,
                    CraftResource.SpinedLeather => 10,
                    CraftResource.HornedLeather => 13,
                    CraftResource.BarbedLeather => 16,
                    _                           => 0
                };

                ar += -8 + 8 * (int)_quality;
                return ScaleArmorByDurability(ar);
            }
        }

        public double ArmorRatingScaled => ArmorRating * ArmorScalar;

        [EncodedInt]
        [SerializableProperty(16, useField: nameof(_strBonus))]
        [CommandProperty(AccessLevel.GameMaster)]
        public int StrBonus
        {
            get => _strBonus == -1 ? Core.AOS ? AosStrBonus : OldStrBonus : _strBonus;
            set
            {
                _strBonus = value;
                InvalidateProperties();
                this.MarkDirty();
            }
        }

        [SerializableFieldSaveFlag(16)]
        private bool ShouldSerializeStrBonus() => _strBonus != -1;

        [SerializableFieldDefault(16)]
        private int StrBonusDefaultValue() => -1;

        [EncodedInt]
        [SerializableProperty(17, useField: nameof(_dexBonus))]
        [CommandProperty(AccessLevel.GameMaster)]
        public int DexBonus
        {
            get => _dexBonus == -1 ? Core.AOS ? AosDexBonus : OldDexBonus : _dexBonus;
            set
            {
                _dexBonus = value;
                InvalidateProperties();
                this.MarkDirty();
            }
        }

        [SerializableFieldSaveFlag(17)]
        private bool ShouldSerializeDexBonus() => _dexBonus != -1;

        [SerializableFieldDefault(17)]
        private int DexBonusDefaultValue() => -1;

        [EncodedInt]
        [SerializableProperty(18, useField: nameof(_intBonus))]
        [CommandProperty(AccessLevel.GameMaster)]
        public int IntBonus
        {
            get => _intBonus == -1 ? Core.AOS ? AosIntBonus : OldIntBonus : _intBonus;
            set
            {
                _intBonus = value;
                InvalidateProperties();
                this.MarkDirty();
            }
        }

        [SerializableFieldSaveFlag(18)]
        private bool ShouldSerializeIntBonus() => _intBonus != -1;

        [SerializableFieldDefault(18)]
        private int IntBonusDefaultValue() => -1;

        [EncodedInt]
        [SerializableProperty(19, useField: nameof(_strReq))]
        [CommandProperty(AccessLevel.GameMaster)]
        public int StrRequirement
        {
            get => _strReq == -1 ? Core.AOS ? AosStrReq : OldStrReq : _strReq;
            set
            {
                _strReq = value;
                InvalidateProperties();
                this.MarkDirty();
            }
        }

        [SerializableFieldSaveFlag(19)]
        private bool ShouldSerializeStrReq() => _strReq != -1;

        [SerializableFieldDefault(19)]
        private int StrReqDefaultValue() => -1;

        [EncodedInt]
        [SerializableProperty(20, useField: nameof(_dexReq))]
        [CommandProperty(AccessLevel.GameMaster)]
        public int DexRequirement
        {
            get => _dexReq == -1 ? Core.AOS ? AosDexReq : OldDexReq : _dexReq;
            set
            {
                _dexReq = value;
                InvalidateProperties();
                this.MarkDirty();
            }
        }

        [SerializableFieldSaveFlag(20)]
        private bool ShouldSerializeDexReq() => _dexReq != -1;

        [SerializableFieldDefault(20)]
        private int DexReqDefaultValue() => -1;

        [EncodedInt]
        [SerializableProperty(21, useField: nameof(_intReq))]
        [CommandProperty(AccessLevel.GameMaster)]
        public int IntRequirement
        {
            get => _intReq == -1 ? Core.AOS ? AosIntReq : OldIntReq : _intReq;
            set
            {
                _intReq = value;
                InvalidateProperties();
                this.MarkDirty();
            }
        }

        [SerializableFieldSaveFlag(21)]
        private bool ShouldSerializeIntReq() => _intReq != -1;

        [SerializableFieldDefault(21)]
        private int IntReqDefaultValue() => -1;

        [SerializableProperty(22, useField: nameof(_meditate))]
        [CommandProperty(AccessLevel.GameMaster)]
        public AMA MeditationAllowance
        {
            get => _meditate < AMA.All ? Core.AOS ? AosMedAllowance : OldMedAllowance : _meditate;
            set
            {
                _meditate = value;
                this.MarkDirty();
            }
        }

        [SerializableFieldSaveFlag(22)]
        private bool ShouldSerializeMeditationAllowance() => _meditate >= AMA.All;

        public virtual double ArmorScalar
        {
            get
            {
                var pos = (int)BodyPosition;

                if (pos >= 0 && pos < ArmorScalars.Length)
                {
                    return ArmorScalars[pos];
                }

                return 1.0;
            }
        }

        public virtual int ArtifactRarity => 0;

        public virtual int BasePhysicalResistance => 0;
        public virtual int BaseFireResistance => 0;
        public virtual int BaseColdResistance => 0;
        public virtual int BasePoisonResistance => 0;
        public virtual int BaseEnergyResistance => 0;

        public override int PhysicalResistance => BasePhysicalResistance + GetProtOffset() +
                                                  GetResourceAttrs().ArmorPhysicalResist + _physicalBonus;

        public override int FireResistance =>
            BaseFireResistance + GetProtOffset() + GetResourceAttrs().ArmorFireResist + _fireBonus;

        public override int ColdResistance =>
            BaseColdResistance + GetProtOffset() + GetResourceAttrs().ArmorColdResist + _coldBonus;

        public override int PoisonResistance =>
            BasePoisonResistance + GetProtOffset() + GetResourceAttrs().ArmorPoisonResist + _poisonBonus;

        public override int EnergyResistance =>
            BaseEnergyResistance + GetProtOffset() + GetResourceAttrs().ArmorEnergyResist + _energyBonus;

        [CommandProperty(AccessLevel.GameMaster)]
        public ArmorBodyType BodyPosition =>
            Layer switch
            {
                Layer.Neck       => ArmorBodyType.Gorget,
                Layer.TwoHanded  => ArmorBodyType.Shield,
                Layer.Gloves     => ArmorBodyType.Gloves,
                Layer.Helm       => ArmorBodyType.Helmet,
                Layer.Arms       => ArmorBodyType.Arms,
                Layer.InnerLegs  => ArmorBodyType.Legs,
                Layer.OuterLegs  => ArmorBodyType.Legs,
                Layer.Pants      => ArmorBodyType.Legs,
                Layer.InnerTorso => ArmorBodyType.Chest,
                Layer.OuterTorso => ArmorBodyType.Chest,
                Layer.Shirt      => ArmorBodyType.Chest,
                _                => ArmorBodyType.Gorget
            };

        public static double[] ArmorScalars { get; set; } = { 0.07, 0.07, 0.14, 0.15, 0.22, 0.35 };

        public virtual CraftResource DefaultResource => CraftResource.Iron;

        [Hue]
        [CommandProperty(AccessLevel.GameMaster)]
        public override int Hue
        {
            get => base.Hue;
            set
            {
                base.Hue = value;
                InvalidateProperties();
            }
        }

        public int OnCraft(
            int quality, bool makersMark, Mobile from, CraftSystem craftSystem, Type typeRes, BaseTool tool,
            CraftItem craftItem, int resHue
        )
        {
            Quality = (ArmorQuality)quality;

            if (makersMark)
            {
                Crafter = from.RawName;
            }

            var resourceType = typeRes ?? craftItem.Resources[0].ItemType;

            Resource = CraftResources.GetFromType(resourceType);
            PlayerConstructed = true;

            var context = craftSystem.GetContext(from);

            if (context?.DoNotColor == true)
            {
                Hue = 0;
            }

            if (Quality == ArmorQuality.Exceptional)
            {
                // Guessed Core.ML removed exceptional resist bonuses from crafted shields
                if (!(Core.ML && this is BaseShield))
                {
                    DistributeBonuses(
                        tool is BaseRunicTool ? 6 :
                        Core.SE ? 15 : 14
                    ); // Not sure since when, but right now 15 points are added, not 14.
                }

                if (Core.ML && this is not BaseShield)
                {
                    var bonus = (int)(from.Skills.ArmsLore.Value / 20);

                    for (var i = 0; i < bonus; i++)
                    {
                        switch (Utility.Random(5))
                        {
                            case 0:
                                PhysicalBonus++;
                                break;
                            case 1:
                                FireBonus++;
                                break;
                            case 2:
                                ColdBonus++;
                                break;
                            case 3:
                                EnergyBonus++;
                                break;
                            case 4:
                                PoisonBonus++;
                                break;
                        }
                    }

                    from.CheckSkill(SkillName.ArmsLore, 0, 100);
                }
            }

            if (Core.AOS)
            {
                (tool as BaseRunicTool)?.ApplyAttributesTo(this);
            }

            return quality;
        }

        public FactionItem FactionItemState
        {
            get => m_FactionState;
            set
            {
                m_FactionState = value;

                if (m_FactionState == null)
                {
                    Hue = CraftResources.GetHue(Resource);
                }

                LootType = m_FactionState == null ? LootType.Regular : LootType.Blessed;
            }
        }

        public bool Scissor(Mobile from, Scissors scissors)
        {
            if (!IsChildOf(from.Backpack))
            {
                from.SendLocalizedMessage(502437); // Items you wish to cut must be in your backpack.
                return false;
            }

            if (Ethic.IsImbued(this))
            {
                from.SendLocalizedMessage(502440); // Scissors can not be used on that to produce anything.
                return false;
            }

            var system = DefTailoring.CraftSystem;

            var item = system.CraftItems.SearchFor(GetType());

            if (item?.Resources.Count == 1 && item.Resources[0].Amount >= 2)
            {
                try
                {
                    var res = CraftResources.GetInfo(_resource).ResourceTypes[0].CreateInstance<Item>();

                    ScissorHelper(from, res, PlayerConstructed ? item.Resources[0].Amount / 2 : 1);
                    return true;
                }
                catch
                {
                    // ignored
                }
            }

            from.SendLocalizedMessage(502440); // Scissors can not be used on that to produce anything.
            return false;
        }

        public virtual bool CanFortify => true;

        [EncodedInt]
        [SerializableProperty(9)]
        [CommandProperty(AccessLevel.GameMaster)]
        public int HitPoints
        {
            get => _hitPoints;
            set
            {
                if (value != _hitPoints && MaxHitPoints > 0)
                {
                    _hitPoints = value;

                    if (_hitPoints < 0)
                    {
                        Delete();
                        return;
                    }

                    if (_hitPoints > MaxHitPoints)
                    {
                        _hitPoints = MaxHitPoints;
                    }

                    InvalidateProperties();
                    this.MarkDirty();
                }
            }
        }

        [SerializableFieldSaveFlag(9)]
        private bool ShouldSerializeHitPoints() => _hitPoints != 0;

        public virtual int InitMinHits => 0;
        public virtual int InitMaxHits => 0;

        public void UnscaleDurability()
        {
            var scale = 100 + GetDurabilityBonus();

            _maxHitPoints = (_maxHitPoints * 100 + (scale - 1)) / scale;
            _hitPoints = (_hitPoints * 100 + (scale - 1)) / scale;
            InvalidateProperties();
            this.MarkDirty();
        }

        public void ScaleDurability()
        {
            var scale = 100 + GetDurabilityBonus();

            _maxHitPoints = (_maxHitPoints * scale + 99) / 100;
            _hitPoints = (_hitPoints * scale + 99) / 100;
            InvalidateProperties();
            this.MarkDirty();
        }

        public virtual int OnHit(BaseWeapon weapon, int damageTaken)
        {
            var halfar = ArmorRating / 2.0;
            var absorbed = (int)(halfar + halfar * Utility.RandomDouble());

            damageTaken = Math.Max(0, damageTaken - absorbed);

            // 25% chance to lower durability
            if (Utility.Random(4) == 0)
            {
                if (Core.AOS && ArmorAttributes.SelfRepair > Utility.Random(10))
                {
                    HitPoints += 2;
                }
                else
                {
                    var wear = weapon.Type == WeaponType.Bashing ? Math.Max(1, absorbed / 2) : Utility.Random(2);

                    if (wear > 0 && _maxHitPoints > 0)
                    {
                        if (_hitPoints >= wear)
                        {
                            HitPoints -= wear;
                            wear = 0;
                        }
                        else
                        {
                            wear -= HitPoints;
                            HitPoints = 0;
                        }

                        if (wear > 0)
                        {
                            if (_maxHitPoints > wear)
                            {
                                MaxHitPoints -= wear;

                                if (Parent is Mobile mobile)
                                {
                                    // Your equipment is severely damaged.
                                    mobile.LocalOverheadMessage(MessageType.Regular, 0x3B2, 1061121);
                                }
                            }
                            else
                            {
                                Delete();
                            }
                        }
                    }
                }
            }

            return damageTaken;
        }

        public override void OnAfterDuped(Item newItem)
        {
            if (newItem is not BaseArmor armor)
            {
                return;
            }

            armor.Attributes = new AosAttributes(newItem, Attributes);
            armor.ArmorAttributes = new AosArmorAttributes(newItem, ArmorAttributes);
            armor.SkillBonuses = new AosSkillBonuses(newItem, SkillBonuses);

            // Set hue again because of resource
            armor.Hue = Hue;
            // Set HP/Max again because of durability
            armor.HitPoints = HitPoints;
            armor.MaxHitPoints = MaxHitPoints;
        }

        public int ComputeStatReq(StatType type)
        {
            int v = type switch
            {
                StatType.Str => StrRequirement,
                StatType.Dex => DexRequirement,
                _            => IntRequirement
            };

            return AOS.Scale(v, 100 - GetLowerStatReq());
        }

        public int ComputeStatBonus(StatType type)
        {
            return type switch
            {
                StatType.Str => StrBonus + Attributes.BonusStr,
                StatType.Dex => DexBonus + Attributes.BonusDex,
                _            => IntBonus + Attributes.BonusInt
            };
        }

        public void DistributeBonuses(int amount)
        {
            for (var i = 0; i < amount; ++i)
            {
                switch (Utility.Random(5))
                {
                    case 0:
                        ++PhysicalBonus;
                        break;
                    case 1:
                        ++FireBonus;
                        break;
                    case 2:
                        ++ColdBonus;
                        break;
                    case 3:
                        ++PoisonBonus;
                        break;
                    case 4:
                        ++EnergyBonus;
                        break;
                }
            }

            InvalidateProperties();
        }

        public CraftAttributeInfo GetResourceAttrs() =>
            CraftResources.GetInfo(_resource)?.AttributeInfo ?? CraftAttributeInfo.Blank;

        public int GetProtOffset()
        {
            return _protectionLevel switch
            {
                ArmorProtectionLevel.Guarding        => 1,
                ArmorProtectionLevel.Hardening       => 2,
                ArmorProtectionLevel.Fortification   => 3,
                ArmorProtectionLevel.Invulnerability => 4,
                _                                    => 0
            };
        }

        public int GetDurabilityBonus()
        {
            var bonus = _quality == ArmorQuality.Exceptional ? 20 : 0;

            bonus += _durability switch
            {
                ArmorDurabilityLevel.Durable        => 20,
                ArmorDurabilityLevel.Substantial    => 50,
                ArmorDurabilityLevel.Massive        => 70,
                ArmorDurabilityLevel.Fortified      => 100,
                ArmorDurabilityLevel.Indestructible => 120,
                _                                   => 0
            };

            if (Core.AOS)
            {
                bonus += ArmorAttributes.DurabilityBonus;

                var resInfo = CraftResources.GetInfo(_resource);
                CraftAttributeInfo attrInfo = null;

                if (resInfo != null)
                {
                    attrInfo = resInfo.AttributeInfo;
                }

                if (attrInfo != null)
                {
                    bonus += attrInfo.ArmorDurability;
                }
            }

            return bonus;
        }

        public static void ValidateMobile(Mobile m)
        {
            for (var i = m.Items.Count - 1; i >= 0; --i)
            {
                if (i >= m.Items.Count)
                {
                    continue;
                }

                var item = m.Items[i];

                if (item is BaseArmor armor)
                {
                    if (!armor.CheckRace(m))
                    {
                        m.AddToBackpack(armor);
                    }
                    else if (!armor.AllowMaleWearer && !m.Female && m.AccessLevel < AccessLevel.GameMaster)
                    {
                        if (armor.AllowFemaleWearer)
                        {
                            m.SendLocalizedMessage(1010388); // Only females can wear this.
                        }
                        else
                        {
                            m.SendMessage("You may not wear this.");
                        }

                        m.AddToBackpack(armor);
                    }
                    else if (!armor.AllowFemaleWearer && m.Female && m.AccessLevel < AccessLevel.GameMaster)
                    {
                        if (armor.AllowMaleWearer)
                        {
                            m.SendLocalizedMessage(1063343); // Only males can wear this.
                        }
                        else
                        {
                            m.SendMessage("You may not wear this.");
                        }

                        m.AddToBackpack(armor);
                    }
                }
            }
        }

        public int GetLowerStatReq()
        {
            if (!Core.AOS)
            {
                return 0;
            }

            var v = ArmorAttributes.LowerStatReq;

            var info = CraftResources.GetInfo(_resource);

            var attrInfo = info?.AttributeInfo;

            if (attrInfo != null)
            {
                v += attrInfo.ArmorLowerRequirements;
            }

            if (v > 100)
            {
                v = 100;
            }

            return v;
        }

        public override void OnAdded(IEntity parent)
        {
            if (parent is Mobile from)
            {
                if (Core.AOS)
                {
                    SkillBonuses.AddTo(from);
                }

                from.Delta(MobileDelta.Armor); // Tell them armor rating has changed
            }
        }

        public virtual double ScaleArmorByDurability(double armor)
        {
            var scale = 100;

            if (_maxHitPoints > 0 && _hitPoints < _maxHitPoints)
            {
                scale = 50 + 50 * _hitPoints / _maxHitPoints;
            }

            return armor * scale / 100;
        }

        protected void Invalidate()
        {
            (Parent as Mobile)?.Delta(MobileDelta.Armor); // Tell them armor rating has changed
        }

        private static bool GetSaveFlag(OldSaveFlag flags, OldSaveFlag toGet) => (flags & toGet) != 0;

        [AfterDeserialization]
        private void AfterDeserialization()
        {
            var m = Parent as Mobile;

            if (Core.AOS && m != null)
            {
                SkillBonuses.AddTo(m);
            }

            if (_resource == CraftResource.None)
            {
                _resource = DefaultResource;
            }

            var strBonus = ComputeStatBonus(StatType.Str);
            var dexBonus = ComputeStatBonus(StatType.Dex);
            var intBonus = ComputeStatBonus(StatType.Int);

            if (m != null && (strBonus != 0 || dexBonus != 0 || intBonus != 0))
            {
                var serial = Serial;

                if (strBonus != 0)
                {
                    m.AddStatMod(new StatMod(StatType.Str, $"{serial}Str", strBonus, TimeSpan.Zero));
                }

                if (dexBonus != 0)
                {
                    m.AddStatMod(new StatMod(StatType.Dex, $"{serial}Dex", dexBonus, TimeSpan.Zero));
                }

                if (intBonus != 0)
                {
                    m.AddStatMod(new StatMod(StatType.Int, $"{serial}Int", intBonus, TimeSpan.Zero));
                }
            }

            m?.CheckStatTimers();
        }

        public override bool AllowSecureTrade(Mobile from, Mobile to, Mobile newOwner, bool accepted)
        {
            if (!Ethic.CheckTrade(from, to, newOwner, this))
            {
                return false;
            }

            return base.AllowSecureTrade(from, to, newOwner, accepted);
        }

        public override bool CanEquip(Mobile from)
        {
            if (!Ethic.CheckEquip(from, this))
            {
                return false;
            }

            if (from.AccessLevel < AccessLevel.GameMaster)
            {
                if (!CheckRace(from))
                {
                    return false;
                }

                if (!AllowMaleWearer && !from.Female)
                {
                    if (AllowFemaleWearer)
                    {
                        from.SendLocalizedMessage(1010388); // Only females can wear this.
                    }
                    else
                    {
                        from.SendMessage("You may not wear this.");
                    }

                    return false;
                }

                if (!AllowFemaleWearer && from.Female)
                {
                    if (AllowMaleWearer)
                    {
                        from.SendLocalizedMessage(1063343); // Only males can wear this.
                    }
                    else
                    {
                        from.SendMessage("You may not wear this.");
                    }

                    return false;
                }

                int strBonus = ComputeStatBonus(StatType.Str), strReq = ComputeStatReq(StatType.Str);
                int dexBonus = ComputeStatBonus(StatType.Dex), dexReq = ComputeStatReq(StatType.Dex);
                int intBonus = ComputeStatBonus(StatType.Int), intReq = ComputeStatReq(StatType.Int);

                if (from.Dex < dexReq || from.Dex + dexBonus < 1)
                {
                    from.SendLocalizedMessage(502077); // You do not have enough dexterity to equip this item.
                    return false;
                }

                if (from.Str < strReq || from.Str + strBonus < 1)
                {
                    from.SendLocalizedMessage(500213); // You are not strong enough to equip that.
                    return false;
                }

                if (from.Int < intReq || from.Int + intBonus < 1)
                {
                    from.SendMessage("You are not smart enough to equip that.");
                    return false;
                }
            }

            return base.CanEquip(from);
        }

        public override bool CheckPropertyConflict(Mobile m)
        {
            if (base.CheckPropertyConflict(m))
            {
                return true;
            }

            return Layer switch
            {
                Layer.Pants => m.FindItemOnLayer(Layer.InnerLegs) != null,
                Layer.Shirt => m.FindItemOnLayer(Layer.InnerTorso) != null,
                _           => false
            };
        }

        public override bool OnEquip(Mobile from)
        {
            from.CheckStatTimers();

            var strBonus = ComputeStatBonus(StatType.Str);
            var dexBonus = ComputeStatBonus(StatType.Dex);
            var intBonus = ComputeStatBonus(StatType.Int);

            if (strBonus != 0 || dexBonus != 0 || intBonus != 0)
            {
                var serial = Serial;

                if (strBonus != 0)
                {
                    from.AddStatMod(new StatMod(StatType.Str, $"{serial}Str", strBonus, TimeSpan.Zero));
                }

                if (dexBonus != 0)
                {
                    from.AddStatMod(new StatMod(StatType.Dex, $"{serial}Dex", dexBonus, TimeSpan.Zero));
                }

                if (intBonus != 0)
                {
                    from.AddStatMod(new StatMod(StatType.Int, $"{serial}Int", intBonus, TimeSpan.Zero));
                }
            }

            return base.OnEquip(from);
        }

        public override void OnRemoved(IEntity parent)
        {
            if (parent is Mobile m)
            {
                var serial = Serial;

                m.RemoveStatMod($"{serial}Str");
                m.RemoveStatMod($"{serial}Dex");
                m.RemoveStatMod($"{serial}Int");

                if (Core.AOS)
                {
                    SkillBonuses.Remove();
                }

                m.Delta(MobileDelta.Armor); // Tell them armor rating has changed
                m.CheckStatTimers();
            }

            base.OnRemoved(parent);
        }

        public override void AddNameProperty(IPropertyList list)
        {
            var oreType = _resource switch
            {
                CraftResource.DullCopper    => 1053108,
                CraftResource.ShadowIron    => 1053107,
                CraftResource.Copper        => 1053106,
                CraftResource.Bronze        => 1053105,
                CraftResource.Gold          => 1053104,
                CraftResource.Agapite       => 1053103,
                CraftResource.Verite        => 1053102,
                CraftResource.Valorite      => 1053101,
                CraftResource.SpinedLeather => 1061118,
                CraftResource.HornedLeather => 1061117,
                CraftResource.BarbedLeather => 1061116,
                CraftResource.RedScales     => 1060814,
                CraftResource.YellowScales  => 1060818,
                CraftResource.BlackScales   => 1060820,
                CraftResource.GreenScales   => 1060819,
                CraftResource.WhiteScales   => 1060821,
                CraftResource.BlueScales    => 1060815,
                _                           => 0
            };

            var name = Name;

            if (oreType != 0)
            {
                var qualityNumber = _quality == ArmorQuality.Exceptional ? 1053100 : 1053099;

                if (name != null)
                {
                    list.Add(qualityNumber, $"{oreType:#}\t{Name}");
                }
                else
                {
                    list.Add(qualityNumber, $"{oreType:#}\t{LabelNumber:#}");
                }
            }
            else if (_quality == ArmorQuality.Exceptional)
            {
                if (name != null)
                {
                    list.Add(1050040, name); // exceptional ~1_ITEMNAME~
                }
                else
                {
                    list.AddLocalized(1050040, LabelNumber); // exceptional ~1_ITEMNAME~
                }
            }
            else if (name == null)
            {
                list.Add(LabelNumber);
            }
            else
            {
                list.Add(Name);
            }
        }

        public override bool AllowEquippedCast(Mobile from)
        {
            if (base.AllowEquippedCast(from))
            {
                return true;
            }

            return Attributes.SpellChanneling != 0;
        }

        public virtual int GetLuckBonus() => CraftResources.GetInfo(_resource)?.AttributeInfo?.ArmorLuck ?? 0;

        public override void GetProperties(IPropertyList list)
        {
            base.GetProperties(list);

            if (_crafter != null)
            {
                list.Add(1050043, _crafter); // crafted by ~1_NAME~
            }

            if (m_FactionState != null)
            {
                list.Add(1041350); // faction item
            }

            if (RequiredRaces == Race.AllowElvesOnly)
            {
                list.Add(1075086); // Elves Only
            }

            if (RequiredRaces == Race.AllowGargoylesOnly)
            {
                list.Add(1111709); // Gargoyles Only
            }

            SkillBonuses.GetProperties(list);

            int prop;

            if ((prop = ArtifactRarity) > 0)
            {
                list.Add(1061078, prop); // artifact rarity ~1_val~
            }

            if ((prop = Attributes.WeaponDamage) != 0)
            {
                list.Add(1060401, prop); // damage increase ~1_val~%
            }

            if ((prop = Attributes.DefendChance) != 0)
            {
                list.Add(1060408, prop); // defense chance increase ~1_val~%
            }

            if ((prop = Attributes.BonusDex) != 0)
            {
                list.Add(1060409, prop); // dexterity bonus ~1_val~
            }

            if ((prop = Attributes.EnhancePotions) != 0)
            {
                list.Add(1060411, prop); // enhance potions ~1_val~%
            }

            if ((prop = Attributes.CastRecovery) != 0)
            {
                list.Add(1060412, prop); // faster cast recovery ~1_val~
            }

            if ((prop = Attributes.CastSpeed) != 0)
            {
                list.Add(1060413, prop); // faster casting ~1_val~
            }

            if ((prop = Attributes.AttackChance) != 0)
            {
                list.Add(1060415, prop); // hit chance increase ~1_val~%
            }

            if ((prop = Attributes.BonusHits) != 0)
            {
                list.Add(1060431, prop); // hit point increase ~1_val~
            }

            if ((prop = Attributes.BonusInt) != 0)
            {
                list.Add(1060432, prop); // intelligence bonus ~1_val~
            }

            if ((prop = Attributes.LowerManaCost) != 0)
            {
                list.Add(1060433, prop); // lower mana cost ~1_val~%
            }

            if ((prop = Attributes.LowerRegCost) != 0)
            {
                list.Add(1060434, prop); // lower reagent cost ~1_val~%
            }

            if ((prop = GetLowerStatReq()) != 0)
            {
                list.Add(1060435, prop); // lower requirements ~1_val~%
            }

            if ((prop = GetLuckBonus() + Attributes.Luck) != 0)
            {
                list.Add(1060436, prop); // luck ~1_val~
            }

            if (ArmorAttributes.MageArmor != 0)
            {
                list.Add(1060437); // mage armor
            }

            if ((prop = Attributes.BonusMana) != 0)
            {
                list.Add(1060439, prop); // mana increase ~1_val~
            }

            if ((prop = Attributes.RegenMana) != 0)
            {
                list.Add(1060440, prop); // mana regeneration ~1_val~
            }

            if (Attributes.NightSight != 0)
            {
                list.Add(1060441); // night sight
            }

            if ((prop = Attributes.ReflectPhysical) != 0)
            {
                list.Add(1060442, prop); // reflect physical damage ~1_val~%
            }

            if ((prop = Attributes.RegenStam) != 0)
            {
                list.Add(1060443, prop); // stamina regeneration ~1_val~
            }

            if ((prop = Attributes.RegenHits) != 0)
            {
                list.Add(1060444, prop); // hit point regeneration ~1_val~
            }

            if ((prop = ArmorAttributes.SelfRepair) != 0)
            {
                list.Add(1060450, prop); // self repair ~1_val~
            }

            if (Attributes.SpellChanneling != 0)
            {
                list.Add(1060482); // spell channeling
            }

            if ((prop = Attributes.SpellDamage) != 0)
            {
                list.Add(1060483, prop); // spell damage increase ~1_val~%
            }

            if ((prop = Attributes.BonusStam) != 0)
            {
                list.Add(1060484, prop); // stamina increase ~1_val~
            }

            if ((prop = Attributes.BonusStr) != 0)
            {
                list.Add(1060485, prop); // strength bonus ~1_val~
            }

            if ((prop = Attributes.WeaponSpeed) != 0)
            {
                list.Add(1060486, prop); // swing speed increase ~1_val~%
            }

            if (Core.ML && (prop = Attributes.IncreasedKarmaLoss) != 0)
            {
                list.Add(1075210, prop); // Increased Karma Loss ~1val~%
            }

            AddResistanceProperties(list);

            if ((prop = GetDurabilityBonus()) > 0)
            {
                list.Add(1060410, prop); // durability ~1_val~%
            }

            if ((prop = ComputeStatReq(StatType.Str)) > 0)
            {
                list.Add(1061170, prop); // strength requirement ~1_val~
            }

            if (_hitPoints >= 0 && _maxHitPoints > 0)
            {
                list.Add(1060639, $"{_hitPoints}\t{_maxHitPoints}"); // durability ~1_val~ / ~2_val~
            }
        }

        public override void OnSingleClick(Mobile from)
        {
            if (!Core.AOS)
            {
<<<<<<< HEAD
                OnSingleClickPreAOS(from);
=======
                OnSingleClickPreUOTD(from);
>>>>>>> 1f54b833
                return;
            }

            var attrs = new List<EquipInfoAttribute>();

            if (DisplayLootType)
            {
                if (LootType == LootType.Blessed)
                {
                    attrs.Add(new EquipInfoAttribute(1038021)); // blessed
                }
                else if (LootType == LootType.Cursed)
                {
                    attrs.Add(new EquipInfoAttribute(1049643)); // cursed
                }
            }

            if (m_FactionState != null)
            {
                attrs.Add(new EquipInfoAttribute(1041350)); // faction item
            }

            if (_quality == ArmorQuality.Exceptional)
            {
                attrs.Add(new EquipInfoAttribute(1018305 - (int)_quality));
            }

            if (_identified || from.AccessLevel >= AccessLevel.GameMaster)
            {
                if (_durability != ArmorDurabilityLevel.Regular)
                {
                    attrs.Add(new EquipInfoAttribute(1038000 + (int)_durability));
                }

                if (_protectionLevel > ArmorProtectionLevel.Regular && _protectionLevel <= ArmorProtectionLevel.Invulnerability)
                {
                    attrs.Add(new EquipInfoAttribute(1038005 + (int)_protectionLevel));
                }
            }
            else if (_durability != ArmorDurabilityLevel.Regular || _protectionLevel > ArmorProtectionLevel.Regular &&
                _protectionLevel <= ArmorProtectionLevel.Invulnerability)
            {
                attrs.Add(new EquipInfoAttribute(1038000)); // Unidentified
            }

            int number;

            if (Name == null)
            {
                number = LabelNumber;
            }
            else
            {
                LabelTo(from, Name);
                number = 1041000;
            }

            if (attrs.Count == 0 && Crafter == null && Name != null)
            {
                return;
            }

            from.NetState.SendDisplayEquipmentInfo(Serial, number, _crafter, false, attrs);
        }

<<<<<<< HEAD
        public override void OnSingleClickPreAOS(Mobile from)
=======
        public void OnSingleClickPreUOTD(Mobile from)
>>>>>>> 1f54b833
        {
            string prefix = null;
            string suffix = null;

            var isMagicItem = _durability != ArmorDurabilityLevel.Regular ||
                              _protectionLevel != ArmorProtectionLevel.Regular;

            // Construct prefix and suffix
            var prefixBuilder = new StringBuilder();
            var suffixBuilder = new StringBuilder();

            if (isMagicItem && !_identified)
            {
                prefix = Localization.GetText(1038000, from.Language)?.ToLowerInvariant();
            }
            else
            {
                var qualityText = Quality != ArmorQuality.Regular
                    ? Localization.GetText(1018305 - (int)Quality, from.Language)?.ToLowerInvariant() ?? "" : "";

                var durabilityText = _durability != ArmorDurabilityLevel.Regular
                    ? Localization.GetText(1038000 + (int)_durability, from.Language)?.ToLowerInvariant() ?? "" : "";

                var protectionText = _protectionLevel != ArmorProtectionLevel.Regular
                    ? Localization.GetText(1038005 + (int)_protectionLevel, from.Language)?.ToLowerInvariant() ?? "" : "";

                // Append text
                AppendWithSpace(prefixBuilder, qualityText);
                AppendWithSpace(prefixBuilder, durabilityText);
                AppendWithSpace(suffixBuilder, protectionText);

                // Convert to strings
                prefix = prefixBuilder.Length > 0 ? prefixBuilder.ToString() : null;
                suffix = suffixBuilder.Length > 0 ? suffixBuilder.ToString() : null;
            }

            // Add any unique name
            if (Name != null && _identified)
            {
                LabelTo(from, Name);
            }

            // Add label
            if (prefix != null && suffix != null) // ~1_PREFIX~ ~2_ITEM~ of ~3_SUFFIX~
            {
                LabelTo(from, 1151756, $"{prefix}\t#{LabelNumber}\t{suffix}");
            }
            else if (prefix != null && suffix == null) // ~1_PREFIX~ ~2_ITEM~
            {
                LabelTo(from, 1151757, $"{prefix}\t#{LabelNumber}");
            }
            else if (prefix == null && suffix != null) // ~1_ITEM~ of ~2_SUFFIX~
            {
                LabelTo(from, 1151758, $"#{LabelNumber}\t{suffix}");
            }
            else
            {
                LabelTo(from, LabelNumber);
            }

            // Add maker's mark
            if (PlayerConstructed && Crafter != null)
            {
                LabelTo(from, 1050043, Crafter.ToString()); // crafted by ~1_NAME~
            }
        }

        [Flags]
        private enum OldSaveFlag
        {
            None = 0x00000000,
            Attributes = 0x00000001,
            ArmorAttributes = 0x00000002,
            PhysicalBonus = 0x00000004,
            FireBonus = 0x00000008,
            ColdBonus = 0x00000010,
            PoisonBonus = 0x00000020,
            EnergyBonus = 0x00000040,
            Identified = 0x00000080,
            MaxHitPoints = 0x00000100,
            HitPoints = 0x00000200,
            Crafter = 0x00000400,
            Quality = 0x00000800,
            Durability = 0x00001000,
            Protection = 0x00002000,
            Resource = 0x00004000,
            BaseArmor = 0x00008000,
            StrBonus = 0x00010000,
            DexBonus = 0x00020000,
            IntBonus = 0x00040000,
            StrReq = 0x00080000,
            DexReq = 0x00100000,
            IntReq = 0x00200000,
            MedAllowance = 0x00400000,
            SkillBonuses = 0x00800000,
            PlayerConstructed = 0x01000000
        }
    }
}<|MERGE_RESOLUTION|>--- conflicted
+++ resolved
@@ -1454,11 +1454,7 @@
         {
             if (!Core.AOS)
             {
-<<<<<<< HEAD
-                OnSingleClickPreAOS(from);
-=======
                 OnSingleClickPreUOTD(from);
->>>>>>> 1f54b833
                 return;
             }
 
@@ -1524,11 +1520,7 @@
             from.NetState.SendDisplayEquipmentInfo(Serial, number, _crafter, false, attrs);
         }
 
-<<<<<<< HEAD
-        public override void OnSingleClickPreAOS(Mobile from)
-=======
         public void OnSingleClickPreUOTD(Mobile from)
->>>>>>> 1f54b833
         {
             string prefix = null;
             string suffix = null;
