--- conflicted
+++ resolved
@@ -171,11 +171,7 @@
     {
         if (!Core.AOS)
         {
-<<<<<<< HEAD
-            OnSingleClickPreAOS(from);
-=======
             OnSingleClickPreUOTD(from);
->>>>>>> 1f54b833
             return;
         }
 
@@ -241,11 +237,7 @@
         from.NetState.SendDisplayEquipmentInfo(Serial, number, Crafter, false, attrs);
     }
 
-<<<<<<< HEAD
-    public override void OnSingleClickPreAOS(Mobile from)
-=======
     public void OnSingleClickPreUOTD(Mobile from)
->>>>>>> 1f54b833
     {
         string prefix = null;
         string suffix = null;
