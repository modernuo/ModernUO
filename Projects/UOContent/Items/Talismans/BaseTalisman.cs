--- conflicted
+++ resolved
@@ -1238,11 +1238,7 @@
                             0x100
                         );
 
-<<<<<<< HEAD
-                        StatMod mod = target.GetStatMod("[Magic] Str Offset");
-=======
                         var mod = target.GetStatMod("[Magic] Str Curse");
->>>>>>> 068bafd9
                         if (mod?.Offset < 0)
                         {
                             target.RemoveStatMod("[Magic] Str Curse");
