--- conflicted
+++ resolved
@@ -15,12 +15,7 @@
 
         private static readonly Dictionary<Mobile, TimerExecutionToken> _table = new();
 
-<<<<<<< HEAD
-        public Evasion(Mobile caster, Item scroll)
-            : base(caster, scroll, _info)
-=======
         public Evasion(Mobile caster, Item scroll) : base(caster, scroll, _info)
->>>>>>> e5f55a42
         {
         }
 
