using System;
using System.Collections.Generic;
using Server.Gumps;
using Server.Items;
using Server.Mobiles;
using Server.Network;
using Server.Spells.Fifth;
using Server.Spells.Seventh;

namespace Server.Spells.Ninjitsu
{
    public class AnimalForm : NinjaSpell
    {
        public enum MorphResult
        {
            Success,
            Fail,
            NoSkill
        }

        private static readonly SpellInfo _info = new(
            "Animal Form",
            null,
            -1,
            9002
        );

        private static readonly Dictionary<Mobile, int> _lastAnimalForms = new();
        private static readonly Dictionary<Mobile, AnimalFormContext> _table = new();

        private bool m_WasMoving;

        public AnimalForm(Mobile caster, Item scroll) : base(caster, scroll, _info)
        {
        }

        public override TimeSpan CastDelayBase => TimeSpan.FromSeconds(1.0);

        public override double RequiredSkill => 0.0;
        public override int RequiredMana => Core.ML ? 10 : 0;
        public override int CastRecoveryBase => Core.ML ? 10 : base.CastRecoveryBase;

        public override bool BlockedByAnimalForm => false;

        public static AnimalFormEntry[] Entries { get; } =
        {
            new(typeof(Kirin), 1029632, 9632, 0, 1070811, 100.0, 0x84, 0, 0),
            new(typeof(Unicorn), 1018214, 9678, 0, 1070812, 100.0, 0x7A, 0, 0),
            new(typeof(BakeKitsune), 1030083, 10083, 0, 1070810, 82.5, 0xF6, 0, 0),
            new(typeof(GreyWolf), 1028482, 9681, 2309, 1070810, 82.5, 0x19, 0x8FD, 0x90E),
            new(typeof(Llama), 1028438, 8438, 0, 1070809, 70.0, 0xDC, 0, 0),
            new(typeof(ForestOstard), 1018273, 8503, 2212, 1070809, 70.0, 0xDB, 0x899, 0x8B0),
            new(typeof(BullFrog), 1028496, 8496, 2003, 1070807, 50.0, 0x51, 0x7D1, 0x7D6, false, false),
            new(typeof(GiantSerpent), 1018114, 9663, 2009, 1070808, 50.0, 0x15, 0x7D1, 0x7E2, false, false),
            new(typeof(Dog), 1018280, 8476, 2309, 1070806, 40.0, 0xD9, 0x8FD, 0x90E, false, false),
            new(typeof(Cat), 1018264, 8475, 2309, 1070806, 40.0, 0xC9, 0x8FD, 0x90E, false, false),
            new(typeof(Rat), 1018294, 8483, 2309, 1070805, 20.0, 0xEE, 0x8FD, 0x90E, true, false),
            new(typeof(Rabbit), 1028485, 8485, 2309, 1070805, 20.0, 0xCD, 0x8FD, 0x90E, true, false),
            new(typeof(Squirrel), 1031671, 11671, 0, 0, 20.0, 0x116, 0, 0, false, false),
            new(typeof(Ferret), 1031672, 11672, 0, 1075220, 40.0, 0x117, 0, 0, false, false, true),
            new(typeof(CuSidhe), 1031670, 11670, 0, 1075221, 60.0, 0x115, 0, 0, false, false),
            new(typeof(Reptalon), 1075202, 11669, 0, 1075222, 90.0, 0x114, 0, 0, false, false)
        };

        public static void Initialize()
        {
            EventSink.Login += OnLogin;
        }

        public static void OnLogin(Mobile m)
        {
            if (GetContext(m)?.SpeedBoost == true)
            {
                m.NetState.SendSpeedControl(SpeedControlSetting.Mount);
            }
        }

        public override bool CheckCast()
        {
            if (!Caster.CanBeginAction<PolymorphSpell>())
            {
                Caster.SendLocalizedMessage(1061628); // You can't do that while polymorphed.
                return false;
            }

            if (TransformationSpellHelper.UnderTransformation(Caster))
            {
                Caster.SendLocalizedMessage(1063219); // You cannot mimic an animal while in that form.
                return false;
            }

            if (DisguiseTimers.IsDisguised(Caster))
            {
                Caster.SendLocalizedMessage(1061631); // You can't do that while disguised.
                return false;
            }

            return base.CheckCast();
        }

        public override bool CheckDisturb(DisturbType type, bool firstCircle, bool resistable) => false;

        private bool CasterIsMoving() =>
            Core.TickCount - Caster.LastMoveTime <= Caster.ComputeMovementSpeed(Caster.Direction);

        public override void OnBeginCast()
        {
            base.OnBeginCast();

            Caster.FixedEffect(0x37C4, 10, 14, 4, 3);
            m_WasMoving = CasterIsMoving();
        }

        public override bool CheckFizzle() => true;

        public override void OnCast()
        {
            if (!Caster.CanBeginAction<PolymorphSpell>())
            {
                Caster.SendLocalizedMessage(1061628); // You can't do that while polymorphed.
            }
            else if (TransformationSpellHelper.UnderTransformation(Caster))
            {
                Caster.SendLocalizedMessage(1063219); // You cannot mimic an animal while in that form.
            }
            else if (!Caster.CanBeginAction<IncognitoSpell>() || Caster.IsBodyMod && GetContext(Caster) == null)
            {
                DoFizzle();
            }
            else if (CheckSequence())
            {
                var context = GetContext(Caster);

                var mana = ScaleMana(RequiredMana);
                if (mana > Caster.Mana)
                {
<<<<<<< HEAD
                    Caster.SendLocalizedMessage(
                        1060174, // You must have at least ~1_MANA_REQUIREMENT~ Mana to use this ability.
                        mana.ToString()
                    );
=======
                    // You must have at least ~1_MANA_REQUIREMENT~ Mana to use this ability.
                    Caster.SendLocalizedMessage(1060174, mana.ToString());
>>>>>>> 068bafd9
                }
                else if (context != null)
                {
                    RemoveContext(Caster, context, true);
                    Caster.Mana -= mana;
                }
                else if (Caster is PlayerMobile)
                {
                    var skipGump = m_WasMoving || CasterIsMoving();

                    if (GetLastAnimalForm(Caster) == -1 || !skipGump)
                    {
                        Caster.CloseGump<AnimalFormGump>();
                        Caster.SendGump(new AnimalFormGump(Caster, Entries, this));
                    }
                    else
                    {
                        if (Morph(Caster, GetLastAnimalForm(Caster)) == MorphResult.Fail)
                        {
                            DoFizzle();
                        }
                        else
                        {
                            Caster.FixedParticles(0x3728, 10, 13, 2023, EffectLayer.Waist);
                            Caster.Mana -= mana;
                        }
                    }
                }
                else if (Morph(Caster, GetLastAnimalForm(Caster)) == MorphResult.Fail)
                {
                    DoFizzle();
                }
                else
                {
                    Caster.FixedParticles(0x3728, 10, 13, 2023, EffectLayer.Waist);
                    Caster.Mana -= mana;
                }
            }

            FinishSequence();
        }

        public int GetLastAnimalForm(Mobile m) => _lastAnimalForms.TryGetValue(m, out var value) ? value : -1;

        public static MorphResult Morph(Mobile m, int entryID)
        {
            if (entryID < 0 || entryID >= Entries.Length)
            {
                return MorphResult.Fail;
            }

            var entry = Entries[entryID];

            _lastAnimalForms[m] = entryID; // On OSI, it's the last /attempted/ one not the last succeeded one

            if (m.Skills.Ninjitsu.Value < entry.ReqSkill)
            {
<<<<<<< HEAD
                var args = $"{entry.ReqSkill:F1}\t{SkillName.Ninjitsu}\t ";
                m.SendLocalizedMessage(
                    1063013, // You need at least ~1_SKILL_REQUIREMENT~ ~2_SKILL_NAME~ skill to use that ability.
                    args
                );
=======
                // You need at least ~1_SKILL_REQUIREMENT~ ~2_SKILL_NAME~ skill to use that ability.
                m.SendLocalizedMessage(1063013, $"{entry.ReqSkill:F1}\t{SkillName.Ninjitsu}\t ");
>>>>>>> 068bafd9
                return MorphResult.NoSkill;
            }

            /*
            if (!m.CheckSkill( SkillName.Ninjitsu, entry.ReqSkill, entry.ReqSkill + 37.5 ))
              return MorphResult.Fail;
             *
             * On OSI,it seems you can only gain starting at '0' using Animal form.
            */

            var ninjitsu = m.Skills.Ninjitsu.Value;

            if (ninjitsu < entry.ReqSkill + 37.5)
            {
                var chance = (ninjitsu - entry.ReqSkill) / 37.5;

                if (chance < Utility.RandomDouble())
                {
                    return MorphResult.Fail;
                }
            }

            m.CheckSkill(SkillName.Ninjitsu, 0.0, 37.5);

            if (!BaseFormTalisman.EntryEnabled(m, entry.Type))
            {
                return MorphResult.Success; // Still consumes mana, just no effect
            }

            BaseMount.Dismount(m);

            var bodyMod = entry.BodyMod;
            var hueMod = entry.HueMod;

            m.BodyMod = bodyMod;
            m.HueMod = hueMod;

            if (entry.SpeedBoost)
            {
                m.NetState.SendSpeedControl(SpeedControlSetting.Mount);
            }

            SkillMod mod = null;

            if (entry.StealthBonus)
            {
                mod = new DefaultSkillMod(SkillName.Stealth, true, 20.0) { ObeyCap = true };
                m.AddSkillMod(mod);
            }

            SkillMod stealingMod = null;

            if (entry.StealingBonus)
            {
                stealingMod = new DefaultSkillMod(SkillName.Stealing, true, 10.0) { ObeyCap = true };
                m.AddSkillMod(stealingMod);
            }

            Timer timer = new AnimalFormTimer(m, bodyMod, hueMod).Start();

            AddContext(m, new AnimalFormContext(timer, mod, entry.SpeedBoost, entry.Type, stealingMod));
            m.CheckStatTimers();
            return MorphResult.Success;
        }

        public static void AddContext(Mobile m, AnimalFormContext context)
        {
            _table[m] = context;

            if (context.Type == typeof(BakeKitsune) || context.Type == typeof(GreyWolf))
            {
                m.CheckStatTimers();
            }
        }

        public static void RemoveContext(Mobile m, bool resetGraphics)
        {
            var context = GetContext(m);

            if (context != null)
            {
                RemoveContext(m, context, resetGraphics);
            }
        }

        public static void RemoveContext(Mobile m, AnimalFormContext context, bool resetGraphics)
        {
            _table.Remove(m);

            if (context.SpeedBoost)
            {
                m.NetState.SendSpeedControl(SpeedControlSetting.Disable);
            }

            var mod = context.Mod;

            if (mod != null)
            {
                m.RemoveSkillMod(mod);
            }

            mod = context.StealingMod;

            if (mod != null)
            {
                m.RemoveSkillMod(mod);
            }

            if (resetGraphics)
            {
                m.HueMod = -1;
                m.BodyMod = 0;
            }

            m.FixedParticles(0x3728, 10, 13, 2023, EffectLayer.Waist);

            context.Timer.Stop();
        }

        public static AnimalFormContext GetContext(Mobile m) => _table.TryGetValue(m, out var context) ? context : null;

        public static bool UnderTransformation(Mobile m) => _table.ContainsKey(m);

        public static bool UnderTransformation(Mobile m, Type type) => GetContext(m)?.Type == type;

        /*
            private delegate void AnimalFormCallback( Mobile from );
            private delegate bool AnimalFormRequirementCallback( Mobile from );
        */

        public class AnimalFormEntry
        {
            private readonly int m_HueModMax;

            private readonly int m_HueModMin;
            /*
            private AnimalFormCallback m_TransformCallback;
            private AnimalFormCallback m_UntransformCallback;
            private AnimalFormRequirementCallback m_RequirementCallback;
            */

            public AnimalFormEntry(
                Type type, TextDefinition name, int itemID, int hue, int tooltip, double reqSkill,
                int bodyMod, int hueModMin, int hueModMax, bool stealthBonus = false, bool speedBoost = true,
                bool stealingBonus = false
            )
            {
                Type = type;
                Name = name;
                ItemID = itemID;
                Hue = hue;
                Tooltip = tooltip;
                ReqSkill = reqSkill;
                BodyMod = bodyMod;
                m_HueModMin = hueModMin;
                m_HueModMax = hueModMax;
                StealthBonus = stealthBonus;
                SpeedBoost = speedBoost;
                StealingBonus = stealingBonus;
            }

            public Type Type { get; }

            public TextDefinition Name { get; }

            public int ItemID { get; }

            public int Hue { get; }

            public int Tooltip { get; }

            public double ReqSkill { get; }

            public int BodyMod { get; }

            public int HueMod => Utility.RandomMinMax(m_HueModMin, m_HueModMax);
            public bool StealthBonus { get; }

            public bool SpeedBoost { get; }

            public bool StealingBonus { get; }
        }

        public class AnimalFormGump : Gump
        {
            // TODO: Convert this for ML to the BaseImageTileButtonsGump
            private readonly Mobile m_Caster;
            private readonly AnimalForm m_Spell;

            public AnimalFormGump(Mobile caster, AnimalFormEntry[] entries, AnimalForm spell)
                : base(50, 50)
            {
                m_Caster = caster;
                m_Spell = spell;

                AddPage(0);

                AddBackground(0, 0, 520, 404, 0x13BE);
                AddImageTiled(10, 10, 500, 20, 0xA40);
                AddImageTiled(10, 40, 500, 324, 0xA40);
                AddImageTiled(10, 374, 500, 20, 0xA40);
                AddAlphaRegion(10, 10, 500, 384);

                AddHtmlLocalized(14, 12, 500, 20, 1063394, 0x7FFF); // <center>Polymorph Selection Menu</center>

                AddButton(10, 374, 0xFB1, 0xFB2, 0);
                AddHtmlLocalized(45, 376, 450, 20, 1011012, 0x7FFF); // CANCEL

                var ninjitsu = caster.Skills.Ninjitsu.Value;

                var current = 0;

                for (var i = 0; i < entries.Length; ++i)
                {
                    var enabled = ninjitsu >= entries[i].ReqSkill && BaseFormTalisman.EntryEnabled(caster, entries[i].Type);

                    var page = current / 10 + 1;
                    var pos = current % 10;

                    if (pos == 0)
                    {
                        if (page > 1)
                        {
                            AddButton(400, 374, 0xFA5, 0xFA7, 0, GumpButtonType.Page, page);
                            AddHtmlLocalized(440, 376, 60, 20, 1043353, 0x7FFF); // Next
                        }

                        AddPage(page);

                        if (page > 1)
                        {
                            AddButton(300, 374, 0xFAE, 0xFB0, 0, GumpButtonType.Page, 1);
                            AddHtmlLocalized(340, 376, 60, 20, 1011393, 0x7FFF); // Back
                        }
                    }

                    if (!enabled)
                    {
                        continue;
                    }

                    var x = pos % 2 == 0 ? 14 : 264;
                    var y = pos / 2 * 64 + 44;

                    var b = ItemBounds.Table[entries[i].ItemID];

                    AddImageTiledButton(
                        x,
                        y,
                        0x918,
                        0x919,
                        i + 1,
                        GumpButtonType.Reply,
                        0,
                        entries[i].ItemID,
                        entries[i].Hue,
                        40 - b.Width / 2 - b.X,
                        30 - b.Height / 2 - b.Y
                    );
                    AddTooltip(entries[i].Tooltip);
                    AddHtmlLocalized(x + 84, y, 250, 60, entries[i].Name, 0x7FFF);

                    current++;
                }
            }

            public override void OnResponse(NetState sender, RelayInfo info)
            {
                var entryID = info.ButtonID - 1;

                if (entryID < 0 || entryID >= AnimalForm.Entries.Length)
                {
                    return;
                }

                var mana = m_Spell.ScaleMana(m_Spell.RequiredMana);
                var entry = AnimalForm.Entries[entryID];

                if (mana > m_Caster.Mana)
                {
                    // You must have at least ~1_MANA_REQUIREMENT~ Mana to use this ability.
                    m_Caster.SendLocalizedMessage(1060174, mana.ToString());
                }
                else if (m_Caster is PlayerMobile mobile && mobile.MountBlockReason != BlockMountType.None)
                {
                    mobile.SendLocalizedMessage(1063108); // You cannot use this ability right now.
                }
                else if (BaseFormTalisman.EntryEnabled(sender.Mobile, entry.Type))
                {
                    if ((m_Caster as PlayerMobile)?.DuelContext?.AllowSpellCast(m_Caster, m_Spell) == false)
                    {
                    }
                    else if (Morph(m_Caster, entryID) == MorphResult.Fail)
                    {
                        m_Caster.LocalOverheadMessage(MessageType.Regular, 0x3B2, 502632); // The spell fizzles.
                        m_Caster.FixedParticles(0x3735, 1, 30, 9503, EffectLayer.Waist);
                        m_Caster.PlaySound(0x5C);
                    }
                    else
                    {
                        m_Caster.FixedParticles(0x3728, 10, 13, 2023, EffectLayer.Waist);
                        m_Caster.Mana -= mana;
                    }
                }
            }
        }
    }

    public class AnimalFormContext
    {
        public AnimalFormContext(Timer timer, SkillMod mod, bool speedBoost, Type type, SkillMod stealingMod)
        {
            Timer = timer;
            Mod = mod;
            SpeedBoost = speedBoost;
            Type = type;
            StealingMod = stealingMod;
        }

        public Timer Timer { get; }

        public SkillMod Mod { get; }

        public bool SpeedBoost { get; }

        public Type Type { get; }

        public SkillMod StealingMod { get; }
    }

    public class AnimalFormTimer : Timer
    {
<<<<<<< HEAD
        private readonly int _body;
        private readonly int _hue;
        private readonly Mobile _mobile;
=======
        private int _body;
        private int _hue;
        private Mobile _mobile;
>>>>>>> 068bafd9
        private int _counter;
        private Mobile _lastTarget;

        public AnimalFormTimer(Mobile from, int body, int hue)
            : base(TimeSpan.FromSeconds(1.0), TimeSpan.FromSeconds(1.0))
        {
            _mobile = from;
            _body = body;
            _hue = hue;
            _counter = 0;
        }

        protected override void OnTick()
        {
            if (_mobile.Deleted || !_mobile.Alive || _mobile.Body != _body || _mobile.Hue != _hue)
            {
                AnimalForm.RemoveContext(_mobile, true);
                Stop();
                return;
            }

            if (_body == 0x115) // Cu Sidhe
            {
                if (_counter++ >= 8)
                {
                    if (_mobile.Hits < _mobile.HitsMax && _mobile.Backpack != null)
                    {
                        var b = _mobile.Backpack.FindItemByType<Bandage>();

                        if (b != null)
                        {
                            _mobile.Hits += Utility.RandomMinMax(20, 50);
                            b.Consume();
                        }
                    }

                    _counter = 0;
                }
            }
            else if (_body == 0x114) // Reptalon
            {
                if (_mobile.Combatant != null && _mobile.Combatant != _lastTarget)
                {
                    _counter = 1;
                    _lastTarget = _mobile.Combatant;
                }

<<<<<<< HEAD
                if (_mobile.Warmode && _lastTarget is { Alive: true, Deleted: false } &&
                    _counter-- <= 0)
=======
                if (_mobile.Warmode && _lastTarget is { Alive: true, Deleted: false } && _counter-- <= 0)
>>>>>>> 068bafd9
                {
                    if (_mobile.CanBeHarmful(_lastTarget) && _lastTarget.Map == _mobile.Map &&
                        _lastTarget.InRange(_mobile.Location, BaseCreature.DefaultRangePerception) &&
                        _mobile.InLOS(_lastTarget))
                    {
                        _mobile.Direction = _mobile.GetDirectionTo(_lastTarget);
                        _mobile.Freeze(TimeSpan.FromSeconds(1));
                        _mobile.PlaySound(0x16A);

                        StartTimer(TimeSpan.FromSeconds(1.3), () => BreathEffect_Callback(_lastTarget));
                    }

                    _counter = Math.Min((int)_mobile.GetDistanceToSqrt(_lastTarget), 10);
                }
            }
        }

        public void BreathEffect_Callback(Mobile target)
        {
            if (_mobile.CanBeHarmful(target))
            {
                _mobile.RevealingAction();
                _mobile.PlaySound(0x227);
                Effects.SendMovingEffect(_mobile, target, 0x36D4, 5, 0);

                StartTimer(TimeSpan.FromSeconds(1), () => BreathDamage_Callback(target));
            }
        }

        public void BreathDamage_Callback(Mobile target)
        {
            if (_mobile.CanBeHarmful(target))
            {
                _mobile.RevealingAction();
                _mobile.DoHarmful(target);
                AOS.Damage(target, _mobile, 20, !target.Player, 0, 100, 0, 0, 0);
            }
        }
    }
}<|MERGE_RESOLUTION|>--- conflicted
+++ resolved
@@ -134,15 +134,8 @@
                 var mana = ScaleMana(RequiredMana);
                 if (mana > Caster.Mana)
                 {
-<<<<<<< HEAD
-                    Caster.SendLocalizedMessage(
-                        1060174, // You must have at least ~1_MANA_REQUIREMENT~ Mana to use this ability.
-                        mana.ToString()
-                    );
-=======
                     // You must have at least ~1_MANA_REQUIREMENT~ Mana to use this ability.
                     Caster.SendLocalizedMessage(1060174, mana.ToString());
->>>>>>> 068bafd9
                 }
                 else if (context != null)
                 {
@@ -200,16 +193,8 @@
 
             if (m.Skills.Ninjitsu.Value < entry.ReqSkill)
             {
-<<<<<<< HEAD
-                var args = $"{entry.ReqSkill:F1}\t{SkillName.Ninjitsu}\t ";
-                m.SendLocalizedMessage(
-                    1063013, // You need at least ~1_SKILL_REQUIREMENT~ ~2_SKILL_NAME~ skill to use that ability.
-                    args
-                );
-=======
                 // You need at least ~1_SKILL_REQUIREMENT~ ~2_SKILL_NAME~ skill to use that ability.
                 m.SendLocalizedMessage(1063013, $"{entry.ReqSkill:F1}\t{SkillName.Ninjitsu}\t ");
->>>>>>> 068bafd9
                 return MorphResult.NoSkill;
             }
 
@@ -542,15 +527,9 @@
 
     public class AnimalFormTimer : Timer
     {
-<<<<<<< HEAD
-        private readonly int _body;
-        private readonly int _hue;
-        private readonly Mobile _mobile;
-=======
         private int _body;
         private int _hue;
         private Mobile _mobile;
->>>>>>> 068bafd9
         private int _counter;
         private Mobile _lastTarget;
 
@@ -598,12 +577,7 @@
                     _lastTarget = _mobile.Combatant;
                 }
 
-<<<<<<< HEAD
-                if (_mobile.Warmode && _lastTarget is { Alive: true, Deleted: false } &&
-                    _counter-- <= 0)
-=======
                 if (_mobile.Warmode && _lastTarget is { Alive: true, Deleted: false } && _counter-- <= 0)
->>>>>>> 068bafd9
                 {
                     if (_mobile.CanBeHarmful(_lastTarget) && _lastTarget.Map == _mobile.Map &&
                         _lastTarget.InRange(_mobile.Location, BaseCreature.DefaultRangePerception) &&
