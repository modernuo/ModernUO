--- conflicted
+++ resolved
@@ -58,16 +58,10 @@
 
             var malus = ninjitsu / 60 + (int)Tracking.GetStalkingBonus(attacker, defender);
 
-<<<<<<< HEAD
-            var t = new SurpriseAttackTimer(defender, malus);
-            _table[defender] = t;
-            t.Start();
-=======
             var timer = new SurpriseAttackTimer(defender, malus);
             timer.Start();
 
             _table[defender] = timer;
->>>>>>> 068bafd9
 
             CheckGain(attacker);
         }
@@ -88,39 +82,12 @@
                 return false;
             }
 
-<<<<<<< HEAD
-            malus = info._malus;
-=======
             malus = info.Malus;
->>>>>>> 068bafd9
             return true;
         }
 
         private static void StopTimer(Mobile m)
         {
-<<<<<<< HEAD
-            if (_table.Remove(m, out var t))
-            {
-                t.Stop();
-            }
-        }
-
-        private class SurpriseAttackTimer : Timer
-        {
-            public readonly int _malus;
-            public readonly Mobile _target;
-
-            public SurpriseAttackTimer(Mobile target, int effect) : base(TimeSpan.FromSeconds(8.0))
-            {
-                _target = target;
-                _malus = effect;
-            }
-
-            protected override void OnTick()
-            {
-                StopTimer(_target);
-                _target.SendLocalizedMessage(1063131); // Your defenses have returned to normal.
-=======
             if (_table.Remove(m, out var timer))
             {
                 timer.Stop();
@@ -148,7 +115,6 @@
             {
                 StopTimer(Target);
                 Target.SendLocalizedMessage(1063131); // Your defenses have returned to normal.
->>>>>>> 068bafd9
             }
         }
     }
