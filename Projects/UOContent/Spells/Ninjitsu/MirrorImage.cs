--- conflicted
+++ resolved
@@ -130,12 +130,8 @@
 
         public Clone(Mobile caster) : base(AIType.AI_Melee, FightMode.None)
         {
-<<<<<<< HEAD
+            SetSpeed(0.3, 1.0);
             _caster = caster;
-=======
-            SetSpeed(0.3, 1.0);
-            m_Caster = caster;
->>>>>>> f7cbeacf
 
             Body = caster.Body;
 
