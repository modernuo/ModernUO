﻿using System;
using Server.Items;

namespace Server.Spells.Mysticism
{
    public abstract class MysticSpell : Spell
    {
<<<<<<< HEAD
        private static readonly int[] _manaTable = { 4, 6, 9, 11, 14, 20, 40, 50 };
        private static readonly double[] _requiredSkill = { 0.0, 8.0, 20.0, 33.0, 45.0, 58.0, 70.0, 83.0 };
=======
        private static int[] _manaTable = { 4, 6, 9, 11, 14, 20, 40, 50 };
        private static double[] _requiredSkill = { 0.0, 8.0, 20.0, 33.0, 45.0, 58.0, 70.0, 83.0 };
>>>>>>> 54da2c94

        public MysticSpell(Mobile caster, Item scroll, SpellInfo info) : base(caster, scroll, info)
        {
        }

        public abstract SpellCircle Circle { get; }

        public override TimeSpan CastDelayBase => TimeSpan.FromSeconds(0.5 + 0.25 * (int)Circle);

        public virtual double RequiredSkill
        {
            get
            {
                var circle = (int)Circle;

                if (Scroll != null)
                {
                    circle -= 2;
                }

                return _requiredSkill[circle];
            }
        }

        public override SkillName CastSkill => SkillName.Mysticism;

        /*
         * As per OSI Publish 64:
         * Imbuing is not the only skill associated with Mysticism now.
         * Players can use EITHER their Focus skill or Imbuing skill.
         * Evaluate Intelligence no longer has any effect on a Mystic’s spell power.
         */
        public override double GetDamageSkill(Mobile m) => Math.Max(m.Skills.Imbuing.Value, m.Skills.Focus.Value);

        public override int GetDamageFixed(Mobile m) => Math.Max(m.Skills.Imbuing.Fixed, m.Skills.Focus.Fixed);

        public override void GetCastSkills(out double min, out double max)
        {
            var requiredSkill = RequiredSkill;

            // As per Mysticism page at the UO Herald Playguide
            // This means that we have 25% success chance at min Required Skill
            min = requiredSkill - 12.5;
            max = requiredSkill + 37.5;
        }

        public override int GetMana() => Scroll is BaseWand ? 0 : _manaTable[(int)Circle];

        public override bool CheckCast()
        {
            if (!base.CheckCast())
            {
                return false;
            }

            var mana = ScaleMana(GetMana());

            if (Caster.Mana < mana)
            {
                // You must have at least ~1_MANA_REQUIREMENT~ Mana to use this ability.
                Caster.SendLocalizedMessage(1060174, mana.ToString());
                return false;
            }

            var requiredSkill = RequiredSkill;

            if (Caster.Skills[CastSkill].Value < requiredSkill)
            {
<<<<<<< HEAD
                Caster.SendLocalizedMessage(
                    1063013, // You need at least ~1_SKILL_REQUIREMENT~ ~2_SKILL_NAME~ skill to use that ability.
                    $"{requiredSkill:F1}\t{CastSkill.ToString()}\t "
                );
=======
                // You need at least ~1_SKILL_REQUIREMENT~ ~2_SKILL_NAME~ skill to use that ability.
                Caster.SendLocalizedMessage(1063013, $"{requiredSkill:F1}\t{CastSkill}\t ");
>>>>>>> 54da2c94
                return false;
            }

            return true;
        }

        public override void OnBeginCast()
        {
            base.OnBeginCast();

            SendCastEffect();
        }

        public virtual void SendCastEffect()
        {
            Caster.FixedEffect(0x37C4, 10, (int)(GetCastDelay().TotalSeconds * 28), 0x66C, 3);
        }

        public static double GetBaseSkill(Mobile m) => m.Skills.Mysticism.Value;

        public static double GetBoostSkill(Mobile m) => Math.Max(m.Skills.Imbuing.Value, m.Skills.Focus.Value);

        public virtual bool CheckResisted(Mobile target)
        {
            var n = GetResistPercent(target);

            n /= 100.0;

            if (n <= 0.0)
            {
                return false;
            }

            if (n >= 1.0)
            {
                return true;
            }

            var maxSkill = (1 + (int)Circle) * 10;
            maxSkill += (1 + (int)Circle / 6) * 25;

            if (target.Skills.MagicResist.Value < maxSkill)
            {
                target.CheckSkill(SkillName.MagicResist, 0.0, target.Skills.MagicResist.Cap);
            }

            return n >= Utility.RandomDouble();
        }

        public virtual double GetResistPercentForCircle(Mobile target, SpellCircle circle)
        {
            var magicResist = target.Skills.MagicResist.Value;
            var firstPercent = magicResist / 5.0;
            var secondPercent = magicResist -
                                ((Caster.Skills[CastSkill].Value - 20.0) / 5.0 + (1 + (int)circle) * 5.0);

            // Seems should be about half of what stratics says.
            return (firstPercent > secondPercent ? firstPercent : secondPercent) / 2.0;
        }

        public virtual double GetResistPercent(Mobile target) => GetResistPercentForCircle(target, Circle);
    }
}<|MERGE_RESOLUTION|>--- conflicted
+++ resolved
@@ -5,13 +5,8 @@
 {
     public abstract class MysticSpell : Spell
     {
-<<<<<<< HEAD
-        private static readonly int[] _manaTable = { 4, 6, 9, 11, 14, 20, 40, 50 };
-        private static readonly double[] _requiredSkill = { 0.0, 8.0, 20.0, 33.0, 45.0, 58.0, 70.0, 83.0 };
-=======
         private static int[] _manaTable = { 4, 6, 9, 11, 14, 20, 40, 50 };
         private static double[] _requiredSkill = { 0.0, 8.0, 20.0, 33.0, 45.0, 58.0, 70.0, 83.0 };
->>>>>>> 54da2c94
 
         public MysticSpell(Mobile caster, Item scroll, SpellInfo info) : base(caster, scroll, info)
         {
@@ -80,15 +75,8 @@
 
             if (Caster.Skills[CastSkill].Value < requiredSkill)
             {
-<<<<<<< HEAD
-                Caster.SendLocalizedMessage(
-                    1063013, // You need at least ~1_SKILL_REQUIREMENT~ ~2_SKILL_NAME~ skill to use that ability.
-                    $"{requiredSkill:F1}\t{CastSkill.ToString()}\t "
-                );
-=======
                 // You need at least ~1_SKILL_REQUIREMENT~ ~2_SKILL_NAME~ skill to use that ability.
                 Caster.SendLocalizedMessage(1063013, $"{requiredSkill:F1}\t{CastSkill}\t ");
->>>>>>> 54da2c94
                 return false;
             }
 
