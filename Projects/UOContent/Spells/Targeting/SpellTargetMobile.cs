using Server.Targeting;

namespace Server.Spells
{
    public interface ISpellTargetingMobile : ISpell
    {
        void Target(Mobile from);
    }

    public class SpellTargetMobile : Target, ISpellTarget
    {
        private readonly ISpellTargetingMobile _spell;

        public SpellTargetMobile(ISpellTargetingMobile spell, TargetFlags flags, int range = 12) :
            base(range, false, flags) => _spell = spell;

        public ISpell Spell => _spell;

        protected override bool CanTarget(Mobile from, StaticTarget staticTarget, ref Point3D loc, ref Map map) => false;
        protected override bool CanTarget(Mobile from, Item item, ref Point3D loc, ref Map map) => false;

        protected override void OnCantSeeTarget(Mobile from, object o)
        {
            from.SendLocalizedMessage(500237); // Target can not be seen.
        }

        protected override void OnTarget(Mobile from, object o)
        {
<<<<<<< HEAD
            if (o is Mobile m)
            {
                m_Spell.Target(m);
            }
=======
            _spell.Target(o as Mobile);
>>>>>>> bea20f36
        }

        protected override void OnTargetFinish(Mobile from)
        {
            _spell?.FinishSequence();
        }
    }
}<|MERGE_RESOLUTION|>--- conflicted
+++ resolved
@@ -19,21 +19,9 @@
         protected override bool CanTarget(Mobile from, StaticTarget staticTarget, ref Point3D loc, ref Map map) => false;
         protected override bool CanTarget(Mobile from, Item item, ref Point3D loc, ref Map map) => false;
 
-        protected override void OnCantSeeTarget(Mobile from, object o)
-        {
-            from.SendLocalizedMessage(500237); // Target can not be seen.
-        }
-
         protected override void OnTarget(Mobile from, object o)
         {
-<<<<<<< HEAD
-            if (o is Mobile m)
-            {
-                m_Spell.Target(m);
-            }
-=======
             _spell.Target(o as Mobile);
->>>>>>> bea20f36
         }
 
         protected override void OnTargetFinish(Mobile from)
