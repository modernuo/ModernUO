--- conflicted
+++ resolved
@@ -6,17 +6,10 @@
     public abstract class MagerySpell : Spell
     {
         private static readonly int[] _manaTable = { 4, 6, 9, 11, 14, 20, 40, 50 };
-<<<<<<< HEAD
-        private static readonly double[] _requiredSkill =
-            Core.ML ? new[] { 0.0, -4.0, 10.0, 24.0, 38.0, 52.0, 66.0, 80.0 } :
-                new[] { 0.0, 10.0, 20.0, 30.0, 40.0, 50.0, 60.0, 70.0 };
-=======
-
         // Starts at Circle -2 to account for scrolls
         private static readonly double[] _requiredSkill = Core.ML ?
             new[] { -46.0, -32.0, 0.0, -4.0, 10.0, 24.0, 38.0, 52.0, 66.0, 80.0 } :
             new[] { -50.0, -30.0, 0.0, 10.0, 20.0, 30.0, 40.0, 50.0, 60.0, 70.0 };
->>>>>>> 171df322
 
         public MagerySpell(Mobile caster, Item scroll, SpellInfo info) : base(caster, scroll, info)
         {
@@ -31,16 +24,6 @@
 
         public override void GetCastSkills(out double min, out double max)
         {
-<<<<<<< HEAD
-            var circle = (int)Circle;
-
-            if (Scroll != null)
-            {
-                circle -= 2;
-            }
-
-            min = _requiredSkill[circle];
-=======
             // Original RunUO algorithm for required skill
             // const double chanceOffset = 20.0
             // const double chanceLength = 100.0 / 7.0
@@ -51,7 +34,6 @@
             // Correct algorithm according to OSI for UOR/UOML
             // TODO: Verify this algorithm on OSI for latest expansion.
             min = _requiredSkill[(int)(Scroll == null ? Circle + 2 : Circle)];
->>>>>>> 171df322
             max = min + 40;
         }
 
