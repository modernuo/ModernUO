using System;
using Server.Items;

namespace Server.Spells
{
    public abstract class MagerySpell : Spell
    {
        private static readonly int[] _manaTable = { 4, 6, 9, 11, 14, 20, 40, 50 };
<<<<<<< HEAD
        // Starts at Circle -2 to account for scrolls
=======

        /* 
         * Starts at Circle -2 to account for scrolls
         * Mana requirements formula: (14 * (circle - 1)) + 2 = 50% probability
         * Add or subtract 20 for max or min limits
         */

>>>>>>> 068bafd9
        private static readonly double[] _requiredSkill = Core.ML ?
            new[] { -46.0, -32.0, -18.0, -4.0, 10.0, 24.0, 38.0, 52.0, 66.0, 80.0 } :
            new[] { -50.0, -30.0, 0.0, 10.0, 20.0, 30.0, 40.0, 50.0, 60.0, 70.0 };

        public MagerySpell(Mobile caster, Item scroll, SpellInfo info) : base(caster, scroll, info)
        {
        }

        public abstract SpellCircle Circle { get; }

        public override TimeSpan CastDelayBase => TimeSpan.FromSeconds((3 + (int)Circle) * CastDelaySecondsPerTick);

        public override bool ConsumeReagents() =>
            base.ConsumeReagents() || ArcaneGem.ConsumeCharges(Caster, Core.SE ? 1 : 1 + (int)Circle);

        public override void GetCastSkills(out double min, out double max)
        {
            // Original RunUO algorithm for required skill
            // const double chanceOffset = 20.0
            // const double chanceLength = 100.0 / 7.0
            // var avg = chanceLength * circle;
            // min = avg - chanceOffset;
            // max = avg + chanceOffset;

            // Correct algorithm according to OSI for UOR/UOML
            // TODO: Verify this algorithm on OSI for latest expansion.
            min = _requiredSkill[(int)(Scroll == null ? Circle + 2 : Circle)];
            max = min + 40;
        }

        public override int GetMana() => Scroll is BaseWand ? 0 : _manaTable[(int)Circle];

        public override double GetResistSkill(Mobile m)
        {
            var circle = (int)Circle;

            var maxSkill = 1 + circle * 10 + (1 + circle / 6) * 25;

            if (m.Skills.MagicResist.Value < maxSkill)
            {
                m.CheckSkill(SkillName.MagicResist, 0.0, m.Skills.MagicResist.Cap);
            }

            return m.Skills.MagicResist.Value;
        }

        public virtual bool CheckResisted(Mobile target)
        {
            var n = GetResistPercent(target) / 100.0;

            if (n <= 0.0)
            {
                return false;
            }

            if (n >= 1.0)
            {
                return true;
            }

            // Even though this calculation matches AOS+, we don't combine with GetResistSkills because of an assumption
            // about how it is used.
            var circle = (int)Circle;
            var maxSkill = (1 + circle) * 10 + (1 + circle / 6) * 25;

            if (target.Skills.MagicResist.Value < maxSkill)
            {
                target.CheckSkill(SkillName.MagicResist, 0.0, target.Skills.MagicResist.Cap);
            }

            return n >= Utility.RandomDouble();
        }

        public virtual double GetResistPercentForCircle(Mobile target, SpellCircle circle)
        {
            var magicResist = target.Skills.MagicResist.Value;
            var firstPercent = magicResist / 5.0;
            var secondPercent = magicResist -
                                ((Caster.Skills[CastSkill].Value - 20.0) / 5.0 + (1 + (int)circle) * 5.0);

            // Seems should be about half of what stratics says.
            return (firstPercent > secondPercent ? firstPercent : secondPercent) / 2.0;
        }

        public virtual double GetResistPercent(Mobile target) => GetResistPercentForCircle(target, Circle);

        public override TimeSpan GetCastDelay() =>
            !Core.ML && Scroll is BaseWand ? TimeSpan.Zero :
            !Core.AOS ? TimeSpan.FromSeconds(0.5 + 0.25 * (int)Circle) : base.GetCastDelay();
    }
}<|MERGE_RESOLUTION|>--- conflicted
+++ resolved
@@ -6,17 +6,12 @@
     public abstract class MagerySpell : Spell
     {
         private static readonly int[] _manaTable = { 4, 6, 9, 11, 14, 20, 40, 50 };
-<<<<<<< HEAD
-        // Starts at Circle -2 to account for scrolls
-=======
 
-        /* 
+        /*
          * Starts at Circle -2 to account for scrolls
          * Mana requirements formula: (14 * (circle - 1)) + 2 = 50% probability
          * Add or subtract 20 for max or min limits
          */
-
->>>>>>> 068bafd9
         private static readonly double[] _requiredSkill = Core.ML ?
             new[] { -46.0, -32.0, -18.0, -4.0, 10.0, 24.0, 38.0, 52.0, 66.0, 80.0 } :
             new[] { -50.0, -30.0, 0.0, 10.0, 20.0, 30.0, 40.0, 50.0, 60.0, 70.0 };
