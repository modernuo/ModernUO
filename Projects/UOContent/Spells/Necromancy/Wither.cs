using System;
<<<<<<< HEAD
=======
using System.Collections.Generic;
>>>>>>> 068bafd9
using Server.Collections;
using Server.Items;
using Server.Mobiles;

namespace Server.Spells.Necromancy
{
    public class WitherSpell : NecromancerSpell
    {
        private static readonly SpellInfo _info = new(
            "Wither",
            "Kal Vas An Flam",
            203,
            9031,
            Reagent.NoxCrystal,
            Reagent.GraveDust,
            Reagent.PigIron
        );

        public WitherSpell(Mobile caster, Item scroll = null) : base(caster, scroll, _info)
        {
        }

        public override TimeSpan CastDelayBase => TimeSpan.FromSeconds(1.5);

        public override double RequiredSkill => 60.0;

        public override int RequiredMana => 23;

        public override bool DelayedDamage => false;

        public override void OnCast()
        {
            if (CheckSequence())
            {
                /* Creates a withering frost around the Caster,
                 * which deals Cold Damage to all valid targets in a radius of 5 tiles.
                 */

                var map = Caster.Map;

                if (map != null)
                {
                    using var pool = PooledRefQueue<Mobile>.Create();

                    var cbc = Caster as BaseCreature;
                    var isMonster = cbc?.Controlled == false && !cbc.Summoned;

                    var eable = Caster.GetMobilesInRange(Core.ML ? 4 : 5);
                    foreach (var m in eable)
                    {
                        if (Caster == m || !Caster.InLOS(m) || (!isMonster && !SpellHelper.ValidIndirectTarget(Caster, m)) ||
                            !Caster.CanBeHarmful(m, false))
                        {
                            continue;
                        }

                        if (isMonster)
                        {
                            if (m is BaseCreature bc)
                            {
                                if (!bc.Controlled && !bc.Summoned && bc.Team == cbc.Team)
                                {
                                    continue;
                                }
                            }
<<<<<<< HEAD

                            pool.Enqueue(m);
=======
                            else if (!m.Player)
                            {
                                continue;
                            }
>>>>>>> 068bafd9
                        }

                        pool.Enqueue(m);
                    }

                    eable.Free();

                    Effects.PlaySound(Caster.Location, map, 0x1FB);
                    Effects.PlaySound(Caster.Location, map, 0x10B);
                    Effects.SendLocationParticles(
                        EffectItem.Create(Caster.Location, map, EffectItem.DefaultDuration),
                        0x37CC,
                        1,
                        40,
                        97,
                        3,
                        9917,
                        0
                    );

                    while (pool.Count > 0)
                    {
                        var m = pool.Dequeue();

                        Caster.DoHarmful(m);
                        m.FixedParticles(0x374A, 1, 15, 9502, 97, 3, (EffectLayer)255);

                        double damage = Utility.RandomMinMax(30, 35);

                        damage *= 300 + m.Karma / 100 + GetDamageSkill(Caster) * 10;
                        damage /= 1000;

                        var sdiBonus = AosAttributes.GetValue(Caster, AosAttribute.SpellDamage);

                        // PvP spell damage increase cap of 15% from an item's magic property in Publish 33(SE)
                        if (Core.SE && m.Player && Caster.Player && sdiBonus > 15)
                        {
                            sdiBonus = 15;
                        }

                        damage *= 100 + sdiBonus;
                        damage /= 100;

                        // TODO: cap?
                        // if (damage > 40)
                        // damage = 40;

                        SpellHelper.Damage(this, m, damage, 0, 0, 100, 0, 0);
                    }
                }
            }

            FinishSequence();
        }
    }
}<|MERGE_RESOLUTION|>--- conflicted
+++ resolved
@@ -1,8 +1,4 @@
 using System;
-<<<<<<< HEAD
-=======
-using System.Collections.Generic;
->>>>>>> 068bafd9
 using Server.Collections;
 using Server.Items;
 using Server.Mobiles;
@@ -68,15 +64,10 @@
                                     continue;
                                 }
                             }
-<<<<<<< HEAD
-
-                            pool.Enqueue(m);
-=======
                             else if (!m.Player)
                             {
                                 continue;
                             }
->>>>>>> 068bafd9
                         }
 
                         pool.Enqueue(m);
