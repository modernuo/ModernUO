--- conflicted
+++ resolved
@@ -30,14 +30,9 @@
         <ProjectReference Include="..\Server\Server.csproj" Private="false" PrivateAssets="All" IncludeAssets="None">
             <IncludeInPackage>false</IncludeInPackage>
         </ProjectReference>
-<<<<<<< HEAD
-        <PackageReference Include="Microsoft.Extensions.DependencyInjection" Version="6.0.0" />
-        <PackageReference Include="MailKit" Version="3.3.0" />
-        <PackageReference Include="Microsoft.Extensions.FileSystemGlobbing" Version="6.0.0" />
-=======
+        <PackageReference Include="Microsoft.Extensions.DependencyInjection" Version="7.0.0" />
         <PackageReference Include="MailKit" Version="3.4.3" />
         <PackageReference Include="Microsoft.Extensions.FileSystemGlobbing" Version="7.0.0" />
->>>>>>> a7edba37
         <PackageReference Include="Microsoft.Toolkit.HighPerformance" Version="7.1.2" />
         <PackageReference Include="Zlib.Bindings" Version="1.10.1" />
         <PackageReference Include="Argon2.Bindings" Version="1.14.4" />
