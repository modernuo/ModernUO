<?xml version="1.0" encoding="utf-8"?>
<Project Sdk="Microsoft.NET.Sdk" ToolsVersion="Current">
    <PropertyGroup>
        <RootNamespace>Server</RootNamespace>
        <AssemblyName>UOContent</AssemblyName>
        <Product>ModernUO Content</Product>
        <PublishDir>..\..\Distribution\Assemblies</PublishDir>
        <OutDir>..\..\Distribution\Assemblies</OutDir>
    </PropertyGroup>
    <Target Name="CleanPub" AfterTargets="Clean">
        <Message Text="Removing distribution assemblies..." />
        <Delete Files="..\..\Distribution\Assemblies\Argon2.Bindings.dll" ContinueOnError="true" />
        <Delete Files="..\..\Distribution\Assemblies\BouncyCastle.Crypto.dll" ContinueOnError="true" />
        <Delete Files="..\..\Distribution\Assemblies\MailKit.dll" ContinueOnError="true" />
        <Delete Files="..\..\Distribution\Assemblies\MimeKit.dll" ContinueOnError="true" />
        <Delete Files="..\..\Distribution\Assemblies\Microsoft.Toolkit.HighPerformance.dll" ContinueOnError="true" />
        <Delete Files="..\..\Distribution\Assemblies\Microsoft.Extensions.FileSystemGlobbing.dll" ContinueOnError="true" />
        <Delete Files="..\..\Distribution\Assemblies\Serilog.dll" ContinueOnError="true" />
        <Delete Files="..\..\Distribution\Assemblies\Serilog.Sinks.Async.dll" ContinueOnError="true" />
        <Delete Files="..\..\Distribution\Assemblies\Serilog.Sinks.Console.dll" ContinueOnError="true" />
        <Delete Files="..\..\Distribution\Assemblies\System.Security.Cryptography.Pkcs.dll" ContinueOnError="true" />
        <Delete Files="..\..\Distribution\Assemblies\$(AssemblyName).dll" ContinueOnError="true" />
        <Delete Files="..\..\Distribution\Assemblies\ref\$(AssemblyName).dll" ContinueOnError="true" />
        <Delete Files="..\..\Distribution\Assemblies\$(AssemblyName).deps.json" ContinueOnError="true" />
        <Delete Files="..\..\Distribution\Assemblies\$(AssemblyName).pdb" ContinueOnError="true" />
        <Delete Files="..\..\Distribution\Assemblies\libargon2.dll" ContinueOnError="true" />
        <Delete Files="..\..\Distribution\Assemblies\libargon2.dylib" ContinueOnError="true" />
        <Delete Files="..\..\Distribution\Assemblies\libargon2.so" ContinueOnError="true" />
        <Delete Files="..\..\Distribution\Assemblies\zlib.dll" ContinueOnError="true" />
        <Delete Files="..\..\Distribution\Assemblies\libz.dylib" ContinueOnError="true" />
        <Delete Files="..\..\Distribution\Assemblies\libz.so" ContinueOnError="true" />
        <Delete Files="..\..\Distribution\Assemblies\ZLib.Bindings.dll" ContinueOnError="true" />
        <Delete Files="..\..\Distribution\Assemblies\zstd" ContinueOnError="true" />
        <Delete Files="..\..\Distribution\Assemblies\zstd.exe" ContinueOnError="true" />
        <Delete Files="..\..\Distribution\Assemblies\Zstd.Binaries.dll" ContinueOnError="true" />
    </Target>
    <ItemGroup>
        <ProjectReference Include="..\Server\Server.csproj" Private="false" PrivateAssets="All" IncludeAssets="None">
            <IncludeInPackage>false</IncludeInPackage>
        </ProjectReference>
<<<<<<< HEAD
        <PackageReference Include="Microsoft.Extensions.DependencyInjection" Version="6.0.0" />
        <PackageReference Include="MailKit" Version="3.1.1" />
=======
        <PackageReference Include="MailKit" Version="3.2.0" />
>>>>>>> f7cbeacf
        <PackageReference Include="Microsoft.Extensions.FileSystemGlobbing" Version="6.0.0" />
        <PackageReference Include="Microsoft.Toolkit.HighPerformance" Version="7.1.2" />
        <PackageReference Include="Zlib.Bindings" Version="1.8.0" />
        <PackageReference Include="Argon2.Bindings" Version="1.12.0" />
        <PackageReference Include="Zstd.Binaries" Version="1.3.0" />

        <PackageReference Include="ModernUO.Serialization.Annotations" Version="2.0.2" />
        <PackageReference Include="ModernUO.Serialization.Generator" Version="2.0.4" />
    </ItemGroup>
    <ItemGroup>
        <AdditionalFiles Include="Migrations/*.v*.json" />
    </ItemGroup>
</Project><|MERGE_RESOLUTION|>--- conflicted
+++ resolved
@@ -38,12 +38,8 @@
         <ProjectReference Include="..\Server\Server.csproj" Private="false" PrivateAssets="All" IncludeAssets="None">
             <IncludeInPackage>false</IncludeInPackage>
         </ProjectReference>
-<<<<<<< HEAD
         <PackageReference Include="Microsoft.Extensions.DependencyInjection" Version="6.0.0" />
-        <PackageReference Include="MailKit" Version="3.1.1" />
-=======
         <PackageReference Include="MailKit" Version="3.2.0" />
->>>>>>> f7cbeacf
         <PackageReference Include="Microsoft.Extensions.FileSystemGlobbing" Version="6.0.0" />
         <PackageReference Include="Microsoft.Toolkit.HighPerformance" Version="7.1.2" />
         <PackageReference Include="Zlib.Bindings" Version="1.8.0" />
