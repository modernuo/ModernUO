namespace Server.Engines.BulkOrders
{
    public class BOBLargeEntry : IBOBEntry
    {
        public BOBLargeEntry(LargeBOD bod)
        {
            RequireExceptional = bod.RequireExceptional;

            DeedType = bod switch
            {
                LargeTailorBOD => BODType.Tailor,
                LargeSmithBOD  => BODType.Smith,
                _              => DeedType
            };

            Material = bod.Material;
            AmountMax = bod.AmountMax;

            Entries = new BOBLargeSubEntry[bod.Entries.Length];

            for (var i = 0; i < Entries.Length; ++i)
            {
                Entries[i] = new BOBLargeSubEntry(bod.Entries[i]);
            }
        }

        public BOBLargeEntry(IGenericReader reader)
        {
            var version = reader.ReadEncodedInt();

            switch (version)
            {
                case 0:
                    {
                        RequireExceptional = reader.ReadBool();

                        DeedType = (BODType)reader.ReadEncodedInt();

                        Material = (BulkMaterialType)reader.ReadEncodedInt();
                        AmountMax = reader.ReadEncodedInt();
                        Price = reader.ReadEncodedInt();

                        Entries = new BOBLargeSubEntry[reader.ReadEncodedInt()];

                        for (var i = 0; i < Entries.Length; ++i)
                        {
                            Entries[i] = new BOBLargeSubEntry(reader);
                        }

                        break;
                    }
            }
        }

        public BOBLargeSubEntry[] Entries { get; }

        public bool RequireExceptional { get; }

        public BODType DeedType { get; }

        public BulkMaterialType Material { get; }

        public int AmountMax { get; }

        public int Price { get; set; }

        public Item Reconstruct()
        {
            LargeBOD bod = DeedType switch
            {
                BODType.Smith  => new LargeSmithBOD(AmountMax, RequireExceptional, Material, ReconstructEntries()),
                BODType.Tailor => new LargeTailorBOD(AmountMax, RequireExceptional, Material, ReconstructEntries()),
                _              => null
            };

<<<<<<< HEAD
            if (bod != null)
=======
            for (var i = 0; i < bod?.Entries.Length; ++i)
>>>>>>> 0791e704
            {
                for (var i = 0; i < bod.Entries.Length; i++)
                {
                    bod.Entries[i].Owner = bod;
                }
            }

            return bod;
        }

        private LargeBulkEntry[] ReconstructEntries()
        {
            var entries = new LargeBulkEntry[Entries.Length];

            for (var i = 0; i < Entries.Length; ++i)
            {
                entries[i] = new LargeBulkEntry(
                        null,
                        new SmallBulkEntry(Entries[i].ItemType, Entries[i].Number, Entries[i].Graphic)
                    )
                    { Amount = Entries[i].AmountCur };
            }

            return entries;
        }

        public void Serialize(IGenericWriter writer)
        {
            writer.WriteEncodedInt(0); // version

            writer.Write(RequireExceptional);

            writer.WriteEncodedInt((int)DeedType);
            writer.WriteEncodedInt((int)Material);
            writer.WriteEncodedInt(AmountMax);
            writer.WriteEncodedInt(Price);

            writer.WriteEncodedInt(Entries.Length);

            for (var i = 0; i < Entries.Length; ++i)
            {
                Entries[i].Serialize(writer);
            }
        }
    }
}<|MERGE_RESOLUTION|>--- conflicted
+++ resolved
@@ -73,16 +73,9 @@
                 _              => null
             };
 
-<<<<<<< HEAD
-            if (bod != null)
-=======
             for (var i = 0; i < bod?.Entries.Length; ++i)
->>>>>>> 0791e704
             {
-                for (var i = 0; i < bod.Entries.Length; i++)
-                {
-                    bod.Entries[i].Owner = bod;
-                }
+                bod.Entries[i].Owner = bod;
             }
 
             return bod;
