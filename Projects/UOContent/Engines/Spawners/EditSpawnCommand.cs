/*************************************************************************
 * ModernUO                                                              *
 * Copyright (C) 2019-2021 - ModernUO Development Team                   *
 * Email: hi@modernuo.com                                                *
 * File: EditSpawnCommand.cs                                             *
 *                                                                       *
 * This program is free software: you can redistribute it and/or modify  *
 * it under the terms of the GNU General Public License as published by  *
 * the Free Software Foundation, either version 3 of the License, or     *
 * (at your option) any later version.                                   *
 *                                                                       *
 * You should have received a copy of the GNU General Public License     *
 * along with this program.  If not, see <http://www.gnu.org/licenses/>. *
 *************************************************************************/

using System;
using System.Collections.Generic;
using Server.Commands;
using Server.Commands.Generic;
using Server.Network;

namespace Server.Engines.Spawners
{
  
    public class EditSpawnCommand : BaseCommand
    {
        public static void Initialize()
        {
            TargetCommands.Register(new EditSpawnCommand());
        }

        public EditSpawnCommand()
        {
            AccessLevel = AccessLevel.GameMaster;
            Supports = CommandSupport.Complex | CommandSupport.Simple;
            Commands = new[] { "EditSpawner" };
            ObjectTypes = ObjectTypes.Items;
            Usage = "EditSpawner <type> <arguments> set <properties>";
            Description = "Modifies spawners arguments and properties for the given type";
            ListOptimized = true;
        }

        public override void ExecuteList(CommandEventArgs e, List<object> list)
        {
            var args = e.Arguments;

            if (args.Length <= 1)
            {
                LogFailure(Usage);
                return;
            }

            if (list.Count == 0)
            {
                LogFailure("No matching objects found.");
                return;
            }

            var name = args[0];

            var type = AssemblyHandler.FindTypeByName(name);

            if (!Add.IsEntity(type))
            {
                LogFailure("No type with that name was found.");
                return;
            }

            var argSpan = e.ArgString.AsSpan(name.Length + 1);
            var setIndex = argSpan.InsensitiveIndexOf("set ");
            var where = argSpan.InsensitiveIndexOf("match ");
           
            ReadOnlySpan<char> props = null, findmatch = null;

            if (setIndex > -1 || where > -1)
            {
                var start = setIndex + 4;
                var len = where>-1? where : argSpan.Length;
                findmatch = argSpan.Slice(len < argSpan.Length ? len + 6 : argSpan.Length);
                if (setIndex>-1)
                {
                    props = argSpan.Slice(start, len - start);
                    argSpan = argSpan.SliceToLength(setIndex);
                }
                else
                {
                    argSpan = argSpan.SliceToLength(argSpan.Length-len);
                }
            }

            var argStr = argSpan.ToString().DefaultIfNullOrEmpty(null);
            var propsStr = props.ToString().DefaultIfNullOrEmpty(null);
            var whereStr = findmatch.ToString().DefaultIfNullOrEmpty(null);
          
<<<<<<< HEAD
         
=======
>>>>>>> f9dda3e4

            e.Mobile.SendMessage("Updating spawners...");

            foreach (var obj in list)
            {
                if (obj is BaseSpawner spawner)
                {
                    UpdateSpawner(spawner, name, argStr, propsStr, whereStr?.ToLower().Split(" ", StringSplitOptions.RemoveEmptyEntries));
                }
            }

            e.Mobile.SendMessage("Update completed.");
        }

        public static void UpdateSpawner(BaseSpawner spawner, string name, string arguments, string properties, string[] find = null)
        {
            foreach (var entry in spawner.Entries)
            {
                // TODO: Should cache spawn type on the entry
                if (entry.SpawnedName.InsensitiveEquals(name))
                {
                    if (find != null)
                    {
<<<<<<< HEAD
                        if (entry.ArrayProperties?.Compare(find) == true)
=======
                        var found = entry.Properties?.LastIndexOf(find,StringComparison.OrdinalIgnoreCase);
                        if (found!=-1)
>>>>>>> f9dda3e4
                        {
                            if((found + find.Length) == entry.Properties.Length ||
                                entry.Properties[(int)found+1]== ' ')
                            {
                                if (arguments != null) entry.Parameters = arguments;
                                entry.Properties = properties;
                            }
                           
                        }    
                    }
                    else
                    {
                        if (arguments != null) entry.Parameters = arguments;
                        entry.Properties = properties;
                    }
                }
            }
        }
    }
}<|MERGE_RESOLUTION|>--- conflicted
+++ resolved
@@ -92,10 +92,6 @@
             var propsStr = props.ToString().DefaultIfNullOrEmpty(null);
             var whereStr = findmatch.ToString().DefaultIfNullOrEmpty(null);
           
-<<<<<<< HEAD
-         
-=======
->>>>>>> f9dda3e4
 
             e.Mobile.SendMessage("Updating spawners...");
 
@@ -103,14 +99,14 @@
             {
                 if (obj is BaseSpawner spawner)
                 {
-                    UpdateSpawner(spawner, name, argStr, propsStr, whereStr?.ToLower().Split(" ", StringSplitOptions.RemoveEmptyEntries));
+                    UpdateSpawner(spawner, name, argStr, propsStr, whereStr);
                 }
             }
 
             e.Mobile.SendMessage("Update completed.");
         }
 
-        public static void UpdateSpawner(BaseSpawner spawner, string name, string arguments, string properties, string[] find = null)
+        public static void UpdateSpawner(BaseSpawner spawner, string name, string arguments, string properties, string find = null)
         {
             foreach (var entry in spawner.Entries)
             {
@@ -119,12 +115,8 @@
                 {
                     if (find != null)
                     {
-<<<<<<< HEAD
-                        if (entry.ArrayProperties?.Compare(find) == true)
-=======
                         var found = entry.Properties?.LastIndexOf(find,StringComparison.OrdinalIgnoreCase);
                         if (found!=-1)
->>>>>>> f9dda3e4
                         {
                             if((found + find.Length) == entry.Properties.Length ||
                                 entry.Properties[(int)found+1]== ' ')
