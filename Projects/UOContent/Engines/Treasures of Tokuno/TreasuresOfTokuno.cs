using System;
using System.Collections.Generic;
using System.Linq;
using Server.Gumps;
using Server.Items;
using Server.Misc;
using Server.Mobiles;
using Server.Multis;
using Server.Network;
using Server.Regions;
using Server.Utilities;

namespace Server.Misc
{
    public enum TreasuresOfTokunoEra
    {
        None,
        ToTOne,
        ToTTwo,
        ToTThree
    }

    public static class TreasuresOfTokuno
    {
        public const int ItemsPerReward = 10;

        private static readonly Type[][] m_LesserArtifacts =
        {
            // ToT One Rewards
            new[]
            {
                typeof(AncientFarmersKasa), typeof(AncientSamuraiDo), typeof(ArmsOfTacticalExcellence),
                typeof(BlackLotusHood),
                typeof(DaimyosHelm), typeof(DemonForks), typeof(DragonNunchaku), typeof(Exiler), typeof(GlovesOfTheSun),
                typeof(HanzosBow), typeof(LegsOfStability), typeof(PeasantsBokuto), typeof(PilferedDancerFans),
                typeof(TheDestroyer),
                typeof(TomeOfEnlightenment), typeof(AncientUrn), typeof(HonorableSwords), typeof(PigmentsOfTokuno),
                typeof(FluteOfRenewal), typeof(ChestOfHeirlooms)
            },
            // ToT Two Rewards
            new[]
            {
                typeof(MetalPigmentsOfTokuno), typeof(AncientFarmersKasa), typeof(AncientSamuraiDo),
                typeof(ArmsOfTacticalExcellence),
                typeof(MetalPigmentsOfTokuno), typeof(BlackLotusHood), typeof(DaimyosHelm), typeof(DemonForks),
                typeof(MetalPigmentsOfTokuno), typeof(DragonNunchaku), typeof(Exiler), typeof(GlovesOfTheSun),
                typeof(HanzosBow),
                typeof(MetalPigmentsOfTokuno), typeof(LegsOfStability), typeof(PeasantsBokuto), typeof(PilferedDancerFans),
                typeof(TheDestroyer),
                typeof(MetalPigmentsOfTokuno), typeof(TomeOfEnlightenment), typeof(AncientUrn), typeof(HonorableSwords),
                typeof(MetalPigmentsOfTokuno), typeof(FluteOfRenewal), typeof(ChestOfHeirlooms)
            },
            // ToT Three Rewards
            new[]
            {
                typeof(LesserPigmentsOfTokuno), typeof(AncientFarmersKasa), typeof(AncientSamuraiDo),
                typeof(ArmsOfTacticalExcellence),
                typeof(LesserPigmentsOfTokuno), typeof(BlackLotusHood), typeof(DaimyosHelm), typeof(HanzosBow),
                typeof(LesserPigmentsOfTokuno), typeof(DemonForks), typeof(DragonNunchaku), typeof(Exiler),
                typeof(GlovesOfTheSun),
                typeof(LesserPigmentsOfTokuno), typeof(LegsOfStability), typeof(PeasantsBokuto), typeof(PilferedDancerFans),
                typeof(TheDestroyer),
                typeof(LesserPigmentsOfTokuno), typeof(TomeOfEnlightenment), typeof(AncientUrn), typeof(HonorableSwords),
                typeof(FluteOfRenewal),
                typeof(LesserPigmentsOfTokuno), typeof(LeurociansMempoOfFortune), typeof(ChestOfHeirlooms)
            }
        };

        private static Type[][] m_GreaterArtifacts;

        public static Type[] LesserArtifactsTotal { get; } =
        {
            typeof(AncientFarmersKasa), typeof(AncientSamuraiDo), typeof(ArmsOfTacticalExcellence), typeof(BlackLotusHood),
            typeof(DaimyosHelm), typeof(DemonForks), typeof(DragonNunchaku), typeof(Exiler), typeof(GlovesOfTheSun),
            typeof(HanzosBow), typeof(LegsOfStability), typeof(PeasantsBokuto), typeof(PilferedDancerFans),
            typeof(TheDestroyer),
            typeof(TomeOfEnlightenment), typeof(AncientUrn), typeof(HonorableSwords), typeof(PigmentsOfTokuno),
            typeof(FluteOfRenewal),
            typeof(LeurociansMempoOfFortune), typeof(LesserPigmentsOfTokuno), typeof(MetalPigmentsOfTokuno),
            typeof(ChestOfHeirlooms)
        };

        public static Type[] TokunoDyable { get; } =
        {
            typeof(DupresShield), typeof(CrimsonCincture), typeof(OssianGrimoire), typeof(QuiverOfInfinity),
            typeof(BaseFormTalisman), typeof(BaseWand), typeof(JesterHatofChuckles)
        };

        public static TreasuresOfTokunoEra DropEra { get; set; } = TreasuresOfTokunoEra.None;

        public static TreasuresOfTokunoEra RewardEra { get; set; } = TreasuresOfTokunoEra.ToTOne;

        public static Type[] LesserArtifacts => m_LesserArtifacts[(int)RewardEra - 1];

        public static Type[] GreaterArtifacts
        {
            get
            {
                if (m_GreaterArtifacts == null)
                {
                    m_GreaterArtifacts = new Type[ToTRedeemGump.NormalRewards.Length][];

                    for (var i = 0; i < m_GreaterArtifacts.Length; i++)
                    {
                        m_GreaterArtifacts[i] = new Type[ToTRedeemGump.NormalRewards[i].Length];

                        for (var j = 0; j < m_GreaterArtifacts[i].Length; j++)
                        {
                            m_GreaterArtifacts[i][j] = ToTRedeemGump.NormalRewards[i][j].Type;
                        }
                    }
                }

                return m_GreaterArtifacts[(int)RewardEra - 1];
            }
        }

        private static bool CheckLocation(Mobile m)
        {
            var r = m.Region;

            if (r.IsPartOf<HouseRegion>() || BaseBoat.FindBoatAt(m.Location, m.Map) != null)
            {
                return false;
            }

            // TODO: a CanReach of something check as opposed to above?
            if (r.IsPartOf("Yomotsu Mines") || r.IsPartOf("Fan Dancer's Dojo"))
            {
                return true;
            }

            return m.Map == Map.Tokuno;
        }

        public static void HandleKill(Mobile victim, Mobile killer)
        {
            if (DropEra == TreasuresOfTokunoEra.None || killer is not PlayerMobile pm || victim is not BaseCreature bc ||
                !CheckLocation(bc) || !CheckLocation(pm) || !killer.InRange(victim, 18))
            {
                return;
            }

            if (bc.Controlled || bc.Owners.Count > 0 || bc.Fame <= 0)
            {
                return;
            }

            // 25000 for 1/100 chance, 10 hyrus
            // 1500, 1/1000 chance, 20 lizard men for that chance.

            pm.ToTTotalMonsterFame += (int)(bc.Fame * (1 + Math.Sqrt(pm.Luck) / 100));

<<<<<<< HEAD
            // This is the Exponential regression with only 2 datapoints.
=======
            // This is the Exponential regression with only 2 data points.
>>>>>>> f7cbeacf
            // A log. func would also work, but it didn't make as much sense.
            // This function isn't OSI exact being that I don't know OSI's func they used ;p
            var x = pm.ToTTotalMonsterFame;

            // const double A = 8.63316841 * Math.Pow( 10, -4 );
            const double A = 0.000863316841;
            // const double B = 4.25531915 * Math.Pow( 10, -6 );
            const double B = 0.00000425531915;

            var chance = A * Math.Pow(10, B * x);

            if (chance <= Utility.RandomDouble())
            {
                return;
            }

            Item i;

            try
            {
                i = m_LesserArtifacts[(int)DropEra - 1].RandomElement().CreateInstance<Item>();
            }
            catch
            {
                return;
            }

            // For your valor in combating the fallen beast, a special artifact has been bestowed on you.
            pm.SendLocalizedMessage(1062317);

            if (!pm.PlaceInBackpack(i))
            {
                if (pm.BankBox?.TryDropItem(killer, i, false) == true)
                {
                    pm.SendLocalizedMessage(1079730); // The item has been placed into your bank box.
                }
                else
                {
                    // You find an artifact, but your backpack and bank are too full to hold it.
                    pm.SendLocalizedMessage(1072523);
                    i.MoveToWorld(pm.Location, pm.Map);
                }
            }

            pm.ToTTotalMonsterFame = 0;
        }
    }
}

namespace Server.Mobiles
{
    public class IharaSoko : BaseVendor
    {
        protected List<SBInfo> m_SBInfos = new();

        [Constructible]
        public IharaSoko() : base("the Imperial Minister of Trade")
        {
            Female = false;
            Body = 0x190;
            Hue = 0x8403;
        }

        public IharaSoko(Serial serial) : base(serial)
        {
        }

        public override bool IsActiveVendor => false;
        public override bool IsInvulnerable => true;
        public override bool DisallowAllMoves => true;
        public override bool ClickTitle => true;
        public override bool CanTeach => false;
        public override string DefaultName => "Ihara Soko";
        protected override List<SBInfo> SBInfos => m_SBInfos;

        public override void InitSBInfo()
        {
        }

        public override void InitOutfit()
        {
            AddItem(new Waraji(0x711));
            AddItem(new Backpack());
            AddItem(new Kamishimo(0x483));

            Item item = new LightPlateJingasa();
            item.Hue = 0x711;

            AddItem(item);
        }

        public override void Serialize(IGenericWriter writer)
        {
            base.Serialize(writer);

            writer.Write(0);
        }

        public override void Deserialize(IGenericReader reader)
        {
            base.Deserialize(reader);

            var version = reader.ReadInt();
        }

        public override bool CanBeDamaged() => false;

        public override void OnMovement(Mobile m, Point3D oldLocation)
        {
            if (m.Alive && m is PlayerMobile pm)
            {
                if (pm.Alive && (Z - pm.Z).Abs() < 16 && InRange(m, 3) && !InRange(oldLocation, 3))
                {
                    if (pm.ToTItemsTurnedIn >= TreasuresOfTokuno.ItemsPerReward)
                    {
                        // Congratulations! You have turned in enough minor treasures to earn a greater reward.
                        SayTo(pm, 1070980);

                        pm.CloseGump<ToTTurnInGump>(); // Sanity

                        if (!pm.HasGump<ToTRedeemGump>())
                        {
                            pm.SendGump(new ToTRedeemGump(this, false));
                        }
                    }
                    else
                    {
                        if (pm.ToTItemsTurnedIn == 0)
                        {
                            // Bring me 10 of the lost treasures of Tokuno and I will reward you with a valuable item.
                            SayTo(pm, 1071013);
                        }
                        else
                        {
                            SayTo(
                                pm,
                                1070981, // You have turned in ~1_COUNT~ minor artifacts. Turn in ~2_NUM~ to receive a reward.
                                $"{pm.ToTItemsTurnedIn}\t{TreasuresOfTokuno.ItemsPerReward}"
                            );
                        }

                        var buttons = ToTTurnInGump.FindRedeemableItems(pm);

                        if (buttons.Count > 0 && !pm.HasGump<ToTTurnInGump>())
                        {
                            pm.SendGump(new ToTTurnInGump(this, buttons));
                        }
                    }
                }

                var leaveRange = 7;

                if (!InRange(m, leaveRange) && InRange(oldLocation, leaveRange))
                {
                    pm.CloseGump<ToTRedeemGump>();
                    pm.CloseGump<ToTTurnInGump>();
                }
            }
        }

        public override void TurnToTokuno()
        {
        }
    }
}

namespace Server.Gumps
{
    public class ItemTileButtonInfo : ImageTileButtonInfo
    {
        public ItemTileButtonInfo(Item i) : base(
            i.ItemID,
            i.Hue,
            i.Name is not { Length: > 0 } ? i.LabelNumber : i.Name
        ) =>
            Item = i;

        public Item Item { get; set; }
    }

    public class ToTTurnInGump : BaseImageTileButtonsGump
    {
        private readonly Mobile m_Collector;

<<<<<<< HEAD
        public ToTTurnInGump(Mobile collector, List<ItemTileButtonInfo> buttons) : base(
            1071012, // Click a minor artifact to give it to Ihara Soko.
            buttons.ToList<ImageTileButtonInfo>()
        ) => m_Collector = collector;
=======
        // Click a minor artifact to give it to Ihara Soko.
        public ToTTurnInGump(Mobile collector, List<ImageTileButtonInfo> buttons)
            : base(1071012, buttons) => m_Collector = collector;
>>>>>>> f7cbeacf

        public static List<ImageTileButtonInfo> FindRedeemableItems(Mobile m)
        {
            var pack = m.Backpack;
            if (pack == null)
            {
                return new List<ImageTileButtonInfo>();
            }

            var buttons = new List<ImageTileButtonInfo>();

            var items = pack.FindItemsByType(TreasuresOfTokuno.LesserArtifactsTotal);

            for (var i = 0; i < items.Length; i++)
            {
                var item = items[i];
                if (item is ChestOfHeirlooms heirlooms && (!heirlooms.Locked || heirlooms.TrapLevel != 10))
                {
                    continue;
                }

                if (item is PigmentsOfTokuno tokuno && tokuno.Type != PigmentType.None)
                {
                    continue;
                }

                buttons.Add(new ItemTileButtonInfo(item));
            }

            return buttons;
        }

        public override void HandleButtonResponse(NetState sender, int adjustedButton, ImageTileButtonInfo buttonInfo)
        {
            var pm = sender.Mobile as PlayerMobile;

            var item = ((ItemTileButtonInfo)buttonInfo).Item;

            if (!(pm != null && item.IsChildOf(pm.Backpack) && pm.InRange(m_Collector.Location, 7)))
            {
                return;
            }

            item.Delete();

            if (++pm.ToTItemsTurnedIn >= TreasuresOfTokuno.ItemsPerReward)
            {
                // Congratulations! You have turned in enough minor treasures to earn a greater reward.
                m_Collector.SayTo(pm, 1070980);

                pm.CloseGump<ToTTurnInGump>(); // Sanity

                if (!pm.HasGump<ToTRedeemGump>())
                {
                    pm.SendGump(new ToTRedeemGump(m_Collector, false));
                }
            }
            else
            {
                m_Collector.SayTo(
                    pm,
                    1070981, // You have turned in ~1_COUNT~ minor artifacts. Turn in ~2_NUM~ to receive a reward.
                    $"{pm.ToTItemsTurnedIn}\t{TreasuresOfTokuno.ItemsPerReward}"
                );

                var buttons = FindRedeemableItems(pm);

                pm.CloseGump<ToTTurnInGump>(); // Sanity

                if (buttons.Count > 0)
                {
                    pm.SendGump(new ToTTurnInGump(m_Collector, buttons));
                }
            }
        }

        public override void HandleCancel(NetState sender)
        {
            if (sender.Mobile is not PlayerMobile pm || !pm.InRange(m_Collector.Location, 7))
            {
                return;
            }

            if (pm.ToTItemsTurnedIn == 0)
            {
                // Bring me 10 of the lost treasures of Tokuno and I will reward you with a valuable item.
                m_Collector.SayTo(pm, 1071013);
            }
            // This case should ALWAYS be true with this gump, just a sanity check
            else if (pm.ToTItemsTurnedIn < TreasuresOfTokuno.ItemsPerReward)
            {
                m_Collector.SayTo(
                    pm,
                    1070981, // You have turned in ~1_COUNT~ minor artifacts. Turn in ~2_NUM~ to receive a reward.
                    $"{pm.ToTItemsTurnedIn}\t{TreasuresOfTokuno.ItemsPerReward}"
                );
            }
            else
            {
                m_Collector.SayTo(pm, 1070982); // When you wish to choose your reward, you have but to approach me again.
            }
        }
    }

    public class ToTRedeemGump : BaseImageTileButtonsGump
    {
        private readonly Mobile m_Collector;

        public ToTRedeemGump(Mobile collector, bool pigments) : base(
            pigments ? 1070986 : 1070985,
            pigments
                ? PigmentRewards[(int)TreasuresOfTokuno.RewardEra - 1].ToArray<ImageTileButtonInfo>()
                : NormalRewards[(int)TreasuresOfTokuno.RewardEra - 1].ToArray<ImageTileButtonInfo>()
        ) =>
            m_Collector = collector;

        public static TypeTileButtonInfo[][] NormalRewards { get; } =
        {
            // ToT One Rewards
            new[]
            {
                new TypeTileButtonInfo(typeof(SwordsOfProsperity), 0x27A9, 1070963, 1071002),
                new TypeTileButtonInfo(typeof(SwordOfTheStampede), 0x27A2, 1070964, 1070978),
                new TypeTileButtonInfo(typeof(WindsEdge), 0x27A3, 1070965, 1071003),
                new TypeTileButtonInfo(typeof(DarkenedSky), 0x27AD, 1070966, 1071004),
                new TypeTileButtonInfo(typeof(TheHorselord), 0x27A5, 1070967, 1071005),
                new TypeTileButtonInfo(typeof(RuneBeetleCarapace), 0x277D, 1070968, 1071006),
                new TypeTileButtonInfo(typeof(KasaOfTheRajin), 0x2798, 1070969, 1071007),
                new TypeTileButtonInfo(typeof(Stormgrip), 0x2792, 1070970, 1071008),
                new TypeTileButtonInfo(typeof(TomeOfLostKnowledge), 0x0EFA, 0x530, 1070971, 1071009),
                new TypeTileButtonInfo(typeof(PigmentsOfTokuno), 0x0EFF, 1070933, 1071011)
            },
            // ToT Two Rewards
            new[]
            {
                new TypeTileButtonInfo(typeof(SwordsOfProsperity), 0x27A9, 1070963, 1071002),
                new TypeTileButtonInfo(typeof(SwordOfTheStampede), 0x27A2, 1070964, 1070978),
                new TypeTileButtonInfo(typeof(WindsEdge), 0x27A3, 1070965, 1071003),
                new TypeTileButtonInfo(typeof(DarkenedSky), 0x27AD, 1070966, 1071004),
                new TypeTileButtonInfo(typeof(TheHorselord), 0x27A5, 1070967, 1071005),
                new TypeTileButtonInfo(typeof(RuneBeetleCarapace), 0x277D, 1070968, 1071006),
                new TypeTileButtonInfo(typeof(KasaOfTheRajin), 0x2798, 1070969, 1071007),
                new TypeTileButtonInfo(typeof(Stormgrip), 0x2792, 1070970, 1071008),
                new TypeTileButtonInfo(typeof(TomeOfLostKnowledge), 0x0EFA, 0x530, 1070971, 1071009),
                new TypeTileButtonInfo(typeof(PigmentsOfTokuno), 0x0EFF, 1070933, 1071011)
            },
            // ToT Three Rewards
            new[]
            {
                new TypeTileButtonInfo(typeof(SwordsOfProsperity), 0x27A9, 1070963, 1071002),
                new TypeTileButtonInfo(typeof(SwordOfTheStampede), 0x27A2, 1070964, 1070978),
                new TypeTileButtonInfo(typeof(WindsEdge), 0x27A3, 1070965, 1071003),
                new TypeTileButtonInfo(typeof(DarkenedSky), 0x27AD, 1070966, 1071004),
                new TypeTileButtonInfo(typeof(TheHorselord), 0x27A5, 1070967, 1071005),
                new TypeTileButtonInfo(typeof(RuneBeetleCarapace), 0x277D, 1070968, 1071006),
                new TypeTileButtonInfo(typeof(KasaOfTheRajin), 0x2798, 1070969, 1071007),
                new TypeTileButtonInfo(typeof(Stormgrip), 0x2792, 1070970, 1071008),
                new TypeTileButtonInfo(typeof(TomeOfLostKnowledge), 0x0EFA, 0x530, 1070971, 1071009)
            }
        };

        public static PigmentsTileButtonInfo[][] PigmentRewards { get; } =
        {
            // ToT One Pigment Rewards
            new[]
            {
                new PigmentsTileButtonInfo(PigmentType.ParagonGold),
                new PigmentsTileButtonInfo(PigmentType.VioletCouragePurple),
                new PigmentsTileButtonInfo(PigmentType.InvulnerabilityBlue),
                new PigmentsTileButtonInfo(PigmentType.LunaWhite),
                new PigmentsTileButtonInfo(PigmentType.DryadGreen),
                new PigmentsTileButtonInfo(PigmentType.ShadowDancerBlack),
                new PigmentsTileButtonInfo(PigmentType.BerserkerRed),
                new PigmentsTileButtonInfo(PigmentType.NoxGreen),
                new PigmentsTileButtonInfo(PigmentType.RumRed),
                new PigmentsTileButtonInfo(PigmentType.FireOrange)
            },
            // ToT Two Pigment Rewards
            new[]
            {
                new PigmentsTileButtonInfo(PigmentType.FadedCoal),
                new PigmentsTileButtonInfo(PigmentType.Coal),
                new PigmentsTileButtonInfo(PigmentType.FadedGold),
                new PigmentsTileButtonInfo(PigmentType.StormBronze),
                new PigmentsTileButtonInfo(PigmentType.Rose),
                new PigmentsTileButtonInfo(PigmentType.MidnightCoal),
                new PigmentsTileButtonInfo(PigmentType.FadedBronze),
                new PigmentsTileButtonInfo(PigmentType.FadedRose),
                new PigmentsTileButtonInfo(PigmentType.DeepRose)
            },
            // ToT Three Pigment Rewards
            new[]
            {
                new PigmentsTileButtonInfo(PigmentType.ParagonGold),
                new PigmentsTileButtonInfo(PigmentType.VioletCouragePurple),
                new PigmentsTileButtonInfo(PigmentType.InvulnerabilityBlue),
                new PigmentsTileButtonInfo(PigmentType.LunaWhite),
                new PigmentsTileButtonInfo(PigmentType.DryadGreen),
                new PigmentsTileButtonInfo(PigmentType.ShadowDancerBlack),
                new PigmentsTileButtonInfo(PigmentType.BerserkerRed),
                new PigmentsTileButtonInfo(PigmentType.NoxGreen),
                new PigmentsTileButtonInfo(PigmentType.RumRed),
                new PigmentsTileButtonInfo(PigmentType.FireOrange)
            }
        };

        public override void HandleButtonResponse(NetState sender, int adjustedButton, ImageTileButtonInfo buttonInfo)
        {
            if (sender.Mobile is not PlayerMobile pm || !pm.InRange(m_Collector.Location, 7) ||
                !(pm.ToTItemsTurnedIn >= TreasuresOfTokuno.ItemsPerReward))
            {
                return;
            }

            Item item = null;

            if (buttonInfo is PigmentsTileButtonInfo p)
            {
                item = new PigmentsOfTokuno(p.Pigment);
            }
            else
            {
                var t = (TypeTileButtonInfo)buttonInfo;

                if (t.Type == typeof(PigmentsOfTokuno)) // Special case of course.
                {
                    pm.CloseGump<ToTTurnInGump>(); // Sanity
                    pm.CloseGump<ToTRedeemGump>();

                    pm.SendGump(new ToTRedeemGump(m_Collector, true));

                    return;
                }

                try
                {
                    item = t.Type.CreateInstance<Item>();
                }
                catch
                {
                    // ignored
                }
            }

            if (item == null)
            {
                return; // Sanity
            }

            if (pm.AddToBackpack(item))
            {
                pm.ToTItemsTurnedIn -= TreasuresOfTokuno.ItemsPerReward;
                m_Collector.SayTo(
                    pm,
                    1070984, // You have earned the gratitude of the Empire. I have placed the ~1_OBJTYPE~ in your backpack.
<<<<<<< HEAD
                    item.Name is not { Length: > 0 }
                        ? $"#{item.LabelNumber}"
                        : item.Name
=======
                    item.Name?.Length > 0 ? item.Name : $"#{item.LabelNumber}"
>>>>>>> f7cbeacf
                );
            }
            else
            {
                item.Delete();
                m_Collector.SayTo(pm, 500722);  // You don't have enough room in your backpack!
                m_Collector.SayTo(pm, 1070982); // When you wish to choose your reward, you have but to approach me again.
            }
        }

        public override void HandleCancel(NetState sender)
        {
            if (sender.Mobile is not PlayerMobile pm || !pm.InRange(m_Collector.Location, 7))
            {
                return;
            }

            if (pm.ToTItemsTurnedIn == 0)
            {
                // Bring me 10 of the lost treasures of Tokuno and I will reward you with a valuable item.
                m_Collector.SayTo(pm, 1071013);
            }
<<<<<<< HEAD
            // This and above case should ALWAYS be FALSE with this gump, just a sanity check
=======
            // This and above case should ALWAYS be FALSE with this gump, jsut a sanity check
>>>>>>> f7cbeacf
            else if (pm.ToTItemsTurnedIn < TreasuresOfTokuno.ItemsPerReward)
            {
                m_Collector.SayTo(
                    pm,
                    1070981, // You have turned in ~1_COUNT~ minor artifacts. Turn in ~2_NUM~ to receive a reward.
                    $"{pm.ToTItemsTurnedIn}\t{TreasuresOfTokuno.ItemsPerReward}"
                );
            }
            else
            {
                m_Collector.SayTo(pm, 1070982); // When you wish to choose your reward, you have but to approach me again.
            }
        }

        public class TypeTileButtonInfo : ImageTileButtonInfo
        {
            public TypeTileButtonInfo(Type type, int itemID, TextDefinition label, int localizedToolTip = -1) : this(
                type,
                itemID,
                0,
                label,
                localizedToolTip
            )
            {
            }

            public TypeTileButtonInfo(
                Type type, int itemID, int hue, TextDefinition label, int localizedToolTip = -1
            ) : base(
                itemID,
                hue,
                label,
                localizedToolTip
            ) =>
                Type = type;

            public Type Type { get; }
        }

        public class PigmentsTileButtonInfo : ImageTileButtonInfo
        {
            public PigmentsTileButtonInfo(PigmentType p) : base(
                0xEFF,
                PigmentsOfTokuno.GetInfo(p)[0],
                PigmentsOfTokuno.GetInfo(p)[1]
            ) =>
                Pigment = p;

            public PigmentType Pigment { get; set; }
        }
    }
}

/* Notes

Pigments of tokuno do NOT check for if item is already hued 0;  APPARENTLY he still accepts it if it's < 10 charges.

Chest of Heirlooms don't show if unlocked.

Chest of heirlooms, locked, HARD to pick at 100 lock picking but not impossible.  had 95 health to 0, cause it's trapped >< (explosion i think)
*/<|MERGE_RESOLUTION|>--- conflicted
+++ resolved
@@ -151,11 +151,7 @@
 
             pm.ToTTotalMonsterFame += (int)(bc.Fame * (1 + Math.Sqrt(pm.Luck) / 100));
 
-<<<<<<< HEAD
             // This is the Exponential regression with only 2 datapoints.
-=======
-            // This is the Exponential regression with only 2 data points.
->>>>>>> f7cbeacf
             // A log. func would also work, but it didn't make as much sense.
             // This function isn't OSI exact being that I don't know OSI's func they used ;p
             var x = pm.ToTTotalMonsterFame;
@@ -340,16 +336,10 @@
     {
         private readonly Mobile m_Collector;
 
-<<<<<<< HEAD
         public ToTTurnInGump(Mobile collector, List<ItemTileButtonInfo> buttons) : base(
             1071012, // Click a minor artifact to give it to Ihara Soko.
-            buttons.ToList<ImageTileButtonInfo>()
+            buttons
         ) => m_Collector = collector;
-=======
-        // Click a minor artifact to give it to Ihara Soko.
-        public ToTTurnInGump(Mobile collector, List<ImageTileButtonInfo> buttons)
-            : base(1071012, buttons) => m_Collector = collector;
->>>>>>> f7cbeacf
 
         public static List<ImageTileButtonInfo> FindRedeemableItems(Mobile m)
         {
@@ -605,13 +595,7 @@
                 m_Collector.SayTo(
                     pm,
                     1070984, // You have earned the gratitude of the Empire. I have placed the ~1_OBJTYPE~ in your backpack.
-<<<<<<< HEAD
-                    item.Name is not { Length: > 0 }
-                        ? $"#{item.LabelNumber}"
-                        : item.Name
-=======
                     item.Name?.Length > 0 ? item.Name : $"#{item.LabelNumber}"
->>>>>>> f7cbeacf
                 );
             }
             else
@@ -634,11 +618,7 @@
                 // Bring me 10 of the lost treasures of Tokuno and I will reward you with a valuable item.
                 m_Collector.SayTo(pm, 1071013);
             }
-<<<<<<< HEAD
             // This and above case should ALWAYS be FALSE with this gump, just a sanity check
-=======
-            // This and above case should ALWAYS be FALSE with this gump, jsut a sanity check
->>>>>>> f7cbeacf
             else if (pm.ToTItemsTurnedIn < TreasuresOfTokuno.ItemsPerReward)
             {
                 m_Collector.SayTo(
