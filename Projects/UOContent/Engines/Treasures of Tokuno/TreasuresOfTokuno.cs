--- conflicted
+++ resolved
@@ -326,12 +326,7 @@
             i.ItemID,
             i.Hue,
             i.Name is not { Length: > 0 } ? i.LabelNumber : i.Name
-<<<<<<< HEAD
-        ) =>
-            Item = i;
-=======
         ) => Item = i;
->>>>>>> 068bafd9
 
         public Item Item { get; set; }
     }
@@ -340,10 +335,9 @@
     {
         private readonly Mobile m_Collector;
 
-        public ToTTurnInGump(Mobile collector, List<ItemTileButtonInfo> buttons) : base(
-            1071012, // Click a minor artifact to give it to Ihara Soko.
-            buttons
-        ) => m_Collector = collector;
+        // Click a minor artifact to give it to Ihara Soko.
+        public ToTTurnInGump(Mobile collector, List<ImageTileButtonInfo> buttons)
+            : base(1071012, buttons) => m_Collector = collector;
 
         public static List<ImageTileButtonInfo> FindRedeemableItems(Mobile m)
         {
