using System;
using System.Collections.Generic;
using System.Text;
using Server.Gumps;
using Server.Items;
using Server.Mobiles;
using Server.Network;
using Server.Targeting;

namespace Server.Engines.ConPVP
{
    public class BRBomb : Item
    {
        private readonly BRGame m_Game;

        private readonly List<Mobile> m_Helpers;

        private readonly Point3DList m_Path = new();
        private readonly EffectTimer m_Timer;
        private bool m_Flying;
        private int m_PathIdx;

        public BRBomb(BRGame game) :
            base(0x103C) // 0x103C = bread, 0x1042 = pie, 0x1364 = rock, 0x13a8 = pillow, 0x2256 = bagball
        {
            Movable = false;
            Hue = 0x35;

            m_Game = game;

            m_Helpers = new List<Mobile>();

            m_Timer = new EffectTimer(this);
            m_Timer.Start();
        }

        public BRBomb(Serial serial) : base(serial)
        {
        }

        public override string DefaultName => "da bomb";

        public Mobile Thrower { get; private set; }

        private Mobile FindOwner(IEntity parent)
        {
            if (parent is Item item)
            {
                return item.RootParent as Mobile;
            }

            if (parent is Mobile mobile)
            {
                return mobile;
            }

            return null;
        }

        public override void Deserialize(IGenericReader reader)
        {
            base.Deserialize(reader);

            var version = reader.ReadInt();

            switch (version)
            {
                case 0:
                    {
                        break;
                    }
            }

            Timer.DelayCall(Delete); // delete this after the world loads
        }

        public override void Serialize(IGenericWriter writer)
        {
            base.Serialize(writer);

            writer.Write(0); // version
        }

        public override void OnAdded(IEntity parent)
        {
            base.OnAdded(parent);

            var mob = FindOwner(parent);

            if (mob != null)
            {
                mob.SolidHueOverride = 0x0499;
            }
        }

        public override void OnRemoved(IEntity parent)
        {
            base.OnRemoved(parent);

            var mob = FindOwner(parent);

            if (mob != null && m_Game != null)
            {
                mob.SolidHueOverride = m_Game.GetColor(mob);
            }
        }

        public void DropTo(Mobile mob, Mobile killer)
        {
            if (mob?.Deleted == false)
            {
                MoveToWorld(mob.Location, mob.Map);
            }
            else if (killer?.Deleted == false)
            {
                MoveToWorld(killer.Location, killer.Map);
            }
            else
            {
                m_Game?.ReturnBomb();
            }
        }

        public override bool OnMoveOver(Mobile m)
        {
            if (m_Flying || !Visible || m_Game == null || m?.Alive != true)
            {
                return true;
            }

            var useTeam = m_Game.GetTeamInfo(m);
            return useTeam == null || TakeBomb(m, useTeam, "picked up");
        }

        public override void OnLocationChange(Point3D oldLocation)
        {
            base.OnLocationChange(oldLocation);

            if (m_Flying || !Visible || m_Game == null || Parent != null)
            {
                return;
            }

            var eable = GetClientsInRange(0);
            foreach (var ns in eable)
            {
                var m = ns.Mobile;

                if (m?.Player != true || !m.Alive)
                {
                    continue;
                }

                var useTeam = m_Game.GetTeamInfo(m);
                if (useTeam != null)
                {
                    TakeBomb(m, useTeam, "got");
                }
            }
        }

        public override void OnAfterDelete()
        {
            base.OnAfterDelete();

            m_Timer?.Stop();
        }

        public override void OnDoubleClick(Mobile m)
        {
            if (m_Game == null || !Visible || m?.Alive != true)
            {
                return;
            }

            if (!m_Flying && IsChildOf(m.Backpack))
            {
                m.Target = new BombTarget(this, m);
            }
            else if (Parent == null)
            {
                if (m.InRange(Location, 1) && m.Location.Z != Z)
                {
                    var useTeam = m_Game.GetTeamInfo(m);
                    if (useTeam == null)
                    {
                        return;
                    }

                    TakeBomb(m, useTeam, "grabbed");
                }
            }
        }

        private bool OnBombTarget(Mobile from, object obj)
        {
            if (m_Game == null)
            {
                return true;
            }

            if (!IsChildOf(from.Backpack))
            {
                return true;
            }

            // don't let them throw it to themselves
            if (obj == from)
            {
                return false;
            }

            if (!(obj is IPoint3D))
            {
                return false;
            }

            var pt = new Point3D((IPoint3D)obj);

            if (obj is Mobile)
            {
                pt.Z += 10;
            }
            else if (obj is Item item)
            {
                pt.Z += item.ItemData.CalcHeight + 1;
            }

            m_Flying = true;
            Visible = false;
            Thrower = from;
            MoveToWorld(GetWorldLocation(), from.Map);

            BeginFlight(pt);
            return true;
        }

        private void HitObject(Point3D ballLoc, int objZ, int objHeight)
        {
            DoAnim(GetWorldLocation(), ballLoc, Map);
            MoveToWorld(ballLoc);

            m_Path.Clear();
            m_PathIdx = 0;

            Timer.DelayCall(TimeSpan.FromSeconds(0.05), ContinueFlight);
        }

        private bool CheckCatch(Mobile m, Point3D myLoc)
        {
            if (m?.Alive != true || !m.Player || m_Game == null)
            {
                return false;
            }

            if (m_Game.GetTeamInfo(m) == null)
            {
                return false;
            }

            var zdiff = myLoc.Z - m.Z;

            return zdiff >= 0 && (zdiff < 12 || zdiff < 16 && Utility.RandomBool());
        }

        private void DoAnim(Point3D start, Point3D end, Map map)
        {
            Effects.SendMovingEffect(
                new Entity(Serial.Zero, start, map),
                new Entity(Serial.Zero, end, map),
                ItemID,
                15,
                0,
                false,
                false,
                Hue
            );
        }

        private void DoCatch(Mobile m)
        {
            m_Flying = false;
            Visible = true;

            if (m?.Alive != true || !m.Player || m_Game == null)
            {
                return;
            }

            var useTeam = m_Game.GetTeamInfo(m);

            if (useTeam == null)
            {
                return;
            }

            DoAnim(GetWorldLocation(), m.Location, m.Map);

            var verb = "caught";

            if (Thrower != null && m_Game.GetTeamInfo(Thrower) != useTeam)
            {
                verb = "intercepted";
            }

            if (!TakeBomb(m, useTeam, verb))
            {
                MoveToWorld(m.Location, m.Map);
            }
        }

        private void BeginFlight(Point3D dest)
        {
            var org = GetWorldLocation();

            org.Z += 10; // always add 10 at the start cause we're coming from a mobile's eye level

            /*if (org.X > dest.X || ( org.X == dest.X && org.Y > dest.Y ) || ( org.X == dest.X && org.Y == dest.Y && org.Z > dest.Z ))
            {
              Point3D swap = org;
              org = dest;
              dest = swap;
            }*/

            var list = new List<Point3D>();

            var xd = dest.X - org.X;
            var yd = dest.Y - org.Y;
            var zd = dest.Z - org.Z;
            var dist2d = Math.Sqrt(xd * xd + yd * yd);
            var dist3d = zd == 0 ? dist2d : Math.Sqrt(dist2d * dist2d + zd * zd);

            var rise = yd / dist3d;
            var run = xd / dist3d;
            var zslp = zd / dist3d;

            double x = org.X;
            double y = org.Y;
            double z = org.Z;
            while (Utility.NumberBetween(x, dest.X, org.X, 0.5) && Utility.NumberBetween(y, dest.Y, org.Y, 0.5) &&
                   Utility.NumberBetween(z, dest.Z, org.Z, 0.5))
            {
                var ix = (int)Math.Round(x);
                var iy = (int)Math.Round(y);
                var iz = (int)Math.Round(z);

                if (list.Count > 0)
                {
                    var p = list[^1];

                    if (p.X != ix || p.Y != iy || p.Z != iz)
                    {
                        list.Add(new Point3D(ix, iy, iz));
                    }
                }
                else
                {
                    list.Add(new Point3D(ix, iy, iz));
                }

                x += run;
                y += rise;
                z += zslp;
            }

            if (list.Count > 0 && list[^1] != dest)
            {
                list.Add(dest);
            }

            /*if (dist3d > 4 && ( dest.X != org.X || dest.Y != org.Y ))
            {
              int count = list.Count;
              int i;
              int climb = count / 2;
              if (climb > 3)
                climb = 3;

              for ( i = 0; i < climb; i++ )
              {
                p = ((Point3D)list[i]);
                p.Z += (i+1) * 4;
                list[i] = p;
              }

              for ( ; i < count - climb; i++ )
              {
                p = ((Point3D)list[i]);
                p.Z += 16;
                list[i] = p;
              }

              for ( i = climb; i > 0; i-- )
              {
                p = ((Point3D)list[i]);
                p.Z += i * 4;
                list[i] = p;
              }
            }*/

            if (dist2d > 1)
            {
                var count = list.Count;
                var height = count * 2 * (Utility.RandomDouble() * 0.40 + 0.10); // 10 - 50%
                var coeff = -height / (count * count / 4.0);

                for (var i = 0; i < count; i++)
                {
                    var p = list[i];

                    var xp = i - count / 2;

                    p.Z += (int)Math.Ceiling(coeff * xp * xp + height);

                    list[i] = p;
                }
            }

            m_Path.Clear();
            for (var i = 0; i < list.Count; i++)
            {
                m_Path.Add(list[i]);
            }

            m_PathIdx = 0;

            ContinueFlight();
        }

        private void ContinueFlight()
        {
            int height;
            var found = false;

            if (m_PathIdx < m_Path.Count && Map?.Tiles != null && Map != Map.Internal)
            {
                var pathCheckEnd = m_PathIdx + 5;

                if (m_Path.Count < pathCheckEnd)
                {
                    pathCheckEnd = m_Path.Count;
                }

                Visible = false;

                if (m_PathIdx > 0) // move to the next location
                {
                    MoveToWorld(m_Path[m_PathIdx - 1]);
                }

                Point3D pTop = new(GetWorldLocation()), pBottom = new(m_Path[pathCheckEnd - 1]);
                Utility.FixPoints(ref pTop, ref pBottom);

                for (var i = m_PathIdx; i < pathCheckEnd; i++)
                {
                    var point = m_Path[i];

                    var landTile = Map.Tiles.GetLandTile(point.X, point.Y);
                    Map.GetAverageZ(point.X, point.Y, out var landZ, out _, out var landTop);

                    if (landZ <= point.Z && landTop >= point.Z && !landTile.Ignored)
                    {
                        HitObject(point, landTop, 0);
                        return;
                    }

                    var statics = Map.Tiles.GetStaticTiles(point.X, point.Y, true);

                    if (landTile.ID == 0x244 && statics.Length == 0) // 0x244 = invalid land tile
                    {
                        var eable = Map.GetItemsInRange(point, 0);

                        var empty = true;
                        foreach (var item in eable)
                        {
                            if (item != this)
                            {
                                empty = false;
                                break;
                            }
                        }

                        eable.Free();

                        if (empty)
                        {
                            HitObject(point, landTop, 0);
                            return;
                        }
                    }

                    for (var j = 0; j < statics.Length; j++)
                    {
                        var t = statics[j];

                        var id = TileData.ItemTable[t.ID & TileData.MaxItemValue];
                        height = id.CalcHeight;

                        if (t.Z <= point.Z && t.Z + height >= point.Z &&
                            (id.Flags & (TileFlag.Impassable | TileFlag.Wall | TileFlag.NoShoot)) != 0)
                        {
                            if (i > m_PathIdx)
                            {
                                point = m_Path[i - 1];
                            }
                            else
                            {
                                point = GetWorldLocation();
                            }

                            HitObject(point, t.Z, height);
                            return;
                        }
                    }
                }

                var rect = new Rectangle2D(pTop.X, pTop.Y, pBottom.X - pTop.X + 1, pBottom.Y - pTop.Y + 1);

                var area = Map.GetItemsInBounds(rect);
                foreach (var i in area)
                {
                    if (i == this || i.ItemID >= 0x4000)
                    {
                        continue;
                    }

                    if (i is BRGoal)
                    {
                        height = 17;
                    }
                    else if (i is Blocker)
                    {
                        height = 20;
                    }
                    else
                    {
                        var id = i.ItemData;
                        if ((id.Flags & (TileFlag.Impassable | TileFlag.Wall | TileFlag.NoShoot)) == 0)
                        {
                            continue;
                        }

                        height = id.CalcHeight;
                    }

                    var point = i.Location;
                    var loc = i.Location;
                    for (var j = m_PathIdx; j < pathCheckEnd; j++)
                    {
                        point = m_Path[j];

                        if (loc.X == point.X && loc.Y == point.Y &&
                            (i is Blocker || loc.Z <= point.Z && loc.Z + height >= point.Z))
                        {
                            found = true;
                            if (j > m_PathIdx)
                            {
                                point = m_Path[j - 1];
                            }
                            else
                            {
                                point = GetWorldLocation();
                            }

                            break;
                        }
                    }

                    if (!found)
                    {
                        continue;
                    }

                    area.Free();
                    if (i is BRGoal goal)
                    {
                        var oldLoc = new Point3D(GetWorldLocation());
                        if (CheckScore(goal, Thrower, 3))
                        {
                            DoAnim(oldLoc, point, Map);
                        }
                        else
                        {
                            HitObject(point, loc.Z, height);
                        }
                    }
                    else
                    {
                        HitObject(point, loc.Z, height);
                    }

                    return;
                }

                area.Free();

                var clients = Map.GetClientsInBounds(rect);
                foreach (var ns in clients)
                {
                    var m = ns.Mobile;

                    if (m == null || m == Thrower)
                    {
                        continue;
                    }

                    Point3D point;
                    var loc = m.Location;

                    for (var j = m_PathIdx; j < pathCheckEnd && !found; j++)
                    {
                        point = m_Path[j];

                        if (loc.X == point.X && loc.Y == point.Y &&
                            loc.Z <= point.Z && loc.Z + 16 >= point.Z)
                        {
                            found = CheckCatch(m, point);
                        }
                    }

                    if (!found)
                    {
                        continue;
                    }

                    clients.Free();

                    // TODO: probably need to change this a lot...
                    DoCatch(m);

                    return;
                }

                clients.Free();

                m_PathIdx = pathCheckEnd;

                if (m_PathIdx > 0 && m_PathIdx - 1 < m_Path.Count)
                {
                    DoAnim(GetWorldLocation(), m_Path[m_PathIdx - 1], Map);
                }

                Timer.DelayCall(TimeSpan.FromSeconds(0.1), ContinueFlight);
            }
            else
            {
                if (m_PathIdx > 0 && m_PathIdx - 1 < m_Path.Count)
                {
                    MoveToWorld(m_Path[m_PathIdx - 1]);
                }
                else if (m_Path.Count > 0)
                {
                    MoveToWorld(m_Path.Last);
                }

                var myZ = Map?.GetAverageZ(X, Y) ?? 0;

                var statics = Map?.Tiles?.GetStaticTiles(X, Y, true);

                if (statics != null)
                {
                    for (var j = 0; j < statics.Length; j++)
                    {
                        var t = statics[j];

                        var id = TileData.ItemTable[t.ID & TileData.MaxItemValue];
                        height = id.CalcHeight;

                        if (t.Z + height > myZ && t.Z + height <= Z)
                        {
                            myZ = t.Z + height;
                        }
                    }
                }

                var eable = GetItemsInRange(0);
                foreach (var item in eable)
                {
                    if (item.Visible && item != this)
                    {
                        height = item.ItemData.CalcHeight;
                        if (item.Z + height > myZ && item.Z + height <= Z)
                        {
                            myZ = item.Z + height;
                        }
                    }
                }

                eable.Free();

                Z = myZ;
                m_Flying = false;
                Visible = true;

                m_Path.Clear();
                m_PathIdx = 0;
            }
        }

        public bool CheckScore(BRGoal goal, Mobile m, int points)
        {
            if (m_Game == null || m == null || goal == null)
            {
                return false;
            }

            var team = m_Game.GetTeamInfo(m);
            if (team == null || goal.Team == null || team == goal.Team)
            {
                return false;
            }

            if (points > 3)
            {
                m_Game.Alert("Touchdown {0} ({1})!", team.Name, m.Name);
            }
            else
            {
                m_Game.Alert("Field goal {0} ({1})!", team.Name, m.Name);
            }

            for (var i = m_Helpers.Count - 1; i >= 0; i--)
            {
                var mob = m_Helpers[i];

                var pi = team[mob];
                if (pi != null)
                {
                    if (mob == m)
                    {
                        pi.Captures += points;
                    }

                    pi.Score += points + 1;

                    points /= 2;
                }
            }

            m_Game.ReturnBomb();

            m_Flying = false;
            Visible = true;
            m_Path.Clear();
            m_PathIdx = 0;

            Target.Cancel(m);

            return true;
        }

        private bool TakeBomb(Mobile m, BRTeamInfo team, string verb)
        {
            if (!m.Player || !m.Alive || m.NetState == null)
            {
                return false;
            }

            if (m.PlaceInBackpack(this))
            {
                m.RevealingAction();

                m.LocalOverheadMessage(MessageType.Regular, 0x59, false, "You got the bomb!");
                m_Game.Alert("{1} ({2}) {0} the bomb!", verb, m.Name, team.Name);

                m.Target = new BombTarget(this, m);

                if (m_Helpers.Contains(m))
                {
                    m_Helpers.Remove(m);
                }

                if (m_Helpers.Count > 0)
                {
                    var last = m_Helpers[0];

                    if (m_Game.GetTeamInfo(last) != team)
                    {
                        m_Helpers.Clear();
                    }
                }

                m_Helpers.Add(m);

                return true;
            }

            return false;
        }

        private class EffectTimer : Timer
        {
            private readonly BRBomb m_Bomb;
            private int m_Count;

            public EffectTimer(BRBomb bomb) : base(TimeSpan.Zero, TimeSpan.FromSeconds(1.0))
            {
                m_Bomb = bomb;
                m_Count = 0;
            }

            protected override void OnTick()
            {
                if (m_Bomb.Parent == null && m_Bomb.m_Game?.Controller != null)
                {
                    if (!m_Bomb.m_Flying && m_Bomb.Map != Map.Internal)
                    {
                        Effects.SendLocationEffect(m_Bomb.GetWorldLocation(), m_Bomb.Map, 0x377A, 16, 10, m_Bomb.Hue);
                    }

                    if (m_Bomb.Location != m_Bomb.m_Game.Controller.BombHome)
                    {
                        if (++m_Count >= 30)
                        {
                            m_Bomb.m_Game.ReturnBomb();
                            m_Bomb.m_Game.Alert("The bomb has been returned to it's starting point.");

                            m_Count = 0;
                            m_Bomb.m_Helpers.Clear();
                        }
                    }
                    else
                    {
                        m_Count = 0;
                    }
                }
                else
                {
                    m_Count = 0;
                }
            }
        }

        private class BombTarget : Target
        {
            private readonly BRBomb m_Bomb;
            private readonly Mobile m_Mob;
            private bool m_Resend = true;

            public BombTarget(BRBomb bomb, Mobile from) : base(10, true, TargetFlags.None)
            {
                CheckLOS = false;

                m_Bomb = bomb;
                m_Mob = from;

                m_Mob.SendMessage(0x26, "Where do you want to throw it?");
            }

            protected override void OnTarget(Mobile from, object targeted)
            {
                m_Resend = !m_Bomb.OnBombTarget(from, targeted);
            }

            protected override void OnTargetUntargetable(Mobile from, object targeted)
            {
                m_Resend = !m_Bomb.OnBombTarget(from, targeted);
            }

            protected override void OnTargetFinish(Mobile from)
            {
                base.OnTargetFinish(from);

                // has to be delayed in case some other target canceled us...
                if (m_Resend)
                {
                    Timer.DelayCall(ResendBombTarget);
                }
            }

            private void ResendBombTarget()
            {
                // Make sure they still have the bomb, then give them the target back
                if (m_Bomb?.Deleted == false && m_Mob?.Deleted == false && m_Mob.Alive && m_Bomb.IsChildOf(m_Mob))
                {
                    m_Mob.Target = new BombTarget(m_Bomb, m_Mob);
                }
            }
        }
    }

    public class BRGoal : BaseAddon
    {
        private bool m_North;

        private BRTeamInfo m_Team;

        [Constructible]
        public BRGoal()
        {
            ItemID = 0x51D;
            Hue = 0x84C;
            Visible = true;

            Remake();
        }

        public BRGoal(Serial serial) : base(serial)
        {
        }

        [CommandProperty(AccessLevel.GameMaster)]
        public bool North
        {
            get => m_North;
            set
            {
                m_North = value;
                Remake();
            }
        }

        public override string DefaultName => "Bombing Run Goal";

        public override bool ShareHue => false;

        public BRTeamInfo Team
        {
            get => m_Team;
            set
            {
                m_Team = value;
                if (m_Team != null && m_Team.Color != 0)
                {
                    Hue = m_Team.Color;
                }
                else
                {
                    Hue = 0x84C;
                }
            }
        }

        private static AddonComponent SetHue(AddonComponent ac, int hue)
        {
            ac.Hue = hue;
            return ac;
        }

        private void Remake()
        {
            foreach (var ac in Components)
            {
                ac.Addon = null;
                ac.Delete();
            }

            Components.Clear();

            // stairs
            AddComponent(new AddonComponent(0x74D), -1, +1, -5);
            AddComponent(new AddonComponent(0x71F), 0, +1, -5);
            AddComponent(new AddonComponent(0x74B), +1, +1, -5);
            AddComponent(new AddonComponent(0x736), +1, 0, -5);
            AddComponent(new AddonComponent(0x74C), +1, -1, -5);
            AddComponent(new AddonComponent(0x737), 0, -1, -5);
            AddComponent(new AddonComponent(0x74A), -1, -1, -5);
            AddComponent(new AddonComponent(0x749), -1, 0, -5);

            // Center Sparkle
            AddComponent(new AddonComponent(0x375A), 0, 0, -1);

            if (!m_North)
            {
                // Pillars
                AddComponent(new AddonComponent(0x0CE), 0, +1, -2);
                AddComponent(new AddonComponent(0x0CC), 0, -1, -2);
                AddComponent(new AddonComponent(0x0D0), 0, 0, -2);

                // Yellow parts
                AddComponent(SetHue(new AddonComponent(0x0DF), 0x499), 0, +1, 7);
                AddComponent(SetHue(new AddonComponent(0x0DF), 0x499), 0, 0, 16);
                AddComponent(SetHue(new AddonComponent(0x0DF), 0x499), 0, -1, 7);

                // Blue Sparkles
                AddComponent(SetHue(new AddonComponent(0x377A), 0x84C), 0, +1, 12);
                AddComponent(SetHue(new AddonComponent(0x377A), 0x84C), 0, +1, -1);
                AddComponent(SetHue(new AddonComponent(0x377A), 0x84C), 0, -1, 12);
                AddComponent(SetHue(new AddonComponent(0x377A), 0x84C), 0, -1, -1);
            }
            else
            {
                // Pillars
                AddComponent(new AddonComponent(0x0CF), +1, 0, -2);
                AddComponent(new AddonComponent(0x0CC), -1, 0, -2);
                AddComponent(new AddonComponent(0x0D1), 0, 0, -2);

                // Yellow parts
                AddComponent(SetHue(new AddonComponent(0x0DF), 0x499), +1, 0, 7);
                AddComponent(SetHue(new AddonComponent(0x0DF), 0x499), 0, 0, 16);
                AddComponent(SetHue(new AddonComponent(0x0DF), 0x499), -1, 0, 7);

                // Blue Sparkles
                AddComponent(SetHue(new AddonComponent(0x377A), 0x84C), +1, 0, 12);
                AddComponent(SetHue(new AddonComponent(0x377A), 0x84C), +1, 0, -1);
                AddComponent(SetHue(new AddonComponent(0x377A), 0x84C), -1, 0, 12);
                AddComponent(SetHue(new AddonComponent(0x377A), 0x84C), -1, 0, -1);
            }
        }

        public override void Serialize(IGenericWriter writer)
        {
            base.Serialize(writer);

            writer.Write(1); // version

            writer.Write(m_North);
        }

        public override void Deserialize(IGenericReader reader)
        {
            base.Deserialize(reader);

            var version = reader.ReadInt();

            switch (version)
            {
                case 1:
                    {
                        m_North = reader.ReadBool();
                        goto case 0;
                    }
                case 0:
                    {
                        break;
                    }
            }

            Hue = 0x84C;
        }

        public override bool OnMoveOver(Mobile m)
        {
            if (!Visible)
            {
                return true;
            }

            if (m?.Player != true || !m.Alive || m.Backpack == null || m_Team?.Game == null)
            {
                return true;
            }

            if (!base.OnMoveOver(m))
            {
                return false;
            }

            if (m_Team != null && m_Team.Color != 0)
            {
                Hue = m_Team.Color;
            }
            else
            {
                Hue = 0x84C;
            }

            m.Backpack.FindItemByType<BRBomb>()?.CheckScore(this, m, 7);
            return true;
        }
    }

    public sealed class BRBoard : Item
    {
        public BRTeamInfo m_TeamInfo;

        [Constructible]
        public BRBoard()
            : base(7774) =>
            Movable = false;

        public BRBoard(Serial serial)
            : base(serial)
        {
        }

        public override string DefaultName => "Scoreboard";

        public override void OnDoubleClick(Mobile from)
        {
            if (m_TeamInfo?.Game != null)
            {
                from.CloseGump<BRBoardGump>();
                from.SendGump(new BRBoardGump(from, m_TeamInfo.Game));
            }
        }

        public override void Serialize(IGenericWriter writer)
        {
            base.Serialize(writer);

            writer.Write(0);
        }

        public override void Deserialize(IGenericReader reader)
        {
            base.Deserialize(reader);

            var version = reader.ReadInt();
        }
    }

    public class BRBoardGump : Gump
    {
        private const int LabelColor32 = 0xFFFFFF;
        private const int BlackColor32 = 0x000000;

        // private BRGame m_Game;

        public BRBoardGump(Mobile mob, BRGame game, BRTeamInfo section = null) : base(60, 60)
        {
            // m_Game = game;

            var ourTeam = game.GetTeamInfo(mob);

            var entries = new List<BRTeamInfo>();
            var total = 0;

            if (section == null)
            {
                for (var i = 0; i < game.Context.Participants.Count; ++i)
                {
                    var teamInfo = game.Controller.TeamInfo[i % game.Controller.TeamInfo.Length];

                    if (teamInfo == null)
                    {
                        continue;
                    }

                    entries.Add(teamInfo);
                }

                total = entries.Count;
            }
            else
            {
                foreach (var player in section.Players.Values)
                {
                    if (player.Score > 0)
                    {
                        total++;
                    }
                }
            }

            entries.Sort();

            var height = 0;

            if (section == null)
            {
                height = 73 + entries.Count * 75 + 28;
            }

            Closable = false;

            AddPage(0);

            AddBackground(1, 1, 398, height, 3600);

            AddImageTiled(16, 15, 369, height - 29, 3604);

            for (var i = 0; i < total; i += 1)
            {
                AddImageTiled(22, 58 + i * 75, 357, 70, 0x2430);
            }

            AddAlphaRegion(16, 15, 369, height - 29);

            AddImage(215, -45, 0xEE40);
            // AddImage( 330, 141, 0x8BA );

            AddBorderedText(22, 22, 294, 20, Center("BR Scoreboard"), LabelColor32, BlackColor32);

            AddImageTiled(32, 50, 264, 1, 9107);
            AddImageTiled(42, 52, 264, 1, 9157);

            if (section == null)
            {
                for (var i = 0; i < entries.Count; ++i)
                {
                    var teamInfo = entries[i];

                    AddImage(30, 70 + i * 75, 10152);
                    AddImage(30, 85 + i * 75, 10151);
                    AddImage(30, 100 + i * 75, 10151);
                    AddImage(30, 106 + i * 75, 10154);

                    AddImage(24, 60 + i * 75, teamInfo == ourTeam ? 9730 : 9727, teamInfo.Color - 1);

                    var nameColor = LabelColor32;
                    var borderColor = BlackColor32;

                    switch (teamInfo.Color)
                    {
                        case 0x47E:
                            nameColor = 0xFFFFFF;
                            break;

                        case 0x4F2:
                            nameColor = 0x3399FF;
                            break;

                        case 0x4F7:
                            nameColor = 0x33FF33;
                            break;

                        case 0x4FC:
                            nameColor = 0xFF00FF;
                            break;

                        case 0x021:
                            nameColor = 0xFF3333;
                            break;

                        case 0x01A:
                            nameColor = 0xFF66FF;
                            break;

                        case 0x455:
                            nameColor = 0x333333;
                            borderColor = 0xFFFFFF;
                            break;
                    }

                    AddBorderedText(
                        60,
                        65 + i * 75,
                        250,
                        20,
                        $"{LadderGump.Rank(1 + i)}: {teamInfo.Name}",
                        nameColor,
                        borderColor
                    );

                    AddBorderedText(50 + 10, 85 + i * 75, 100, 20, "Score:", 0xFFC000, BlackColor32);
                    AddBorderedText(50 + 15, 105 + i * 75, 100, 20, teamInfo.Score.ToString("N0"), 0xFFC000, BlackColor32);

                    AddBorderedText(110 + 10, 85 + i * 75, 100, 20, "Kills:", 0xFFC000, BlackColor32);
                    AddBorderedText(110 + 15, 105 + i * 75, 100, 20, teamInfo.Kills.ToString("N0"), 0xFFC000, BlackColor32);

                    AddBorderedText(160 + 10, 85 + i * 75, 100, 20, "Points:", 0xFFC000, BlackColor32);
                    AddBorderedText(
                        160 + 15,
                        105 + i * 75,
                        100,
                        20,
                        teamInfo.Captures.ToString("N0"),
                        0xFFC000,
                        BlackColor32
                    );

                    var pl = teamInfo.Leader;

                    AddBorderedText(235 + 10, 85 + i * 75, 250, 20, "Leader:", 0xFFC000, BlackColor32);

                    if (pl != null)
                    {
                        AddBorderedText(235 + 15, 105 + i * 75, 250, 20, pl.Player.Name, 0xFFC000, BlackColor32);
                    }
                }
            }

            AddButton(314, height - 42, 247, 248, 1);
        }

        public string Center(string text) => $"<CENTER>{text}</CENTER>";

        public string Color(string text, int color) => $"<BASEFONT COLOR=#{color:X6}>{text}</BASEFONT>";

        private void AddBorderedText(int x, int y, int width, int height, string text, int color, int borderColor)
        {
            AddColoredText(x - 1, y - 1, width, height, text, borderColor);
            AddColoredText(x - 1, y + 1, width, height, text, borderColor);
            AddColoredText(x + 1, y - 1, width, height, text, borderColor);
            AddColoredText(x + 1, y + 1, width, height, text, borderColor);
            AddColoredText(x, y, width, height, text, color);
        }

        private void AddColoredText(int x, int y, int width, int height, string text, int color)
        {
            if (color == 0)
            {
                AddHtml(x, y, width, height, text);
            }
            else
            {
                AddHtml(x, y, width, height, Color(text, color));
            }
        }
    }

    public sealed class BRPlayerInfo : IRankedCTF, IComparable<BRPlayerInfo>
    {
        private readonly BRTeamInfo m_TeamInfo;
        private int m_Captures;

        private int m_Kills;

        private int m_Score;

        public BRPlayerInfo(BRTeamInfo teamInfo, Mobile player)
        {
            m_TeamInfo = teamInfo;
            Player = player;
        }

        public Mobile Player { get; }

        public int CompareTo(BRPlayerInfo pi)
        {
            var res = pi.Captures.CompareTo(Captures);
            if (res != 0)
            {
                return res;
            }

            res = pi.Score.CompareTo(Score);

            if (res == 0)
            {
                res = pi.Kills.CompareTo(Kills);
            }

            return res;
        }

        public string Name => Player.Name;

        public int Kills
        {
            get => m_Kills;
            set
            {
                m_TeamInfo.Kills += value - m_Kills;
                m_Kills = value;
            }
        }

        public int Captures
        {
            get => m_Captures;
            set
            {
                m_TeamInfo.Captures += value - m_Captures;
                m_Captures = value;
            }
        }

        public int Score
        {
            get => m_Score;
            set
            {
                m_TeamInfo.Score += value - m_Score;
                m_Score = value;

                if (m_TeamInfo.Leader == null || m_Score > m_TeamInfo.Leader.Score)
                {
                    m_TeamInfo.Leader = this;
                }
            }
        }
    }

    [PropertyObject]
    public sealed class BRTeamInfo : IRankedCTF, IComparable<BRTeamInfo>
    {
        private BRGoal m_Goal;

        public BRTeamInfo(int teamID)
        {
            TeamID = teamID;
            Players = new Dictionary<Mobile, BRPlayerInfo>();
        }

        public BRTeamInfo(int teamID, IGenericReader ip)
        {
            TeamID = teamID;
            Players = new Dictionary<Mobile, BRPlayerInfo>();

            var version = ip.ReadEncodedInt();

            switch (version)
            {
                case 0:
                    {
                        Board = ip.ReadEntity<BRBoard>();
                        TeamName = ip.ReadString();
                        Color = ip.ReadEncodedInt();
                        m_Goal = ip.ReadEntity<BRGoal>();
                        break;
                    }
            }
        }

        public BRGame Game { get; set; }

        public int TeamID { get; }

        public BRPlayerInfo Leader { get; set; }

        [CommandProperty(AccessLevel.GameMaster)]
        public BRBoard Board { get; set; }

        public Dictionary<Mobile, BRPlayerInfo> Players { get; }

        public BRPlayerInfo this[Mobile mob]
        {
            get
            {
                if (mob == null)
                {
                    return null;
                }

                if (!Players.TryGetValue(mob, out var val))
                {
                    Players[mob] = val = new BRPlayerInfo(this, mob);
                }

                return val;
            }
        }

        [CommandProperty(AccessLevel.GameMaster)]
        public int Color { get; set; }

        [CommandProperty(AccessLevel.GameMaster)]
        public string TeamName { get; set; }

        [CommandProperty(AccessLevel.GameMaster)]
        public BRGoal Goal
        {
            get => m_Goal;
            set
            {
                m_Goal = value;
                if (m_Goal != null)
                {
                    m_Goal.Team = this;
                }
            }
        }

        public int CompareTo(BRTeamInfo ti)
        {
            var res = ti.Captures.CompareTo(Captures);
            if (res == 0)
            {
                res = ti.Score.CompareTo(Score);

                if (res == 0)
                {
                    res = ti.Kills.CompareTo(Kills);
                }
            }

            return res;
        }

        public string Name => $"{TeamName} Team";

        public int Kills { get; set; }

        public int Captures { get; set; }

        public int Score { get; set; }

        public void Reset()
        {
            Kills = 0;
            Captures = 0;
            Score = 0;

            Leader = null;

            Players.Clear();

            if (Board != null)
            {
                Board.m_TeamInfo = this;
            }

            if (m_Goal != null)
            {
                m_Goal.Team = this;
            }
        }

        public void Serialize(IGenericWriter op)
        {
            op.WriteEncodedInt(0); // version

            op.Write(Board);

            op.Write(TeamName);

            op.WriteEncodedInt(Color);

            op.Write(m_Goal);
        }

        public override string ToString()
        {
            if (TeamName != null)
            {
                return $"({Name}) ...";
            }

            return "...";
        }
    }

    public sealed class BRController : EventController
    {
        [Constructible]
        public BRController()
        {
            Visible = false;
            Movable = false;

            Duration = TimeSpan.FromMinutes(30.0);

            BombHome = Point3D.Zero;

            TeamInfo = new BRTeamInfo[4];

            for (var i = 0; i < TeamInfo.Length; ++i)
            {
                TeamInfo[i] = new BRTeamInfo(i);
            }
        }

        public BRController(Serial serial)
            : base(serial)
        {
        }

        public BRTeamInfo[] TeamInfo { get; private set; }

        [CommandProperty(AccessLevel.GameMaster)]
        public BRTeamInfo Team1 => TeamInfo[0];

        [CommandProperty(AccessLevel.GameMaster)]
        public BRTeamInfo Team2 => TeamInfo[1];

        [CommandProperty(AccessLevel.GameMaster)]
        public BRTeamInfo Team3 => TeamInfo[2];

        [CommandProperty(AccessLevel.GameMaster)]
        public BRTeamInfo Team4 => TeamInfo[3];

        [CommandProperty(AccessLevel.GameMaster)]
        public TimeSpan Duration { get; set; }

        [CommandProperty(AccessLevel.GameMaster)]
        public Point3D BombHome { get; set; }

        public override string Title => "Bombing Run";
        public override string DefaultName => "Bombing Run Controller";

        public override string GetTeamName(int teamID) => TeamInfo[teamID % TeamInfo.Length].Name;

        public override EventGame Construct(DuelContext context) => new BRGame(this, context);

        public override void Serialize(IGenericWriter writer)
        {
            base.Serialize(writer);

            writer.Write(0);

            writer.Write(BombHome);

            writer.Write(Duration);

            writer.WriteEncodedInt(TeamInfo.Length);

            for (var i = 0; i < TeamInfo.Length; ++i)
            {
                TeamInfo[i].Serialize(writer);
            }
        }

        public override void Deserialize(IGenericReader reader)
        {
            base.Deserialize(reader);

            var version = reader.ReadInt();

            switch (version)
            {
                case 0:
                    {
                        BombHome = reader.ReadPoint3D();

                        Duration = reader.ReadTimeSpan();

                        TeamInfo = new BRTeamInfo[reader.ReadEncodedInt()];

                        for (var i = 0; i < TeamInfo.Length; ++i)
                        {
                            TeamInfo[i] = new BRTeamInfo(i, reader);
                        }

                        break;
                    }
            }
        }
    }

    public sealed class BRGame : EventGame
    {
        private BRBomb m_Bomb;

        private Timer m_FinishTimer;

<<<<<<< HEAD
        private Action m_UnhideCallback;

=======
>>>>>>> 4bad7333
        public BRGame(BRController controller, DuelContext context) : base(context) => Controller = controller;

        public BRController Controller { get; }

        public Map Facet => m_Context.Arena != null ? m_Context.Arena.Facet : Controller.Map;

        public override bool CantDoAnything(Mobile mob) =>
            mob.Backpack?.FindItemByType<BRBomb>() != null && GetTeamInfo(mob) != null;

        public void ReturnBomb()
        {
            if (m_Bomb != null && Controller != null)
            {
                m_Bomb.Visible = false;
                m_Bomb.MoveToWorld(Controller.BombHome, Controller.Map);
                Timer.DelayCall(TimeSpan.FromSeconds(Utility.RandomMinMax(5, 15)), UnhideBomb);
            }
        }

        private void UnhideBomb()
        {
            if (m_Bomb != null)
            {
                m_Bomb.Visible = true;
                m_Bomb.OnLocationChange(m_Bomb.Location);
            }
        }

        public void Alert(string text)
        {
            m_Context.m_Tournament?.Alert(text);

            for (var i = 0; i < m_Context.Participants.Count; ++i)
            {
                var p = m_Context.Participants[i];

                for (var j = 0; j < p.Players.Length; ++j)
                {
                    if (p.Players[j] != null)
                    {
                        p.Players[j].Mobile.SendMessage(0x35, text);
                    }
                }
            }
        }

        public void Alert(string format, params object[] args)
        {
            Alert(string.Format(format, args));
        }

        public BRTeamInfo GetTeamInfo(Mobile mob)
        {
            var teamID = GetTeamID(mob);

            if (teamID >= 0)
            {
                return Controller.TeamInfo[teamID % Controller.TeamInfo.Length];
            }

            return null;
        }

        public int GetTeamID(Mobile mob)
        {
            if (!(mob is PlayerMobile pm))
            {
                return mob is BaseCreature creature ? creature.Team - 1 : -1;
            }

            if (pm.DuelContext == null || pm.DuelContext != m_Context)
            {
                return -1;
            }

            if (pm.DuelPlayer?.Eliminated != false)
            {
                return -1;
            }

            return pm.DuelContext.Participants.IndexOf(pm.DuelPlayer.Participant);
        }

        public int GetColor(Mobile mob) => GetTeamInfo(mob)?.Color ?? -1;

        private void ApplyHues(Participant p, int hueOverride)
        {
            for (var i = 0; i < p.Players.Length; ++i)
            {
                if (p.Players[i] != null)
                {
                    p.Players[i].Mobile.SolidHueOverride = hueOverride;
                }
            }
        }

        public void DelayBounce(TimeSpan ts, Mobile mob, Container corpse)
        {
            Timer.DelayCall(ts, () => DelayBounce_Callback(mob, corpse));
        }

        private void DelayBounce_Callback(Mobile mob, Container corpse)
        {
            var dp = (mob as PlayerMobile)?.DuelPlayer;

            m_Context.RemoveAggressions(mob);

            if (dp?.Eliminated == false)
            {
                mob.MoveToWorld(m_Context.Arena.GetBaseStartPoint(GetTeamID(mob)), Facet);
            }
            else
            {
                m_Context.SendOutside(mob);
            }

            m_Context.Refresh(mob, corpse);
            DuelContext.Debuff(mob);
            DuelContext.CancelSpell(mob);
            mob.Frozen = false;
        }

        public override bool OnDeath(Mobile mob, Container corpse)
        {
            var killer = mob.FindMostRecentDamager(false);

            var hadBomb = false;

            corpse.FindItemsByType<BRBomb>(false)
                .ForEach(
                    bomb =>
                    {
                        hadBomb = true;
                        bomb.DropTo(mob, killer);
                    }
                );

            mob.Backpack?.FindItemsByType<BRBomb>(false)
                .ForEach(
                    bomb =>
                    {
                        hadBomb = true;
                        bomb.DropTo(mob, killer);
                    }
                );

            if (killer?.Player == true)
            {
                var teamInfo = GetTeamInfo(killer);
                var victInfo = GetTeamInfo(mob);

                if (teamInfo != null && teamInfo != victInfo)
                {
                    var playerInfo = teamInfo[killer];

                    if (playerInfo != null)
                    {
                        playerInfo.Kills += 1;
                        playerInfo.Score += 1; // base frag

                        if (hadBomb)
                        {
                            playerInfo.Score += 4; // fragged bomb carrier
                        }
                    }
                }
            }

            mob.CloseGump<BRBoardGump>();
            mob.SendGump(new BRBoardGump(mob, this));

            m_Context.Requip(mob, corpse);
            DelayBounce(TimeSpan.FromSeconds(30.0), mob, corpse);

            return false;
        }

        public override void OnStart()
        {
            for (var i = 0; i < Controller.TeamInfo.Length; ++i)
            {
                var teamInfo = Controller.TeamInfo[i];

                teamInfo.Game = this;
                teamInfo.Reset();
            }

            for (var i = 0; i < m_Context.Participants.Count; ++i)
            {
                ApplyHues(
                    m_Context.Participants[i],
                    Controller.TeamInfo[i % Controller.TeamInfo.Length].Color
                );
            }

            m_FinishTimer?.Stop();

            m_Bomb = new BRBomb(this);
            ReturnBomb();

            m_FinishTimer = Timer.DelayCall(Controller.Duration, Finish_Callback);
        }

        private void Finish_Callback()
        {
            var teams = new List<BRTeamInfo>();

            for (var i = 0; i < m_Context.Participants.Count; ++i)
            {
                var teamInfo = Controller.TeamInfo[i % Controller.TeamInfo.Length];

                if (teamInfo != null)
                {
                    teams.Add(teamInfo);
                }
            }

            teams.Sort();

            var tourney = m_Context.m_Tournament;

            var sb = new StringBuilder();

            if (tourney != null)
            {
                if (tourney.TourneyType == TourneyType.FreeForAll)
                {
                    sb.Append(m_Context.Participants.Count * tourney.PlayersPerParticipant);
                    sb.Append("-man FFA");
                }
                else if (tourney.TourneyType == TourneyType.RandomTeam)
                {
                    sb.Append(tourney.ParticipantsPerMatch);
                    sb.Append("-team");
                }
                else if (tourney.TourneyType == TourneyType.RedVsBlue)
                {
                    sb.Append("Red v Blue");
                }
                else if (tourney.TourneyType == TourneyType.Faction)
                {
                    sb.Append(tourney.ParticipantsPerMatch);
                    sb.Append("-team Faction");
                }
                else
                {
                    for (var i = 0; i < tourney.ParticipantsPerMatch; ++i)
                    {
                        if (sb.Length > 0)
                        {
                            sb.Append('v');
                        }

                        sb.Append(tourney.PlayersPerParticipant);
                    }
                }
            }

            if (Controller != null)
            {
                sb.Append(' ').Append(Controller.Title);
            }

            var title = sb.ToString();

            var winner = teams.Count > 0 ? teams[0] : null;

            for (var i = 0; i < teams.Count; ++i)
            {
                var rank = i switch
                {
                    0 => TrophyRank.Gold,
                    1 => TrophyRank.Silver,
                    _ => TrophyRank.Bronze
                };

                var leader = teams[i].Leader;

                foreach (var pl in teams[i].Players.Values)
                {
                    var mob = pl.Player;

                    if (mob == null)
                    {
                        continue;
                    }

                    sb = new StringBuilder();

                    sb.Append(title);

                    if (pl == leader)
                    {
                        sb.Append(" Leader");
                    }

                    if (pl.Score > 0)
                    {
                        sb.Append(": ");

                        // sb.Append( pl.Score.ToString( "N0" ) );
                        // sb.Append( pl.Score == 1 ? " point" : " points" );

                        sb.Append(pl.Kills.ToString("N0"));
                        sb.Append(pl.Kills == 1 ? " kill" : " kills");

                        if (pl.Captures > 0)
                        {
                            sb.Append(", ");
                            sb.Append(pl.Captures.ToString("N0"));
                            sb.Append(pl.Captures == 1 ? " point" : " points");
                        }
                    }

                    Item item = new Trophy(sb.ToString(), rank);

                    if (pl == leader)
                    {
                        item.ItemID = 4810;
                    }

                    item.Name = $"{item.Name}, {teams[i].Name.ToLower()} team";

                    if (!mob.PlaceInBackpack(item))
                    {
                        mob.BankBox.DropItem(item);
                    }

                    var cash = pl.Score * 250;

                    if (cash > 0)
                    {
                        item = new BankCheck(cash);

                        if (!mob.PlaceInBackpack(item))
                        {
                            mob.BankBox.DropItem(item);
                        }

                        mob.SendMessage(
                            "You have been awarded a {0} trophy and {1:N0}gp for your participation in this tournament.",
                            rank.ToString().ToLower(),
                            cash
                        );
                    }
                    else
                    {
                        mob.SendMessage(
                            "You have been awarded a {0} trophy for your participation in this tournament.",
                            rank.ToString().ToLower()
                        );
                    }
                }
            }

            for (var i = 0; i < m_Context.Participants.Count; ++i)
            {
                var p = m_Context.Participants[i];

                if (p?.Players == null)
                {
                    continue;
                }

                for (var j = 0; j < p.Players.Length; ++j)
                {
                    var dp = p.Players[j];

                    if (dp?.Mobile != null)
                    {
                        dp.Mobile.CloseGump<BRBoardGump>();
                        dp.Mobile.SendGump(new BRBoardGump(dp.Mobile, this));
                    }
                }

                if (i == winner?.TeamID)
                {
                    continue;
                }

                if (p.Players != null)
                {
                    for (var j = 0; j < p.Players.Length; ++j)
                    {
                        if (p.Players[j] != null)
                        {
                            p.Players[j].Eliminated = true;
                        }
                    }
                }
            }

            if (winner != null)
            {
                m_Context.Finish(m_Context.Participants[winner.TeamID]);
            }
        }

        public override void OnStop()
        {
            for (var i = 0; i < Controller.TeamInfo.Length; ++i)
            {
                var teamInfo = Controller.TeamInfo[i];

                if (teamInfo.Board != null)
                {
                    teamInfo.Board.m_TeamInfo = null;
                }

                teamInfo.Game = null;
            }

            ReturnBomb();

            m_Bomb?.Delete();

            for (var i = 0; i < m_Context.Participants.Count; ++i)
            {
                ApplyHues(m_Context.Participants[i], -1);
            }

            m_FinishTimer?.Stop();
            m_FinishTimer = null;
        }
    }
}<|MERGE_RESOLUTION|>--- conflicted
+++ resolved
@@ -1615,11 +1615,6 @@
 
         private Timer m_FinishTimer;
 
-<<<<<<< HEAD
-        private Action m_UnhideCallback;
-
-=======
->>>>>>> 4bad7333
         public BRGame(BRController controller, DuelContext context) : base(context) => Controller = controller;
 
         public BRController Controller { get; }
