using System.Reflection;
using Server.Commands;
using Server.HuePickers;
using Server.Network;

namespace Server.Gumps
{
    public class SetGump : Gump
    {
        public static readonly bool OldStyle = PropsConfig.OldStyle;

        public static readonly int GumpOffsetX = PropsConfig.GumpOffsetX;
        public static readonly int GumpOffsetY = PropsConfig.GumpOffsetY;

        public static readonly int TextHue = PropsConfig.TextHue;
        public static readonly int TextOffsetX = PropsConfig.TextOffsetX;

        public static readonly int OffsetGumpID = PropsConfig.OffsetGumpID;
        public static readonly int HeaderGumpID = PropsConfig.HeaderGumpID;
        public static readonly int EntryGumpID = PropsConfig.EntryGumpID;
        public static readonly int BackGumpID = PropsConfig.BackGumpID;
        public static readonly int SetGumpID = PropsConfig.SetGumpID;

        public static readonly int SetWidth = PropsConfig.SetWidth;
        public static readonly int SetOffsetX = PropsConfig.SetOffsetX, SetOffsetY = PropsConfig.SetOffsetY;
        public static readonly int SetButtonID1 = PropsConfig.SetButtonID1;
        public static readonly int SetButtonID2 = PropsConfig.SetButtonID2;

        public static readonly int PrevWidth = PropsConfig.PrevWidth;
        public static readonly int PrevOffsetX = PropsConfig.PrevOffsetX, PrevOffsetY = PropsConfig.PrevOffsetY;
        public static readonly int PrevButtonID1 = PropsConfig.PrevButtonID1;
        public static readonly int PrevButtonID2 = PropsConfig.PrevButtonID2;

        public static readonly int NextWidth = PropsConfig.NextWidth;
        public static readonly int NextOffsetX = PropsConfig.NextOffsetX, NextOffsetY = PropsConfig.NextOffsetY;
        public static readonly int NextButtonID1 = PropsConfig.NextButtonID1;
        public static readonly int NextButtonID2 = PropsConfig.NextButtonID2;

        public static readonly int OffsetSize = PropsConfig.OffsetSize;

        public static readonly int EntryHeight = PropsConfig.EntryHeight;
        public static readonly int BorderSize = PropsConfig.BorderSize;

        private static readonly int EntryWidth = 212;

        private static readonly int TotalWidth = OffsetSize + EntryWidth + OffsetSize + SetWidth + OffsetSize;
        private static readonly int TotalHeight = OffsetSize + 2 * (EntryHeight + OffsetSize);

        private static readonly int BackWidth = BorderSize + TotalWidth + BorderSize;
        private static readonly int BackHeight = BorderSize + TotalHeight + BorderSize;
        private readonly Mobile m_Mobile;
        private readonly object m_Object;
        private readonly PropertyInfo m_Property;
<<<<<<< HEAD
        private readonly Stack<StackEntry> m_Stack;
        private readonly bool m_Edit;

        public SetGump(
            PropertyInfo prop, Mobile mobile, object o, Stack<StackEntry> stack, int page, List<object> list, bool edit = false
        ) : base(
            GumpOffsetX,
            GumpOffsetY
        )
        {
            m_Edit = edit;
            m_Property = prop;
            m_Mobile = mobile;
=======
        private PropertiesGump m_PropertiesGump;

        public SetGump(PropertyInfo prop, Mobile from, object o, PropertiesGump propertiesGump) : base(GumpOffsetX, GumpOffsetY)
        {
            m_Mobile = from;
>>>>>>> 0a435644
            m_Object = o;
            m_Property = prop;
            m_PropertiesGump = propertiesGump;

            var canNull = !prop.PropertyType.IsValueType;
            var canDye = prop.IsDefined(typeof(HueAttribute), false);
            var isBody = prop.IsDefined(typeof(BodyAttribute), false);

            var val = prop.GetValue(m_Object, null);
            var initialText = val switch
            {
                null => "",
                TextDefinition definition => definition.GetValue(),
                _ => val.ToString()
            };

            AddPage(0);

            AddBackground(
                0,
                0,
                BackWidth,
                BackHeight + (canNull ? EntryHeight + OffsetSize : 0) + (canDye ? EntryHeight + OffsetSize : 0) +
                (isBody ? EntryHeight + OffsetSize : 0),
                BackGumpID
            );
            AddImageTiled(
                BorderSize,
                BorderSize,
                TotalWidth - (OldStyle ? SetWidth + OffsetSize : 0),
                TotalHeight + (canNull ? EntryHeight + OffsetSize : 0) + (canDye ? EntryHeight + OffsetSize : 0) +
                (isBody ? EntryHeight + OffsetSize : 0),
                OffsetGumpID
            );

            var x = BorderSize + OffsetSize;
            var y = BorderSize + OffsetSize;

            AddImageTiled(x, y, EntryWidth, EntryHeight, EntryGumpID);
            AddLabelCropped(x + TextOffsetX, y, EntryWidth - TextOffsetX, EntryHeight, TextHue, prop.Name);
            x += EntryWidth + OffsetSize;

            if (SetGumpID != 0)
            {
                AddImageTiled(x, y, SetWidth, EntryHeight, SetGumpID);
            }

            x = BorderSize + OffsetSize;
            y += EntryHeight + OffsetSize;

            AddImageTiled(x, y, EntryWidth, EntryHeight, EntryGumpID);
            AddTextEntry(x + TextOffsetX, y, EntryWidth - TextOffsetX, EntryHeight, TextHue, 0, initialText);
            x += EntryWidth + OffsetSize;

            if (SetGumpID != 0)
            {
                AddImageTiled(x, y, SetWidth, EntryHeight, SetGumpID);
            }

            AddButton(x + SetOffsetX, y + SetOffsetY, SetButtonID1, SetButtonID2, 1);

            if (canNull)
            {
                x = BorderSize + OffsetSize;
                y += EntryHeight + OffsetSize;

                AddImageTiled(x, y, EntryWidth, EntryHeight, EntryGumpID);
                AddLabelCropped(x + TextOffsetX, y, EntryWidth - TextOffsetX, EntryHeight, TextHue, "Null");
                x += EntryWidth + OffsetSize;

                if (SetGumpID != 0)
                {
                    AddImageTiled(x, y, SetWidth, EntryHeight, SetGumpID);
                }

                AddButton(x + SetOffsetX, y + SetOffsetY, SetButtonID1, SetButtonID2, 2);
            }

            if (canDye)
            {
                x = BorderSize + OffsetSize;
                y += EntryHeight + OffsetSize;

                AddImageTiled(x, y, EntryWidth, EntryHeight, EntryGumpID);
                AddLabelCropped(x + TextOffsetX, y, EntryWidth - TextOffsetX, EntryHeight, TextHue, "Hue Picker");
                x += EntryWidth + OffsetSize;

                if (SetGumpID != 0)
                {
                    AddImageTiled(x, y, SetWidth, EntryHeight, SetGumpID);
                }

                AddButton(x + SetOffsetX, y + SetOffsetY, SetButtonID1, SetButtonID2, 3);
            }

            if (isBody)
            {
                x = BorderSize + OffsetSize;
                y += EntryHeight + OffsetSize;

                AddImageTiled(x, y, EntryWidth, EntryHeight, EntryGumpID);
                AddLabelCropped(x + TextOffsetX, y, EntryWidth - TextOffsetX, EntryHeight, TextHue, "Body Picker");
                x += EntryWidth + OffsetSize;

                if (SetGumpID != 0)
                {
                    AddImageTiled(x, y, SetWidth, EntryHeight, SetGumpID);
                }

                AddButton(x + SetOffsetX, y + SetOffsetY, SetButtonID1, SetButtonID2, 4);
            }
        }


        public override void OnResponse(NetState sender, RelayInfo info)
        {
            object toSet;
            bool shouldSet, shouldSend = true;

            switch (info.ButtonID)
            {
                case 1:
                    {
                        var text = info.GetTextEntry(0);

                        if (text != null)
                        {
                            try
                            {
                                toSet = PropertiesGump.GetObjectFromString(m_Property.PropertyType, text.Text);
                                shouldSet = true;
                            }
                            catch
                            {
                                toSet = null;
                                shouldSet = false;
                                m_Mobile.SendMessage("Bad format");
                            }
                        }
                        else
                        {
                            toSet = null;
                            shouldSet = false;
                        }

                        break;
                    }
                case 2: // Null
                    {
                        toSet = null;
                        shouldSet = true;

                        break;
                    }
                case 3: // Hue Picker
                    {
                        toSet = null;
                        shouldSet = false;
                        shouldSend = false;

                        m_Mobile.SendHuePicker(new InternalPicker(m_Property, m_Mobile, m_Object, m_PropertiesGump));

                        break;
                    }
                case 4: // Body Picker
                    {
                        toSet = null;
                        shouldSet = false;
                        shouldSend = false;

                        m_Mobile.SendGump(new SetBodyGump(m_Property, m_Mobile, m_Object, m_PropertiesGump));

                        break;
                    }
                default:
                    {
                        toSet = null;
                        shouldSet = false;

                        break;
                    }
            }

            if (shouldSet)
            {
                try
                {
                    CommandLogging.LogChangeProperty(
                        m_Mobile,
                        m_Object,
                        m_Property.Name,
                        toSet?.ToString() ?? "(null)"
                    );
                    m_Property.SetValue(m_Object, toSet, null);
                    m_PropertiesGump.OnValueChanged(m_Object, m_Property);
                }
                catch
                {
                    m_Mobile.SendMessage("An exception was caught. The property may not have changed.");
                }
            }

            if (shouldSend)
            {
<<<<<<< HEAD
                if (m_Edit)
                {
                    m_Mobile.SendGump(new GlobalPropsGump(m_Mobile, m_Object, m_Stack, m_List, m_Page));
                }
                else
                {
                    m_Mobile.SendGump(new PropertiesGump(m_Mobile, m_Object, m_Stack, m_List, m_Page));
                }
=======
                m_PropertiesGump.SendPropertiesGump();
>>>>>>> 0a435644
            }
        }

        private class InternalPicker : HuePicker
        {
            private readonly Mobile m_Mobile;
            private readonly object m_Object;
            private readonly PropertyInfo m_Property;
            private readonly PropertiesGump m_PropertiesGump;

            public InternalPicker(
                PropertyInfo prop, Mobile mobile, object o, PropertiesGump propertiesGump) : base(((IHued)o).HuedItemID)
            {
                m_Property = prop;
                m_Mobile = mobile;
                m_Object = o;
                m_PropertiesGump = propertiesGump;
            }

            public override void OnResponse(int hue)
            {
                try
                {
                    CommandLogging.LogChangeProperty(m_Mobile, m_Object, m_Property.Name, hue.ToString());
                    m_Property.SetValue(m_Object, hue, null);
                    m_PropertiesGump.OnValueChanged(m_Object, m_Property);
                }
                catch
                {
                    m_Mobile.SendMessage("An exception was caught. The property may not have changed.");
                }

                m_PropertiesGump.SendPropertiesGump();
            }
        }
    }
}<|MERGE_RESOLUTION|>--- conflicted
+++ resolved
@@ -51,27 +51,11 @@
         private readonly Mobile m_Mobile;
         private readonly object m_Object;
         private readonly PropertyInfo m_Property;
-<<<<<<< HEAD
-        private readonly Stack<StackEntry> m_Stack;
-        private readonly bool m_Edit;
-
-        public SetGump(
-            PropertyInfo prop, Mobile mobile, object o, Stack<StackEntry> stack, int page, List<object> list, bool edit = false
-        ) : base(
-            GumpOffsetX,
-            GumpOffsetY
-        )
-        {
-            m_Edit = edit;
-            m_Property = prop;
-            m_Mobile = mobile;
-=======
         private PropertiesGump m_PropertiesGump;
 
         public SetGump(PropertyInfo prop, Mobile from, object o, PropertiesGump propertiesGump) : base(GumpOffsetX, GumpOffsetY)
         {
             m_Mobile = from;
->>>>>>> 0a435644
             m_Object = o;
             m_Property = prop;
             m_PropertiesGump = propertiesGump;
@@ -276,18 +260,7 @@
 
             if (shouldSend)
             {
-<<<<<<< HEAD
-                if (m_Edit)
-                {
-                    m_Mobile.SendGump(new GlobalPropsGump(m_Mobile, m_Object, m_Stack, m_List, m_Page));
-                }
-                else
-                {
-                    m_Mobile.SendGump(new PropertiesGump(m_Mobile, m_Object, m_Stack, m_List, m_Page));
-                }
-=======
                 m_PropertiesGump.SendPropertiesGump();
->>>>>>> 0a435644
             }
         }
 
