--- conflicted
+++ resolved
@@ -7,10 +7,7 @@
 using CPA = Server.CommandPropertyAttribute;
 
 using static Server.Types;
-<<<<<<< HEAD
 using static Server.Attributes;
-=======
->>>>>>> 897dc63d
 using static Server.Gumps.PropsConfig;
 
 namespace Server.Gumps
@@ -51,16 +48,6 @@
 
         protected static readonly int BackWidth = BorderSize + TotalWidth + BorderSize;
 
-<<<<<<< HEAD
-=======
-        private static readonly string[] BoolNames = { "True", "False" };
-        private static readonly object[] BoolValues = { true, false };
-
-        private static readonly string[] PoisonNames = { "None", "Lesser", "Regular", "Greater", "Deadly", "Lethal" };
-        private static readonly object[] PoisonValues =
-            { null, Poison.Lesser, Poison.Regular, Poison.Greater, Poison.Deadly, Poison.Lethal };
-
->>>>>>> 897dc63d
         protected readonly List<object> m_List;
         protected readonly Mobile m_Mobile;
         protected readonly object m_Object;
@@ -485,16 +472,11 @@
             return ce.Names;
         }
 
-<<<<<<< HEAD
-        private static bool IsType(Type type, Type check) => type == check || type.IsSubclassOf(check);
-
-=======
         private static bool HasAttribute(Type type, Type check, bool inherit) =>
             type.GetCustomAttributes(check, inherit).Length > 0;
 
         private static bool IsType(Type type, Type check) => type == check || type.IsSubclassOf(check);
 
->>>>>>> 897dc63d
         private static bool IsType(Type type, Type[] check)
         {
             for (var i = 0; i < check.Length; ++i)
