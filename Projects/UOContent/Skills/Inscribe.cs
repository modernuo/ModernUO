using System;
using System.Collections.Generic;
using Server.Items;
using Server.Targeting;

namespace Server.SkillHandlers
{
    public static class Inscribe
    {
        private static readonly Dictionary<BaseBook, Mobile> m_UseTable = new();

        public static void Initialize()
        {
            SkillInfo.Table[(int)SkillName.Inscribe].Callback = OnUse;
        }

        public static TimeSpan OnUse(Mobile m)
        {
            Target target = new InternalTargetSrc();
            m.Target = target;
            m.SendLocalizedMessage(1046295); // Target the book you wish to copy.
            target.BeginTimeout(m, 60000); // 1 minute

            return TimeSpan.FromSeconds(1.0);
        }

        private static void SetUser(BaseBook book, Mobile mob)
        {
            m_UseTable[book] = mob;
        }

        private static void CancelUser(BaseBook book)
        {
            m_UseTable.Remove(book);
        }

        public static Mobile GetUser(BaseBook book)
        {
            m_UseTable.TryGetValue(book, out var m);
            return m;
        }

        public static bool IsEmpty(BaseBook book)
        {
            foreach (var page in book.Pages)
            {
                foreach (var line in page.Lines)
                {
<<<<<<< HEAD
                    if (!string.IsNullOrWhiteSpace(line))
=======
                    if (!string.IsNullOrEmpty(line))
>>>>>>> dbd4d6f1
                    {
                        return false;
                    }
                }
            }

            return true;
        }

        public static void Copy(BaseBook bookSrc, BaseBook bookDst)
        {
            bookDst.Title = bookSrc.Title;
            bookDst.Author = bookSrc.Author;

            var pagesSrc = bookSrc.Pages;
            var pagesDst = bookDst.Pages;
            for (var i = 0; i < pagesSrc.Length && i < pagesDst.Length; i++)
            {
                var pageSrc = pagesSrc[i];
                var pageDst = pagesDst[i];

                var length = pageSrc.Lines.Length;
                pageDst.Lines = new string[length];

                for (var j = 0; j < length; j++)
                {
                    pageDst.Lines[j] = pageSrc.Lines[j];
                }
            }
        }

        private class InternalTargetSrc : Target
        {
            public InternalTargetSrc() : base(3, false, TargetFlags.None)
            {
            }

            protected override void OnTarget(Mobile from, object targeted)
            {
                if (!(targeted is BaseBook book))
                {
                    from.SendLocalizedMessage(1046296); // That is not a book
                }
                else if (IsEmpty(book))
                {
                    from.SendLocalizedMessage(501611); // Can't copy an empty book.
                }
                else if (GetUser(book) != null)
                {
                    from.SendLocalizedMessage(501621); // Someone else is inscribing that item.
                }
                else
                {
                    Target target = new InternalTargetDst(book);
                    from.Target = target;
                    from.SendLocalizedMessage(501612); // Select a book to copy this to.
                    target.BeginTimeout(from, 60000); // 1 minute
                    SetUser(book, from);
                }
            }

            protected override void OnTargetCancel(Mobile from, TargetCancelType cancelType)
            {
                if (cancelType == TargetCancelType.Timeout)
                {
                    from.SendLocalizedMessage(
                        501619
                    ); // You have waited too long to make your inscribe selection, your inscription attempt has timed out.
                }
            }
        }

        private class InternalTargetDst : Target
        {
            private readonly BaseBook m_BookSrc;

            public InternalTargetDst(BaseBook bookSrc) : base(3, false, TargetFlags.None) => m_BookSrc = bookSrc;

            protected override void OnTarget(Mobile from, object targeted)
            {
                if (m_BookSrc.Deleted)
                {
                    return;
                }

                if (!(targeted is BaseBook bookDst))
                {
                    from.SendLocalizedMessage(1046296); // That is not a book
                }
                else if (IsEmpty(m_BookSrc))
                {
                    from.SendLocalizedMessage(501611); // Can't copy an empty book.
                }
                else if (bookDst == m_BookSrc)
                {
                    from.SendLocalizedMessage(501616); // Cannot copy a book onto itself.
                }
                else if (!bookDst.Writable)
                {
                    from.SendLocalizedMessage(501614); // Cannot write into that book.
                }
                else if (GetUser(bookDst) != null)
                {
                    from.SendLocalizedMessage(501621); // Someone else is inscribing that item.
                }
                else
                {
                    if (from.CheckTargetSkill(SkillName.Inscribe, bookDst, 0, 50))
                    {
                        Copy(m_BookSrc, bookDst);

                        from.SendLocalizedMessage(501618); // You make a copy of the book.
                        from.PlaySound(0x249);
                    }
                    else
                    {
                        from.SendLocalizedMessage(501617); // You fail to make a copy of the book.
                    }
                }
            }

            protected override void OnTargetCancel(Mobile from, TargetCancelType cancelType)
            {
                if (cancelType == TargetCancelType.Timeout)
                {
                    from.SendLocalizedMessage(
                        501619
                    ); // You have waited too long to make your inscribe selection, your inscription attempt has timed out.
                }
            }

            protected override void OnTargetFinish(Mobile from)
            {
                CancelUser(m_BookSrc);
            }
        }
    }
}<|MERGE_RESOLUTION|>--- conflicted
+++ resolved
@@ -46,11 +46,7 @@
             {
                 foreach (var line in page.Lines)
                 {
-<<<<<<< HEAD
-                    if (!string.IsNullOrWhiteSpace(line))
-=======
                     if (!string.IsNullOrEmpty(line))
->>>>>>> dbd4d6f1
                     {
                         return false;
                     }
