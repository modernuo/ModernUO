--- conflicted
+++ resolved
@@ -203,20 +203,7 @@
 
             var range = 10 + (int)(from.Skills.Tracking.Value / 10);
 
-<<<<<<< HEAD
-            var list = new List<Mobile>();
-            foreach (var m in from.GetMobilesInRange(range))
-            {
-                if (m != from && (!Core.AOS || m.Alive) &&
-                    (!m.Hidden || m.AccessLevel == AccessLevel.Player || from.AccessLevel > m.AccessLevel) &&
-                    check(m) && CheckDifficulty(from, m))
-                {
-                    list.Add(m);
-                }
-            }
-=======
             var mobs = GetClosestMobs(from, range, type);
->>>>>>> 27f0cec1
 
             if (mobs.Length > 0)
             {
