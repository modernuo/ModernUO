using System;
using System.Collections.Generic;
using System.Diagnostics;
using System.IO;
using System.Runtime.CompilerServices;
using System.Threading;
using Microsoft.Toolkit.HighPerformance;
using Server.Compression;
using Server.Logging;

namespace Server.Saves
{
    public enum ArchivePeriod
    {
        Hourly,
        Daily,
        Monthly
    }

    public enum CompressionFormat
    {
        None,
        Zip,
        GZip,
        Zstd,
    }

    public static class AutoArchive
    {
        private static readonly ILogger logger = LogFactory.GetLogger(typeof(AutoArchive));

        private static string _tempArchivePath;
        private static int _isArchiving;
        private static DateTime _nextHourlyArchive;
        private static DateTime _nextDailyArchive;
        private static DateTime _nextMonthlyArchive;
        private static CompressionFormat _compressionFormat;
        private static bool _enablePruning;

        public static Action Archive { get; set; }
        public static Action Prune { get; set; }
        public static string ArchivePath { get; private set; }
        public static string BackupPath { get; private set; }
        public static string AutomaticBackupPath { get; private set; }

        public static void Configure()
        {
            var tempArchivePath = ServerConfiguration.GetSetting("autoArchive.tempArchivePath", "temp");
            _tempArchivePath = PathUtility.GetFullPath(tempArchivePath);

            var backupPath = ServerConfiguration.GetOrUpdateSetting("autoArchive.backupPath", "Backups");
            BackupPath = PathUtility.GetFullPath(backupPath);
            AutomaticBackupPath = Path.Combine(BackupPath, "Automatic");

            var archivePath = ServerConfiguration.GetOrUpdateSetting("autoArchive.archivePath", "Archives");
            ArchivePath = PathUtility.GetFullPath(archivePath);

            var useLocalArchives = ServerConfiguration.GetOrUpdateSetting("autoArchive.archiveLocally", true);
            _enablePruning = ServerConfiguration.GetOrUpdateSetting("autoArchive.enableArchivePruning", true);

            _compressionFormat = ServerConfiguration.GetOrUpdateSetting("autoArchive.compressionFormat", CompressionFormat.Zstd);

            if (useLocalArchives)
            {
                Archive = AutoArchiveLocally;
            }

            if (_enablePruning)
            {
                Prune = PruneBackups;
            }

            // Restores an archive file placed in the Saves folder. Supports all compression formats.
            RestoreFromArchive();

            DateTimeOffset now = Core.Now;
            var date = now.Date;
            _nextHourlyArchive = date.AddHours(now.Hour);
            _nextDailyArchive = date;
            _nextMonthlyArchive = date.AddDays(1 - now.Day);

            // Do a local archive rollup & prune
            AutoArchiveLocally();
        }

        public static void Initialize()
        {
            EventSink.WorldSavePostSnapshot += Backup;
        }

        private static void Backup(WorldSavePostSnapshotEventArgs args)
        {
            if (!Directory.Exists(args.OldSavePath))
            {
                return;
            }

            Directory.CreateDirectory(AutomaticBackupPath);
            var backupPath = Path.Combine(AutomaticBackupPath, Utility.GetTimeStamp());
            PathUtility.MoveDirectory(args.OldSavePath, backupPath);

            logger.Information("Created backup at {Path}", backupPath);

            Archive?.Invoke();
        }

        private static void RestoreFromArchive()
        {
            var savePath = Path.Combine(Core.BaseDirectory, ServerConfiguration.GetSetting("world.savePath", "Saves"));
            if (!Directory.Exists(savePath))
            {
                return;
            }

            foreach (var file in PathsByTimestampName(savePath, true))
            {
                if (RestoreFromFile(file, savePath))
                {
                    File.Delete(file);
                    break;
                }
            }
        }

        private static bool RestoreFromFile(string file, string savePath)
        {
            var fi = new FileInfo(file);
            var fileName = fi.Name;

            if (!TryGetDate(fileName[..fileName.IndexOfOrdinal(".")], out _))
            {
                return false;
            }

            logger.Information("Restoring latest world save from archive {File}", fileName);

            var tempPath = PathUtility.EnsureRandomPath(_tempArchivePath);
            var successful = fileName.EndsWithOrdinal(".tar.zst")
                ? ZstdArchive.ExtractToDirectory(fi.FullName, tempPath)
                : TarArchive.ExtractToDirectory(fi.FullName, tempPath);

            if (!successful)
            {
                logger.Information("Failed to extract {File}", fi.Name);
                return false;
            }

            foreach (var folder in PathsByTimestampName(tempPath))
            {
                Directory.Delete(savePath, true);
                var dirInfo = new DirectoryInfo(folder);
                logger.Information("Restoring backup {Directory}", dirInfo.Name);
                PathUtility.MoveDirectory(folder, savePath);
                break;
            }

            Directory.Delete(tempPath, true);

            return true;
        }

        public static void PruneBackups()
        {
            if (Directory.Exists(ArchivePath))
            {
                // Maintain a total of 66 of the most recent archives
                PruneLocalArchives(ArchivePeriod.Hourly, 24);
                PruneLocalArchives(ArchivePeriod.Daily, 30);
                PruneLocalArchives(ArchivePeriod.Monthly, 12);
            }

            if (!Directory.Exists(AutomaticBackupPath))
            {
                return;
            }

            var allFolders = Directory.EnumerateDirectories(AutomaticBackupPath);
            var threshold = Core.Now.AddMonths(-1);

            foreach (var folder in allFolders)
            {
                var dirName = new DirectoryInfo(folder).Name;

                if (!TryGetDate(dirName, out var date))
                {
                    continue;
                }

                if (date < threshold)
                {
                    logger.Information("Pruning old backup {Directory}", folder);
                    Directory.Delete(folder, true);
                }
            }
        }

        private static void PruneLocalArchives(ArchivePeriod period, int minRetained)
        {
            var periodStr = period.ToString();
            var archivePath = Path.Combine(ArchivePath, periodStr);
            if (!Directory.Exists(archivePath))
            {
                return;
            }

            var periodLowerStr = periodStr.ToLowerInvariant();
            foreach (var archive in PathsByTimestampName(archivePath, true))
            {
                if (minRetained > 0)
                {
                    minRetained--;
                    continue;
                }

                var fi = new FileInfo(archive);
                logger.Information("Pruning {Period} archive {File}", periodLowerStr, fi.Name);
                File.Delete(archive);
            }
        }

        public static async void AutoArchiveLocally()
        {
            var date = Core.Now;

            if (date < _nextHourlyArchive && date < _nextDailyArchive && date < _nextMonthlyArchive)
            {
                return;
            }

            if (Interlocked.CompareExchange(ref _isArchiving, 0, 1) == 1)
            {
                return;
            }

            ThreadPool.QueueUserWorkItem(
                now =>
                {
                    if (now >= _nextHourlyArchive)
                    {
                        Rollup(ArchivePeriod.Hourly);
                        _nextHourlyArchive = _nextHourlyArchive.AddHours(1);
                    }

                    if (now >= _nextDailyArchive)
                    {
                        Rollup(ArchivePeriod.Daily);
                        _nextDailyArchive = _nextDailyArchive.AddDays(1);
                    }

                    if (now >= _nextMonthlyArchive)
                    {
                        Rollup(ArchivePeriod.Monthly);
                        _nextMonthlyArchive = _nextMonthlyArchive.AddMonths(1);
                    }

                    Prune?.Invoke();
                    _isArchiving = 0;
                },
                date,
                false
            );
        }

        private static void Rollup(ArchivePeriod archivePeriod)
        {
            if (!Directory.Exists(AutomaticBackupPath))
            {
                return;
            }

            var currentRangeStart = Core.Now.ArchivePeriodStart(archivePeriod);
            var allFolders = Directory.EnumerateDirectories(AutomaticBackupPath);

            var items = new Dictionary<DateTime, SortedDictionary<DateTime, string>>();
            foreach (var path in allFolders)
            {
                var dirName = new DirectoryInfo(path).Name;

                if (!TryGetDate(dirName, out var date))
                {
                    continue;
                }

                var rangeStart = date.ArchivePeriodStart(archivePeriod);

                // Only archive the past
                if (rangeStart >= currentRangeStart)
                {
                    continue;
                }

                if (items.TryGetValue(rangeStart, out var value))
                {
                    value.Add(date, path);
                }
                else
                {
                    value = new SortedDictionary<DateTime, string>(new DescendingComparer<DateTime>())
                    {
                        { date, path }
                    };

                    items.Add(rangeStart, value);
                }
            }

            var archivePeriodStr = archivePeriod.ToString();
            var archivePath = PathUtility.EnsureDirectory(Path.Combine(ArchivePath, archivePeriodStr));
            var archivePeriodStrLower = archivePeriodStr.ToLowerInvariant();
            var extension = _compressionFormat.GetFileExtension();

            // Leave behind 1 hourly for daily, 1 daily for monthly.
            var minimum = archivePeriod != ArchivePeriod.Monthly ? 1 : 0;

            foreach (var (rangeStart, sortedBackups) in items)
            {
                var backups = sortedBackups.Values;
                if (backups.Count <= minimum)
                {
                    continue;
                }

                var stopWatch = new Stopwatch();
                stopWatch.Start();

                var fileName = $"{rangeStart.ToTimeStamp(archivePeriod)}{extension}";
                var archiveFilePath = Path.Combine(archivePath, fileName);

                var archiveCreated = CreateArchive(archiveFilePath, AutomaticBackupPath, backups);

                if (archiveCreated)
                {
                    var elapsed = stopWatch.Elapsed.TotalSeconds;
                    logger.Information(
                        "Created {Period} archive at {Path} ({Elapsed:F2} seconds)",
                        archivePeriodStrLower,
                        archiveFilePath,
                        elapsed
                    );

                    var i = minimum;
                    foreach (var backup in backups)
                    {
                        // Keep the latest one, but delete the rest.
                        if (i-- > 0)
                        {
                            continue;
                        }

                        Directory.Delete(backup, true);
                    }
                }
                else
                {
                    logger.Warning($"Failed to create {archivePeriodStrLower} archive");
                }

                stopWatch.Stop();
            }
        }

        private static bool CreateArchive(string archiveFilePath, string relativeTo, IEnumerable<string> backups) =>
            _compressionFormat == CompressionFormat.Zstd
                ? ZstdArchive.CreateFromPaths(backups, archiveFilePath, relativeTo)
                : TarArchive.CreateFromPaths(backups, archiveFilePath, relativeTo);

        [MethodImpl(MethodImplOptions.AggressiveInlining)]
        private static string ToTimeStamp(this DateTime date, ArchivePeriod archivePeriod) =>
            archivePeriod switch
            {
                ArchivePeriod.Monthly => date.ToString("yyyy-MM"),
                ArchivePeriod.Daily   => date.ToString("yyyy-MM-dd"),
                ArchivePeriod.Hourly  => date.ToString("yyyy-MM-dd-HH"),
                _                     => date.ToTimeStamp()
            };

        [MethodImpl(MethodImplOptions.AggressiveInlining)]
        private static DateTime ArchivePeriodStart(this DateTime date, ArchivePeriod archivePeriod) =>
            archivePeriod switch
            {
                ArchivePeriod.Monthly => date.Date.AddDays(-(date.Day - 1)),
                ArchivePeriod.Daily   => date.Date,
                ArchivePeriod.Hourly  => date.Date.AddHours(date.Hour),
                _                     => date
            };

        private static IEnumerable<string> PathsByTimestampName(string path, bool files = false)
        {
            var allItems = files ? Directory.EnumerateFiles(path) : Directory.GetDirectories(path);
            var items = new SortedDictionary<DateTime, string>(new DescendingComparer<DateTime>());
            foreach (var item in allItems)
            {
                string name;
                if (files)
                {
                    var fileName = new FileInfo(item).Name;
<<<<<<< HEAD
                    name = fileName[..fileName.IndexOf('.', StringComparison.Ordinal)];
=======
                    name = fileName[..fileName.IndexOfOrdinal('.')];
>>>>>>> d366e022
                }
                else
                {
                    name = new DirectoryInfo(item).Name;
                }

                if (TryGetDate(name, out var date))
                {
                    // Might give wrong results if there is a file that matches:
                    // Example: 2021-09-01, and 2021-09-01-00
                    items[date] = item;
                }
            }

            return items.Values;
        }

        private static bool TryGetDate(string value, out DateTime date)
        {
            Span<int> parts = stackalloc int[] { 0, 1, 1, 0, 0, 0 };

            try
            {
                var i = 0;
                foreach (var part in value.Tokenize('-'))
                {
                    if (!int.TryParse(part, out var partValue))
                    {
                        break;
                    }

                    parts[i++] = partValue;
                }

                if (i == 0)
                {
                    date = DateTime.MinValue;
                    return false;
                }

                date = new DateTime(
                    parts[0],
                    parts[1],
                    parts[2],
                    parts[3],
                    parts[4],
                    parts[5],
                    DateTimeKind.Utc
                );
                return true;
            }
            catch
            {
                date = DateTime.MinValue;
                return false;
            }
        }

        [MethodImpl(MethodImplOptions.AggressiveInlining)]
        private static string GetFileExtension(this CompressionFormat compressionFormat) =>
            compressionFormat switch
            {
                CompressionFormat.Zip  => ".zip",
                CompressionFormat.GZip => ".tar.gz",
                CompressionFormat.Zstd => ".tar.zst",
                _                      => ".tar"
            };
    }
}<|MERGE_RESOLUTION|>--- conflicted
+++ resolved
@@ -394,11 +394,7 @@
                 if (files)
                 {
                     var fileName = new FileInfo(item).Name;
-<<<<<<< HEAD
-                    name = fileName[..fileName.IndexOf('.', StringComparison.Ordinal)];
-=======
                     name = fileName[..fileName.IndexOfOrdinal('.')];
->>>>>>> d366e022
                 }
                 else
                 {
