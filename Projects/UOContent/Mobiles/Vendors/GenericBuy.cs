--- conflicted
+++ resolved
@@ -283,17 +283,6 @@
                     Delete();
                 }
             }
-<<<<<<< HEAD
-=======
-
-            private static void DeleteEntities(List<IEntity> entities)
-            {
-                foreach (var entity in entities)
-                {
-                    entity.Delete();
-                }
-            }
->>>>>>> b112be4e
         }
     }
 }